//
//  SubscriptionPagesUserScript.swift
//
//  Copyright © 2023 DuckDuckGo. All rights reserved.
//
//  Licensed under the Apache License, Version 2.0 (the "License");
//  you may not use this file except in compliance with the License.
//  You may obtain a copy of the License at
//
//  http://www.apache.org/licenses/LICENSE-2.0
//
//  Unless required by applicable law or agreed to in writing, software
//  distributed under the License is distributed on an "AS IS" BASIS,
//  WITHOUT WARRANTIES OR CONDITIONS OF ANY KIND, either express or implied.
//  See the License for the specific language governing permissions and
//  limitations under the License.
//

#if SUBSCRIPTION

import BrowserServicesKit
import Common
import Combine
import Foundation
import Navigation
import WebKit
import UserScript
import Subscription
import SubscriptionUI

public extension Notification.Name {
    static let subscriptionPageCloseAndOpenPreferences = Notification.Name("com.duckduckgo.subscriptionPage.CloseAndOpenPreferences")
}

///
/// The user script that will be the broker for all subscription features
///
public final class SubscriptionPagesUserScript: NSObject, UserScript, UserScriptMessaging {
    public var source: String = ""

    public static let context = "subscriptionPages"

    // special pages messaging cannot be isolated as we'll want regular page-scripts to be able to communicate
    public let broker = UserScriptMessageBroker(context: SubscriptionPagesUserScript.context, requiresRunInPageContentWorld: true )

    public let messageNames: [String] = [
        SubscriptionPagesUserScript.context
    ]

    public let injectionTime: WKUserScriptInjectionTime = .atDocumentStart
    public let forMainFrameOnly = true
    public let requiresRunInPageContentWorld = true
}

extension SubscriptionPagesUserScript: WKScriptMessageHandlerWithReply {
    @MainActor
    public func userContentController(_ userContentController: WKUserContentController,
                                      didReceive message: WKScriptMessage) async -> (Any?, String?) {
        let action = broker.messageHandlerFor(message)
        do {
            let json = try await broker.execute(action: action, original: message)
            return (json, nil)
        } catch {
            // forward uncaught errors to the client
            return (nil, error.localizedDescription)
        }
    }
}

// MARK: - Fallback for macOS 10.15
extension SubscriptionPagesUserScript: WKScriptMessageHandler {
    public func userContentController(_ userContentController: WKUserContentController, didReceive message: WKScriptMessage) {
        // unsupported
    }
}

///
/// Use Subscription sub-feature
///
final class SubscriptionPagesUseSubscriptionFeature: Subfeature {
    var broker: UserScriptMessageBroker?

    var featureName = "useSubscription"

    var messageOriginPolicy: MessageOriginPolicy = .only(rules: [
        .exact(hostname: "duckduckgo.com"),
        .exact(hostname: "abrown.duckduckgo.com")
    ])

    func with(broker: UserScriptMessageBroker) {
        self.broker = broker
    }

    func handler(forMethodNamed methodName: String) -> Subfeature.Handler? {
        switch methodName {
        case "getSubscription": return getSubscription
        case "setSubscription": return setSubscription
        case "backToSettings": return backToSettings
        case "getSubscriptionOptions": return getSubscriptionOptions
        case "subscriptionSelected": return subscriptionSelected
        case "activateSubscription": return activateSubscription
        case "featureSelected": return featureSelected
        case "completeStripePayment": return completeStripePayment
        default:
            return nil
        }
    }

    struct Subscription: Encodable {
        let token: String
    }

    /// Values that the Frontend can use to determine the current state.
    struct SubscriptionValues: Codable {
        enum CodingKeys: String, CodingKey {
            case token
        }
        let token: String
    }

    func getSubscription(params: Any, original: WKScriptMessage) async throws -> Encodable? {
        if let authToken = AccountManager().authToken, AccountManager().accessToken != nil {
            return Subscription(token: authToken)
        } else {
            return Subscription(token: "")
        }
    }

    func setSubscription(params: Any, original: WKScriptMessage) async throws -> Encodable? {
        guard let subscriptionValues: SubscriptionValues = DecodableHelper.decode(from: params) else {
            assertionFailure("SubscriptionPagesUserScript: expected JSON representation of SubscriptionValues")
            return nil
        }

        let authToken = subscriptionValues.token
        let accountManager = AccountManager()
        if case let .success(accessToken) = await accountManager.exchangeAuthTokenToAccessToken(authToken),
           case let .success(accountDetails) = await accountManager.fetchAccountDetails(with: accessToken) {
            accountManager.storeAuthToken(token: authToken)
            accountManager.storeAccount(token: accessToken, email: accountDetails.email, externalID: accountDetails.externalID)
        }

        return nil
    }

    func backToSettings(params: Any, original: WKScriptMessage) async throws -> Encodable? {
        let accountManager = AccountManager()
        if let accessToken = accountManager.accessToken,
           case let .success(accountDetails) = await accountManager.fetchAccountDetails(with: accessToken) {
            accountManager.storeAccount(token: accessToken, email: accountDetails.email, externalID: accountDetails.externalID)
        }

        DispatchQueue.main.async {
            NotificationCenter.default.post(name: .subscriptionPageCloseAndOpenPreferences, object: self)
        }

        return nil
    }

    func getSubscriptionOptions(params: Any, original: WKScriptMessage) async throws -> Encodable? {
        if SubscriptionPurchaseEnvironment.current == .appStore {
            if #available(macOS 12.0, *) {
                switch await AppStorePurchaseFlow.subscriptionOptions() {
                case .success(let subscriptionOptions):
                    return subscriptionOptions
                case .failure:
                    break
                }
            }
        } else if SubscriptionPurchaseEnvironment.current == .stripe {
            switch await StripePurchaseFlow.subscriptionOptions() {
            case .success(let subscriptionOptions):
                return subscriptionOptions
            case .failure:
                break
            }
        }

        return nil
    }

    // swiftlint:disable:next function_body_length cyclomatic_complexity
    func subscriptionSelected(params: Any, original: WKScriptMessage) async throws -> Encodable? {
    
        DailyPixel.fire(pixel: .privacyProPurchaseAttempt, frequency: .dailyAndCount)

        struct SubscriptionSelection: Decodable {
            let id: String
        }

        let message = original

        if SubscriptionPurchaseEnvironment.current == .appStore {
            if #available(macOS 12.0, *) {
                let mainViewController = await WindowControllersManager.shared.lastKeyMainWindowController?.mainViewController
                let progressViewController = await ProgressViewController(title: UserText.purchasingSubscriptionTitle)

                defer {
                    Task {
                        await mainViewController?.dismiss(progressViewController)
                    }
                }

                guard let subscriptionSelection: SubscriptionSelection = DecodableHelper.decode(from: params) else {
                    assertionFailure("SubscriptionPagesUserScript: expected JSON representation of SubscriptionSelection")
                    return nil
                }

<<<<<<< HEAD
            guard let subscriptionSelection: SubscriptionSelection = DecodableHelper.decode(from: params) else {
                assertionFailure("SubscriptionPagesUserScript: expected JSON representation of SubscriptionSelection")
                report(subscriptionActivationError: .generalError)
                return nil
            }

            os_log(.debug, log: .subscription, "[Purchase] Starting purchase for: %{public}s", subscriptionSelection.id)
=======
                os_log(.info, log: .subscription, "[Purchase] Starting purchase for: %{public}s", subscriptionSelection.id)

                await mainViewController?.presentAsSheet(progressViewController)

                // Check for active subscriptions
                if await PurchaseManager.hasActiveSubscription() {
                    os_log(.info, log: .subscription, "[Purchase] Found active subscription during purchase")
                    await WindowControllersManager.shared.lastKeyMainWindowController?.showSubscriptionFoundAlert(originalMessage: message)
                    return nil
                }
>>>>>>> d50137d9

                let emailAccessToken = try? EmailManager().getToken()
                let purchaseTransactionJWS: String

<<<<<<< HEAD
            // Check for active subscriptions
            if await PurchaseManager.hasActiveSubscription() {
                os_log(.debug, log: .subscription, "[Purchase] Found active subscription during purchase")
                report(subscriptionActivationError: .hasActiveSubscription)
                await WindowControllersManager.shared.lastKeyMainWindowController?.showSubscriptionFoundAlert(originalMessage: message)
                return nil
            }
=======
                os_log(.info, log: .subscription, "[Purchase] Purchasing")
                switch await AppStorePurchaseFlow.purchaseSubscription(with: subscriptionSelection.id, emailAccessToken: emailAccessToken, subscriptionAppGroup: Bundle.main.appGroup(bundle: .subs)) {
                case .success(let transactionJWS):
                    purchaseTransactionJWS = transactionJWS
                case .failure(let error):
                    switch error {
                    case .cancelledByUser:
                        os_log(.error, log: .subscription, "[Purchase] Cancelled by user")
                    default:
                        os_log(.error, log: .subscription, "[Purchase] Error: %{public}s", String(reflecting: error))
                        await WindowControllersManager.shared.lastKeyMainWindowController?.showSomethingWentWrongAlert()
                    }
                    return nil
                }
>>>>>>> d50137d9

                await progressViewController.updateTitleText(UserText.completingPurchaseTitle)

<<<<<<< HEAD
            os_log(.info, log: .subscription, "[Purchase] Purchasing")
            switch await AppStorePurchaseFlow.purchaseSubscription(with: subscriptionSelection.id, emailAccessToken: emailAccessToken) {
            case .success:
                break
            case .failure(let error):
                
                switch error {
                case .noProductsFound:
                    report(subscriptionActivationError: .subscriptionNotFound)
                case .activeSubscriptionAlreadyPresent:
                    report(subscriptionActivationError: .activeSubscriptionAlreadyPresent)
                case .authenticatingWithTransactionFailed:
                    report(subscriptionActivationError: .generalError)
                case .accountCreationFailed:
                    report(subscriptionActivationError: .accountCreationFailed)
                case .purchaseFailed:
                    report(subscriptionActivationError: .purchaseFailed)
                case .cancelledByUser:
                    report(subscriptionActivationError: .cancelledByUser)
                case .missingEntitlements:
                    report(subscriptionActivationError: .missingEntitlements)
                }
                
                if error != .cancelledByUser {
                    await WindowControllersManager.shared.lastKeyMainWindowController?.showSomethingWentWrongAlert()
                }

                return nil
            }

            await progressViewController.updateTitleText(UserText.completingPurchaseTitle)

            os_log(.debug, log: .subscription, "[Purchase] Completing purchase")
=======
                os_log(.info, log: .subscription, "[Purchase] Completing purchase")

                switch await AppStorePurchaseFlow.completeSubscriptionPurchase(with: purchaseTransactionJWS, subscriptionAppGroup: Bundle.main.appGroup(bundle: .subs)) {
                case .success(let purchaseUpdate):
                    await pushPurchaseUpdate(originalMessage: message, purchaseUpdate: purchaseUpdate)
                case .failure(let error):
                    os_log(.error, log: .subscription, "[Purchase] Error: %{public}s", String(reflecting: error))
                    await pushPurchaseUpdate(originalMessage: message, purchaseUpdate: PurchaseUpdate(type: "completed"))
                }

                os_log(.info, log: .subscription, "[Purchase] Purchase complete")
            }
        } else if SubscriptionPurchaseEnvironment.current == .stripe {
            let emailAccessToken = try? EmailManager().getToken()
>>>>>>> d50137d9

            switch await StripePurchaseFlow.prepareSubscriptionPurchase(emailAccessToken: emailAccessToken, subscriptionAppGroup: Bundle.main.appGroup(bundle: .subs)) {
            case .success(let purchaseUpdate):
                await pushPurchaseUpdate(originalMessage: message, purchaseUpdate: purchaseUpdate)
            case .failure:
                await WindowControllersManager.shared.lastKeyMainWindowController?.showSomethingWentWrongAlert()
                return nil
            }
        }
<<<<<<< HEAD
#endif
=======

>>>>>>> d50137d9
        return nil
    }

    fileprivate enum SubscriptionError: Error {
        case purchaseFailed,
             missingEntitlements,
             failedToGetSubscriptionOptions,
             failedToSetSubscription,
             failedToRestoreFromEmail,
             failedToRestoreFromEmailSubscriptionInactive,
             failedToRestorePastPurchase,
             subscriptionNotFound,
             subscriptionExpired,
             hasActiveSubscription,
             cancelledByUser,
             accountCreationFailed,
             activeSubscriptionAlreadyPresent,
             generalError
    }

    fileprivate func report(subscriptionActivationError: SubscriptionError) {
        
        os_log(.error, log: .subscription, "Subscription purchase error: %{public}s", subscriptionActivationError.localizedDescription)

        var isStoreError = false
        var isBackendError = false

        switch subscriptionActivationError {
        case .purchaseFailed:
            isStoreError = true
//            transactionError = .purchaseFailed
        case .missingEntitlements:
            isBackendError = true
//            transactionError = .missingEntitlements
        case .failedToGetSubscriptionOptions:
            isStoreError = true
//            transactionError = .failedToGetSubscriptionOptions
        case .failedToSetSubscription:
            isBackendError = true
//            transactionError = .failedToSetSubscription
        case .failedToRestoreFromEmail, .failedToRestoreFromEmailSubscriptionInactive:
            isBackendError = true
//            transactionError = .generalError
        case .failedToRestorePastPurchase:
            isStoreError = true
//            transactionError = .failedToRestorePastPurchase
        case .subscriptionNotFound:
            isStoreError = true
//            transactionError = .generalError
        case .subscriptionExpired:
            isStoreError = true
//            transactionError = .subscriptionExpired
        case .hasActiveSubscription:
            isStoreError = true
            isBackendError = true
        case .cancelledByUser:
            isStoreError = true
        case .accountCreationFailed:
            DailyPixel.fire(pixel: .privacyProPurchaseFailureAccountNotCreated, frequency: .dailyAndCount)
        case .activeSubscriptionAlreadyPresent: break
        case .generalError: break
        }

        if isStoreError {
            DailyPixel.fire(pixel: .privacyProPurchaseFailureStoreError, frequency: .dailyAndCount)
        }

        if isBackendError {
            DailyPixel.fire(pixel: .privacyProPurchaseFailureBackendError, frequency: .dailyAndCount)
        }

        if subscriptionActivationError != .hasActiveSubscription {
            DailyPixel.fire(pixel: .privacyProPurchaseFailure, frequency: .dailyAndCount)
        }
    }

    func activateSubscription(params: Any, original: WKScriptMessage) async throws -> Encodable? {
        let message = original

        Task { @MainActor in
            let actionHandlers = SubscriptionAccessActionHandlers(restorePurchases: {
                if #available(macOS 12.0, *) {
                    
                    Self.startAppStoreRestoreFlow { result in
                        switch result {
                        case .success:
                            message.webView?.reload()
                        case .failure(let error):
                            switch error {
                            case .missingAccountOrTransactions:
                                self.report(subscriptionActivationError: .subscriptionNotFound)
                                WindowControllersManager.shared.lastKeyMainWindowController?.showSubscriptionNotFoundAlert()
                            case .subscriptionExpired:
                                self.report(subscriptionActivationError: .subscriptionExpired)
                                WindowControllersManager.shared.lastKeyMainWindowController?.showSubscriptionInactiveAlert()
                            default:
                                self.report(subscriptionActivationError: .generalError)
                                WindowControllersManager.shared.lastKeyMainWindowController?.showSomethingWentWrongAlert()
                            }
                        }
                    }
                }
            }, openURLHandler: { url in
                WindowControllersManager.shared.showTab(with: .subscription(url))
            })

            let vc = SubscriptionAccessViewController(accountManager: AccountManager(), actionHandlers: actionHandlers, subscriptionAppGroup: Bundle.main.appGroup(bundle: .subs))
            WindowControllersManager.shared.lastKeyMainWindowController?.mainViewController.presentAsSheet(vc)
        }

        return nil
    }

    func featureSelected(params: Any, original: WKScriptMessage) async throws -> Encodable? {
        struct FeatureSelection: Codable {
            let feature: String
        }

        guard let featureSelection: FeatureSelection = DecodableHelper.decode(from: params) else {
            assertionFailure("SubscriptionPagesUserScript: expected JSON representation of FeatureSelection")
            return nil
        }

        guard let subscriptionFeatureName = SubscriptionFeatureName(rawValue: featureSelection.feature) else {
            assertionFailure("SubscriptionPagesUserScript: feature name does not matches mapping")
            return nil
        }

        switch subscriptionFeatureName {
        case .privateBrowsing:
            NotificationCenter.default.post(name: .openPrivateBrowsing, object: self, userInfo: nil)
        case .privateSearch:
            NotificationCenter.default.post(name: .openPrivateSearch, object: self, userInfo: nil)
        case .emailProtection:
            NotificationCenter.default.post(name: .openEmailProtection, object: self, userInfo: nil)
        case .appTrackingProtection:
            NotificationCenter.default.post(name: .openAppTrackingProtection, object: self, userInfo: nil)
        case .vpn:
            NotificationCenter.default.post(name: .ToggleNetworkProtectionInMainWindow, object: self, userInfo: nil)
        case .personalInformationRemoval:
            NotificationCenter.default.post(name: .openPersonalInformationRemoval, object: self, userInfo: nil)
            await WindowControllersManager.shared.showTab(with: .dataBrokerProtection)
        case .identityTheftRestoration:
            await WindowControllersManager.shared.showTab(with: .identityTheftRestoration(.identityTheftRestoration))
        }

        return nil
    }

    func completeStripePayment(params: Any, original: WKScriptMessage) async throws -> Encodable? {
        let mainViewController = await WindowControllersManager.shared.lastKeyMainWindowController?.mainViewController
        let progressViewController = await ProgressViewController(title: UserText.completingPurchaseTitle)

        await mainViewController?.presentAsSheet(progressViewController)
        await StripePurchaseFlow.completeSubscriptionPurchase(subscriptionAppGroup: Bundle.main.appGroup(bundle: .subs))
        await mainViewController?.dismiss(progressViewController)

        return [String: String]() // cannot be nil
    }

    // MARK: Push actions

    enum SubscribeActionName: String {
        case onPurchaseUpdate
    }

    @MainActor
    func pushPurchaseUpdate(originalMessage: WKScriptMessage, purchaseUpdate: PurchaseUpdate) async {
        pushAction(method: .onPurchaseUpdate, webView: originalMessage.webView!, params: purchaseUpdate)
    }

    func pushAction(method: SubscribeActionName, webView: WKWebView, params: Encodable) {
        let broker = UserScriptMessageBroker(context: SubscriptionPagesUserScript.context, requiresRunInPageContentWorld: true )
        broker.push(method: method.rawValue, params: params, for: self, into: webView)
    }
}

extension SubscriptionPagesUseSubscriptionFeature {

<<<<<<< HEAD
    @available(macOS 12.0, *)
    static func startAppStoreRestoreFlow(onResultHandler: @escaping (Result<Void, AppStoreRestoreFlow.Error>) -> Void) {
        Task { @MainActor in
            let mainViewController = WindowControllersManager.shared.lastKeyMainWindowController?.mainViewController
            let progressViewController = ProgressViewController(title: UserText.restoringSubscriptionTitle)
            defer { mainViewController?.dismiss(progressViewController) }
            mainViewController?.presentAsSheet(progressViewController)
            guard case .success = await PurchaseManager.shared.syncAppleIDAccount() else { return }
            onResultHandler(await AppStoreRestoreFlow.restoreAccountFromPastPurchase())
=======
    static func startAppStoreRestoreFlow(onSuccessHandler: @escaping () -> Void = {}) {
        if #available(macOS 12.0, *) {
            Task { @MainActor in
                let mainViewController = WindowControllersManager.shared.lastKeyMainWindowController?.mainViewController
                let progressViewController = ProgressViewController(title: UserText.restoringSubscriptionTitle)

                defer { mainViewController?.dismiss(progressViewController) }

                mainViewController?.presentAsSheet(progressViewController)

                guard case .success = await PurchaseManager.shared.syncAppleIDAccount() else { return }

                switch await AppStoreRestoreFlow.restoreAccountFromPastPurchase(subscriptionAppGroup: Bundle.main.appGroup(bundle: .subs)) {
                case .success:
                    onSuccessHandler()
                case .failure(let error):
                    switch error {
                    case .missingAccountOrTransactions:
                        WindowControllersManager.shared.lastKeyMainWindowController?.showSubscriptionNotFoundAlert()
                    case .subscriptionExpired:
                        WindowControllersManager.shared.lastKeyMainWindowController?.showSubscriptionInactiveAlert()
                    default:
                        WindowControllersManager.shared.lastKeyMainWindowController?.showSomethingWentWrongAlert()
                    }
                }
            }
>>>>>>> d50137d9
        }
    }
}

extension MainWindowController {

    @MainActor
    func showSomethingWentWrongAlert(environment: SubscriptionPurchaseEnvironment.Environment = SubscriptionPurchaseEnvironment.current) {
        guard let window else { return }

        switch environment {
        case .appStore:
            window.show(.somethingWentWrongAlert())
        case .stripe:
            window.show(.somethingWentWrongStripeAlert())
        }
    }

    @MainActor
    func showSubscriptionNotFoundAlert() {
        guard let window else { return }

        window.show(.subscriptionNotFoundAlert(), firstButtonAction: {
            WindowControllersManager.shared.show(url: .subscriptionPurchase, source: .ui, newTab: true)
        })
    }

    @MainActor
    func showSubscriptionInactiveAlert() {
        guard let window else { return }

        window.show(.subscriptionInactiveAlert(), firstButtonAction: {
            WindowControllersManager.shared.show(url: .subscriptionPurchase, source: .ui, newTab: true)
        })
    }

    @MainActor
    func showSubscriptionFoundAlert(originalMessage: WKScriptMessage) {
        guard let window else { return }

        window.show(.subscriptionFoundAlert(), firstButtonAction: {
            if #available(macOS 12.0, *) {
                Task {
                    _ = await AppStoreRestoreFlow.restoreAccountFromPastPurchase(subscriptionAppGroup: Bundle.main.appGroup(bundle: .subs))
                    originalMessage.webView?.reload()
                }
            }
        })
    }
}

#endif<|MERGE_RESOLUTION|>--- conflicted
+++ resolved
@@ -181,7 +181,7 @@
 
     // swiftlint:disable:next function_body_length cyclomatic_complexity
     func subscriptionSelected(params: Any, original: WKScriptMessage) async throws -> Encodable? {
-    
+
         DailyPixel.fire(pixel: .privacyProPurchaseAttempt, frequency: .dailyAndCount)
 
         struct SubscriptionSelection: Decodable {
@@ -203,18 +203,10 @@
 
                 guard let subscriptionSelection: SubscriptionSelection = DecodableHelper.decode(from: params) else {
                     assertionFailure("SubscriptionPagesUserScript: expected JSON representation of SubscriptionSelection")
+                    report(subscriptionActivationError: .generalError)
                     return nil
                 }
 
-<<<<<<< HEAD
-            guard let subscriptionSelection: SubscriptionSelection = DecodableHelper.decode(from: params) else {
-                assertionFailure("SubscriptionPagesUserScript: expected JSON representation of SubscriptionSelection")
-                report(subscriptionActivationError: .generalError)
-                return nil
-            }
-
-            os_log(.debug, log: .subscription, "[Purchase] Starting purchase for: %{public}s", subscriptionSelection.id)
-=======
                 os_log(.info, log: .subscription, "[Purchase] Starting purchase for: %{public}s", subscriptionSelection.id)
 
                 await mainViewController?.presentAsSheet(progressViewController)
@@ -222,76 +214,45 @@
                 // Check for active subscriptions
                 if await PurchaseManager.hasActiveSubscription() {
                     os_log(.info, log: .subscription, "[Purchase] Found active subscription during purchase")
+                    report(subscriptionActivationError: .hasActiveSubscription)
                     await WindowControllersManager.shared.lastKeyMainWindowController?.showSubscriptionFoundAlert(originalMessage: message)
                     return nil
                 }
->>>>>>> d50137d9
 
                 let emailAccessToken = try? EmailManager().getToken()
                 let purchaseTransactionJWS: String
 
-<<<<<<< HEAD
-            // Check for active subscriptions
-            if await PurchaseManager.hasActiveSubscription() {
-                os_log(.debug, log: .subscription, "[Purchase] Found active subscription during purchase")
-                report(subscriptionActivationError: .hasActiveSubscription)
-                await WindowControllersManager.shared.lastKeyMainWindowController?.showSubscriptionFoundAlert(originalMessage: message)
-                return nil
-            }
-=======
                 os_log(.info, log: .subscription, "[Purchase] Purchasing")
                 switch await AppStorePurchaseFlow.purchaseSubscription(with: subscriptionSelection.id, emailAccessToken: emailAccessToken, subscriptionAppGroup: Bundle.main.appGroup(bundle: .subs)) {
                 case .success(let transactionJWS):
                     purchaseTransactionJWS = transactionJWS
                 case .failure(let error):
                     switch error {
+                    case .noProductsFound:
+                        report(subscriptionActivationError: .subscriptionNotFound)
+                    case .activeSubscriptionAlreadyPresent:
+                        report(subscriptionActivationError: .activeSubscriptionAlreadyPresent)
+                    case .authenticatingWithTransactionFailed:
+                        report(subscriptionActivationError: .generalError)
+                    case .accountCreationFailed:
+                        report(subscriptionActivationError: .accountCreationFailed)
+                    case .purchaseFailed:
+                        report(subscriptionActivationError: .purchaseFailed)
                     case .cancelledByUser:
-                        os_log(.error, log: .subscription, "[Purchase] Cancelled by user")
-                    default:
-                        os_log(.error, log: .subscription, "[Purchase] Error: %{public}s", String(reflecting: error))
+                        report(subscriptionActivationError: .cancelledByUser)
+                    case .missingEntitlements:
+                        report(subscriptionActivationError: .missingEntitlements)
+                    }
+
+                    if error != .cancelledByUser {
                         await WindowControllersManager.shared.lastKeyMainWindowController?.showSomethingWentWrongAlert()
                     }
+
                     return nil
                 }
->>>>>>> d50137d9
 
                 await progressViewController.updateTitleText(UserText.completingPurchaseTitle)
 
-<<<<<<< HEAD
-            os_log(.info, log: .subscription, "[Purchase] Purchasing")
-            switch await AppStorePurchaseFlow.purchaseSubscription(with: subscriptionSelection.id, emailAccessToken: emailAccessToken) {
-            case .success:
-                break
-            case .failure(let error):
-                
-                switch error {
-                case .noProductsFound:
-                    report(subscriptionActivationError: .subscriptionNotFound)
-                case .activeSubscriptionAlreadyPresent:
-                    report(subscriptionActivationError: .activeSubscriptionAlreadyPresent)
-                case .authenticatingWithTransactionFailed:
-                    report(subscriptionActivationError: .generalError)
-                case .accountCreationFailed:
-                    report(subscriptionActivationError: .accountCreationFailed)
-                case .purchaseFailed:
-                    report(subscriptionActivationError: .purchaseFailed)
-                case .cancelledByUser:
-                    report(subscriptionActivationError: .cancelledByUser)
-                case .missingEntitlements:
-                    report(subscriptionActivationError: .missingEntitlements)
-                }
-                
-                if error != .cancelledByUser {
-                    await WindowControllersManager.shared.lastKeyMainWindowController?.showSomethingWentWrongAlert()
-                }
-
-                return nil
-            }
-
-            await progressViewController.updateTitleText(UserText.completingPurchaseTitle)
-
-            os_log(.debug, log: .subscription, "[Purchase] Completing purchase")
-=======
                 os_log(.info, log: .subscription, "[Purchase] Completing purchase")
 
                 switch await AppStorePurchaseFlow.completeSubscriptionPurchase(with: purchaseTransactionJWS, subscriptionAppGroup: Bundle.main.appGroup(bundle: .subs)) {
@@ -306,7 +267,6 @@
             }
         } else if SubscriptionPurchaseEnvironment.current == .stripe {
             let emailAccessToken = try? EmailManager().getToken()
->>>>>>> d50137d9
 
             switch await StripePurchaseFlow.prepareSubscriptionPurchase(emailAccessToken: emailAccessToken, subscriptionAppGroup: Bundle.main.appGroup(bundle: .subs)) {
             case .success(let purchaseUpdate):
@@ -316,11 +276,7 @@
                 return nil
             }
         }
-<<<<<<< HEAD
-#endif
-=======
-
->>>>>>> d50137d9
+
         return nil
     }
 
@@ -342,7 +298,7 @@
     }
 
     fileprivate func report(subscriptionActivationError: SubscriptionError) {
-        
+
         os_log(.error, log: .subscription, "Subscription purchase error: %{public}s", subscriptionActivationError.localizedDescription)
 
         var isStoreError = false
@@ -401,31 +357,33 @@
         let message = original
 
         Task { @MainActor in
-            let actionHandlers = SubscriptionAccessActionHandlers(restorePurchases: {
-                if #available(macOS 12.0, *) {
-                    
-                    Self.startAppStoreRestoreFlow { result in
-                        switch result {
-                        case .success:
-                            message.webView?.reload()
-                        case .failure(let error):
-                            switch error {
-                            case .missingAccountOrTransactions:
-                                self.report(subscriptionActivationError: .subscriptionNotFound)
-                                WindowControllersManager.shared.lastKeyMainWindowController?.showSubscriptionNotFoundAlert()
-                            case .subscriptionExpired:
-                                self.report(subscriptionActivationError: .subscriptionExpired)
-                                WindowControllersManager.shared.lastKeyMainWindowController?.showSubscriptionInactiveAlert()
-                            default:
-                                self.report(subscriptionActivationError: .generalError)
-                                WindowControllersManager.shared.lastKeyMainWindowController?.showSomethingWentWrongAlert()
+            let actionHandlers = SubscriptionAccessActionHandlers(
+                restorePurchases: {
+
+                    if #available(macOS 12.0, *) {
+                        Self.startAppStoreRestoreFlow { result in
+                            switch result {
+                            case .success:
+                                message.webView?.reload()
+                            case .failure(let error):
+                                switch error {
+                                case .missingAccountOrTransactions:
+                                    self.report(subscriptionActivationError: .subscriptionNotFound)
+                                    WindowControllersManager.shared.lastKeyMainWindowController?.showSubscriptionNotFoundAlert()
+                                case .subscriptionExpired:
+                                    self.report(subscriptionActivationError: .subscriptionExpired)
+                                    WindowControllersManager.shared.lastKeyMainWindowController?.showSubscriptionInactiveAlert()
+                                default:
+                                    self.report(subscriptionActivationError: .generalError)
+                                    WindowControllersManager.shared.lastKeyMainWindowController?.showSomethingWentWrongAlert()
+                                }
                             }
                         }
                     }
-                }
-            }, openURLHandler: { url in
-                WindowControllersManager.shared.showTab(with: .subscription(url))
-            })
+                },
+                openURLHandler: { url in
+                    WindowControllersManager.shared.showTab(with: .subscription(url))
+                })
 
             let vc = SubscriptionAccessViewController(accountManager: AccountManager(), actionHandlers: actionHandlers, subscriptionAppGroup: Bundle.main.appGroup(bundle: .subs))
             WindowControllersManager.shared.lastKeyMainWindowController?.mainViewController.presentAsSheet(vc)
@@ -500,44 +458,16 @@
 
 extension SubscriptionPagesUseSubscriptionFeature {
 
-<<<<<<< HEAD
     @available(macOS 12.0, *)
-    static func startAppStoreRestoreFlow(onResultHandler: @escaping (Result<Void, AppStoreRestoreFlow.Error>) -> Void) {
+    static func startAppStoreRestoreFlow(onResultHandler: @escaping (Result<Void, AppStoreRestoreFlow.Error>) -> Void = {_ in}) {
         Task { @MainActor in
             let mainViewController = WindowControllersManager.shared.lastKeyMainWindowController?.mainViewController
             let progressViewController = ProgressViewController(title: UserText.restoringSubscriptionTitle)
             defer { mainViewController?.dismiss(progressViewController) }
             mainViewController?.presentAsSheet(progressViewController)
             guard case .success = await PurchaseManager.shared.syncAppleIDAccount() else { return }
-            onResultHandler(await AppStoreRestoreFlow.restoreAccountFromPastPurchase())
-=======
-    static func startAppStoreRestoreFlow(onSuccessHandler: @escaping () -> Void = {}) {
-        if #available(macOS 12.0, *) {
-            Task { @MainActor in
-                let mainViewController = WindowControllersManager.shared.lastKeyMainWindowController?.mainViewController
-                let progressViewController = ProgressViewController(title: UserText.restoringSubscriptionTitle)
-
-                defer { mainViewController?.dismiss(progressViewController) }
-
-                mainViewController?.presentAsSheet(progressViewController)
-
-                guard case .success = await PurchaseManager.shared.syncAppleIDAccount() else { return }
-
-                switch await AppStoreRestoreFlow.restoreAccountFromPastPurchase(subscriptionAppGroup: Bundle.main.appGroup(bundle: .subs)) {
-                case .success:
-                    onSuccessHandler()
-                case .failure(let error):
-                    switch error {
-                    case .missingAccountOrTransactions:
-                        WindowControllersManager.shared.lastKeyMainWindowController?.showSubscriptionNotFoundAlert()
-                    case .subscriptionExpired:
-                        WindowControllersManager.shared.lastKeyMainWindowController?.showSubscriptionInactiveAlert()
-                    default:
-                        WindowControllersManager.shared.lastKeyMainWindowController?.showSomethingWentWrongAlert()
-                    }
-                }
-            }
->>>>>>> d50137d9
+
+            onResultHandler(await AppStoreRestoreFlow.restoreAccountFromPastPurchase(subscriptionAppGroup: Bundle.main.appGroup(bundle: .subs)))
         }
     }
 }
