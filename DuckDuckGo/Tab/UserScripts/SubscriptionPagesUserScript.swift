//
//  SubscriptionPagesUserScript.swift
//
//  Copyright © 2023 DuckDuckGo. All rights reserved.
//
//  Licensed under the Apache License, Version 2.0 (the "License");
//  you may not use this file except in compliance with the License.
//  You may obtain a copy of the License at
//
//  http://www.apache.org/licenses/LICENSE-2.0
//
//  Unless required by applicable law or agreed to in writing, software
//  distributed under the License is distributed on an "AS IS" BASIS,
//  WITHOUT WARRANTIES OR CONDITIONS OF ANY KIND, either express or implied.
//  See the License for the specific language governing permissions and
//  limitations under the License.
//

#if SUBSCRIPTION

import BrowserServicesKit
import Common
import Combine
import Foundation
import Navigation
import WebKit
import UserScript
import Subscription
import SubscriptionUI

public extension Notification.Name {
    static let subscriptionPageCloseAndOpenPreferences = Notification.Name("com.duckduckgo.subscriptionPage.CloseAndOpenPreferences")
}

///
/// The user script that will be the broker for all subscription features
///
public final class SubscriptionPagesUserScript: NSObject, UserScript, UserScriptMessaging {
    public var source: String = ""

    public static let context = "subscriptionPages"

    // special pages messaging cannot be isolated as we'll want regular page-scripts to be able to communicate
    public let broker = UserScriptMessageBroker(context: SubscriptionPagesUserScript.context, requiresRunInPageContentWorld: true )

    public let messageNames: [String] = [
        SubscriptionPagesUserScript.context
    ]

    public let injectionTime: WKUserScriptInjectionTime = .atDocumentStart
    public let forMainFrameOnly = true
    public let requiresRunInPageContentWorld = true
}

extension SubscriptionPagesUserScript: WKScriptMessageHandlerWithReply {
    @MainActor
    public func userContentController(_ userContentController: WKUserContentController,
                                      didReceive message: WKScriptMessage) async -> (Any?, String?) {
        let action = broker.messageHandlerFor(message)
        do {
            let json = try await broker.execute(action: action, original: message)
            return (json, nil)
        } catch {
            // forward uncaught errors to the client
            return (nil, error.localizedDescription)
        }
    }
}

// MARK: - Fallback for macOS 10.15
extension SubscriptionPagesUserScript: WKScriptMessageHandler {
    public func userContentController(_ userContentController: WKUserContentController, didReceive message: WKScriptMessage) {
        // unsupported
    }
}

///
/// Use Subscription sub-feature
///
final class SubscriptionPagesUseSubscriptionFeature: Subfeature {

    private var subscriptionManager = NSApp.delegateTyped.subscriptionManager
    private var tokenStorage: SubscriptionTokenStorage { subscriptionManager.tokenStorage }
    private var accountManager = NSApp.delegateTyped.subscriptionManager.accountManager

    private var stripePurchaseFlow: StripePurchaseFlow { subscriptionManager.flowProvider.stripePurchaseFlow }

    @available(macOS 12.0, *)
    private var appStorePurchaseFlow: AppStorePurchaseFlow { subscriptionManager.flowProvider.appStorePurchaseFlow }

    @available(macOS 12.0, *)
    private var appStoreRestoreFlow: AppStoreRestoreFlow { subscriptionManager.flowProvider.appStoreRestoreFlow }

    var broker: UserScriptMessageBroker?

    var featureName = "useSubscription"

    var messageOriginPolicy: MessageOriginPolicy = .only(rules: [
        .exact(hostname: "duckduckgo.com"),
        .exact(hostname: "abrown.duckduckgo.com")
    ])

    func with(broker: UserScriptMessageBroker) {
        self.broker = broker
    }

    struct Handlers {
        static let getSubscription = "getSubscription"
        static let setSubscription = "setSubscription"
        static let backToSettings = "backToSettings"
        static let getSubscriptionOptions = "getSubscriptionOptions"
        static let subscriptionSelected = "subscriptionSelected"
        static let activateSubscription = "activateSubscription"
        static let featureSelected = "featureSelected"
        static let completeStripePayment = "completeStripePayment"
        // Pixels related events
        static let subscriptionsMonthlyPriceClicked = "subscriptionsMonthlyPriceClicked"
        static let subscriptionsYearlyPriceClicked = "subscriptionsYearlyPriceClicked"
        static let subscriptionsUnknownPriceClicked = "subscriptionsUnknownPriceClicked"
        static let subscriptionsAddEmailSuccess = "subscriptionsAddEmailSuccess"
        static let subscriptionsWelcomeFaqClicked = "subscriptionsWelcomeFaqClicked"
    }

    // swiftlint:disable:next cyclomatic_complexity
    func handler(forMethodNamed methodName: String) -> Subfeature.Handler? {
        switch methodName {
        case Handlers.getSubscription: return getSubscription
        case Handlers.setSubscription: return setSubscription
        case Handlers.backToSettings: return backToSettings
        case Handlers.getSubscriptionOptions: return getSubscriptionOptions
        case Handlers.subscriptionSelected: return subscriptionSelected
        case Handlers.activateSubscription: return activateSubscription
        case Handlers.featureSelected: return featureSelected
        case Handlers.completeStripePayment: return completeStripePayment
            // Pixel related events
        case Handlers.subscriptionsMonthlyPriceClicked: return subscriptionsMonthlyPriceClicked
        case Handlers.subscriptionsYearlyPriceClicked: return subscriptionsYearlyPriceClicked
        case Handlers.subscriptionsUnknownPriceClicked: return subscriptionsUnknownPriceClicked
        case Handlers.subscriptionsAddEmailSuccess: return subscriptionsAddEmailSuccess
        case Handlers.subscriptionsWelcomeFaqClicked: return subscriptionsWelcomeFaqClicked
        default:
            return nil
        }
    }

    struct Subscription: Encodable {
        let token: String
    }

    /// Values that the Frontend can use to determine the current state.
    struct SubscriptionValues: Codable {
        enum CodingKeys: String, CodingKey {
            case token
        }
        let token: String
    }

    func getSubscription(params: Any, original: WKScriptMessage) async throws -> Encodable? {
        if let authToken = tokenStorage.authToken, tokenStorage.accessToken != nil {
            return Subscription(token: authToken)
        } else {
            return Subscription(token: "")
        }
    }

    func setSubscription(params: Any, original: WKScriptMessage) async throws -> Encodable? {

        DailyPixel.fire(pixel: .privacyProRestorePurchaseEmailSuccess, frequency: .dailyAndCount)

        guard let subscriptionValues: SubscriptionValues = DecodableHelper.decode(from: params) else {
            assertionFailure("SubscriptionPagesUserScript: expected JSON representation of SubscriptionValues")
            return nil
        }

        let authToken = subscriptionValues.token
        if case let .success(accessToken) = await accountManager.exchangeAuthTokenToAccessToken(authToken),
           case let .success(accountDetails) = await accountManager.fetchAccountDetails(with: accessToken) {
            tokenStorage.authToken = authToken
            tokenStorage.accessToken = accessToken
            accountManager.storeAccount(token: accessToken, email: accountDetails.email, externalID: accountDetails.externalID)
        }

        return nil
    }

    func backToSettings(params: Any, original: WKScriptMessage) async throws -> Encodable? {
        if let accessToken = tokenStorage.accessToken,
           case let .success(accountDetails) = await accountManager.fetchAccountDetails(with: accessToken) {
            accountManager.storeAccount(token: accessToken, email: accountDetails.email, externalID: accountDetails.externalID)
        }

        DispatchQueue.main.async {
            NotificationCenter.default.post(name: .subscriptionPageCloseAndOpenPreferences, object: self)
        }

        return nil
    }

    func getSubscriptionOptions(params: Any, original: WKScriptMessage) async throws -> Encodable? {
<<<<<<< HEAD
        if subscriptionManager.configuration.currentPurchasePlatform == .appStore {
=======
        guard await NSApp.delegateTyped.subscriptionFeatureAvailability.isSubscriptionPurchaseAllowed else { return SubscriptionOptions.empty }

        if SubscriptionPurchaseEnvironment.current == .appStore {
>>>>>>> 933a0e01
            if #available(macOS 12.0, *) {
                switch await appStorePurchaseFlow.subscriptionOptions() {
                case .success(let subscriptionOptions):
                    return subscriptionOptions
                case .failure:
                    break
                }
            }
        } else if subscriptionManager.configuration.currentPurchasePlatform == .stripe {
            switch await stripePurchaseFlow.subscriptionOptions() {
            case .success(let subscriptionOptions):
                return subscriptionOptions
            case .failure:
                break
            }
        }

        return nil
    }

    // swiftlint:disable:next function_body_length cyclomatic_complexity
    func subscriptionSelected(params: Any, original: WKScriptMessage) async throws -> Encodable? {

        DailyPixel.fire(pixel: .privacyProPurchaseAttempt, frequency: .dailyAndCount)

        struct SubscriptionSelection: Decodable {
            let id: String
        }

        let message = original

        if subscriptionManager.configuration.currentPurchasePlatform == .appStore {
            if #available(macOS 12.0, *) {
                let mainViewController = await WindowControllersManager.shared.lastKeyMainWindowController?.mainViewController
                let progressViewController = await ProgressViewController(title: UserText.purchasingSubscriptionTitle)

                defer {
                    Task {
                        await mainViewController?.dismiss(progressViewController)
                    }
                }

                guard let subscriptionSelection: SubscriptionSelection = DecodableHelper.decode(from: params) else {
                    assertionFailure("SubscriptionPagesUserScript: expected JSON representation of SubscriptionSelection")
                    report(subscriptionActivationError: .generalError)
                    return nil
                }

                os_log(.info, log: .subscription, "[Purchase] Starting purchase for: %{public}s", subscriptionSelection.id)

                await mainViewController?.presentAsSheet(progressViewController)

                // Check for active subscriptions
                if await PurchaseManager.hasActiveSubscription() {

                    Pixel.fire(.privacyProRestoreAfterPurchaseAttempt)

                    os_log(.info, log: .subscription, "[Purchase] Found active subscription during purchase")
                    report(subscriptionActivationError: .hasActiveSubscription)
                    await WindowControllersManager.shared.lastKeyMainWindowController?.showSubscriptionFoundAlert(originalMessage: message)
                    return nil
                }

                let emailAccessToken = try? EmailManager().getToken()
                let purchaseTransactionJWS: String

                os_log(.info, log: .subscription, "[Purchase] Purchasing")
                switch await appStorePurchaseFlow.purchaseSubscription(with: subscriptionSelection.id, emailAccessToken: emailAccessToken) {
                case .success(let transactionJWS):
                    purchaseTransactionJWS = transactionJWS
                case .failure(let error):
                    switch error {
                    case .noProductsFound:
                        report(subscriptionActivationError: .subscriptionNotFound)
                    case .activeSubscriptionAlreadyPresent:
                        report(subscriptionActivationError: .activeSubscriptionAlreadyPresent)
                    case .authenticatingWithTransactionFailed:
                        report(subscriptionActivationError: .generalError)
                    case .accountCreationFailed:
                        report(subscriptionActivationError: .accountCreationFailed)
                    case .purchaseFailed:
                        report(subscriptionActivationError: .purchaseFailed)
                    case .cancelledByUser:
                        report(subscriptionActivationError: .cancelledByUser)
                    case .missingEntitlements:
                        report(subscriptionActivationError: .missingEntitlements)
                    }

                    if error != .cancelledByUser {
                        await WindowControllersManager.shared.lastKeyMainWindowController?.showSomethingWentWrongAlert()
                    }
                    await pushPurchaseUpdate(originalMessage: message, purchaseUpdate: PurchaseUpdate(type: "canceled"))
                    return nil
                }

                await progressViewController.updateTitleText(UserText.completingPurchaseTitle)

                os_log(.info, log: .subscription, "[Purchase] Completing purchase")

                switch await appStorePurchaseFlow.completeSubscriptionPurchase(with: purchaseTransactionJWS) {
                case .success(let purchaseUpdate):
                    os_log(.info, log: .subscription, "[Purchase] Purchase complete")
                    DailyPixel.fire(pixel: .privacyProPurchaseSuccess, frequency: .dailyAndCount)
                    Pixel.fire(.privacyProSubscriptionActivated, limitTo: .initial)
                    await pushPurchaseUpdate(originalMessage: message, purchaseUpdate: purchaseUpdate)
                case .failure(let error):
                    switch error {
                    case .noProductsFound:
                        report(subscriptionActivationError: .subscriptionNotFound)
                    case .activeSubscriptionAlreadyPresent:
                        report(subscriptionActivationError: .activeSubscriptionAlreadyPresent)
                    case .authenticatingWithTransactionFailed:
                        report(subscriptionActivationError: .generalError)
                    case .accountCreationFailed:
                        report(subscriptionActivationError: .accountCreationFailed)
                    case .purchaseFailed:
                        report(subscriptionActivationError: .purchaseFailed)
                    case .cancelledByUser:
                        report(subscriptionActivationError: .cancelledByUser)
                    case .missingEntitlements:
                        report(subscriptionActivationError: .missingEntitlements)
                    }

                    await pushPurchaseUpdate(originalMessage: message, purchaseUpdate: PurchaseUpdate(type: "canceled"))
                }
            }
        } else if subscriptionManager.configuration.currentPurchasePlatform == .stripe {
            let emailAccessToken = try? EmailManager().getToken()

            let result = await stripePurchaseFlow.prepareSubscriptionPurchase(emailAccessToken: emailAccessToken)

            switch result {
            case .success(let success):
                await pushPurchaseUpdate(originalMessage: message, purchaseUpdate: success)
            case .failure(let error):
                await WindowControllersManager.shared.lastKeyMainWindowController?.showSomethingWentWrongAlert()

                switch error {
                case .noProductsFound:
                    report(subscriptionActivationError: .subscriptionNotFound)
                case .accountCreationFailed:
                    report(subscriptionActivationError: .accountCreationFailed)
                }
                await pushPurchaseUpdate(originalMessage: message, purchaseUpdate: PurchaseUpdate(type: "canceled"))
            }
        }

        return nil
    }

    fileprivate enum SubscriptionError: Error {
        case purchaseFailed,
             missingEntitlements,
             failedToGetSubscriptionOptions,
             failedToSetSubscription,
             failedToRestoreFromEmail,
             failedToRestoreFromEmailSubscriptionInactive,
             failedToRestorePastPurchase,
             subscriptionNotFound,
             subscriptionExpired,
             hasActiveSubscription,
             cancelledByUser,
             accountCreationFailed,
             activeSubscriptionAlreadyPresent,
             generalError
    }

    // swiftlint:disable:next cyclomatic_complexity
    fileprivate func report(subscriptionActivationError: SubscriptionError) {

        os_log(.error, log: .subscription, "Subscription purchase error: %{public}s", subscriptionActivationError.localizedDescription)

        var isStoreError = false
        var isBackendError = false

        switch subscriptionActivationError {
        case .purchaseFailed:
            isStoreError = true
        case .missingEntitlements:
            isBackendError = true
        case .failedToGetSubscriptionOptions:
            isStoreError = true
        case .failedToSetSubscription:
            isBackendError = true
        case .failedToRestoreFromEmail, .failedToRestoreFromEmailSubscriptionInactive:
            isBackendError = true
        case .failedToRestorePastPurchase:
            isStoreError = true
        case .subscriptionNotFound:
            DailyPixel.fire(pixel: .privacyProRestorePurchaseStoreFailureNotFound, frequency: .dailyAndCount)
            isStoreError = true
        case .subscriptionExpired:
            isStoreError = true
        case .hasActiveSubscription:
            isStoreError = true
            isBackendError = true
        case .cancelledByUser: break
        case .accountCreationFailed:
            DailyPixel.fire(pixel: .privacyProPurchaseFailureAccountNotCreated, frequency: .dailyAndCount)
        case .activeSubscriptionAlreadyPresent: break
        case .generalError: break
        }

        if isStoreError {
            DailyPixel.fire(pixel: .privacyProPurchaseFailureStoreError, frequency: .dailyAndCount)
        }

        if isBackendError {
            DailyPixel.fire(pixel: .privacyProPurchaseFailureBackendError, frequency: .dailyAndCount)
        }

        if subscriptionActivationError != .hasActiveSubscription && subscriptionActivationError != .cancelledByUser {
            DailyPixel.fire(pixel: .privacyProPurchaseFailure, frequency: .dailyAndCount)
        }
    }

    func activateSubscription(params: Any, original: WKScriptMessage) async throws -> Encodable? {

        Pixel.fire(.privacyProRestorePurchaseOfferPageEntry)

        let message = original

        Task { @MainActor in

            let actionHandlers = SubscriptionAccessActionHandlers(
                restorePurchases: {

                    if #available(macOS 12.0, *) {
                        Self.startAppStoreRestoreFlow { result in

                            switch result {
                            case .success:
                                DailyPixel.fire(pixel: .privacyProRestorePurchaseStoreSuccess, frequency: .dailyAndCount)

                            case .failure(let error):

                                switch error {
                                case .missingAccountOrTransactions: break
                                default:
                                    DailyPixel.fire(pixel: .privacyProRestorePurchaseStoreFailureOther, frequency: .dailyAndCount)
                                }

                                switch error {
                                case .missingAccountOrTransactions:
                                    self.report(subscriptionActivationError: .subscriptionNotFound)
                                    WindowControllersManager.shared.lastKeyMainWindowController?.showSubscriptionNotFoundAlert()
                                case .subscriptionExpired:
                                    self.report(subscriptionActivationError: .subscriptionExpired)
                                    WindowControllersManager.shared.lastKeyMainWindowController?.showSubscriptionInactiveAlert()
                                case .pastTransactionAuthenticationError, .failedToObtainAccessToken, .failedToFetchAccountDetails, .failedToFetchSubscriptionDetails:
                                    self.report(subscriptionActivationError: .generalError)
                                    WindowControllersManager.shared.lastKeyMainWindowController?.showSomethingWentWrongAlert()
                                }
                            }
                            message.webView?.reload()
                        }
                    }
                },
                openURLHandler: { url in
                    WindowControllersManager.shared.showTab(with: .subscription(url))
                }, uiActionHandler: { event in
                    switch event {
                    case .activateAddEmailClick:
                        DailyPixel.fire(pixel: .privacyProRestorePurchaseEmailStart, frequency: .dailyAndCount)
                    default:
                        break
                    }
                })

            let vc = SubscriptionAccessViewController(subscriptionManager: subscriptionManager, accountManager: accountManager, actionHandlers: actionHandlers)
            WindowControllersManager.shared.lastKeyMainWindowController?.mainViewController.presentAsSheet(vc)
        }

        return nil
    }

    func featureSelected(params: Any, original: WKScriptMessage) async throws -> Encodable? {
        struct FeatureSelection: Codable {
            let feature: String
        }

        guard let featureSelection: FeatureSelection = DecodableHelper.decode(from: params) else {
            assertionFailure("SubscriptionPagesUserScript: expected JSON representation of FeatureSelection")
            return nil
        }

        guard let subscriptionFeatureName = SubscriptionFeatureName(rawValue: featureSelection.feature) else {
            assertionFailure("SubscriptionPagesUserScript: feature name does not matches mapping")
            return nil
        }

        switch subscriptionFeatureName {
        case .privateBrowsing:
            NotificationCenter.default.post(name: .openPrivateBrowsing, object: self, userInfo: nil)
        case .privateSearch:
            NotificationCenter.default.post(name: .openPrivateSearch, object: self, userInfo: nil)
        case .emailProtection:
            NotificationCenter.default.post(name: .openEmailProtection, object: self, userInfo: nil)
        case .appTrackingProtection:
            NotificationCenter.default.post(name: .openAppTrackingProtection, object: self, userInfo: nil)
        case .vpn:
            Pixel.fire(.privacyProWelcomeVPN, limitTo: .initial)
            NotificationCenter.default.post(name: .ToggleNetworkProtectionInMainWindow, object: self, userInfo: nil)
        case .personalInformationRemoval:
            Pixel.fire(.privacyProWelcomePersonalInformationRemoval, limitTo: .initial)
            NotificationCenter.default.post(name: .openPersonalInformationRemoval, object: self, userInfo: nil)
            await WindowControllersManager.shared.showTab(with: .dataBrokerProtection)
        case .identityTheftRestoration:
            Pixel.fire(.privacyProWelcomeIdentityRestoration, limitTo: .initial)
            let itrURL = subscriptionManager.urlProvider.url(for: .identityTheftRestoration)
            await WindowControllersManager.shared.showTab(with: .identityTheftRestoration(itrURL))
        }

        return nil
    }

    func completeStripePayment(params: Any, original: WKScriptMessage) async throws -> Encodable? {
        let mainViewController = await WindowControllersManager.shared.lastKeyMainWindowController?.mainViewController
        let progressViewController = await ProgressViewController(title: UserText.completingPurchaseTitle)

        await mainViewController?.presentAsSheet(progressViewController)
        await stripePurchaseFlow.completeSubscriptionPurchase()
        await mainViewController?.dismiss(progressViewController)

        return [String: String]() // cannot be nil
    }

    // MARK: Pixel related actions

    func subscriptionsMonthlyPriceClicked(params: Any, original: WKScriptMessage) async -> Encodable? {
        Pixel.fire(.privacyProOfferMonthlyPriceClick)
        return nil
    }

    func subscriptionsYearlyPriceClicked(params: Any, original: WKScriptMessage) async -> Encodable? {
        Pixel.fire(.privacyProOfferYearlyPriceClick)
        return nil
    }

    func subscriptionsUnknownPriceClicked(params: Any, original: WKScriptMessage) async -> Encodable? {
        // Not used
        return nil
    }

    func subscriptionsAddEmailSuccess(params: Any, original: WKScriptMessage) async -> Encodable? {
        Pixel.fire(.privacyProAddEmailSuccess, limitTo: .initial)
        return nil
    }

    func subscriptionsWelcomeFaqClicked(params: Any, original: WKScriptMessage) async -> Encodable? {
        Pixel.fire(.privacyProWelcomeFAQClick, limitTo: .initial)
        return nil
    }

    // MARK: Push actions

    enum SubscribeActionName: String {
        case onPurchaseUpdate
    }

    @MainActor
    func pushPurchaseUpdate(originalMessage: WKScriptMessage, purchaseUpdate: PurchaseUpdate) async {
        pushAction(method: .onPurchaseUpdate, webView: originalMessage.webView!, params: purchaseUpdate)
    }

    func pushAction(method: SubscribeActionName, webView: WKWebView, params: Encodable) {
        let broker = UserScriptMessageBroker(context: SubscriptionPagesUserScript.context, requiresRunInPageContentWorld: true )
        broker.push(method: method.rawValue, params: params, for: self, into: webView)
    }
}

extension SubscriptionPagesUseSubscriptionFeature {

    @available(macOS 12.0, *)
    static func startAppStoreRestoreFlow(onResultHandler: @escaping (Result<Void, AppStoreRestoreFlow.Error>) -> Void = {_ in}) {
        Task { @MainActor in
            let mainViewController = WindowControllersManager.shared.lastKeyMainWindowController?.mainViewController
            let progressViewController = ProgressViewController(title: UserText.restoringSubscriptionTitle)
            defer { mainViewController?.dismiss(progressViewController) }
            mainViewController?.presentAsSheet(progressViewController)
            guard case .success = await PurchaseManager.shared.syncAppleIDAccount() else { return }
            let appStoreRestoreFlow = NSApp.delegateTyped.subscriptionManager.flowProvider.appStoreRestoreFlow
            onResultHandler(await appStoreRestoreFlow.restoreAccountFromPastPurchase())
        }
    }
}

extension MainWindowController {

    @MainActor
    func showSomethingWentWrongAlert() {
        guard let window else { return }

        window.show(.somethingWentWrongAlert())
    }

    @MainActor
    func showSubscriptionNotFoundAlert() {
        guard let window else { return }

        window.show(.subscriptionNotFoundAlert(), firstButtonAction: {
            let purchaseURL = NSApp.delegateTyped.subscriptionManager.urlProvider.url(for: .purchase)
            WindowControllersManager.shared.showTab(with: .subscription(purchaseURL))
        })
    }

    @MainActor
    func showSubscriptionInactiveAlert() {
        guard let window else { return }

        window.show(.subscriptionInactiveAlert(), firstButtonAction: {
            let purchaseURL = NSApp.delegateTyped.subscriptionManager.urlProvider.url(for: .purchase)
            WindowControllersManager.shared.showTab(with: .subscription(purchaseURL))
        })
    }

    @MainActor
    func showSubscriptionFoundAlert(originalMessage: WKScriptMessage) {
        guard let window else { return }

        window.show(.subscriptionFoundAlert(), firstButtonAction: {
            if #available(macOS 12.0, *) {
                Task {
                    let appStoreRestoreFlow = NSApp.delegateTyped.subscriptionManager.flowProvider.appStoreRestoreFlow
                    let result = await appStoreRestoreFlow.restoreAccountFromPastPurchase()
                    switch result {
                    case .success:
                        DailyPixel.fire(pixel: .privacyProRestorePurchaseStoreSuccess, frequency: .dailyAndCount)
                    case .failure: break
                    }
                    originalMessage.webView?.reload()
                }
            }
        })
    }
}

#endif<|MERGE_RESOLUTION|>--- conflicted
+++ resolved
@@ -197,13 +197,8 @@
     }
 
     func getSubscriptionOptions(params: Any, original: WKScriptMessage) async throws -> Encodable? {
-<<<<<<< HEAD
+
         if subscriptionManager.configuration.currentPurchasePlatform == .appStore {
-=======
-        guard await NSApp.delegateTyped.subscriptionFeatureAvailability.isSubscriptionPurchaseAllowed else { return SubscriptionOptions.empty }
-
-        if SubscriptionPurchaseEnvironment.current == .appStore {
->>>>>>> 933a0e01
             if #available(macOS 12.0, *) {
                 switch await appStorePurchaseFlow.subscriptionOptions() {
                 case .success(let subscriptionOptions):
