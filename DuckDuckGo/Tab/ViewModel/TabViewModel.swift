//
//  TabViewModel.swift
//
//  Copyright © 2020 DuckDuckGo. All rights reserved.
//
//  Licensed under the Apache License, Version 2.0 (the "License");
//  you may not use this file except in compliance with the License.
//  You may obtain a copy of the License at
//
//  http://www.apache.org/licenses/LICENSE-2.0
//
//  Unless required by applicable law or agreed to in writing, software
//  distributed under the License is distributed on an "AS IS" BASIS,
//  WITHOUT WARRANTIES OR CONDITIONS OF ANY KIND, either express or implied.
//  See the License for the specific language governing permissions and
//  limitations under the License.
//

import BrowserServicesKit
import Cocoa
import Combine
import Common
import WebKit

final class TabViewModel {

    enum Favicon {
        static let home = NSImage.homeFavicon
        static let duckPlayer = NSImage.duckPlayerSettings
        static let burnerHome = NSImage.burnerTabFavicon
        static let settings = NSImage.settingsMulticolor16
        static let bookmarks = NSImage.bookmarksFolder
        static let emailProtection = NSImage.emailProtectionIcon
        static let dataBrokerProtection = NSImage.personalInformationRemovalMulticolor16
        static let subscription = NSImage.privacyPro
        static let identityTheftRestoration = NSImage.identityTheftRestorationMulticolor16
    }

    private(set) var tab: Tab
    private let appearancePreferences: AppearancePreferences
    private let accessibilityPreferences: AccessibilityPreferences
    private var cancellables = Set<AnyCancellable>()

    @Published private(set) var canGoForward: Bool = false
    @Published private(set) var canGoBack: Bool = false

    @Published private(set) var canReload: Bool = false
    @Published private(set) var canBeBookmarked: Bool = false
    @Published var isLoading: Bool = false {
        willSet {
            if newValue {
                loadingStartTime = CACurrentMediaTime()
            }
        }
    }
    @Published var progress: Double = 0.0

    var isShowingErrorPage: Bool {
        tab.error != nil
    }

    @Published var autofillDataToSave: AutofillData?

    var loadingStartTime: CFTimeInterval?

    @Published private(set) var addressBarString: String = ""
    @Published private(set) var passiveAddressBarAttributedString = NSAttributedString()

    var lastAddressBarTextFieldValue: AddressBarTextField.Value?

    @Published private(set) var title: String = UserText.tabHomeTitle
    @Published private(set) var favicon: NSImage?
    var findInPage: FindInPageModel? { tab.findInPage?.model }

    @Published private(set) var usedPermissions = Permissions()
    @Published private(set) var permissionAuthorizationQuery: PermissionAuthorizationQuery?

    var canPrint: Bool {
        !isShowingErrorPage && canReload && tab.webView.canPrint
    }

    var canSaveContent: Bool {
        !isShowingErrorPage && canReload && !tab.webView.isInFullScreenMode
    }

    var canFindInPage: Bool {
        guard !isShowingErrorPage else { return false }
        switch tab.content {
        case .url(let url, _, _):
            return !(url.isDuckPlayer || url.isDuckURLScheme)
        case .subscription, .identityTheftRestoration:
            return true

        case .newtab, .settings, .bookmarks, .onboarding, .dataBrokerProtection, .none:
            return false
        }
    }

    init(tab: Tab,
         appearancePreferences: AppearancePreferences = .shared,
         accessibilityPreferences: AccessibilityPreferences = .shared) {
        self.tab = tab
        self.appearancePreferences = appearancePreferences
        self.accessibilityPreferences = accessibilityPreferences

        subscribeToUrl()
        subscribeToCanGoBackForwardAndReload()
        subscribeToTitle()
        subscribeToFavicon()
        subscribeToTabError()
        subscribeToPermissions()
        subscribeToPreferences()
        subscribeToWebViewDidFinishNavigation()
        tab.$isLoading
            .assign(to: \.isLoading, onWeaklyHeld: self)
            .store(in: &cancellables)
        tab.$loadingProgress
            .assign(to: \.progress, onWeaklyHeld: self)
            .store(in: &cancellables)
        if case .url(_, credential: _, source: .pendingStateRestoration) = tab.content {
            updateAddressBarStrings()
        }
    }

    private func subscribeToUrl() {
        tab.$content
            .map { [tab] content -> AnyPublisher<Void, Never> in
                switch content {
                case .url(_, _, source: .userEntered(_, downloadRequested: true)):
                    // don‘t update the address bar for download navigations
                    return Empty().eraseToAnyPublisher()

                case .url(let url, _, source: .webViewUpdated),
                     .url(let url, _, source: .link):

                    guard !url.isEmpty, url != .blankPage, !url.isDuckPlayer else { fallthrough }

                    // Only display the Tab content URL update matching its Security Origin
                    // see https://github.com/mozilla-mobile/firefox-ios/wiki/WKWebView-navigation-and-security-considerations
                    return tab.$securityOrigin
                        .filter { tabSecurityOrigin in
                            url.securityOrigin == tabSecurityOrigin
                        }
                        .asVoid().eraseToAnyPublisher()

                case .url(_, _, source: .pendingStateRestoration),
                     .url(_, _, source: .loadedByStateRestoration),
                     .url(_, _, source: .userEntered),
                     .url(_, _, source: .historyEntry),
                     .url(_, _, source: .bookmark),
                     .url(_, _, source: .ui),
                     .url(_, _, source: .appOpenUrl),
                     .url(_, _, source: .reload),
                     .newtab,
                     .settings,
                     .bookmarks,
                     .onboarding,
                     .none,
                     .dataBrokerProtection,
                     .subscription,
                     .identityTheftRestoration:
                    // Update the address bar instantly for built-in content types or user-initiated navigations
                    return Just( () ).eraseToAnyPublisher()
                }
            }
            .switchToLatest()
            .sink { [weak self] _ in
                guard let self else { return }

                updateAddressBarStrings()
                updateFavicon()
                updateCanBeBookmarked()
                updateZoomForWebsite()
            }
            .store(in: &cancellables)
    }

    private func subscribeToCanGoBackForwardAndReload() {
        tab.$canGoBack
            .map { [weak tab] canGoBack in
                canGoBack || tab?.canBeClosedWithBack == true
            }
            .assign(to: \.canGoBack, onWeaklyHeld: self)
            .store(in: &cancellables)
        tab.$canGoForward
            .assign(to: \.canGoForward, onWeaklyHeld: self)
            .store(in: &cancellables)
        tab.$canReload
            .assign(to: \.canReload, onWeaklyHeld: self)
            .store(in: &cancellables)
    }

    private func subscribeToTitle() {
        tab.$title
            .filter { [weak self] _ in
                self?.tab.isLazyLoadingInProgress == false
            }
            .receive(on: DispatchQueue.main)
            .sink { [weak self] _ in
                self?.updateTitle()
            }
            .store(in: &cancellables)
    }

    private func subscribeToFavicon() {
        tab.$favicon
            .filter { [weak self] _ in
                self?.tab.isLazyLoadingInProgress == false
            }
            .sink { [weak self] favicon in
                self?.updateFavicon(favicon)
            }
            .store(in: &cancellables)
    }

    private func subscribeToTabError() {
        tab.$error
            .map { $0 != nil }
            .removeDuplicates()
            .sink { [weak self] _ in
                self?.updateTitle()
                self?.updateFavicon()
                self?.updateCanBeBookmarked()
            }.store(in: &cancellables)
    }

    private func subscribeToPermissions() {
        tab.permissions.$permissions.assign(to: \.usedPermissions, onWeaklyHeld: self)
            .store(in: &cancellables)
        tab.permissions.$authorizationQuery.assign(to: \.permissionAuthorizationQuery, onWeaklyHeld: self)
            .store(in: &cancellables)
    }

    private func subscribeToPreferences() {
<<<<<<< HEAD
        self.tab.webView.zoomLevelDelegate = self
        appearancePreferences.$showFullURL.dropFirst().sink { [weak self] newValue in
            guard let self = self, let url = self.tabURL, let host = self.tabHostURL else { return }
            self.updatePassiveAddressBarString(showURL: newValue, url: url, hostURL: host)
=======
        appearancePreferences.$showFullURL.dropFirst().sink { [weak self] showFullURL in
            self?.updatePassiveAddressBarString(showFullURL: showFullURL)
>>>>>>> 773cffa0
        }.store(in: &cancellables)
        accessibilityPreferences.$defaultPageZoom.sink { [weak self] newValue in
            guard let self = self else { return }
            self.tab.webView.defaultZoomValue = newValue
            if !isThereZoomPerWebsite {
                self.tab.webView.zoomLevel = newValue
            }
        }.store(in: &cancellables)
        NotificationCenter.default.publisher(for: AccessibilityPreferences.zoomPerWebsiteUpdated)
            .receive(on: DispatchQueue.main)
            .sink { [weak self] _ in
                self?.updateZoomForWebsite()
            }.store(in: &cancellables)
    }

    private var isThereZoomPerWebsite: Bool {
        guard let urlString = tab.url?.absoluteString else { return false }
        return accessibilityPreferences.zoomPerWebsite(url: urlString) != nil
    }

    private func updateZoomForWebsite() {
        guard let urlString = tab.url?.absoluteString else { return }
        let zoomToApply: DefaultZoomValue = accessibilityPreferences.zoomPerWebsite(url: urlString) ?? accessibilityPreferences.defaultPageZoom
        if self.tab.webView.zoomLevel != zoomToApply {
            self.tab.webView.zoomLevel = zoomToApply
        }
    }

    private func subscribeToWebViewDidFinishNavigation() {
        tab.webViewDidFinishNavigationPublisher.sink { [weak self] in
            guard let self = self else { return }
            self.sendAnimationTrigger()
            self.updateZoomForWebsite()
        }.store(in: &cancellables)
    }

    private func updateCanBeBookmarked() {
        canBeBookmarked = !isShowingErrorPage && tab.content.canBeBookmarked
    }

<<<<<<< HEAD
    var tabURL: URL? {
        return tab.content.url
=======
    private func updateAddressBarStrings() {
        updateAddressBarString()
        updatePassiveAddressBarString()
>>>>>>> 773cffa0
    }

    private func updateAddressBarString() {
        addressBarString = {
            guard ![.none, .onboarding, .newtab].contains(tab.content),
                  let url = tab.content.userEditableUrl else { return "" }

            if url.isBlobURL {
                return url.strippingUnsupportedCredentials()
            }
            return url.absoluteString
        }()
    }

    private func updatePassiveAddressBarString(showFullURL: Bool? = nil) {
        let showFullURL = showFullURL ?? appearancePreferences.showFullURL
        passiveAddressBarAttributedString = switch tab.content {
        case .newtab, .onboarding, .none:
            .init() // empty
        case .settings:
            .settingsTrustedIndicator
        case .bookmarks:
            .bookmarksTrustedIndicator
        case .dataBrokerProtection:
            .dbpTrustedIndicator
        case .subscription:
            .subscriptionTrustedIndicator
        case .identityTheftRestoration:
            .identityTheftRestorationTrustedIndicator
        case .url(let url, _, _) where url.isDuckPlayer:
            .duckPlayerTrustedIndicator
        case .url(let url, _, _) where url.isEmailProtection:
            .emailProtectionTrustedIndicator
        case .url(let url, _, _):
            NSAttributedString(string: passiveAddressBarString(with: url, showFullURL: showFullURL))
        }
    }

    private func passiveAddressBarString(with url: URL, showFullURL: Bool) -> String {
        if url.isBlobURL {
            url.strippingUnsupportedCredentials()

        } else if url.isDataURL {
            "data:"

        } else if !showFullURL && url.isFileURL {
            url.lastPathComponent

        } else if !showFullURL && url.host?.isEmpty == false {
            url.root?.toString(decodePunycode: true, dropScheme: true, dropTrailingSlash: true).droppingWwwPrefix() ?? ""

        } else /* display full url */ {
            url.toString(decodePunycode: true, dropScheme: false, dropTrailingSlash: true)
        }
    }

    private func updateTitle() { // swiftlint:disable:this cyclomatic_complexity
        var title: String
        switch tab.content {
        // keep an old tab title for web page terminated page, display "Failed to open page" for loading errors
        case _ where isShowingErrorPage && (tab.error?.code != .webContentProcessTerminated || tab.title == nil):
            if tab.error?.errorCode == NSURLErrorServerCertificateUntrusted {
                title = UserText.sslErrorPageTabTitle
            } else {
                title = UserText.tabErrorTitle
            }
        case .dataBrokerProtection:
            title = UserText.tabDataBrokerProtectionTitle
        case .settings:
            title = UserText.tabPreferencesTitle
        case .bookmarks:
            title = UserText.tabBookmarksTitle
        case .newtab:
            if tab.burnerMode.isBurner {
                title = UserText.burnerTabHomeTitle
            } else {
                title = UserText.tabHomeTitle
            }
        case .onboarding:
            title = UserText.tabOnboardingTitle
        case .url, .none, .subscription, .identityTheftRestoration:
            if let tabTitle = tab.title?.trimmingWhitespace(), !tabTitle.isEmpty {
                title = tabTitle
            } else if let host = tab.url?.host?.droppingWwwPrefix() {
                title = host
            } else if let url = tab.url, url.isFileURL {
                title = url.lastPathComponent
            } else {
                title = addressBarString
            }
        }
        if title.isEmpty {
            title = UserText.tabUntitledTitle
        }
        if self.title != title {
            self.title = title
        }
    }

    // swiftlint:disable:next cyclomatic_complexity
    private func updateFavicon(_ tabFavicon: NSImage?? = .none /* provided from .sink or taken from tab.favicon (optional) if .none */) {
        guard !isShowingErrorPage else {
            favicon = errorFaviconToShow(error: tab.error)
            return
        }
        favicon = switch tab.content {
        case .dataBrokerProtection:
            Favicon.dataBrokerProtection
        case .newtab where tab.burnerMode.isBurner:
            Favicon.burnerHome
        case .newtab:
            Favicon.home
        case .settings:
            Favicon.settings
        case .bookmarks:
            Favicon.bookmarks
        case .subscription:
            Favicon.subscription
        case .identityTheftRestoration:
            Favicon.identityTheftRestoration
        case .url(let url, _, _) where url.isDuckPlayer:
            Favicon.duckPlayer
        case .url(let url, _, _) where url.isEmailProtection:
            Favicon.emailProtection
        case .url, .onboarding, .none:
            tabFavicon ?? tab.favicon
        }
    }

    func reload() {
        tab.reload()
        updateAddressBarStrings()
    }

    private func errorFaviconToShow(error: WKError?) -> NSImage {
        if error?.errorCode == NSURLErrorServerCertificateUntrusted {
            return .redAlertCircle16
        }
        return.alertCircleColor16
    }

    // MARK: - Privacy icon animation

    let trackersAnimationTriggerPublisher = PassthroughSubject<Void, Never>()
    let privacyEntryPointIconUpdateTrigger = PassthroughSubject<Void, Never>()

    private var trackerAnimationTimer: Timer?

    private func sendAnimationTrigger() {
        privacyEntryPointIconUpdateTrigger.send()
        if self.tab.privacyInfo?.trackerInfo.trackersBlocked.count ?? 0 > 0 {
            self.trackersAnimationTriggerPublisher.send()
        }
    }

}

extension TabViewModel {

    func showFindInPage() {
        tab.findInPage?.show(with: tab.webView)
    }

    func closeFindInPage() {
        tab.findInPage?.close()
    }

    func findInPageNext() {
        tab.findInPage?.findNext()
    }

    func findInPagePrevious() {
        tab.findInPage?.findPrevious()
    }

}

extension TabViewModel: TabDataClearing {

    @MainActor
    func prepareForDataClearing(caller: TabCleanupPreparer) {
        tab.prepareForDataClearing(caller: caller)
    }

}

<<<<<<< HEAD
extension TabViewModel: WebViewZoomLevelDelegate {
    func zoomWasSet(to level: DefaultZoomValue) {
        guard let urlString = tab.url?.absoluteString else { return }
        if accessibilityPreferences.zoomPerWebsite(url: urlString) != level {
            accessibilityPreferences.updateZoomPerWebsite(zoomLevel: level, url: urlString)
        }
    }
=======
private extension NSAttributedString {

    private typealias Component = NSAttributedString

    private static let spacer = NSImage() // empty spacer image attachment for Attributed Strings below

    private static let iconBaselineOffset: CGFloat = -3
    private static let iconSize: CGFloat = 16
    private static let iconSpacing: CGFloat = 6
    private static let chevronSize: CGFloat = 12
    private static let chevronSpacing: CGFloat = 12

    private static let duckDuckGoWithChevronAttributedString = NSAttributedString {
        // logo
        Component(image: .homeFavicon, rect: CGRect(x: 0, y: iconBaselineOffset, width: iconSize, height: iconSize))
        // spacing
        Component(image: spacer, rect: CGRect(x: 0, y: 0, width: iconSpacing, height: 1))
        // DuckDuckGo
        Component(string: UserText.duckDuckGo)

        // spacing (wide)
        Component(image: spacer, rect: CGRect(x: 0, y: 0, width: chevronSpacing, height: 1))
        // chevron
        Component(image: .chevronRight12, rect: CGRect(x: 0, y: -1, width: chevronSize, height: chevronSize))
        // spacing (wide)
        Component(image: spacer, rect: CGRect(x: 0, y: 0, width: chevronSpacing, height: 1))
    }

    private static func trustedIndicatorAttributedString(with icon: NSImage, title: String) -> NSAttributedString {
        NSAttributedString {
            duckDuckGoWithChevronAttributedString

            // favicon
            Component(image: icon, rect: CGRect(x: 0, y: iconBaselineOffset, width: icon.size.width, height: icon.size.height))
            // spacing
            Component(image: spacer, rect: CGRect(x: 0, y: 0, width: iconSpacing, height: 1))
            // title
            Component(string: title)
        }
    }

    static let settingsTrustedIndicator = trustedIndicatorAttributedString(with: .settingsMulticolor16,
                                                                           title: UserText.settings)
    static let bookmarksTrustedIndicator = trustedIndicatorAttributedString(with: .bookmarksFolder,
                                                                            title: UserText.bookmarks)
    static let dbpTrustedIndicator = trustedIndicatorAttributedString(with: .personalInformationRemovalMulticolor16,
                                                                      title: UserText.tabDataBrokerProtectionTitle)
    static let subscriptionTrustedIndicator = trustedIndicatorAttributedString(with: .privacyPro,
                                                                               title: UserText.subscription)
    static let identityTheftRestorationTrustedIndicator = trustedIndicatorAttributedString(with: .identityTheftRestorationMulticolor16,
                                                                                           title: UserText.identityTheftRestorationOptionsMenuItem)
    static let duckPlayerTrustedIndicator = trustedIndicatorAttributedString(with: .duckPlayerSettings,
                                                                             title: UserText.duckPlayer)
    static let emailProtectionTrustedIndicator = trustedIndicatorAttributedString(with: .emailProtectionIcon,
                                                                                  title: UserText.emailProtectionPreferences)

>>>>>>> 773cffa0
}<|MERGE_RESOLUTION|>--- conflicted
+++ resolved
@@ -131,7 +131,7 @@
                     return Empty().eraseToAnyPublisher()
 
                 case .url(let url, _, source: .webViewUpdated),
-                     .url(let url, _, source: .link):
+                        .url(let url, _, source: .link):
 
                     guard !url.isEmpty, url != .blankPage, !url.isDuckPlayer else { fallthrough }
 
@@ -144,21 +144,21 @@
                         .asVoid().eraseToAnyPublisher()
 
                 case .url(_, _, source: .pendingStateRestoration),
-                     .url(_, _, source: .loadedByStateRestoration),
-                     .url(_, _, source: .userEntered),
-                     .url(_, _, source: .historyEntry),
-                     .url(_, _, source: .bookmark),
-                     .url(_, _, source: .ui),
-                     .url(_, _, source: .appOpenUrl),
-                     .url(_, _, source: .reload),
-                     .newtab,
-                     .settings,
-                     .bookmarks,
-                     .onboarding,
-                     .none,
-                     .dataBrokerProtection,
-                     .subscription,
-                     .identityTheftRestoration:
+                        .url(_, _, source: .loadedByStateRestoration),
+                        .url(_, _, source: .userEntered),
+                        .url(_, _, source: .historyEntry),
+                        .url(_, _, source: .bookmark),
+                        .url(_, _, source: .ui),
+                        .url(_, _, source: .appOpenUrl),
+                        .url(_, _, source: .reload),
+                        .newtab,
+                        .settings,
+                        .bookmarks,
+                        .onboarding,
+                        .none,
+                        .dataBrokerProtection,
+                        .subscription,
+                        .identityTheftRestoration:
                     // Update the address bar instantly for built-in content types or user-initiated navigations
                     return Just( () ).eraseToAnyPublisher()
                 }
@@ -232,15 +232,9 @@
     }
 
     private func subscribeToPreferences() {
-<<<<<<< HEAD
         self.tab.webView.zoomLevelDelegate = self
-        appearancePreferences.$showFullURL.dropFirst().sink { [weak self] newValue in
-            guard let self = self, let url = self.tabURL, let host = self.tabHostURL else { return }
-            self.updatePassiveAddressBarString(showURL: newValue, url: url, hostURL: host)
-=======
         appearancePreferences.$showFullURL.dropFirst().sink { [weak self] showFullURL in
             self?.updatePassiveAddressBarString(showFullURL: showFullURL)
->>>>>>> 773cffa0
         }.store(in: &cancellables)
         accessibilityPreferences.$defaultPageZoom.sink { [weak self] newValue in
             guard let self = self else { return }
@@ -281,14 +275,9 @@
         canBeBookmarked = !isShowingErrorPage && tab.content.canBeBookmarked
     }
 
-<<<<<<< HEAD
-    var tabURL: URL? {
-        return tab.content.url
-=======
     private func updateAddressBarStrings() {
         updateAddressBarString()
         updatePassiveAddressBarString()
->>>>>>> 773cffa0
     }
 
     private func updateAddressBarString() {
@@ -307,21 +296,21 @@
         let showFullURL = showFullURL ?? appearancePreferences.showFullURL
         passiveAddressBarAttributedString = switch tab.content {
         case .newtab, .onboarding, .none:
-            .init() // empty
+                .init() // empty
         case .settings:
-            .settingsTrustedIndicator
+                .settingsTrustedIndicator
         case .bookmarks:
-            .bookmarksTrustedIndicator
+                .bookmarksTrustedIndicator
         case .dataBrokerProtection:
-            .dbpTrustedIndicator
+                .dbpTrustedIndicator
         case .subscription:
-            .subscriptionTrustedIndicator
+                .subscriptionTrustedIndicator
         case .identityTheftRestoration:
-            .identityTheftRestorationTrustedIndicator
+                .identityTheftRestorationTrustedIndicator
         case .url(let url, _, _) where url.isDuckPlayer:
-            .duckPlayerTrustedIndicator
+                .duckPlayerTrustedIndicator
         case .url(let url, _, _) where url.isEmailProtection:
-            .emailProtectionTrustedIndicator
+                .emailProtectionTrustedIndicator
         case .url(let url, _, _):
             NSAttributedString(string: passiveAddressBarString(with: url, showFullURL: showFullURL))
         }
@@ -348,7 +337,7 @@
     private func updateTitle() { // swiftlint:disable:this cyclomatic_complexity
         var title: String
         switch tab.content {
-        // keep an old tab title for web page terminated page, display "Failed to open page" for loading errors
+            // keep an old tab title for web page terminated page, display "Failed to open page" for loading errors
         case _ where isShowingErrorPage && (tab.error?.code != .webContentProcessTerminated || tab.title == nil):
             if tab.error?.errorCode == NSURLErrorServerCertificateUntrusted {
                 title = UserText.sslErrorPageTabTitle
@@ -475,7 +464,6 @@
 
 }
 
-<<<<<<< HEAD
 extension TabViewModel: WebViewZoomLevelDelegate {
     func zoomWasSet(to level: DefaultZoomValue) {
         guard let urlString = tab.url?.absoluteString else { return }
@@ -483,7 +471,8 @@
             accessibilityPreferences.updateZoomPerWebsite(zoomLevel: level, url: urlString)
         }
     }
-=======
+}
+
 private extension NSAttributedString {
 
     private typealias Component = NSAttributedString
@@ -540,5 +529,4 @@
     static let emailProtectionTrustedIndicator = trustedIndicatorAttributedString(with: .emailProtectionIcon,
                                                                                   title: UserText.emailProtectionPreferences)
 
->>>>>>> 773cffa0
 }