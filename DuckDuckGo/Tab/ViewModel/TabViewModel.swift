//
//  TabViewModel.swift
//
//  Copyright © 2020 DuckDuckGo. All rights reserved.
//
//  Licensed under the Apache License, Version 2.0 (the "License");
//  you may not use this file except in compliance with the License.
//  You may obtain a copy of the License at
//
//  http://www.apache.org/licenses/LICENSE-2.0
//
//  Unless required by applicable law or agreed to in writing, software
//  distributed under the License is distributed on an "AS IS" BASIS,
//  WITHOUT WARRANTIES OR CONDITIONS OF ANY KIND, either express or implied.
//  See the License for the specific language governing permissions and
//  limitations under the License.
//

import Cocoa
import Combine
import BrowserServicesKit

final class TabViewModel {

    enum Favicon {
<<<<<<< HEAD
        static let home = NSImage(named: "HomeFavicon")!
        static let burnerHome = NSImage(named: "BurnerTabFavicon")!
        static let preferences = NSImage(named: "Preferences")!
        static let bookmarks = NSImage(named: "Bookmarks")!
        static let dataBrokerProtection = NSImage(named: "DBP-Icon")!
        static let subscription = NSImage(named: "SubscriptionIcon")!
        static let identityTheftRestoration = NSImage(named: "ITR-Icon")!
=======
        static let home = NSImage.homeFavicon
        static let burnerHome = NSImage.burnerTabFavicon
        static let preferences = NSImage.preferences
        static let bookmarks = NSImage.bookmarks
        static let dataBrokerProtection = NSImage.dbpIcon
        static let subscription = NSImage.subscriptionIcon
        static let identityTheftRestoration = NSImage.itrIcon
>>>>>>> 774adaa8
    }

    private(set) var tab: Tab
    private let appearancePreferences: AppearancePreferences
    private var cancellables = Set<AnyCancellable>()

    @Published private(set) var canGoForward: Bool = false
    @Published private(set) var canGoBack: Bool = false

    @Published private(set) var canReload: Bool = false
    @Published private(set) var canBeBookmarked: Bool = false
    @Published var isLoading: Bool = false {
        willSet {
            if newValue {
                loadingStartTime = CACurrentMediaTime()
            }
        }
    }
    @Published var progress: Double = 0.0

    var isShowingErrorPage: Bool {
        tab.error != nil
    }

    @Published var autofillDataToSave: AutofillData?

    var loadingStartTime: CFTimeInterval?

    @Published private(set) var addressBarString: String = ""
    @Published private(set) var passiveAddressBarString: String = ""
    var lastAddressBarTextFieldValue: AddressBarTextField.Value?

    @Published private(set) var title: String = UserText.tabHomeTitle
    @Published private(set) var favicon: NSImage?
    var findInPage: FindInPageModel? { tab.findInPage?.model }

    @Published private(set) var usedPermissions = Permissions()
    @Published private(set) var permissionAuthorizationQuery: PermissionAuthorizationQuery?

    var canPrint: Bool {
        !isShowingErrorPage && canReload && tab.webView.canPrint
    }

    var canSaveContent: Bool {
        !isShowingErrorPage && canReload && !tab.webView.isInFullScreenMode
    }

    init(tab: Tab, appearancePreferences: AppearancePreferences = .shared) {
        self.tab = tab
        self.appearancePreferences = appearancePreferences

        subscribeToUrl()
        subscribeToCanGoBackForwardAndReload()
        subscribeToTitle()
        subscribeToFavicon()
        subscribeToTabError()
        subscribeToPermissions()
        subscribeToAppearancePreferences()
        subscribeToWebViewDidFinishNavigation()
        tab.$isLoading
            .assign(to: \.isLoading, onWeaklyHeld: self)
            .store(in: &cancellables)
        tab.$loadingProgress
            .assign(to: \.progress, onWeaklyHeld: self)
            .store(in: &cancellables)
        if case .url(_, credential: _, source: .pendingStateRestoration) = tab.content {
            updateAddressBarStrings()
        }
    }

    private func subscribeToUrl() {
        enum Event {
            case instant
            case didCommit
        }
        tab.$content
            .map { [tab] content -> AnyPublisher<Event, Never> in
                switch content {
                case .url(_, _, source: .webViewUpdated),
                     .url(_, _, source: .link):

                    // Update the address bar only after the tab did commit navigation to prevent Address Bar Spoofing
                    return tab.webViewDidCommitNavigationPublisher.map { .didCommit }.eraseToAnyPublisher()

                case .url(_, _, source: .userEntered(_, downloadRequested: true)):
                    // don‘t update the address bar for download navigations
                    return Empty().eraseToAnyPublisher().eraseToAnyPublisher()

                case .url(_, _, source: .pendingStateRestoration),
                     .url(_, _, source: .loadedByStateRestoration),
                     .url(_, _, source: .userEntered),
                     .url(_, _, source: .historyEntry),
                     .url(_, _, source: .bookmark),
                     .url(_, _, source: .ui),
                     .url(_, _, source: .appOpenUrl),
                     .url(_, _, source: .reload),
                     .newtab,
                     .settings,
                     .bookmarks,
                     .onboarding,
                     .none,
                     .dataBrokerProtection,
                     .subscription,
                     .identityTheftRestoration:
                    // Update the address bar instantly for built-in content types or user-initiated navigations
                    return Just( .instant ).eraseToAnyPublisher()
                }
            }
            .switchToLatest()
            .sink { [weak self] _ in
                guard let self else { return }

                updateAddressBarStrings()
                updateFavicon()
                updateCanBeBookmarked()
            }
            .store(in: &cancellables)
    }

    private func subscribeToCanGoBackForwardAndReload() {
        tab.$canGoBack
            .map { [weak tab] canGoBack in
                canGoBack || tab?.canBeClosedWithBack == true
            }
            .assign(to: \.canGoBack, onWeaklyHeld: self)
            .store(in: &cancellables)
        tab.$canGoForward
            .assign(to: \.canGoForward, onWeaklyHeld: self)
            .store(in: &cancellables)
        tab.$canReload
            .assign(to: \.canReload, onWeaklyHeld: self)
            .store(in: &cancellables)
    }

    private func subscribeToTitle() {
        tab.$title
            .filter { [weak self] _ in
                self?.tab.isLazyLoadingInProgress == false
            }
            .receive(on: DispatchQueue.main)
            .sink { [weak self] _ in
                self?.updateTitle()
            }
            .store(in: &cancellables)
    }

    private func subscribeToFavicon() {
        tab.$favicon
            .filter { [weak self] _ in
                self?.tab.isLazyLoadingInProgress == false
            }
            .sink { [weak self] favicon in
                self?.updateFavicon(favicon)
            }
            .store(in: &cancellables)
    }

    private func subscribeToTabError() {
        tab.$error
            .map { $0 != nil }
            .removeDuplicates()
            .sink { [weak self] _ in
                self?.updateTitle()
                self?.updateFavicon()
            }.store(in: &cancellables)
    }

    private func subscribeToPermissions() {
        tab.permissions.$permissions.assign(to: \.usedPermissions, onWeaklyHeld: self)
            .store(in: &cancellables)
        tab.permissions.$authorizationQuery.assign(to: \.permissionAuthorizationQuery, onWeaklyHeld: self)
            .store(in: &cancellables)
    }

    private func subscribeToAppearancePreferences() {
        appearancePreferences.$showFullURL.dropFirst().sink { [weak self] newValue in
            guard let self = self, let url = self.tabURL, let host = self.tabHostURL else { return }
            self.updatePassiveAddressBarString(showURL: newValue, url: url, hostURL: host)
        }.store(in: &cancellables)
        appearancePreferences.$defaultPageZoom.sink { [weak self] newValue in
            guard let self = self else { return }
            self.tab.webView.defaultZoomValue = newValue
            self.tab.webView.zoomLevel = newValue
        }.store(in: &cancellables)
    }

    private func subscribeToWebViewDidFinishNavigation() {
        tab.webViewDidFinishNavigationPublisher.sink { [weak self] in
            self?.sendAnimationTrigger()
        }.store(in: &cancellables)
    }

    private func updateCanBeBookmarked() {
        canBeBookmarked = !isShowingErrorPage && (tab.content.url ?? .blankPage) != .blankPage
    }

    private var tabURL: URL? {
        return tab.content.url
    }

    private var tabHostURL: URL? {
        return tabURL?.root
    }

    private func updateAddressBarStrings() {
        guard tab.content.isUrl, let url = tabURL else {
            addressBarString = ""
            passiveAddressBarString = ""
            return
        }

        if url.isFileURL {
            addressBarString = url.absoluteString
            passiveAddressBarString = url.absoluteString
            return
        }

        if url.isDataURL {
            addressBarString = url.absoluteString
            passiveAddressBarString = "data:"
            return
        }

        if url.isBlobURL {
            let strippedUrl = url.stripUnsupportedCredentials()
            addressBarString = strippedUrl
            passiveAddressBarString = strippedUrl
            return
        }

        guard let hostURL = tabHostURL else {
            // also lands here for about:blank and about:home
            addressBarString = ""
            passiveAddressBarString = ""
            return
        }

        addressBarString = url.absoluteString
        updatePassiveAddressBarString(showURL: appearancePreferences.showFullURL, url: url, hostURL: hostURL)
    }

    private func updatePassiveAddressBarString(showURL: Bool, url: URL, hostURL: URL) {
        if showURL {
            passiveAddressBarString = url.toString(decodePunycode: true, dropScheme: false, dropTrailingSlash: true)
        } else {
            passiveAddressBarString = hostURL.toString(decodePunycode: true, dropScheme: true, dropTrailingSlash: true).droppingWwwPrefix()
        }
    }

    private func updateTitle() { // swiftlint:disable:this cyclomatic_complexity
        let title: String
        switch tab.content {
        // keep an old tab title for web page terminated page, display "Failed to open page" for loading errors
        case _ where isShowingErrorPage && (tab.error?.code != .webContentProcessTerminated || tab.title == nil):
            title = UserText.tabErrorTitle
        case .dataBrokerProtection:
            title = UserText.tabDataBrokerProtectionTitle
        case .settings:
            title = UserText.tabPreferencesTitle
        case .bookmarks:
            title = UserText.tabBookmarksTitle
        case .newtab:
            if tab.burnerMode.isBurner {
                title = UserText.burnerTabHomeTitle
            } else {
                title = UserText.tabHomeTitle
            }
        case .onboarding:
            title = UserText.tabOnboardingTitle
        case .url, .none, .subscription, .identityTheftRestoration:
            if let tabTitle = tab.title?.trimmingWhitespace(), !tabTitle.isEmpty {
                title = tabTitle
            } else if let host = tab.url?.host?.droppingWwwPrefix() {
                title = host
            } else if let url = tab.url, url.isFileURL {
                title = url.lastPathComponent
            } else {
                title = addressBarString
            }
        }
        if self.title != title {
            self.title = title
        }
    }

    private func updateFavicon(_ tabFavicon: NSImage?? = .none /* provided from .sink or taken from tab.favicon (optional) if .none */) {
        guard !isShowingErrorPage else {
            favicon = .alertCircleColor16
            return
        }

        switch tab.content {
        case .dataBrokerProtection:
            favicon = Favicon.dataBrokerProtection
            return
        case .newtab:
            if tab.burnerMode.isBurner {
                favicon = Favicon.burnerHome
            } else {
                favicon = Favicon.home
            }
            return
        case .settings:
            favicon = Favicon.preferences
            return
        case .bookmarks:
            favicon = Favicon.bookmarks
            return
        case .subscription:
            favicon = Favicon.subscription
            return
        case .identityTheftRestoration:
            favicon = Favicon.identityTheftRestoration
            return
        case .url, .onboarding, .none: break
        }

        if let favicon: NSImage? = tabFavicon {
            self.favicon = favicon
        } else {
            self.favicon = tab.favicon
        }
    }

    func reload() {
        tab.reload()
        updateAddressBarStrings()
    }

    // MARK: - Privacy icon animation

    let trackersAnimationTriggerPublisher = PassthroughSubject<Void, Never>()
    let privacyEntryPointIconUpdateTrigger = PassthroughSubject<Void, Never>()

    private var trackerAnimationTimer: Timer?

    private func sendAnimationTrigger() {
        privacyEntryPointIconUpdateTrigger.send()
        if self.tab.privacyInfo?.trackerInfo.trackersBlocked.count ?? 0 > 0 {
            self.trackersAnimationTriggerPublisher.send()
        }
    }

}

extension TabViewModel {

    func showFindInPage() {
        tab.findInPage?.show(with: tab.webView)
    }

    func closeFindInPage() {
        tab.findInPage?.close()
    }

    func findInPageNext() {
        tab.findInPage?.findNext()
    }

    func findInPagePrevious() {
        tab.findInPage?.findPrevious()
    }

}

extension TabViewModel: TabDataClearing {

    @MainActor
    func prepareForDataClearing(caller: TabCleanupPreparer) {
        tab.prepareForDataClearing(caller: caller)
    }

}<|MERGE_RESOLUTION|>--- conflicted
+++ resolved
@@ -23,15 +23,6 @@
 final class TabViewModel {
 
     enum Favicon {
-<<<<<<< HEAD
-        static let home = NSImage(named: "HomeFavicon")!
-        static let burnerHome = NSImage(named: "BurnerTabFavicon")!
-        static let preferences = NSImage(named: "Preferences")!
-        static let bookmarks = NSImage(named: "Bookmarks")!
-        static let dataBrokerProtection = NSImage(named: "DBP-Icon")!
-        static let subscription = NSImage(named: "SubscriptionIcon")!
-        static let identityTheftRestoration = NSImage(named: "ITR-Icon")!
-=======
         static let home = NSImage.homeFavicon
         static let burnerHome = NSImage.burnerTabFavicon
         static let preferences = NSImage.preferences
@@ -39,7 +30,6 @@
         static let dataBrokerProtection = NSImage.dbpIcon
         static let subscription = NSImage.subscriptionIcon
         static let identityTheftRestoration = NSImage.itrIcon
->>>>>>> 774adaa8
     }
 
     private(set) var tab: Tab
