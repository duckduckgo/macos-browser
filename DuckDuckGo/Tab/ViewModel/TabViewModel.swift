--- conflicted
+++ resolved
@@ -23,21 +23,13 @@
 final class TabViewModel {
 
     enum Favicon {
-<<<<<<< HEAD
-        static let home = NSImage(named: "HomeFavicon")!
-        static let burnerHome = NSImage(named: "BurnerTabFavicon")!
-        static let preferences = NSImage(named: "Preferences")!
-        static let bookmarks = NSImage(named: "Bookmarks")!
-        static let dataBrokerProtection = NSImage(named: "DBP-Icon")!
-        static let subscription = NSImage(named: "SubscriptionIcon")!
-        static let identityTheftRestoration = NSImage(named: "ITR-Icon")!
-=======
         static let home = NSImage.homeFavicon
         static let burnerHome = NSImage.burnerTabFavicon
         static let preferences = NSImage.preferences
         static let bookmarks = NSImage.bookmarks
-        static let dataBrokerProtection = NSImage.burnerWindowIcon2 // PLACEHOLDER: Change it once we have the final icon
->>>>>>> 478ac060
+        static let dataBrokerProtection = NSImage.dbpIcon
+        static let subscription = NSImage.subscriptionIcon
+        static let identityTheftRestoration = NSImage.itrIcon
     }
 
     private(set) var tab: Tab
