--- conflicted
+++ resolved
@@ -21,11 +21,8 @@
 import Combine
 import Common
 import WebKit
-<<<<<<< HEAD
 import PhishingDetection
-=======
 import PrivacyDashboard
->>>>>>> a9f17f19
 
 final class TabViewModel {
 
