--- conflicted
+++ resolved
@@ -155,15 +155,11 @@
                                   isDisposable: args.isTabDisposable)
         }
         add {
-<<<<<<< HEAD
+            SearchNonexistentDomainNavigationResponder(tld: dependencies.privacyFeatures.contentBlocking.tld, contentPublisher: args.contentPublisher)
+        }
+        add {
             HistoryTabExtension(isDisposable: args.isTabDisposable,
                                 historyCoordinating: dependencies.historyCoordinating,
-=======
-            SearchNonexistentDomainNavigationResponder(tld: dependencies.privacyFeatures.contentBlocking.tld, contentPublisher: args.contentPublisher)
-        }
-        add {
-            HistoryTabExtension(historyCoordinating: dependencies.historyCoordinating,
->>>>>>> e62d54d6
                                 trackersPublisher: contentBlocking.trackersPublisher,
                                 urlPublisher: args.contentPublisher.map { content in content.isUrl ? content.url : nil },
                                 titlePublisher: args.titlePublisher)
@@ -177,13 +173,9 @@
 
         add {
             DuckPlayerTabExtension(duckPlayer: dependencies.duckPlayer,
-<<<<<<< HEAD
                                    isDisposable: args.isTabDisposable,
-                                   scriptsPublisher: userScripts.compactMap { $0 })
-=======
                                    scriptsPublisher: userScripts.compactMap { $0 },
                                    webViewPublisher: args.webViewFuture)
->>>>>>> e62d54d6
         }
     }
 
