--- conflicted
+++ resolved
@@ -29,11 +29,7 @@
 
     private let contentBlocking: any ContentBlockingProtocol
     private let certificateTrustEvaluator: CertificateTrustEvaluating
-<<<<<<< HEAD
-    private var phishingStateManager: PhishingTabStateManager
-=======
     private var phishingStateManager: PhishingTabStateManaging
->>>>>>> 58b70bc5
 
     @Published private(set) var privacyInfo: PrivacyInfo?
 
@@ -49,11 +45,7 @@
          didUpgradeToHttpsPublisher: some Publisher<URL, Never>,
          trackersPublisher: some Publisher<DetectedTracker, Never>,
          webViewPublisher: some Publisher<WKWebView, Never>,
-<<<<<<< HEAD
-         phishingStateManager: PhishingTabStateManager) {
-=======
          phishingStateManager: PhishingTabStateManaging) {
->>>>>>> 58b70bc5
 
         self.contentBlocking = contentBlocking
         self.certificateTrustEvaluator = certificateTrustEvaluator
@@ -91,19 +83,6 @@
             }
         }
         .store(in: &cancellables)
-<<<<<<< HEAD
-
-        webViewPublisher
-            .flatMap { $0.publisher(for: \.url) }
-            .sink { [weak self] url in
-                Task { [weak self] in
-                    await self?.updatePrivacyInfo(with: url)
-                }
-            }
-            .store(in: &cancellables)
-
-=======
->>>>>>> 58b70bc5
     }
 
     private func updatePrivacyInfo(with trust: SecTrust?) async {
@@ -120,10 +99,6 @@
 
     private func updatePrivacyInfo(with url: URL?) async {
         guard let url = url else { return }
-<<<<<<< HEAD
-        // Avoid hitting the API if the URL is not valid (i.e. user typing)
-=======
->>>>>>> 58b70bc5
         guard url.isValid else { return }
         guard !(url.isDuckURLScheme || url.isDuckDuckGo) else { return }
         let malicious = phishingStateManager.didBypassError
@@ -202,14 +177,7 @@
     func decidePolicy(for navigationAction: NavigationAction, preferences: inout NavigationPreferences) async -> NavigationActionPolicy? {
         resetConnectionUpgradedTo(navigationAction: navigationAction)
         let url = navigationAction.url
-<<<<<<< HEAD
-        let malicious = phishingStateManager.didBypassError
-        await MainActor.run {
-            self.privacyInfo?.isPhishing = malicious
-        }
-=======
         await updatePrivacyInfo(with: url)
->>>>>>> 58b70bc5
         return .next
     }
 
