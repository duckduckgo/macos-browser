//
//  PrivacyDashboardTabExtension.swift
//
//  Copyright © 2022 DuckDuckGo. All rights reserved.
//
//  Licensed under the Apache License, Version 2.0 (the "License");
//  you may not use this file except in compliance with the License.
//  You may obtain a copy of the License at
//
//  http://www.apache.org/licenses/LICENSE-2.0
//
//  Unless required by applicable law or agreed to in writing, software
//  distributed under the License is distributed on an "AS IS" BASIS,
//  WITHOUT WARRANTIES OR CONDITIONS OF ANY KIND, either express or implied.
//  See the License for the specific language governing permissions and
//  limitations under the License.
//

import BrowserServicesKit
import Combine
import Common
import ContentBlocking
import Foundation
import Navigation
import PrivacyDashboard
import PhishingDetection

final class PrivacyDashboardTabExtension {

    private let contentBlocking: any ContentBlockingProtocol
    private let certificateTrustEvaluator: CertificateTrustEvaluating
    private var phishingStateManager: PhishingTabStateManager

    @Published private(set) var privacyInfo: PrivacyInfo?

    private(set) var isCertificateValid: Bool?

    private var previousPrivacyInfosByURL: [String: PrivacyInfo] = [:]

    private var cancellables = Set<AnyCancellable>()

    init(contentBlocking: some ContentBlockingProtocol,
         certificateTrustEvaluator: CertificateTrustEvaluating,
         autoconsentUserScriptPublisher: some Publisher<UserScriptWithAutoconsent?, Never>,
         didUpgradeToHttpsPublisher: some Publisher<URL, Never>,
         trackersPublisher: some Publisher<DetectedTracker, Never>,
         webViewPublisher: some Publisher<WKWebView, Never>,
         phishingStateManager: PhishingTabStateManager) {

        self.contentBlocking = contentBlocking
        self.certificateTrustEvaluator = certificateTrustEvaluator
        self.phishingStateManager = phishingStateManager

        autoconsentUserScriptPublisher.sink { [weak self] autoconsentUserScript in
            autoconsentUserScript?.delegate = self
        }.store(in: &cancellables)

        didUpgradeToHttpsPublisher.sink { [weak self] upgradedUrl in
            self?.setMainFrameConnectionUpgradedTo(upgradedUrl)
        }.store(in: &cancellables)

        trackersPublisher.sink { [weak self] tracker in
            guard let self, let url = URL(string: tracker.request.pageUrl) else { return }

            switch tracker.type {
            case .tracker:
                self.privacyInfo?.trackerInfo.addDetectedTracker(tracker.request, onPageWithURL: url)
            case .thirdPartyRequest:
                self.privacyInfo?.trackerInfo.add(detectedThirdPartyRequest: tracker.request)
            case .trackerWithSurrogate(host: let host):
                self.privacyInfo?.trackerInfo.addInstalledSurrogateHost(host, for: tracker.request, onPageWithURL: url)
                self.privacyInfo?.trackerInfo.addDetectedTracker(tracker.request, onPageWithURL: url)
            }
        }.store(in: &cancellables)

        webViewPublisher.map {
            $0.publisher(for: \.serverTrust)
        }
        .switchToLatest()
        .sink { [weak self] serverTrust in
            Task { [weak self] in
                await self?.updatePrivacyInfo(with: serverTrust)
            }
        }
        .store(in: &cancellables)

        webViewPublisher
            .flatMap { $0.publisher(for: \.url) }
            .sink { [weak self] url in
                Task { [weak self] in
                    await self?.updatePrivacyInfo(with: url)
                }
            }
            .store(in: &cancellables)

    }

    private func updatePrivacyInfo(with trust: SecTrust?) async {
        let isValid = await self.certificateTrustEvaluator.evaluateCertificateTrust(trust: trust)
        await MainActor.run {
            self.isCertificateValid = isValid
            if isValid ?? false {
                self.privacyInfo?.serverTrust = trust
            } else {
                self.privacyInfo?.serverTrust = nil
            }
        }
    }

    private func updatePrivacyInfo(with url: URL?) async {
        guard let url = url else { return }
        // Avoid hitting the API if the URL is not valid (i.e. user typing)
        guard url.isValid else { return }
        guard !(url.isDuckURLScheme || url.isDuckDuckGo) else { return }
        let malicious = phishingStateManager.didBypassError
        await MainActor.run {
            self.privacyInfo?.isPhishing = malicious
        }
    }

}

extension PrivacyDashboardTabExtension {

    private func resetDashboardInfo(for url: URL, didGoBackForward: Bool) {
        guard url.isHypertextURL else {
            privacyInfo = nil
            return
        }

        if didGoBackForward, let previousPrivacyInfo = previousPrivacyInfosByURL[url.absoluteString] {
            privacyInfo = previousPrivacyInfo
        } else {
            privacyInfo = makePrivacyInfo(url: url)
        }
    }

    private func makePrivacyInfo(url: URL) -> PrivacyInfo? {
        guard let host = url.host else { return nil }

        let entity = contentBlocking.trackerDataManager.trackerData.findParentEntityOrFallback(forHost: host)

        privacyInfo = PrivacyInfo(url: url,
                                  parentEntity: entity,
                                  protectionStatus: makeProtectionStatus(for: host),
<<<<<<< HEAD
                                  isPhishing: self.phishingStateManager.didBypassError)
=======
                                  isPhishing: false)
>>>>>>> 29a4862d

        previousPrivacyInfosByURL[url.absoluteString] = privacyInfo

        return privacyInfo
    }

    private func resetConnectionUpgradedTo(navigationAction: NavigationAction) {
        let isOnUpgradedPage = navigationAction.url == privacyInfo?.connectionUpgradedTo
        if navigationAction.isForMainFrame && !isOnUpgradedPage {
            privacyInfo?.connectionUpgradedTo = nil
        }
    }

    public func setMainFrameConnectionUpgradedTo(_ upgradedUrl: URL?) {
        guard let upgradedUrl else { return }
        privacyInfo?.connectionUpgradedTo = upgradedUrl
    }

    private func makeProtectionStatus(for host: String) -> ProtectionStatus {
        let config = contentBlocking.privacyConfigurationManager.privacyConfig

        let isTempUnprotected = config.isTempUnprotected(domain: host)
        let isAllowlisted = config.isUserUnprotected(domain: host)

        var enabledFeatures: [String] = []

        if !config.isInExceptionList(domain: host, forFeature: .contentBlocking) {
            enabledFeatures.append(PrivacyFeature.contentBlocking.rawValue)
        }

        return ProtectionStatus(unprotectedTemporary: isTempUnprotected,
                                enabledFeatures: enabledFeatures,
                                allowlisted: isAllowlisted,
                                denylisted: false)
    }

}

extension PrivacyDashboardTabExtension: NavigationResponder {

    @MainActor
    func decidePolicy(for navigationAction: NavigationAction, preferences: inout NavigationPreferences) async -> NavigationActionPolicy? {
        resetConnectionUpgradedTo(navigationAction: navigationAction)
        let url = navigationAction.url
        let malicious = phishingStateManager.didBypassError
        await MainActor.run {
            self.privacyInfo?.isPhishing = malicious
        }
        return .next
    }

    @MainActor
    func didCommit(_ navigation: Navigation) {
        resetDashboardInfo(for: navigation.url, didGoBackForward: navigation.navigationAction.navigationType.isBackForward)
    }

    func navigationDidFinish(_ navigation: Navigation) {
        if privacyInfo?.url != navigation.url {
            resetDashboardInfo(for: navigation.url, didGoBackForward: navigation.navigationAction.navigationType.isBackForward)
        }
    }

}

extension PrivacyDashboardTabExtension: AutoconsentUserScriptDelegate {

    func autoconsentUserScript(consentStatus: CookieConsentInfo) {
        self.privacyInfo?.cookieConsentManaged = consentStatus
    }

}

protocol PrivacyDashboardProtocol: AnyObject, NavigationResponder {
    var privacyInfo: PrivacyInfo? { get }
    var privacyInfoPublisher: AnyPublisher<PrivacyInfo?, Never> { get }
    var isCertificateValid: Bool? { get }

    func setMainFrameConnectionUpgradedTo(_ upgradedUrl: URL?)
}
extension PrivacyDashboardTabExtension: PrivacyDashboardProtocol, TabExtension {
    typealias PublicProtocol = PrivacyDashboardProtocol
    func getPublicProtocol() -> PublicProtocol { self }

    var privacyInfoPublisher: AnyPublisher<PrivacyDashboard.PrivacyInfo?, Never> {
        self.$privacyInfo.eraseToAnyPublisher()
    }

}

extension Tab {

    var privacyInfo: PrivacyInfo? {
        self.privacyDashboard?.privacyInfo
    }

    var privacyInfoPublisher: AnyPublisher<PrivacyInfo?, Never> {
        self.privacyDashboard?.privacyInfoPublisher ?? Just(nil).eraseToAnyPublisher()
    }

    func setMainFrameConnectionUpgradedTo(_ upgradedUrl: URL?) {
        self.privacyDashboard?.setMainFrameConnectionUpgradedTo(upgradedUrl)
    }

    var isCertificateValid: Bool? {
        self.privacyDashboard?.isCertificateValid
    }

}

extension TabExtensions {
    var privacyDashboard: PrivacyDashboardProtocol? {
        resolve(PrivacyDashboardTabExtension.self)
    }
}<|MERGE_RESOLUTION|>--- conflicted
+++ resolved
@@ -143,11 +143,7 @@
         privacyInfo = PrivacyInfo(url: url,
                                   parentEntity: entity,
                                   protectionStatus: makeProtectionStatus(for: host),
-<<<<<<< HEAD
                                   isPhishing: self.phishingStateManager.didBypassError)
-=======
-                                  isPhishing: false)
->>>>>>> 29a4862d
 
         previousPrivacyInfosByURL[url.absoluteString] = privacyInfo
 
