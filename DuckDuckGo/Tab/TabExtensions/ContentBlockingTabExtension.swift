--- conflicted
+++ resolved
@@ -109,11 +109,7 @@
         // Ensure Content Blocking Assets (WKContentRuleList&UserScripts) are installed
         if userContentController?.contentBlockingAssetsInstalled == false
             && privacyConfigurationManager.privacyConfig.isEnabled(featureKey: .contentBlocking) {
-<<<<<<< HEAD
-            os_log("tabWillWaitForRulesCompilation")
-=======
             os_log("%d: tabWillWaitForRulesCompilation", log: .contentBlocking, identifier)
->>>>>>> ac128dad
             cbaTimeReporter?.tabWillWaitForRulesCompilation(identifier)
 
             disableLongDecisionMakingChecks()
@@ -122,11 +118,7 @@
             }
 
             await userContentController?.awaitContentBlockingAssetsInstalled()
-<<<<<<< HEAD
-            os_log("Rules Compilation done")
-=======
             os_log("%d: Rules Compilation done", log: .contentBlocking, identifier)
->>>>>>> ac128dad
             cbaTimeReporter?.reportWaitTimeForTabFinishedWaitingForRules(identifier)
         } else {
             cbaTimeReporter?.reportNavigationDidNotWaitForRules()
