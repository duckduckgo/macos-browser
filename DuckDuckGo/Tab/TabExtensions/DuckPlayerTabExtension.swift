--- conflicted
+++ resolved
@@ -45,13 +45,9 @@
     private var shouldSelectNextNewTab: Bool?
 
     init(duckPlayer: DuckPlayer,
-<<<<<<< HEAD
          isDisposable: Bool,
-         scriptsPublisher: some Publisher<some YoutubeScriptsProvider, Never>) {
-=======
          scriptsPublisher: some Publisher<some YoutubeScriptsProvider, Never>,
          webViewPublisher: some Publisher<WKWebView, Never>) {
->>>>>>> e62d54d6
         self.duckPlayer = duckPlayer
         self.isDisposable = isDisposable
 
