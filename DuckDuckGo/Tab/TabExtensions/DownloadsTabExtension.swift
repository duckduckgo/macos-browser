//
//  DownloadsTabExtension.swift
//
//  Copyright © 2022 DuckDuckGo. All rights reserved.
//
//  Licensed under the Apache License, Version 2.0 (the "License");
//  you may not use this file except in compliance with the License.
//  You may obtain a copy of the License at
//
//  http://www.apache.org/licenses/LICENSE-2.0
//
//  Unless required by applicable law or agreed to in writing, software
//  distributed under the License is distributed on an "AS IS" BASIS,
//  WITHOUT WARRANTIES OR CONDITIONS OF ANY KIND, either express or implied.
//  See the License for the specific language governing permissions and
//  limitations under the License.
//

import Combine
import Common
import Foundation
import Navigation
import UniformTypeIdentifiers
import WebKit

protocol TabDownloadsDelegate: AnyObject {
    func fileIconFlyAnimationOriginalRect(for downloadTask: WebKitDownloadTask) -> NSRect?
}

final class DownloadsTabExtension: NSObject {

    private let downloadManager: FileDownloadManagerProtocol
    private let downloadsPreferences: DownloadsPreferences
    private let isBurner: Bool
    private var isRestoringSessionState = false

    enum DownloadLocation {
        case auto
        case prompt
        case temporary
    }
    private var nextSaveDataRequestDownloadLocation: DownloadLocation = .auto

    @Published
    private(set) var savePanelDialogRequest: SavePanelDialogRequest? {
        willSet {
            newValue?.addCompletionHandler { [weak self, weak savePanelDialogRequest=newValue] _ in
                if let self,
                    let savePanelDialogRequest,
                    self.savePanelDialogRequest === savePanelDialogRequest {

                    self.savePanelDialogRequest = nil
                }
            }
        }
    }

    weak var delegate: TabDownloadsDelegate?

    init(downloadManager: FileDownloadManagerProtocol, isBurner: Bool, downloadsPreferences: DownloadsPreferences = DownloadsPreferences()) {
        self.downloadManager = downloadManager
        self.isBurner = isBurner
        self.downloadsPreferences = downloadsPreferences
        super.init()
    }

    func saveWebViewContent(from webView: WKWebView, pdfHUD: WKPDFHUDViewWrapper?, location: DownloadLocation) {
        Task { @MainActor in
            await saveWebViewContent(from: webView, pdfHUD: pdfHUD, location: location)
        }
    }

    @MainActor
    private func saveWebViewContent(from webView: WKWebView, pdfHUD: WKPDFHUDViewWrapper?, location: DownloadLocation) async {
        let mimeType = pdfHUD != nil ? UTType.pdf.preferredMIMEType : await webView.mimeType
        switch mimeType {
        case UTType.html.preferredMIMEType:
            assert([.prompt, .auto].contains(location))

            let parameters = SavePanelParameters(suggestedFilename: webView.suggestedFilename, fileTypes: [.html, .webArchive, .pdf])
            self.savePanelDialogRequest = SavePanelDialogRequest(parameters) { result in
                guard let (url, fileType) = try? result.get() else { return }
                webView.exportWebContent(to: url, as: fileType.flatMap(WKWebView.ContentExportType.init) ?? .html)
            }

        case UTType.pdf.preferredMIMEType:
            self.nextSaveDataRequestDownloadLocation = location
            let success = webView.savePDF(pdfHUD) // calls `saveDownloadedData(_:suggestedFilename:mimeType:originatingURL)`
            guard success else { fallthrough }

        default:
            guard let url = webView.url else {
                assertionFailure("Can‘t save web content without URL loaded")
                return
            }
            if url.isFileURL {
                self.nextSaveDataRequestDownloadLocation = location
                _=try? await self.saveDownloadedData(nil, suggestedFilename: url.lastPathComponent, mimeType: mimeType ?? "text/html", originatingURL: url)
                return
            }

            let download = await webView.startDownload(using: URLRequest(url: url, cachePolicy: .returnCacheDataElseLoad))

            let location = self.downloadLocation(for: location, suggestedFilename: download.webView?.suggestedFilename ?? "")
            self.downloadManager.add(download,
                                     fromBurnerWindow: self.isBurner,
                                     delegate: self,
                                     location: location)
        }

    }

    private func downloadLocation(for location: DownloadLocation, suggestedFilename: String) -> FileDownloadManager.DownloadLocationPreference {
        switch location {
        case .auto:
            return .auto
        case .prompt:
            return .prompt
        case .temporary:
            let suggestedFilename = suggestedFilename.isEmpty ? UUID().uuidString : suggestedFilename
            let fm = FileManager.default
            let dirURL = fm.temporaryDirectory.appendingPathComponent(.uniqueFilename())
            try? fm.createDirectory(at: dirURL, withIntermediateDirectories: true)
            return .preset(destinationURL: dirURL.appendingPathComponent(suggestedFilename), tempURL: nil)
        }
    }

    private func saveDownloadedData(_ data: Data?, to toURL: URL, originatingURL: URL) throws {
        let fm = FileManager.default

        // if no data provided - copy file from local url to the destination url
        guard let data else {
            guard originatingURL.isFileURL else {
                assertionFailure("No data provided for non-file URL")
                return
            }
            try Progress.withPublishedProgress(url: toURL) {
                try fm.copyItem(at: originatingURL, to: toURL, incrementingIndexIfExists: true)
            }
            return
        }

        let tempURL = fm.temporaryDirectory.appendingPathComponent(.uniqueFilename())
        // First save file in a temporary directory
        try data.write(to: tempURL)
        // Then move the file to the download location and show a bounce if the file is in a location on the user's dock.
        try Progress.withPublishedProgress(url: toURL) {
            try fm.moveItem(at: tempURL, to: toURL, incrementingIndexIfExists: true)
        }
    }

}

extension DownloadsTabExtension: NavigationResponder {

    @MainActor
    func decidePolicy(for navigationAction: NavigationAction, preferences: inout NavigationPreferences) async -> NavigationActionPolicy? {
        if case .sessionRestoration = navigationAction.navigationType {
            self.isRestoringSessionState = true
        } else if isRestoringSessionState,
                  navigationAction.isUserInitiated || navigationAction.isCustom || navigationAction.isUserEnteredUrl
                    || [.reload, .formSubmitted, .formResubmitted, .alternateHtmlLoad, .reload].contains(navigationAction.navigationType)
                    || navigationAction.navigationType.isBackForward {
            self.isRestoringSessionState = false
        }

        if (navigationAction.shouldDownload && !self.isRestoringSessionState)
            // to be modularized later, modifiers should be collected on click (and key down!) event and passed as .custom NavigationType
            || (navigationAction.navigationType.isLinkActivated && NSApp.isOptionPressed && !NSApp.isCommandPressed) {

            return .download
        }

        return .next
    }

    @MainActor
    func decidePolicy(for navigationResponse: NavigationResponse) async -> NavigationResponsePolicy? {
<<<<<<< HEAD
        guard navigationResponse.httpResponse?.isSuccessful != false,
              !navigationResponse.canShowMIMEType || navigationResponse.shouldDownload
        else {
            return .next
=======
        // get an initial Navigation Action
        let firstNavigationAction = navigationResponse.mainFrameNavigation?.redirectHistory.first
            ?? navigationResponse.mainFrameNavigation?.navigationAction

        guard navigationResponse.httpResponse?.isSuccessful == true,
              !navigationResponse.canShowMIMEType || navigationResponse.shouldDownload else {
            return .next // proceed with normal page loading
>>>>>>> 10e5fc8c
        }

        // prevent download twice for session restoration/tab reopening requests
        guard firstNavigationAction?.request.cachePolicy != .returnCacheDataElseLoad,
              !isRestoringSessionState
        else {
            return .cancel
        }

        return .download
    }

    @MainActor
    func navigationAction(_ navigationAction: NavigationAction, didBecome download: WebKitDownload) {
        enqueueDownload(download, withNavigationAction: navigationAction)
    }

    @MainActor
    func navigationResponse(_ navigationResponse: NavigationResponse, didBecome download: WebKitDownload) {
        enqueueDownload(download, withNavigationAction: navigationResponse.mainFrameNavigation?.navigationAction)
    }

    func enqueueDownload(_ download: WebKitDownload, withNavigationAction navigationAction: NavigationAction?) {
        let task = downloadManager.add(download,
                                       fromBurnerWindow: self.isBurner,
                                       delegate: self,
                                       location: .auto)

        // If the download has started from a popup Tab - close it after starting the download
        // e.g. download button on this page:
        // https://en.wikipedia.org/wiki/Guitar#/media/File:GuitareClassique5.png
        guard let navigationAction,
              navigationAction.isForMainFrame,
              navigationAction.isTargetingNewWindow,
              let webView = download.webView,
              // webView has no navigation history (downloaded navigationAction has started from an empty state)
              (navigationAction.redirectHistory?.first ?? navigationAction).fromHistoryItemIdentity == nil
        else { return }

        self.closeWebView(webView, afterDownloadTaskHasStarted: task)
    }

    private func closeWebView(_ webView: WKWebView, afterDownloadTaskHasStarted downloadTask: WebKitDownloadTask) {
        // close the initiating Tab after location has been chosen and leave it open when the task was cancelled
        // the wait is needed because closing the tab would cancel download location chooser dialog
        var cancellable: AnyCancellable?
        cancellable = downloadTask.didChooseDownloadLocationPublisher.sink { completion in
            // close the tab if completed without an error (location chosen)
            if case .finished = completion {
                webView.close()
            }
            cancellable?.cancel()
        } receiveValue: { _ in }
    }

}

extension DownloadsTabExtension: WKNavigationDelegate {

    @objc(_webView:contextMenuDidCreateDownload:)
    func webView(_ webView: WKWebView, contextMenuDidCreate download: WebKitDownload) {
        // to do: url should be cleaned up before launching download
        downloadManager.add(download,
                            fromBurnerWindow: isBurner,
                            delegate: self,
                            location: .prompt)
    }

}

extension DownloadsTabExtension: DownloadTaskDelegate {

    @MainActor
    func chooseDestination(suggestedFilename: String?, directoryURL: URL?, fileTypes: [UTType], callback: @escaping @MainActor (URL?, UTType?) -> Void) {
        savePanelDialogRequest = SavePanelDialogRequest(SavePanelParameters(suggestedFilename: suggestedFilename, fileTypes: fileTypes)) { result in
            guard case let .success(.some( (url: url, fileType: fileType) )) = result else {
                callback(nil, nil)
                return
            }
            callback(url, fileType)
        }
    }

    func fileIconFlyAnimationOriginalRect(for downloadTask: WebKitDownloadTask) -> NSRect? {
        self.delegate?.fileIconFlyAnimationOriginalRect(for: downloadTask)
    }

}

protocol DownloadsTabExtensionProtocol: AnyObject, NavigationResponder, DownloadTaskDelegate {
    var delegate: TabDownloadsDelegate? { get set }
    var savePanelDialogPublisher: AnyPublisher<Tab.UserDialog?, Never> { get }

    func saveWebViewContent(from webView: WKWebView, pdfHUD: WKPDFHUDViewWrapper?, location: DownloadsTabExtension.DownloadLocation)

    func saveDownloadedData(_ data: Data?, suggestedFilename: String, mimeType: String, originatingURL: URL) async throws -> URL?
}

extension DownloadsTabExtension: TabExtension, DownloadsTabExtensionProtocol {
    func getPublicProtocol() -> DownloadsTabExtensionProtocol { self }

    var savePanelDialogPublisher: AnyPublisher<Tab.UserDialog?, Never> {
        $savePanelDialogRequest.map { $0.map { request in
            Tab.UserDialog(sender: .user, dialog: .savePanel(request))
        }}.eraseToAnyPublisher()
    }

    @MainActor
    func saveDownloadedData(_ data: Data?, suggestedFilename: String, mimeType: String, originatingURL: URL) async throws -> URL? {
        defer {
            self.nextSaveDataRequestDownloadLocation = .auto
        }
        switch downloadLocation(for: nextSaveDataRequestDownloadLocation, suggestedFilename: suggestedFilename) {
        case .auto:
            guard !downloadsPreferences.alwaysRequestDownloadLocation,
                  let location = downloadsPreferences.effectiveDownloadLocation else { fallthrough /* prompt */ }

            let url = location.appendingPathComponent(suggestedFilename)
            try saveDownloadedData(data, to: url, originatingURL: originatingURL)
            return url

        case .prompt:
            let fileTypes = UTType(mimeType: mimeType).map { [$0] } ?? []
            let url: URL? = await withCheckedContinuation { continuation in
                chooseDestination(suggestedFilename: suggestedFilename, directoryURL: nil, fileTypes: fileTypes) { url, _ in
                    continuation.resume(returning: url)
                }
            }

            guard let url else { return nil }

            try saveDownloadedData(data, to: url, originatingURL: originatingURL)
            return url

        case .preset(destinationURL: let destinationURL, tempURL: _):
            try saveDownloadedData(data, to: destinationURL, originatingURL: originatingURL)
            return destinationURL
        }
    }
}

extension TabExtensions {
    var downloads: DownloadsTabExtensionProtocol? {
        resolve(DownloadsTabExtension.self)
    }
}

extension Tab {

    func saveWebContent(pdfHUD: WKPDFHUDViewWrapper?, location: DownloadsTabExtension.DownloadLocation) {
        self.downloads?.saveWebViewContent(from: webView, pdfHUD: pdfHUD, location: location)
    }

    func saveDownloadedData(_ data: Data, suggestedFilename: String, mimeType: String, originatingURL: URL) async throws -> URL? {
        try await self.downloads?.saveDownloadedData(data, suggestedFilename: suggestedFilename, mimeType: mimeType, originatingURL: originatingURL)
    }

}<|MERGE_RESOLUTION|>--- conflicted
+++ resolved
@@ -176,20 +176,13 @@
 
     @MainActor
     func decidePolicy(for navigationResponse: NavigationResponse) async -> NavigationResponsePolicy? {
-<<<<<<< HEAD
-        guard navigationResponse.httpResponse?.isSuccessful != false,
-              !navigationResponse.canShowMIMEType || navigationResponse.shouldDownload
-        else {
-            return .next
-=======
         // get an initial Navigation Action
         let firstNavigationAction = navigationResponse.mainFrameNavigation?.redirectHistory.first
             ?? navigationResponse.mainFrameNavigation?.navigationAction
 
-        guard navigationResponse.httpResponse?.isSuccessful == true,
+        guard navigationResponse.httpResponse?.isSuccessful != false,
               !navigationResponse.canShowMIMEType || navigationResponse.shouldDownload else {
             return .next // proceed with normal page loading
->>>>>>> 10e5fc8c
         }
 
         // prevent download twice for session restoration/tab reopening requests
