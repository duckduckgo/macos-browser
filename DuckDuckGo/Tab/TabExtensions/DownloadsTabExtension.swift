--- conflicted
+++ resolved
@@ -222,12 +222,8 @@
 
     @MainActor
     func enqueueDownload(_ download: WebKitDownload, withNavigationAction navigationAction: NavigationAction?) {
-<<<<<<< HEAD
         let task = downloadManager.add(download, fireWindowSession: FireWindowSessionRef(window: download.webView?.window), delegate: self, destination: .auto)
-=======
-        let task = downloadManager.add(download, fromBurnerWindow: self.isBurner, delegate: self, destination: .auto)
         guard let webView = download.webView else { return }
->>>>>>> 1a41ba6a
 
         var shouldCloseTabOnDownloadStart: Bool {
             guard let navigationAction else {
