//
//  DownloadsTabExtension.swift
//
//  Copyright © 2022 DuckDuckGo. All rights reserved.
//
//  Licensed under the Apache License, Version 2.0 (the "License");
//  you may not use this file except in compliance with the License.
//  You may obtain a copy of the License at
//
//  http://www.apache.org/licenses/LICENSE-2.0
//
//  Unless required by applicable law or agreed to in writing, software
//  distributed under the License is distributed on an "AS IS" BASIS,
//  WITHOUT WARRANTIES OR CONDITIONS OF ANY KIND, either express or implied.
//  See the License for the specific language governing permissions and
//  limitations under the License.
//

import Combine
import Common
import Foundation
import Navigation
import UniformTypeIdentifiers
import WebKit

protocol TabDownloadsDelegate: AnyObject {
    func fileIconFlyAnimationOriginalRect(for downloadTask: WebKitDownloadTask) -> NSRect?
}

final class DownloadsTabExtension: NSObject {

    private let downloadManager: FileDownloadManagerProtocol
    private let downloadsPreferences: DownloadsPreferences
    private let isBurner: Bool
    private var isRestoringSessionState = false

    enum DownloadLocation {
        case auto
        case prompt
        case temporary
    }
    private var nextSaveDataRequestDownloadLocation: DownloadLocation = .auto

    @Published
    private(set) var savePanelDialogRequest: SavePanelDialogRequest? {
        willSet {
            newValue?.addCompletionHandler { [weak self, weak savePanelDialogRequest=newValue] _ in
                if let self,
                    let savePanelDialogRequest,
                    self.savePanelDialogRequest === savePanelDialogRequest {

                    self.savePanelDialogRequest = nil
                }
            }
        }
    }

    weak var delegate: TabDownloadsDelegate?

    init(downloadManager: FileDownloadManagerProtocol, isBurner: Bool, downloadsPreferences: DownloadsPreferences = .shared) {
        self.downloadManager = downloadManager
        self.isBurner = isBurner
        self.downloadsPreferences = downloadsPreferences
        super.init()
    }

    func saveWebViewContent(from webView: WKWebView, pdfHUD: WKPDFHUDViewWrapper?, location: DownloadLocation) {
        Task { @MainActor in
            await saveWebViewContent(from: webView, pdfHUD: pdfHUD, location: location)
        }
    }

    @MainActor
    private func saveWebViewContent(from webView: WKWebView, pdfHUD: WKPDFHUDViewWrapper?, location: DownloadLocation) async {
        let mimeType = pdfHUD != nil ? UTType.pdf.preferredMIMEType : await webView.mimeType
        switch mimeType {
        case UTType.html.preferredMIMEType:
            assert([.prompt, .auto].contains(location))

            let parameters = SavePanelParameters(suggestedFilename: webView.suggestedFilename, fileTypes: [.html, .webArchive, .pdf])
            self.savePanelDialogRequest = SavePanelDialogRequest(parameters) { result in
                guard let (url, fileType) = try? result.get() else { return }
                webView.exportWebContent(to: url, as: fileType.flatMap(WKWebView.ContentExportType.init) ?? .html)
            }

        case UTType.pdf.preferredMIMEType:
            self.nextSaveDataRequestDownloadLocation = location
            let success = webView.savePDF(pdfHUD) // calls `saveDownloadedData(_:suggestedFilename:mimeType:originatingURL)`
            guard success else { fallthrough }

        default:
            guard let url = webView.url else {
                assertionFailure("Can‘t save web content without URL loaded")
                return
            }
            if url.isFileURL {
                self.nextSaveDataRequestDownloadLocation = location
                do {
                    _=try await self.saveDownloadedData(nil, suggestedFilename: url.lastPathComponent, mimeType: mimeType ?? "text/html", originatingURL: url)
                } catch {
                    assertionFailure("Save web content failed with \(error)")
                }
                return
            }

            let destination = self.downloadDestination(for: location, suggestedFilename: webView.suggestedFilename ?? "")
            let download = await webView.startDownload(using: URLRequest(url: url, cachePolicy: .returnCacheDataElseLoad))

            self.downloadManager.add(download, fromBurnerWindow: self.isBurner, delegate: self, destination: destination)
        }

    }

    private func downloadDestination(for location: DownloadLocation, suggestedFilename: String) -> WebKitDownloadTask.DownloadDestination {
        switch location {
        case .auto:
            return .auto
        case .prompt:
            return .prompt
        case .temporary:
            let suggestedFilename = suggestedFilename.isEmpty ? UUID().uuidString : suggestedFilename
            let fm = FileManager.default
            let dirURL = fm.temporaryDirectory.appendingPathComponent(.uniqueFilename())
            try? fm.createDirectory(at: dirURL, withIntermediateDirectories: true)
            return .preset(dirURL.appendingPathComponent(suggestedFilename))
        }
    }

    private func saveDownloadedData(_ data: Data?, to toURL: URL, originatingURL: URL) throws {
        let fm = FileManager.default

        // if no data provided - copy file from local url to the destination url
        guard let data else {
            guard originatingURL.isFileURL else {
                assertionFailure("No data provided for non-file URL")
                return
            }
            try Progress.withPublishedProgress(url: toURL) {
                try fm.copyItem(at: originatingURL, to: toURL, incrementingIndexIfExists: true)
            }
            return
        }

        let tempURL = fm.temporaryDirectory.appendingPathComponent(.uniqueFilename())
        // First save file in a temporary directory
        try data.write(to: tempURL)
        // Then move the file to the download location and show a bounce if the file is in a location on the user's dock.
        try Progress.withPublishedProgress(url: toURL) {
            try fm.moveItem(at: tempURL, to: toURL, incrementingIndexIfExists: true)
        }
    }

}

extension DownloadsTabExtension: NavigationResponder {

    @MainActor
    func decidePolicy(for navigationAction: NavigationAction, preferences: inout NavigationPreferences) async -> NavigationActionPolicy? {
        if case .sessionRestoration = navigationAction.navigationType {
            self.isRestoringSessionState = true
        } else if isRestoringSessionState,
                  navigationAction.isUserInitiated || navigationAction.isCustom || navigationAction.isUserEnteredUrl
                    || [.reload, .formSubmitted, .formResubmitted, .alternateHtmlLoad, .reload].contains(navigationAction.navigationType)
                    || navigationAction.navigationType.isBackForward {
            self.isRestoringSessionState = false
        }

        if (navigationAction.shouldDownload && !self.isRestoringSessionState)
            // to be modularized later, modifiers should be collected on click (and key down!) event and passed as .custom NavigationType
            || (navigationAction.navigationType.isLinkActivated && NSApp.isOptionPressed && !NSApp.isCommandPressed) {

            return .download
        }

        return .next
    }

    @MainActor
    func decidePolicy(for navigationResponse: NavigationResponse) async -> NavigationResponsePolicy? {
        // get an initial Navigation Action
        let firstNavigationAction = navigationResponse.mainFrameNavigation?.redirectHistory.first
            ?? navigationResponse.mainFrameNavigation?.navigationAction

        guard navigationResponse.httpResponse?.isSuccessful != false, // download non-http responses
<<<<<<< HEAD
              !navigationResponse.url.isDirectory, // don‘t download a local directory
              !responseaCanShowMIMEType(navigationResponse) || navigationResponse.shouldDownload
=======
              !responseCanShowMIMEType(navigationResponse) || navigationResponse.shouldDownload
>>>>>>> 404b0b04
                // if user pressed Opt+Enter in the Address bar to download from a URL
                || (navigationResponse.mainFrameNavigation?.redirectHistory.last ?? navigationResponse.mainFrameNavigation?.navigationAction)?.navigationType == .custom(.userRequestedPageDownload)
        else {
            return .next // proceed with normal page loading
        }

        // prevent download twice for session restoration/tab reopening requests
        guard firstNavigationAction?.request.cachePolicy != .returnCacheDataElseLoad,
              !isRestoringSessionState
        else {
            return .cancel
        }

        return .download
    }

<<<<<<< HEAD
    private func responseaCanShowMIMEType(_ response: NavigationResponse) -> Bool {
=======
    private func responseCanShowMIMEType(_ response: NavigationResponse) -> Bool {
>>>>>>> 404b0b04
        if response.canShowMIMEType {
            return true
        } else if response.url.isFileURL {
            return Bundle.main.fileTypeExtensions.contains(response.url.pathExtension)
        }
        return false
    }

    @MainActor
    func navigationAction(_ navigationAction: NavigationAction, didBecome download: WebKitDownload) {
        enqueueDownload(download, withNavigationAction: navigationAction)
    }

    @MainActor
    func navigationResponse(_ navigationResponse: NavigationResponse, didBecome download: WebKitDownload) {
        enqueueDownload(download, withNavigationAction: navigationResponse.mainFrameNavigation?.navigationAction)
    }

    @MainActor
    func enqueueDownload(_ download: WebKitDownload, withNavigationAction navigationAction: NavigationAction?) {
        let task = downloadManager.add(download, fromBurnerWindow: self.isBurner, delegate: self, destination: .auto)

        var isMainFrameNavigationActionWithNoHistory: Bool {
            guard let navigationAction,
                  navigationAction.isForMainFrame,
                  navigationAction.isTargetingNewWindow,
                  // webView has no navigation history (downloaded navigationAction has started from an empty state)
                  (navigationAction.redirectHistory?.first ?? navigationAction).fromHistoryItemIdentity == nil
            else { return false }
            return true
        }

        // If the download has started from a popup Tab - close it after starting the download
        // e.g. download button on this page:
        // https://en.wikipedia.org/wiki/Guitar#/media/File:GuitareClassique5.png
        guard let webView = download.webView,
              isMainFrameNavigationActionWithNoHistory
                // if converted from navigation response but no page was loaded
                || navigationAction == nil && webView.backForwardList.currentItem == nil else { return }

        self.closeWebView(webView, afterDownloadTaskHasStarted: task)
    }

    private func closeWebView(_ webView: WKWebView, afterDownloadTaskHasStarted downloadTask: WebKitDownloadTask) {
        // close the initiating Tab after location has been chosen and leave it open when the task was cancelled
        // the wait is needed because closing the tab would cancel download location chooser dialog
        var cancellable: AnyCancellable?
        cancellable = downloadTask.didChooseDownloadLocationPublisher.sink { completion in
            // close the tab if completed without an error (location chosen)
            if case .finished = completion {
                webView.close()
            }
            cancellable?.cancel()
        } receiveValue: { _ in }
    }

}

extension DownloadsTabExtension: WKNavigationDelegate {

    @MainActor
    @objc(_webView:contextMenuDidCreateDownload:)
    func webView(_ webView: WKWebView, contextMenuDidCreate download: WebKitDownload) {
        // to do: url should be cleaned up before launching download
        downloadManager.add(download, fromBurnerWindow: isBurner, delegate: self, destination: .prompt)
    }

}

extension DownloadsTabExtension: DownloadTaskDelegate {

    @MainActor
    func chooseDestination(suggestedFilename: String?, fileTypes: [UTType], callback: @escaping @MainActor (URL?, UTType?) -> Void) {
        savePanelDialogRequest = SavePanelDialogRequest(SavePanelParameters(suggestedFilename: suggestedFilename, fileTypes: fileTypes)) { result in
            guard case let .success(.some( (url: url, fileType: fileType) )) = result else {
                callback(nil, nil)
                return
            }
            callback(url, fileType)
        }
    }

    func fileIconFlyAnimationOriginalRect(for downloadTask: WebKitDownloadTask) -> NSRect? {
        self.delegate?.fileIconFlyAnimationOriginalRect(for: downloadTask)
    }

}

protocol DownloadsTabExtensionProtocol: AnyObject, NavigationResponder, DownloadTaskDelegate {
    var delegate: TabDownloadsDelegate? { get set }
    var savePanelDialogPublisher: AnyPublisher<Tab.UserDialog?, Never> { get }

    func saveWebViewContent(from webView: WKWebView, pdfHUD: WKPDFHUDViewWrapper?, location: DownloadsTabExtension.DownloadLocation)

    func saveDownloadedData(_ data: Data?, suggestedFilename: String, mimeType: String, originatingURL: URL) async throws -> URL?
}

extension DownloadsTabExtension: TabExtension, DownloadsTabExtensionProtocol {
    func getPublicProtocol() -> DownloadsTabExtensionProtocol { self }

    var savePanelDialogPublisher: AnyPublisher<Tab.UserDialog?, Never> {
        $savePanelDialogRequest.map { $0.map { request in
            Tab.UserDialog(sender: .user, dialog: .savePanel(request))
        }}.eraseToAnyPublisher()
    }

    @MainActor
    func saveDownloadedData(_ data: Data?, suggestedFilename: String, mimeType: String, originatingURL: URL) async throws -> URL? {
        defer {
            self.nextSaveDataRequestDownloadLocation = .auto
        }
        switch downloadDestination(for: nextSaveDataRequestDownloadLocation, suggestedFilename: suggestedFilename) {
        case .auto:
            guard !downloadsPreferences.alwaysRequestDownloadLocation,
                  let location = downloadsPreferences.effectiveDownloadLocation else { fallthrough /* prompt */ }

            let url = location.appendingPathComponent(suggestedFilename)
            try saveDownloadedData(data, to: url, originatingURL: originatingURL)
            return url

        case .prompt:
            let fileTypes = UTType(mimeType: mimeType).map { [$0] } ?? []
            let url: URL? = await withCheckedContinuation { continuation in
                chooseDestination(suggestedFilename: suggestedFilename, fileTypes: fileTypes) { url, _ in
                    continuation.resume(returning: url)
                }
            }

            guard let url else { return nil }

            try saveDownloadedData(data, to: url, originatingURL: originatingURL)
            return url

        case .preset(let destinationURL):
            try saveDownloadedData(data, to: destinationURL, originatingURL: originatingURL)
            return destinationURL

        case .resume:
            fatalError("Unexpected resume download location")
        }
    }
}

extension TabExtensions {
    var downloads: DownloadsTabExtensionProtocol? {
        resolve(DownloadsTabExtension.self)
    }
}

extension Tab {

    func saveWebContent(pdfHUD: WKPDFHUDViewWrapper?, location: DownloadsTabExtension.DownloadLocation) {
        self.downloads?.saveWebViewContent(from: webView, pdfHUD: pdfHUD, location: location)
    }

    func saveDownloadedData(_ data: Data, suggestedFilename: String, mimeType: String, originatingURL: URL) async throws -> URL? {
        try await self.downloads?.saveDownloadedData(data, suggestedFilename: suggestedFilename, mimeType: mimeType, originatingURL: originatingURL)
    }

}<|MERGE_RESOLUTION|>--- conflicted
+++ resolved
@@ -182,12 +182,8 @@
             ?? navigationResponse.mainFrameNavigation?.navigationAction
 
         guard navigationResponse.httpResponse?.isSuccessful != false, // download non-http responses
-<<<<<<< HEAD
               !navigationResponse.url.isDirectory, // don‘t download a local directory
-              !responseaCanShowMIMEType(navigationResponse) || navigationResponse.shouldDownload
-=======
               !responseCanShowMIMEType(navigationResponse) || navigationResponse.shouldDownload
->>>>>>> 404b0b04
                 // if user pressed Opt+Enter in the Address bar to download from a URL
                 || (navigationResponse.mainFrameNavigation?.redirectHistory.last ?? navigationResponse.mainFrameNavigation?.navigationAction)?.navigationType == .custom(.userRequestedPageDownload)
         else {
@@ -204,11 +200,7 @@
         return .download
     }
 
-<<<<<<< HEAD
-    private func responseaCanShowMIMEType(_ response: NavigationResponse) -> Bool {
-=======
     private func responseCanShowMIMEType(_ response: NavigationResponse) -> Bool {
->>>>>>> 404b0b04
         if response.canShowMIMEType {
             return true
         } else if response.url.isFileURL {
