//
//  AutofillTabExtension.swift
//
//  Copyright © 2022 DuckDuckGo. All rights reserved.
//
//  Licensed under the Apache License, Version 2.0 (the "License");
//  you may not use this file except in compliance with the License.
//  You may obtain a copy of the License at
//
//  http://www.apache.org/licenses/LICENSE-2.0
//
//  Unless required by applicable law or agreed to in writing, software
//  distributed under the License is distributed on an "AS IS" BASIS,
//  WITHOUT WARRANTIES OR CONDITIONS OF ANY KIND, either express or implied.
//  See the License for the specific language governing permissions and
//  limitations under the License.
//

import BrowserServicesKit
import Combine
import Foundation

final class AutofillTabExtension: TabExtension {

    static var emailManagerProvider: (EmailManagerRequestDelegate) -> AutofillEmailDelegate = { delegate in
        let emailManager = EmailManager()
        emailManager.requestDelegate = delegate
        return emailManager
    }

    static var vaultManagerProvider: (SecureVaultManagerDelegate) -> AutofillSecureVaultDelegate = { delegate in
        let manager = SecureVaultManager(passwordManager: PasswordManagerCoordinator.shared,
                                         includePartialAccountMatches: true,
                                         tld: ContentBlocking.shared.tld)
        manager.delegate = delegate
        return manager
    }

    private weak var delegate: ContentOverlayUserScriptDelegate?

    func setDelegate(_ delegate: ContentOverlayUserScriptDelegate?) {
        self.delegate = delegate
        autofillScript?.currentOverlayTab = delegate
    }

    private var autofillUserScriptCancellable: AnyCancellable?

    private weak var autofillScript: WebsiteAutofillUserScript? {
        didSet {
            autofillScript?.currentOverlayTab = self.delegate
        }
    }
    private var emailManager: AutofillEmailDelegate?
    private var vaultManager: AutofillSecureVaultDelegate?

    @Published var autofillDataToSave: AutofillData?

    init(autofillUserScriptPublisher: some Publisher<WebsiteAutofillUserScript?, Never>) {
        autofillUserScriptCancellable = autofillUserScriptPublisher.sink { [weak self] autofillScript in
            guard let self, let autofillScript else { return }

            self.autofillScript = autofillScript
            self.emailManager = Self.emailManagerProvider(self)
            autofillScript.emailDelegate = self.emailManager
            self.vaultManager = Self.vaultManagerProvider(self)
            autofillScript.vaultDelegate = self.vaultManager
        }
    }

    func didClick(at point: CGPoint) {
        autofillScript?.clickPoint = point
    }

}

extension AutofillTabExtension: SecureVaultManagerDelegate {

    public func secureVaultManagerIsEnabledStatus(_: SecureVaultManager) -> Bool {
        return true
    }

    func secureVaultManager(_: SecureVaultManager, promptUserToStoreAutofillData data: AutofillData, generatedPassword: Bool, trigger: AutofillUserScript.GetTriggerType?) {
        self.autofillDataToSave = data
    }

    func secureVaultManager(_: SecureVaultManager,
                            promptUserToAutofillCredentialsForDomain domain: String,
                            withAccounts accounts: [SecureVaultModels.WebsiteAccount],
                            withTrigger trigger: AutofillUserScript.GetTriggerType,
                            completionHandler: @escaping (SecureVaultModels.WebsiteAccount?) -> Void) {
        // no-op on macOS
    }

    func secureVaultManager(_: SecureVaultManager, didAutofill type: AutofillType, withObjectId objectId: String) {
        Pixel.fire(.formAutofilled(kind: type.formAutofillKind))
    }

    func secureVaultManager(_: SecureVaultManager, didRequestAuthenticationWithCompletionHandler handler: @escaping (Bool) -> Void) {
        DeviceAuthenticator.shared.authenticateUser(reason: .autofill) { authenticationResult in
            handler(authenticationResult.authenticated)
        }
    }

    func secureVaultInitFailed(_ error: SecureVaultError) {
        SecureVaultErrorReporter.shared.secureVaultInitFailed(error)
    }

    public func secureVaultManager(_: BrowserServicesKit.SecureVaultManager, didReceivePixel pixel: AutofillUserScript.JSPixel) {
        Pixel.fire(.jsPixel(pixel))
    }

    func secureVaultManagerShouldAutomaticallyUpdateCredentialsWithoutUsername(_: SecureVaultManager, generatedPassword: Bool) -> Bool {
        return true
    }

<<<<<<< HEAD
    func secureVaultManagerShouldAutomaticallySaveGeneratedPassword(_: SecureVaultManager) -> Bool {
        return false
    }

    func secureVaultManager(_: SecureVaultManager, promptUserToUseGeneratedPasswordForDomain: String, withGeneratedPassword generatedPassword: String, completionHandler: @escaping (Bool) -> Void) {
        // no-op on macOS
    }

=======
    public func secureVaultManager(_: SecureVaultManager, didRequestCreditCardsManagerForDomain domain: String) {
        // no-op
    }

    public func secureVaultManager(_: SecureVaultManager, didRequestIdentitiesManagerForDomain domain: String) {
        // no-op
    }

    func secureVaultManager(_: SecureVaultManager, didRequestPasswordManagerForDomain domain: String) {
        // no-op
    }
>>>>>>> f0345819
}

extension AutofillType {
    var formAutofillKind: Pixel.Event.FormAutofillKind {
        switch self {
        case .password: return .password
        case .card: return .card
        case .identity: return .identity
        }
    }
}

extension AutofillTabExtension: EmailManagerRequestDelegate { }

protocol AutofillProtocol {
    func setDelegate(_: ContentOverlayUserScriptDelegate?)
    func didClick(at point: CGPoint)

    var autofillDataToSavePublisher: AnyPublisher<AutofillData?, Never> { get }
    func resetAutofillData()
}

extension AutofillTabExtension: AutofillProtocol {
    func getPublicProtocol() -> AutofillProtocol { self }

    var autofillDataToSavePublisher: AnyPublisher<AutofillData?, Never> {
        self.$autofillDataToSave.eraseToAnyPublisher()
    }
    func resetAutofillData() {
        self.autofillDataToSave = nil
    }
}

extension TabExtensions {
    var autofill: AutofillProtocol? { resolve(AutofillTabExtension.self) }
}

extension Tab {

    var autofillDataToSavePublisher: AnyPublisher<AutofillData?, Never> {
        self.autofill?.autofillDataToSavePublisher.eraseToAnyPublisher() ?? Just(nil).eraseToAnyPublisher()
    }

    func resetAutofillData() {
        self.autofill?.resetAutofillData()
    }

}<|MERGE_RESOLUTION|>--- conflicted
+++ resolved
@@ -113,7 +113,6 @@
         return true
     }
 
-<<<<<<< HEAD
     func secureVaultManagerShouldAutomaticallySaveGeneratedPassword(_: SecureVaultManager) -> Bool {
         return false
     }
@@ -122,7 +121,6 @@
         // no-op on macOS
     }
 
-=======
     public func secureVaultManager(_: SecureVaultManager, didRequestCreditCardsManagerForDomain domain: String) {
         // no-op
     }
@@ -134,7 +132,6 @@
     func secureVaultManager(_: SecureVaultManager, didRequestPasswordManagerForDomain domain: String) {
         // no-op
     }
->>>>>>> f0345819
 }
 
 extension AutofillType {
