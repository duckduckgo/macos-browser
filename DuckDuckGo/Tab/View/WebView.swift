--- conflicted
+++ resolved
@@ -30,14 +30,11 @@
     func webView(_ webView: WebView, scrollWheel event: NSEvent)
 }
 
-<<<<<<< HEAD
 protocol WebViewZoomLevelDelegate: AnyObject {
      func zoomWasSet(to level: DefaultZoomValue)
  }
 
-=======
 @objc(DuckDuckGo_WebView)
->>>>>>> 773cffa0
 final class WebView: WKWebView {
 
     weak var contextMenuDelegate: WebViewContextMenuDelegate?
