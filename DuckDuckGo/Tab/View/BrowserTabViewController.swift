//
//  BrowserTabViewController.swift
//
//  Copyright © 2020 DuckDuckGo. All rights reserved.
//
//  Licensed under the Apache License, Version 2.0 (the "License");
//  you may not use this file except in compliance with the License.
//  You may obtain a copy of the License at
//
//  http://www.apache.org/licenses/LICENSE-2.0
//
//  Unless required by applicable law or agreed to in writing, software
//  distributed under the License is distributed on an "AS IS" BASIS,
//  WITHOUT WARRANTIES OR CONDITIONS OF ANY KIND, either express or implied.
//  See the License for the specific language governing permissions and
//  limitations under the License.
//

import Cocoa
import WebKit
import Combine
import Common
import SwiftUI
import BrowserServicesKit

final class BrowserTabViewController: NSViewController {
    @IBOutlet weak var errorView: NSView!
    @IBOutlet weak var homePageView: NSView!
    @IBOutlet weak var errorMessageLabel: NSTextField!
    @IBOutlet weak var hoverLabel: NSTextField!
    @IBOutlet weak var hoverLabelContainer: NSView!
    private weak var webView: WebView?
    private weak var webViewContainer: NSView?
    private weak var webViewSnapshot: NSView?

    var tabViewModel: TabViewModel?

    private let tabCollectionViewModel: TabCollectionViewModel

    private var tabContentCancellable: AnyCancellable?
    private var userDialogsCancellable: AnyCancellable?
    private var cookieConsentCancellable: AnyCancellable?
    private var activeUserDialogCancellable: Cancellable?
    private var errorViewStateCancellable: AnyCancellable?
    private var hoverLinkCancellable: AnyCancellable?
    private var pinnedTabsDelegatesCancellable: AnyCancellable?
    private var keyWindowSelectedTabCancellable: AnyCancellable?
    private var cancellables = Set<AnyCancellable>()
    private var mouseDownCancellable: AnyCancellable?

    private var previouslySelectedTab: Tab?

    private var hoverLabelWorkItem: DispatchWorkItem?

    private var transientTabContentViewController: NSViewController?

    private var cookieConsentPopoverManager = CookieConsentPopoverManager()

    required init?(coder: NSCoder) {
        fatalError("BrowserTabViewController: Bad initializer")
    }

    init?(coder: NSCoder, tabCollectionViewModel: TabCollectionViewModel) {
        self.tabCollectionViewModel = tabCollectionViewModel

        super.init(coder: coder)
    }

    @IBSegueAction func createHomePageViewController(_ coder: NSCoder) -> NSViewController? {
        guard let controller = HomePageViewController(coder: coder,
                                                      tabCollectionViewModel: tabCollectionViewModel,
                                                      bookmarkManager: LocalBookmarkManager.shared) else {
            fatalError("BrowserTabViewController: Failed to init HomePageViewController")
        }
        return controller
    }

    override func viewDidLoad() {
        super.viewDidLoad()

        hoverLabelContainer.alphaValue = 0
        subscribeToTabs()
        subscribeToSelectedTabViewModel()
        subscribeToErrorViewState()

        view.registerForDraggedTypes([.URL, .fileURL])
    }

    override func viewWillAppear() {
        super.viewWillAppear()

        addMouseMonitors()
    }

    override func viewWillDisappear() {
        super.viewWillDisappear()

        mouseDownCancellable = nil
    }

    override func viewDidAppear() {
        super.viewDidAppear()

        NotificationCenter.default.addObserver(self,
                                               selector: #selector(windowWillClose(_:)),
                                               name: NSWindow.willCloseNotification,
                                               object: self.view.window)

        NotificationCenter.default.addObserver(self,
                                               selector: #selector(onDuckDuckGoEmailIncontextSignup),
                                               name: .emailDidIncontextSignup,
                                               object: nil)

        NotificationCenter.default.addObserver(self,
                                               selector: #selector(onCloseDuckDuckGoEmailProtection),
                                               name: .emailDidCloseEmailProtection,
                                               object: nil)

#if DBP
        NotificationCenter.default.addObserver(self,
                                               selector: #selector(onCloseDataBrokerProtection),
                                               name: .dbpDidClose,
                                               object: nil)
#endif
    }

    @objc
    private func windowWillClose(_ notification: NSNotification) {
        self.removeWebViewFromHierarchy()
    }

    @objc
    private func onDuckDuckGoEmailIncontextSignup(_ notification: Notification) {
        self.previouslySelectedTab = tabCollectionViewModel.selectedTab
        let tab = Tab(content: .url(EmailUrls().emailProtectionInContextSignupLink), shouldLoadInBackground: true)
        tabCollectionViewModel.append(tab: tab)
    }

    @objc
    private func onCloseDuckDuckGoEmailProtection(_ notification: Notification) {
        guard let activeTab = tabCollectionViewModel.selectedTabViewModel?.tab else { return }
        if activeTab.url != nil && EmailUrls().isDuckDuckGoEmailProtection(url: activeTab.url!) {
            self.closeTab(activeTab)
        }
        if let previouslySelectedTab = self.previouslySelectedTab {
            tabCollectionViewModel.select(tab: previouslySelectedTab)
            if #available(macOS 11.0, *) {
                previouslySelectedTab.webView.evaluateJavaScript("window.openAutofillAfterClosingEmailProtectionTab()", in: nil, in: WKContentWorld.defaultClient)
            }
            self.previouslySelectedTab = nil
        }
    }

    @objc
    private func onCloseDataBrokerProtection(_ notification: Notification) {
        guard let activeTab = tabCollectionViewModel.selectedTabViewModel?.tab else { return }
        self.closeTab(activeTab)

        if let previouslySelectedTab = self.previouslySelectedTab {
            tabCollectionViewModel.select(tab: previouslySelectedTab)
            self.previouslySelectedTab = nil
        }
    }

    private func subscribeToSelectedTabViewModel() {
        tabCollectionViewModel.$selectedTabViewModel
            .sink { [weak self] selectedTabViewModel in

                guard let self = self else { return }
                self.tabViewModel = selectedTabViewModel
                self.showTabContent(of: selectedTabViewModel)
                self.subscribeToErrorViewState()
                self.subscribeToTabContent(of: selectedTabViewModel)
                self.subscribeToHoveredLink(of: selectedTabViewModel)
                self.subscribeToUserDialogs(of: selectedTabViewModel)
                self.subscribeToCookieConsentPrompt(of: selectedTabViewModel)
            }
            .store(in: &cancellables)
    }

    private func subscribeToTabs() {
        tabCollectionViewModel.tabCollection.$tabs
            .sink(receiveValue: setDelegate())
            .store(in: &cancellables)
    }

    private func subscribeToPinnedTabs() {
        pinnedTabsDelegatesCancellable = tabCollectionViewModel.pinnedTabsCollection?.$tabs
            .sink(receiveValue: setDelegate())
    }

    private func setDelegate() -> ([Tab]) -> Void {
        { [weak self] (tabs: [Tab]) in
            guard let self else { return }
            for tab in tabs {
                tab.setDelegate(self)
                tab.autofill?.setDelegate(self)
                tab.downloads?.delegate = self
            }
        }
    }

    private func removeWebViewFromHierarchy(webView: WebView? = nil,
                                            container: NSView? = nil) {

        func removeWebInspectorFromHierarchy(container: NSView) {
            // Fixes the issue of web inspector unintentionally detaching from the parent view to a standalone window
            for subview in container.subviews where subview.className.contains("WKInspector") {
                subview.removeFromSuperview()
            }
        }

        guard let webView = webView ?? self.webView,
              let container = container ?? self.webViewContainer
        else { return }

        if self.webView === webView {
            self.webView = nil
        }

        if webView.window === view.window, webView.isInspectorShown {
            removeWebInspectorFromHierarchy(container: container)
        }
        container.removeFromSuperview()
        if self.webViewContainer === container {
            self.webViewContainer = nil
        }
    }

    private func addWebViewToViewHierarchy(_ webView: WebView, tab: Tab) {
        let container = WebViewContainerView(tab: tab, webView: webView, frame: view.bounds)
        self.webViewContainer = container
        view.addSubview(container)

        // Make sure link preview (tooltip shown in the bottom-left) is on top
        view.addSubview(hoverLabelContainer)
    }

    private func changeWebView(tabViewModel: TabViewModel?) {

        func cleanUpRemoteWebViewIfNeeded(_ webView: WebView) {
            if webView.containerView !== webViewContainer {
                webView.containerView?.removeFromSuperview()
            }
        }

        func displayWebView(of tabViewModel: TabViewModel) {
            let newWebView = tabViewModel.tab.webView
            cleanUpRemoteWebViewIfNeeded(newWebView)
            webView = newWebView

            addWebViewToViewHierarchy(newWebView, tab: tabViewModel.tab)
        }

        guard let tabViewModel = tabViewModel else {
            removeWebViewFromHierarchy()
            return
        }

        let oldWebView = webView
        let webViewContainer = webViewContainer

        displayWebView(of: tabViewModel)
        tabViewModel.updateAddressBarStrings()
        if let oldWebView = oldWebView, let webViewContainer = webViewContainer, oldWebView !== webView {
            removeWebViewFromHierarchy(webView: oldWebView, container: webViewContainer)
        }

        if setFirstResponderAfterAdding {
            setFirstResponderAfterAdding = false
            makeWebViewFirstResponder()
        }
    }

    private func subscribeToTabContent(of tabViewModel: TabViewModel?) {
<<<<<<< HEAD
        tabContentCancellable = tabViewModel?.tab.$content
=======
        tabContentCancellable = nil
        guard let tabViewModel else { return }

        let tabContentPublisher = tabViewModel.tab.$content
>>>>>>> 88be944b
            .dropFirst()
            .removeDuplicates(by: { old, new in
                // no need to call showTabContent if webView stays in place and only its URL changes
                if old.isUrl && new.isUrl {
                    return true
                }
                return old == new
            })
            .map { [weak tabViewModel] tabContent -> AnyPublisher<Void, Never> in
                guard let tabViewModel, tabContent.isUrl else {
                    return Just(()).eraseToAnyPublisher()
                }

                return Publishers.Merge3(
                    tabViewModel.tab.webViewDidCommitNavigationPublisher,
                    tabViewModel.tab.webViewDidFailNavigationPublisher,
                    tabViewModel.tab.webViewDidReceiveUserInteractiveChallengePublisher
                )
                .prefix(1)
                .eraseToAnyPublisher()
            }
            .switchToLatest()
            .receive(on: DispatchQueue.main)
            .sink { [weak self, weak tabViewModel] in
                guard let tabViewModel else { return }
                self?.showTabContent(of: tabViewModel)
            }
    }

    private func subscribeToUserDialogs(of tabViewModel: TabViewModel?) {
        userDialogsCancellable = nil
        guard let tabViewModel else { return }

        userDialogsCancellable = Publishers.CombineLatest(
            tabViewModel.tab.$userInteractionDialog,
            tabViewModel.tab.downloads?.savePanelDialogPublisher ?? Just(nil).eraseToAnyPublisher()
        )
        .map { $1 ?? $0 }
        .sink { [weak self] dialog in
            self?.show(dialog)
        }
    }

    private func subscribeToCookieConsentPrompt(of tabViewModel: TabViewModel?) {
        cookieConsentCancellable = tabViewModel?.tab.cookieConsentPromptRequestPublisher.sink { [weak self, weak tab=tabViewModel?.tab] request in
            guard let self, let tab, let request else {
                self?.cookieConsentPopoverManager.close(animated: false)
                return
            }
            self.cookieConsentPopoverManager.show(on: self.view, animated: true) { [weak request] result in
                request?.submit(result)
            }
            self.cookieConsentPopoverManager.currentTab = tab
        }
    }

    private func subscribeToErrorViewState() {
        errorViewStateCancellable = tabViewModel?.$errorViewState.receive(on: DispatchQueue.main).sink { [weak self] _ in
            self?.displayErrorView(
                self?.tabViewModel?.errorViewState.isVisible ?? false,
                message: self?.tabViewModel?.errorViewState.message ?? UserText.unknownErrorMessage
            )
        }
    }

    func subscribeToHoveredLink(of tabViewModel: TabViewModel?) {
        hoverLinkCancellable = tabViewModel?.tab.hoveredLinkPublisher.sink { [weak self] in
            self?.scheduleHoverLabelUpdatesForUrl($0)
        }
    }

    func makeWebViewFirstResponder() {
        if let webView = self.webView {
            webView.makeMeFirstResponder()
        } else {
            setFirstResponderAfterAdding = true
            view.window?.makeFirstResponder(nil)
        }
    }

    private var setFirstResponderAfterAdding = false

    private func setFirstResponderIfNeeded() {
        guard webView?.url != nil else {
            return
        }

        DispatchQueue.main.async { [weak self] in
            self?.makeWebViewFirstResponder()
        }
    }

    private func displayErrorView(_ shown: Bool, message: String) {
        errorMessageLabel.stringValue = message
        errorView.isHidden = !shown
        webView?.isHidden = shown
        homePageView.isHidden = shown
    }

    func openNewTab(with content: Tab.TabContent) {
        guard tabCollectionViewModel.selectDisplayableTabIfPresent(content) == false else {
            return
        }

        // shouldn't open New Tabs in PopUp window
        if view.window?.isPopUpWindow ?? true {
            // Prefer Tab's Parent
            WindowControllersManager.shared.showTab(with: content)
            return
        }

        let tab = Tab(content: content,
                      shouldLoadInBackground: true,
                      burnerMode: tabCollectionViewModel.burnerMode,
                      webViewSize: view.frame.size)
        tabCollectionViewModel.append(tab: tab, selected: true)
    }

    // MARK: - Browser Tabs

    private func show(displayableTabAtIndex index: Int) {
        // The tab switcher only displays displayable tab types.
        tabCollectionViewModel.selectedTabViewModel?.tab.setContent(Tab.TabContent.displayableTabTypes[index])
        showTabContent(of: tabCollectionViewModel.selectedTabViewModel)
    }

    private func removeAllTabContent(includingWebView: Bool = true) {
        self.homePageView.removeFromSuperview()
        transientTabContentViewController?.removeCompletely()
        preferencesViewController?.removeCompletely()
        bookmarksViewController?.removeCompletely()
#if DBP
        dataBrokerProtectionHomeViewController?.removeCompletely()
#endif
        if includingWebView {
            self.removeWebViewFromHierarchy()
        }
    }

    private func showTransientTabContentController(_ vc: NSViewController) {
        transientTabContentViewController?.removeCompletely()
        addAndLayoutChild(vc)
        transientTabContentViewController = vc
    }

    private func requestDisableUI() {
        (view.window?.windowController as? MainWindowController)?.userInteraction(prevented: true)
    }

    // swiftlint:disable:next cyclomatic_complexity
    private func showTabContent(of tabViewModel: TabViewModel?) {
        guard tabCollectionViewModel.allTabsCount > 0 else {
            view.window?.performClose(self)
            return
        }
        scheduleHoverLabelUpdatesForUrl(nil)

        switch tabViewModel?.tab.content {
        case .bookmarks:
            removeAllTabContent()
            addAndLayoutChild(bookmarksViewControllerCreatingIfNeeded())

        case let .preferences(pane):
            removeAllTabContent()
            let preferencesViewController = preferencesViewControllerCreatingIfNeeded()
            if let pane = pane, preferencesViewController.model.selectedPane != pane {
                preferencesViewController.model.selectPane(pane)
            }
            addAndLayoutChild(preferencesViewController)

        case .onboarding:
            removeAllTabContent()
            if !OnboardingViewModel().onboardingFinished {
                requestDisableUI()
            }
            showTransientTabContentController(OnboardingViewController.create(withDelegate: self))

        case .url:
            if shouldReplaceWebView(for: tabViewModel) {
                removeAllTabContent(includingWebView: true)
                changeWebView(tabViewModel: tabViewModel)
            }

        case .homePage:
            removeAllTabContent()
            view.addAndLayout(homePageView)

#if DBP
        case .dataBrokerProtection:
            removeAllTabContent()
            let dataBrokerProtectionViewController = dataBrokerProtectionHomeViewControllerCreatingIfNeeded()
            self.previouslySelectedTab = tabCollectionViewModel.selectedTab
            addAndLayoutChild(dataBrokerProtectionViewController)
#endif
        default:
            removeAllTabContent()
        }
    }

    private func shouldReplaceWebView(for tabViewModel: TabViewModel?) -> Bool {
        guard let tabViewModel = tabViewModel else {
            return false
        }

        let isPinnedTab = tabCollectionViewModel.pinnedTabsCollection?.tabs.contains(tabViewModel.tab) == true
        let isKeyWindow = view.window?.isKeyWindow == true

        let tabIsNotOnScreen = tabViewModel.tab.webView.tabContentView.superview == nil
        let isDifferentTabDisplayed = webView != tabViewModel.tab.webView

        return isDifferentTabDisplayed || tabIsNotOnScreen || (isPinnedTab && isKeyWindow)
    }

#if DBP
    // MARK: - DataBrokerProtection

    var dataBrokerProtectionHomeViewController: DBPHomeViewController?
    private func dataBrokerProtectionHomeViewControllerCreatingIfNeeded() -> DBPHomeViewController {
        return dataBrokerProtectionHomeViewController ?? {
            let dataBrokerProtectionHomeViewController = DBPHomeViewController()
            self.dataBrokerProtectionHomeViewController = dataBrokerProtectionHomeViewController
            return dataBrokerProtectionHomeViewController
        }()
    }
#endif

    // MARK: - Preferences

    var preferencesViewController: PreferencesViewController?
    private func preferencesViewControllerCreatingIfNeeded() -> PreferencesViewController {
        return preferencesViewController ?? {
            let preferencesViewController = PreferencesViewController()
            preferencesViewController.delegate = self
            self.preferencesViewController = preferencesViewController
            return preferencesViewController
        }()
    }

    // MARK: - Bookmarks

    var bookmarksViewController: BookmarkManagementSplitViewController?
    private func bookmarksViewControllerCreatingIfNeeded() -> BookmarkManagementSplitViewController {
        return bookmarksViewController ?? {
            let bookmarksViewController = BookmarkManagementSplitViewController.create()
            bookmarksViewController.delegate = self
            self.bookmarksViewController = bookmarksViewController
            return bookmarksViewController
        }()
    }

    private var contentOverlayPopover: ContentOverlayPopover?
    private func contentOverlayPopoverCreatingIfNeeded() -> ContentOverlayPopover {
        return contentOverlayPopover ?? {
            let overlayPopover = ContentOverlayPopover(currentTabView: self.view)
            self.contentOverlayPopover = overlayPopover
            WindowControllersManager.shared.stateChanged
                .sink { [weak overlayPopover] _ in
                    overlayPopover?.viewController.closeContentOverlayPopover()
                }.store(in: &self.cancellables)
            return overlayPopover
        }()
    }

    // MARK: - Alerts

    private func showAlert(with query: JSAlertQuery) -> AnyCancellable {
        let jsAlertController = JSAlertController.create(query)
        present(jsAlertController, animator: jsAlertController)

        return AnyCancellable { [weak self] in
            self?.dismiss(jsAlertController)
        }
    }

}

extension BrowserTabViewController: NSDraggingDestination {

    func draggingEntered(_ draggingInfo: NSDraggingInfo) -> NSDragOperation {
        return .copy
    }

    func draggingUpdated(_ draggingInfo: NSDraggingInfo) -> NSDragOperation {
        guard draggingInfo.draggingPasteboard.url != nil else { return .none }
        if let selectedTab = tabCollectionViewModel.selectedTab,
           selectedTab.isPinned {
            return .copy
        }

        return (NSApp.isCommandPressed || NSApp.isOptionPressed || !draggingInfo.draggingSourceOperationMask.contains(.move)) ? .copy : .move
    }

    func performDragOperation(_ draggingInfo: NSDraggingInfo) -> Bool {
        guard let url = draggingInfo.draggingPasteboard.url else { return false }

        guard !(NSApp.isCommandPressed || NSApp.isOptionPressed),
              let selectedTab = tabCollectionViewModel.selectedTab,
              !selectedTab.isPinned else {

            self.openNewTab(with: .url(url))
            return true
        }

        selectedTab.setContent(.url(url))
        return true
    }

}

extension BrowserTabViewController: ContentOverlayUserScriptDelegate {
    public func websiteAutofillUserScriptCloseOverlay(_ websiteAutofillUserScript: WebsiteAutofillUserScript?) {
        contentOverlayPopoverCreatingIfNeeded().websiteAutofillUserScriptCloseOverlay(websiteAutofillUserScript)
    }
    public func websiteAutofillUserScript(_ websiteAutofillUserScript: WebsiteAutofillUserScript,
                                          willDisplayOverlayAtClick: NSPoint?,
                                          serializedInputContext: String,
                                          inputPosition: CGRect) {

        self.contentOverlayPopoverCreatingIfNeeded().websiteAutofillUserScript(websiteAutofillUserScript,
                                                                              willDisplayOverlayAtClick: willDisplayOverlayAtClick,
                                                                              serializedInputContext: serializedInputContext,
                                                                              inputPosition: inputPosition)

    }

}

extension BrowserTabViewController: TabDelegate {

    func tabWillStartNavigation(_ tab: Tab, isUserInitiated: Bool) {
        if isUserInitiated,
           let window = self.view.window,
           window.isPopUpWindow == true,
           window.isKeyWindow == false {

            window.makeKeyAndOrderFront(nil)
        }
    }

    func tabPageDOMLoaded(_ tab: Tab) {
        if tabViewModel?.tab == tab {
            tabViewModel?.isLoading = false
        }
    }

    func tabDidStartNavigation(_ tab: Tab) {
        setFirstResponderIfNeeded()
        guard let tabViewModel = tabViewModel else { return }

        tab.permissions.tabDidStartNavigation()
        if !tabViewModel.isLoading,
           tabViewModel.tab.webView.isLoading {
            tabViewModel.isLoading = true
        }
    }

    func tab(_ parentTab: Tab, createdChild childTab: Tab, of kind: NewWindowPolicy) {
        switch kind {
        case .popup(origin: let origin, size: let contentSize):
            WindowsManager.openPopUpWindow(with: childTab, origin: origin, contentSize: contentSize)
        case .window(active: let active, let isBurner):
            assert(isBurner == childTab.burnerMode.isBurner)
            WindowsManager.openNewWindow(with: childTab, showWindow: active)
        case .tab(selected: let selected, _):
            self.tabCollectionViewModel.insert(childTab, after: parentTab, selected: selected)
        }
    }

    func closeTab(_ tab: Tab) {
        guard let index = tabCollectionViewModel.tabCollection.tabs.firstIndex(of: tab) else {
            return
        }
        tabCollectionViewModel.remove(at: .unpinned(index))
    }

    func tab(_ tab: Tab,
             requestedBasicAuthenticationChallengeWith protectionSpace: URLProtectionSpace,
             completionHandler: @escaping (URLSession.AuthChallengeDisposition, URLCredential?) -> Void) {
        guard let window = view.window else {
            completionHandler(.cancelAuthenticationChallenge, nil)
            return
        }

        let alert = AuthenticationAlert(host: protectionSpace.host, isEncrypted: protectionSpace.receivesCredentialSecurely)
        alert.beginSheetModal(for: window) { response in
            guard case .OK = response else {
                completionHandler(.performDefaultHandling, nil)
                return
            }
            completionHandler(.useCredential, URLCredential(user: alert.usernameTextField.stringValue,
                                                            password: alert.passwordTextField.stringValue,
                                                            persistence: .forSession))

        }
    }

    func windowDidBecomeKey() {
        keyWindowSelectedTabCancellable = nil
        subscribeToPinnedTabs()
        hideWebViewSnapshotIfNeeded()
    }

    func windowDidResignKey() {
        pinnedTabsDelegatesCancellable = nil
        scheduleHoverLabelUpdatesForUrl(nil)
        subscribeToTabSelectedInCurrentKeyWindow()
    }

    private func scheduleHoverLabelUpdatesForUrl(_ url: URL?) {
        // cancel previous animation, if any
        hoverLabelWorkItem?.cancel()

        // schedule an animation if needed
        var animationItem: DispatchWorkItem?
        var delay: Double = 0
        if url == nil && hoverLabelContainer.alphaValue > 0 {
            // schedule a fade out
            delay = 0.1
            animationItem = DispatchWorkItem { [weak self] in
                self?.hoverLabelContainer.animator().alphaValue = 0
            }
        } else if url != nil && hoverLabelContainer.alphaValue < 1 {
            // schedule a fade in
            delay = 0.5
            animationItem = DispatchWorkItem { [weak self] in
                self?.hoverLabel.stringValue = url?.absoluteString ?? ""
                self?.hoverLabelContainer.animator().alphaValue = 1
            }
        } else {
            hoverLabel.stringValue = url?.absoluteString ?? ""
        }

        if let item = animationItem {
            hoverLabelWorkItem = item
            DispatchQueue.main.asyncAfter(deadline: .now() + delay, execute: item)
        }
    }

    func tab(_ tab: Tab, requestedSaveAutofillData autofillData: AutofillData) {
        tabViewModel?.autofillDataToSave = autofillData
    }

    // MARK: - Dialogs

    fileprivate func show(_ dialog: Tab.UserDialog?) {
        switch dialog?.dialog {
        case .basicAuthenticationChallenge(let query):
            activeUserDialogCancellable = showBasicAuthenticationChallenge(with: query)
        case .jsDialog(let query):
            activeUserDialogCancellable = showAlert(with: query)
        case .savePanel(let query):
            activeUserDialogCancellable = showSavePanel(with: query)
        case .openPanel(let query):
            activeUserDialogCancellable = showOpenPanel(with: query)
        case .print(let query):
            activeUserDialogCancellable = runPrintOperation(with: query)
        case .none:
            // modal sheet will close automatcially (or switch to another Tab‘s dialog) when switching tabs
            activeUserDialogCancellable = nil
        }
    }

    private func showBasicAuthenticationChallenge(with request: BasicAuthDialogRequest) -> ModalSheetCancellable? {
        guard let window = view.window else { return nil }

        let alert = AuthenticationAlert(host: request.parameters.host,
                                        isEncrypted: request.parameters.receivesCredentialSecurely)
        alert.beginSheetModal(for: window) { [request] response in
            // don‘t submit the query when tab is switched
            if case .abort = response { return }
            guard case .OK = response else {
                request.submit(nil)
                return
            }
            request.submit(.credential(URLCredential(user: alert.usernameTextField.stringValue,
                                                     password: alert.passwordTextField.stringValue,
                                                     persistence: .forSession)))
        }

        // when subscribing to another Tab, the sheet will be temporarily closed with response == .abort on the cancellable deinit
        return ModalSheetCancellable(ownerWindow: window, modalSheet: alert.window, condition: !request.isComplete)
    }

    func showSavePanel(with request: SavePanelDialogRequest) -> ModalSheetCancellable? {
        dispatchPrecondition(condition: .onQueue(.main))
        guard let window = view.window else { return nil }

        let savePanel = NSSavePanel.savePanelWithFileTypeChooser(fileTypes: request.parameters.fileTypes,
                                                                 suggestedFilename: request.parameters.suggestedFilename,
                                                                 directoryURL: DownloadsPreferences().effectiveDownloadLocation)

        savePanel.beginSheetModal(for: window) { [request] response in
            if case .abort = response {
                // panel not closed by user but by a tab switching
                return
            } else if case .OK = response, let url = savePanel.url {
                request.submit( (url, savePanel.selectedFileType) )
            } else {
                request.submit(nil)
            }
        }

        // when subscribing to another Tab, the sheet will be temporarily closed with response == .abort on the cancellable deinit
        return ModalSheetCancellable(ownerWindow: window, modalSheet: savePanel, condition: !request.isComplete)
    }

    func showOpenPanel(with request: OpenPanelDialogRequest) -> ModalSheetCancellable? {
        guard let window = view.window else { return nil }

        let openPanel = NSOpenPanel()
        openPanel.allowsMultipleSelection = request.parameters.allowsMultipleSelection

        openPanel.beginSheetModal(for: window) { [request] response in
            // don‘t submit the query when tab is switched
            if case .abort = response { return }
            guard case .OK = response else {
                request.submit(nil)
                return
            }
            request.submit(openPanel.urls)
        }

        // when subscribing to another Tab, the sheet will be temporarily closed with response == .abort on the cancellable deinit
        return ModalSheetCancellable(ownerWindow: window, modalSheet: openPanel, condition: !request.isComplete)
    }

    private class PrintContext {
        let request: PrintDialogRequest
        weak var printPanel: NSWindow?
        var isAborted = false
        init(request: PrintDialogRequest) {
            self.request = request
        }
    }
    func runPrintOperation(with request: PrintDialogRequest) -> ModalSheetCancellable? {
        guard let window = view.window else { return nil }

        let printOperation = request.parameters
        let didRunSelector = #selector(printOperationDidRun(printOperation:success:contextInfo:))

        let windowSheetsBeforPrintOperation = window.sheets

        let context = PrintContext(request: request)
        let contextInfo = Unmanaged<PrintContext>.passRetained(context).toOpaque()

        printOperation.runModal(for: window, delegate: self, didRun: didRunSelector, contextInfo: contextInfo)

        // get the Print Panel that (hopefully) was added to the window.sheets
        context.printPanel = Set(window.sheets).subtracting(windowSheetsBeforPrintOperation).first

        // when subscribing to another Tab, the sheet will be temporarily closed with response == .abort on the cancellable deinit
        return ModalSheetCancellable(ownerWindow: window, modalSheet: context.printPanel, returnCode: nil, condition: !context.request.isComplete) {
            context.isAborted = true
        }
    }

    @objc private func printOperationDidRun(printOperation: NSPrintOperation, success: Bool, contextInfo: UnsafeMutableRawPointer?) {
        guard let contextInfo else {
            assertionFailure("could not get query")
            return
        }
        let context = Unmanaged<PrintContext>.fromOpaque(contextInfo).takeRetainedValue()

        // don‘t submit the query when tab is switched
        if context.isAborted { return }
        if let window = view.window, let printPanel = context.printPanel, window.sheets.contains(printPanel) {
            window.endSheet(printPanel)
        }

        context.request.submit(success)
    }

}

extension BrowserTabViewController: TabDownloadsDelegate {

    func fileIconFlyAnimationOriginalRect(for downloadTask: WebKitDownloadTask) -> NSRect? {
        dispatchPrecondition(condition: .onQueue(.main))
        guard let window = self.view.window,
              let dockScreen = NSScreen.dockScreen
        else { return nil }

        // fly 64x64 icon from the center of Address Bar
        let size = view.bounds.size
        let rect = NSRect(x: size.width / 2 - 32, y: size.height / 2 - 32, width: 64, height: 64)
        let windowRect = view.convert(rect, to: nil)
        let globalRect = window.convertToScreen(windowRect)
        // to the Downloads folder in Dock (in DockScreen coordinates)
        let dockScreenRect = dockScreen.convert(globalRect)

        return dockScreenRect
    }

}

extension BrowserTabViewController: BrowserTabSelectionDelegate {

    func selectedTab(at index: Int) {
        show(displayableTabAtIndex: index)
    }

    func selectedPreferencePane(_ identifier: PreferencePaneIdentifier) {
        guard let selectedTab = tabCollectionViewModel.selectedTabViewModel?.tab else {
            return
        }

        if case .preferences = selectedTab.content {
            selectedTab.setContent(.preferences(pane: identifier))
        }
    }

}

extension BrowserTabViewController: OnboardingDelegate {

    func onboardingDidRequestImportData(completion: @escaping () -> Void) {
        DataImportViewController.show(completion: completion)
    }

    func onboardingDidRequestSetDefault(completion: @escaping () -> Void) {
        let defaultBrowserPreferences = DefaultBrowserPreferences()
        if defaultBrowserPreferences.isDefault {
            completion()
            return
        }

        defaultBrowserPreferences.becomeDefault { _ in
            _ = defaultBrowserPreferences
            withAnimation {
                completion()
            }
        }
    }

    func onboardingHasFinished() {
        (view.window?.windowController as? MainWindowController)?.userInteraction(prevented: false)
    }

}

extension BrowserTabViewController {

    func addMouseMonitors() {
        mouseDownCancellable = NSEvent.addLocalCancellableMonitor(forEventsMatching: .leftMouseDown) { [weak self] event in
            guard let self else { return event }
            return self.mouseDown(with: event)
        }
    }

    func mouseDown(with event: NSEvent) -> NSEvent? {
        guard event.window === self.view.window else { return event }
        tabViewModel?.tab.autofill?.didClick(at: event.locationInWindow)
        return event
    }

}

// MARK: - Web View snapshot for Pinned Tab selected in more than 1 window

extension BrowserTabViewController {

    private func subscribeToTabSelectedInCurrentKeyWindow() {
        let lastKeyWindowOtherThanOurs = WindowControllersManager.shared.didChangeKeyWindowController
            .map { WindowControllersManager.shared.lastKeyMainWindowController }
            .prepend(WindowControllersManager.shared.lastKeyMainWindowController)
            .compactMap { $0 }
            .filter { [weak self] in $0.window !== self?.view.window }

        keyWindowSelectedTabCancellable = lastKeyWindowOtherThanOurs
            .flatMap(\.mainViewController.tabCollectionViewModel.$selectionIndex)
            .compactMap { $0 }
            .removeDuplicates()
            .sink { [weak self] index in
                self?.handleTabSelectedInKeyWindow(index)
            }
    }

    private func handleTabSelectedInKeyWindow(_ tabIndex: TabIndex) {
        if tabIndex.isPinnedTab, tabIndex == tabCollectionViewModel.selectionIndex, webViewSnapshot == nil {
            makeWebViewSnapshot()
        } else {
            hideWebViewSnapshotIfNeeded()
        }
    }

    private func makeWebViewSnapshot() {
        dispatchPrecondition(condition: .onQueue(.main))

        guard let webView = webView else {
            os_log("BrowserTabViewController: failed to create a snapshot of webView", type: .error)
            return
        }

        let config = WKSnapshotConfiguration()
        config.afterScreenUpdates = false

        webView.takeSnapshot(with: config) { [weak self] image, _ in
            guard let image = image else {
                os_log("BrowserTabViewController: failed to create a snapshot of webView", type: .error)
                return
            }
            self?.showWebViewSnapshot(with: image)
        }
    }

    private func showWebViewSnapshot(with image: NSImage) {
        let snapshotView = WebViewSnapshotView(image: image, frame: view.bounds)
        snapshotView.autoresizingMask = [.width, .height]
        snapshotView.translatesAutoresizingMaskIntoConstraints = true

        view.addSubview(snapshotView)
        webViewSnapshot?.removeFromSuperview()
        webViewSnapshot = snapshotView
    }

    private func hideWebViewSnapshotIfNeeded() {
        if webViewSnapshot != nil {
            DispatchQueue.main.async {
                let isWebViewFirstResponder = self.view.window?.firstResponder === self.view.window
                // check this because if address bar was the first responder, we don't want to mess with it
                if isWebViewFirstResponder {
                    self.setFirstResponderAfterAdding = true
                }
                self.showTabContent(of: self.tabCollectionViewModel.selectedTabViewModel)
                self.webViewSnapshot?.removeFromSuperview()
            }
        }
    }
}<|MERGE_RESOLUTION|>--- conflicted
+++ resolved
@@ -273,14 +273,7 @@
     }
 
     private func subscribeToTabContent(of tabViewModel: TabViewModel?) {
-<<<<<<< HEAD
         tabContentCancellable = tabViewModel?.tab.$content
-=======
-        tabContentCancellable = nil
-        guard let tabViewModel else { return }
-
-        let tabContentPublisher = tabViewModel.tab.$content
->>>>>>> 88be944b
             .dropFirst()
             .removeDuplicates(by: { old, new in
                 // no need to call showTabContent if webView stays in place and only its URL changes
