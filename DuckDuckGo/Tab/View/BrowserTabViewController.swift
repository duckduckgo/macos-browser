//
//  BrowserTabViewController.swift
//
//  Copyright © 2020 DuckDuckGo. All rights reserved.
//
//  Licensed under the Apache License, Version 2.0 (the "License");
//  you may not use this file except in compliance with the License.
//  You may obtain a copy of the License at
//
//  http://www.apache.org/licenses/LICENSE-2.0
//
//  Unless required by applicable law or agreed to in writing, software
//  distributed under the License is distributed on an "AS IS" BASIS,
//  WITHOUT WARRANTIES OR CONDITIONS OF ANY KIND, either express or implied.
//  See the License for the specific language governing permissions and
//  limitations under the License.
//

import BrowserServicesKit
import Cocoa
import Combine
import Common
import FeatureFlags
import SwiftUI
import WebKit
import Subscription
import PixelKit
import os.log
import Onboarding
import Freemium
import UserScript

protocol BrowserTabViewControllerDelegate: AnyObject {
    func highlightFireButton()
    func highlightPrivacyShield()
    func dismissViewHighlight()
}

final class BrowserTabViewController: NSViewController {

    private lazy var browserTabView = BrowserTabView(frame: .zero, backgroundColor: .browserTabBackground)
    private lazy var hoverLabel = NSTextField(string: URL.duckDuckGo.absoluteString)
    private lazy var hoverLabelContainer = ColorView(frame: .zero, backgroundColor: .browserTabBackground, borderWidth: 0)

    private let newTabPageUserScript: NewTabPageUserScript
    private(set) lazy var newTabPageWebView: WebView = {
        let configuration = WKWebViewConfiguration()
        configuration.applyNewTabPageWebViewConfiguration(with: featureFlagger)

        let webView = WebView(frame: .zero, configuration: configuration)

        newTabPageUserScript.webViews.add(webView)
        webView.load(URLRequest(url: URL.newtab))

        return webView
    }()
    private(set) weak var webView: WebView?
    private weak var webViewContainer: NSView?
    private weak var webViewSnapshot: NSView?
    private var containerStackView: NSStackView

    weak var delegate: BrowserTabViewControllerDelegate?
    var tabViewModel: TabViewModel?

    private let tabCollectionViewModel: TabCollectionViewModel
    private let bookmarkManager: BookmarkManager
    private let dockCustomizer = DockCustomizer()
    private let onboardingDialogTypeProvider: ContextualOnboardingDialogTypeProviding & ContextualOnboardingStateUpdater

    private let onboardingDialogFactory: ContextualDaxDialogsFactory
    private let featureFlagger: FeatureFlagger

    private var tabViewModelCancellables = Set<AnyCancellable>()
    private var activeUserDialogCancellable: Cancellable?
    private var duckPlayerConsentCancellable: AnyCancellable?
    private var pinnedTabsDelegatesCancellable: AnyCancellable?
    private var keyWindowSelectedTabCancellable: AnyCancellable?
    private var cancellables = Set<AnyCancellable>()
    private var mouseDownCancellable: AnyCancellable?

    private weak var previouslySelectedTab: Tab?

    private var hoverLabelWorkItem: DispatchWorkItem?

    private(set) var transientTabContentViewController: NSViewController?
    private lazy var duckPlayerOnboardingModalManager: DuckPlayerOnboardingModalManager = {
        let modal = DuckPlayerOnboardingModalManager()
        return modal
    }()

    required init?(coder: NSCoder) {
        fatalError("BrowserTabViewController: Bad initializer")
    }

    init(tabCollectionViewModel: TabCollectionViewModel,
         bookmarkManager: BookmarkManager = LocalBookmarkManager.shared,
         onboardingDialogTypeProvider: ContextualOnboardingDialogTypeProviding & ContextualOnboardingStateUpdater = Application.appDelegate.onboardingStateMachine,
         onboardingDialogFactory: ContextualDaxDialogsFactory = DefaultContextualDaxDialogViewFactory(),
         featureFlagger: FeatureFlagger = NSApp.delegateTyped.featureFlagger,
         newTabPageUserScript: NewTabPageUserScript = NSApp.delegateTyped.newTabPageUserScript
    ) {
        self.tabCollectionViewModel = tabCollectionViewModel
        self.bookmarkManager = bookmarkManager
        self.onboardingDialogTypeProvider = onboardingDialogTypeProvider
        self.onboardingDialogFactory = onboardingDialogFactory
        self.featureFlagger = featureFlagger
        self.newTabPageUserScript = newTabPageUserScript
        containerStackView = NSStackView()

        super.init(nibName: nil, bundle: nil)
    }

    override func loadView() {
        view = browserTabView

        hoverLabelContainer.cornerRadius = 4
        view.addSubview(hoverLabelContainer)

        hoverLabel.focusRingType = .none
        hoverLabel.translatesAutoresizingMaskIntoConstraints = false
        hoverLabel.font = .systemFont(ofSize: 13)
        hoverLabel.drawsBackground = false
        hoverLabel.isEditable = false
        hoverLabel.isBordered = false
        hoverLabel.lineBreakMode = .byClipping
        hoverLabel.textColor = .labelColor
        hoverLabelContainer.addSubview(hoverLabel)

        setupLayout()
    }

    private func setupLayout() {
        hoverLabelContainer.leadingAnchor.constraint(equalTo: view.leadingAnchor, constant: -2).isActive = true
        view.bottomAnchor.constraint(equalTo: hoverLabelContainer.bottomAnchor, constant: -4).isActive = true

        hoverLabel.setContentHuggingPriority(.defaultHigh, for: .vertical)
        hoverLabel.setContentHuggingPriority(.init(rawValue: 251), for: .horizontal)
        hoverLabel.setContentCompressionResistancePriority(.defaultHigh, for: .vertical)
        hoverLabel.setContentCompressionResistancePriority(.defaultHigh, for: .horizontal)
        hoverLabelContainer.bottomAnchor.constraint(equalTo: hoverLabel.bottomAnchor, constant: 10).isActive = true
        hoverLabel.leadingAnchor.constraint(equalTo: hoverLabelContainer.leadingAnchor, constant: 12).isActive = true
        hoverLabelContainer.trailingAnchor.constraint(equalTo: hoverLabel.trailingAnchor, constant: 8).isActive = true
        hoverLabel.topAnchor.constraint(equalTo: hoverLabelContainer.topAnchor, constant: 6).isActive = true
    }

    override func viewDidLoad() {
        super.viewDidLoad()

        hoverLabelContainer.alphaValue = 0
        subscribeToTabs()
        subscribeToSelectedTabViewModel()
        subscribeToHTMLNewTabPageFeatureFlagChanges()

        if let webViewContainer {
            removeChild(in: self.containerStackView, webViewContainer: webViewContainer)
        }

        view.registerForDraggedTypes([.URL, .fileURL])
    }

    @objc func windowDidBecomeActive(notification: Notification) {
        presentContextualOnboarding()
    }

    override func viewWillAppear() {
        super.viewWillAppear()

        addMouseMonitors()

        // Register for focus-related notifications
        if let window = view.window {
            NotificationCenter.default.addObserver(self, selector: #selector(windowDidBecomeActive), name: NSWindow.didBecomeKeyNotification, object: window)
        }
    }

    override func viewWillDisappear() {
        super.viewWillDisappear()

        mouseDownCancellable = nil
    }

    override func viewDidAppear() {
        super.viewDidAppear()

        subscribeToNotifications()
    }

    @objc
    private func windowWillClose(_ notification: NSNotification) {
        self.removeWebViewFromHierarchy()
    }

    @objc
    private func onDuckDuckGoEmailIncontextSignup(_ notification: Notification) {
        guard WindowControllersManager.shared.lastKeyMainWindowController === self.view.window?.windowController else { return }

        self.previouslySelectedTab = tabCollectionViewModel.selectedTab
        let tab = Tab(content: .url(EmailUrls().emailProtectionInContextSignupLink, source: .ui), shouldLoadInBackground: true, burnerMode: tabCollectionViewModel.burnerMode)
        tabCollectionViewModel.append(tab: tab)
    }

    @objc
    private func onCloseDuckDuckGoEmailProtection(_ notification: Notification) {
        guard WindowControllersManager.shared.lastKeyMainWindowController === self.view.window?.windowController,
              let previouslySelectedTab else { return }

        if let activeTab = tabViewModel?.tab,
           let url = activeTab.url,
           EmailUrls().isDuckDuckGoEmailProtection(url: url) {

            self.closeTab(activeTab)
        }

        tabCollectionViewModel.select(tab: previouslySelectedTab)
        previouslySelectedTab.webView.evaluateJavaScript("window.openAutofillAfterClosingEmailProtectionTab()", in: nil, in: WKContentWorld.defaultClient)
        self.previouslySelectedTab = nil
    }

    @objc
    private func onPasswordImportFlowFinish(_ notification: Notification) {
        DispatchQueue.main.async { [weak self] in
            guard let self else { return }
            guard WindowControllersManager.shared.lastKeyMainWindowController === self.view.window?.windowController else { return }
            if let previouslySelectedTab {
                tabCollectionViewModel.select(tab: previouslySelectedTab)
                previouslySelectedTab.webView.evaluateJavaScript("window.credentialsImportFinished()", in: nil, in: WKContentWorld.defaultClient)
                self.previouslySelectedTab = nil
            } else {
                webView?.evaluateJavaScript("window.credentialsImportFinished()", in: nil, in: WKContentWorld.defaultClient)
            }
        }
    }

    @objc
    private func onDBPFeatureDisabled(_ notification: Notification) {
        Task { @MainActor in
            tabCollectionViewModel.removeAll(with: .dataBrokerProtection)
        }
    }

    @objc
    private func onCloseDataBrokerProtection(_ notification: Notification) {
        guard let activeTab = tabViewModel?.tab,
              view.window?.isKeyWindow == true else { return }

        self.closeTab(activeTab)

        if let previouslySelectedTab = self.previouslySelectedTab {
            tabCollectionViewModel.select(tab: previouslySelectedTab)
            self.previouslySelectedTab = nil
        }
    }

    @objc
    private func onDataBrokerWaitlistGetStartedPressedByUser(_ notification: Notification) {
        WindowControllersManager.shared.showDataBrokerProtectionTab()
    }

    @objc
    private func onCloseSubscriptionPage(_ notification: Notification) {
        guard let activeTab = tabViewModel?.tab else { return }
        self.closeTab(activeTab)

        if let previouslySelectedTab = self.previouslySelectedTab {
            tabCollectionViewModel.select(tab: previouslySelectedTab)
            self.previouslySelectedTab = nil
        }

        openNewTab(with: .settings(pane: .subscription))
    }

    @objc
    private func onSubscriptionAccountDidSignOut(_ notification: Notification) {
        Task { @MainActor in
            tabCollectionViewModel.removeAll { tabContent in
                if case .subscription = tabContent {
                    return true
                } else if case .identityTheftRestoration = tabContent {
                    return true
                } else {
                    return false
                }
            }
        }
    }

    @objc
    private func onSubscriptionUpgradeFromFreemium(_ notification: Notification) {
        Task { @MainActor in
            tabCollectionViewModel.removeAll(with: .dataBrokerProtection)
        }
    }

    private func subscribeToHTMLNewTabPageFeatureFlagChanges() {
        guard let overridesHandler = featureFlagger.localOverrides?.actionHandler as? FeatureFlagOverridesPublishingHandler<FeatureFlag> else {
            return
        }

        overridesHandler.flagDidChangePublisher
            .filter { $0.0 == .htmlNewTabPage }
            .asVoid()
            .sink { [weak self] in
                guard let self, let tabViewModel else {
                    return
                }
                if tabViewModel.tab.content == .newtab {
                    showTabContent(of: tabViewModel)
                }
            }
            .store(in: &cancellables)
    }

    private func subscribeToSelectedTabViewModel() {
        tabCollectionViewModel.$selectedTabViewModel
            .sink { [weak self] selectedTabViewModel in

                guard let self = self else { return }
                generateNativePreviewIfNeeded()
                self.tabViewModel = selectedTabViewModel
                self.showTabContent(of: selectedTabViewModel)

                self.tabViewModelCancellables.removeAll(keepingCapacity: true)
                self.subscribeToTabContent(of: selectedTabViewModel)
                self.subscribeToHoveredLink(of: selectedTabViewModel)
                self.subscribeToUserDialogs(of: selectedTabViewModel)

                self.adjustFirstResponder(force: true)
                removeExistingDialog()
            }
            .store(in: &cancellables)
    }

    private func subscribeToTabs() {
        tabCollectionViewModel.tabCollection.$tabs
            .sink(receiveValue: setDelegate())
            .store(in: &cancellables)

        tabCollectionViewModel.tabCollection.$tabs
            .sink(receiveValue: removeDataBrokerViewIfNecessary())
            .store(in: &cancellables)
    }

    private func subscribeToPinnedTabs() {
        pinnedTabsDelegatesCancellable = tabCollectionViewModel.pinnedTabsCollection?.$tabs
            .sink(receiveValue: setDelegate())
    }

    private func subscribeToNotifications() {
        NotificationCenter.default.addObserver(self,
                                               selector: #selector(windowWillClose(_:)),
                                               name: NSWindow.willCloseNotification,
                                               object: self.view.window)

        NotificationCenter.default.addObserver(self,
                                               selector: #selector(onDuckDuckGoEmailIncontextSignup),
                                               name: .emailDidIncontextSignup,
                                               object: nil)

        NotificationCenter.default.addObserver(self,
                                               selector: #selector(onCloseDuckDuckGoEmailProtection),
                                               name: .emailDidCloseEmailProtection,
                                               object: nil)

        NotificationCenter.default.addObserver(self,
                                               selector: #selector(onPasswordImportFlowFinish),
                                               name: .passwordImportDidCloseImportDialog,
                                               object: nil)

        NotificationCenter.default.addObserver(self,
                                               selector: #selector(onDBPFeatureDisabled),
                                               name: .dbpWasDisabled,
                                               object: nil)
        NotificationCenter.default.addObserver(self,
                                               selector: #selector(onCloseDataBrokerProtection),
                                               name: .dbpDidClose,
                                               object: nil)

        NotificationCenter.default.addObserver(self,
                                               selector: #selector(onCloseSubscriptionPage),
                                               name: .subscriptionPageCloseAndOpenPreferences,
                                               object: nil)
        NotificationCenter.default.addObserver(self,
                                               selector: #selector(onSubscriptionAccountDidSignOut),
                                               name: .accountDidSignOut,
                                               object: nil)
        NotificationCenter.default.addObserver(self,
                                               selector: #selector(onSubscriptionUpgradeFromFreemium),
                                               name: .subscriptionUpgradeFromFreemium,
                                               object: nil)
    }

    private func removeDataBrokerViewIfNecessary() -> ([Tab]) -> Void {
        { [weak self] (tabs: [Tab]) in
            guard let self else { return }
            if let dataBrokerProtectionHomeViewController,
               !tabs.contains(where: { $0.content == .dataBrokerProtection }) {
                dataBrokerProtectionHomeViewController.removeCompletely()
                self.dataBrokerProtectionHomeViewController = nil
            }
        }
    }

    private func setDelegate() -> ([Tab]) -> Void {
        { [weak self] (tabs: [Tab]) in
            guard let self else { return }
            for tab in tabs {
                tab.setDelegate(self)
                tab.autofill?.setDelegate(self)
                tab.downloads?.delegate = self
            }
        }
    }

    private func removeWebViewFromHierarchy(webView: WebView? = nil,
                                            container: NSView? = nil) {

        func removeWebInspectorFromHierarchy(container: NSView) {
            // Fixes the issue of web inspector unintentionally detaching from the parent view to a standalone window
            for subview in container.subviews where subview.className.contains("WKInspector") {
                subview.removeFromSuperview()
            }
        }

        guard let webView = webView ?? self.webView,
              let container = container ?? self.webViewContainer
        else { return }

        if self.webView === webView {
            self.webView = nil
        }

        if webView.window === view.window, webView.isInspectorShown {
            removeWebInspectorFromHierarchy(container: container)
        }
        container.removeFromSuperview()
        if self.webViewContainer === container {
            self.webViewContainer = nil
        }
    }

    private func addWebViewToViewHierarchy(_ webView: WebView, tab: Tab) {
        let container = WebViewContainerView(tab: tab, webView: webView, frame: view.bounds)
        self.webViewContainer = container
        containerStackView.orientation = .vertical
        containerStackView.alignment = .leading
        containerStackView.distribution = .fillProportionally
        containerStackView.spacing = 0

        // Make sure link preview (tooltip shown in the bottom-left) is on top
        view.addSubview(containerStackView, positioned: .below, relativeTo: hoverLabelContainer)

        containerStackView.translatesAutoresizingMaskIntoConstraints = false
        NSLayoutConstraint.activate([
            containerStackView.leadingAnchor.constraint(equalTo: view.leadingAnchor),
            containerStackView.trailingAnchor.constraint(equalTo: view.trailingAnchor),
            containerStackView.topAnchor.constraint(equalTo: view.topAnchor),
            containerStackView.bottomAnchor.constraint(equalTo: view.bottomAnchor)
        ])
        containerStackView.addArrangedSubview(container)
    }

    private func updateStateAndPresentContextualOnboarding() {
        guard featureFlagger.isFeatureOn(.contextualOnboarding) else {
            onboardingDialogTypeProvider.turnOffFeature()
            return
        }
        guard let tab = tabViewModel?.tab else { return }
        onboardingDialogTypeProvider.updateStateFor(tab: tab)
        presentContextualOnboarding()
    }

    private func removeExistingDialog() {
        containerStackView.arrangedSubviews.filter({ $0 != webViewContainer }).forEach {
            containerStackView.removeArrangedSubview($0)
            $0.removeFromSuperview()
        }
    }

    private func presentContextualOnboarding() {
        // Before presenting a new dialog, remove any existing ones.
        removeExistingDialog()
        // Remove any existing higlights animation
        delegate?.dismissViewHighlight()

        guard featureFlagger.isFeatureOn(.contextualOnboarding) else {
            onboardingDialogTypeProvider.turnOffFeature()
            return
        }

        guard let tab = tabViewModel?.tab else { return }
        guard let dialogType = onboardingDialogTypeProvider.dialogTypeForTab(tab, privacyInfo: tab.privacyInfo) else {
            delegate?.dismissViewHighlight()
            return
        }

        var onDismissAction: () -> Void = {}
        if let webViewContainer {
            onDismissAction = { [weak self] in
                guard let self else { return }
                self.removeChild(in: self.containerStackView, webViewContainer: webViewContainer)
            }
        }

        let onGotItPressed = { [weak self] in
            guard let self else { return }

            onboardingDialogTypeProvider.gotItPressed()

            let currentState = onboardingDialogTypeProvider.state

            // Reset highlight animations
            delegate?.dismissViewHighlight()

            // Process state
            if case .showFireButton = currentState {
                delegate?.highlightFireButton()
            }
        }

        let daxView = onboardingDialogFactory.makeView(
            for: dialogType,
            delegate: tab,
            onDismiss: onDismissAction,
            onGotItPressed: onGotItPressed,
            onFireButtonPressed: { [weak delegate] in
                delegate?.dismissViewHighlight()
            })
        let hostingController = NSHostingController(rootView: AnyView(daxView))
        insertChild(hostingController, in: containerStackView, at: 0)
        hostingController.view.translatesAutoresizingMaskIntoConstraints = false
        NSLayoutConstraint.activate([
            hostingController.view.widthAnchor.constraint(equalTo: containerStackView.widthAnchor),
            hostingController.view.leadingAnchor.constraint(equalTo: containerStackView.leadingAnchor),
            hostingController.view.trailingAnchor.constraint(equalTo: containerStackView.trailingAnchor),
        ])

        containerStackView.layoutSubtreeIfNeeded()
        webViewContainer?.layoutSubtreeIfNeeded()

        if dialogType == .tryFireButton {
            delegate?.highlightFireButton()
        } else if case .trackers = dialogType {
            delegate?.highlightPrivacyShield()
        }
    }

    private func changeWebView(tabViewModel: TabViewModel?) {

        func cleanUpRemoteWebViewIfNeeded(_ webView: WebView) {
            if webView.containerView !== webViewContainer {
                webView.containerView?.removeFromSuperview()
            }
        }

        func displayWebView(of tabViewModel: TabViewModel) {
            let newWebView = tabViewModel.tab.content.urlForWebView?.isNewTabPage == true ? newTabPageWebView : tabViewModel.tab.webView
            cleanUpRemoteWebViewIfNeeded(newWebView)
            webView = newWebView

            addWebViewToViewHierarchy(newWebView, tab: tabViewModel.tab)
        }

        guard let tabViewModel = tabViewModel else {
            removeWebViewFromHierarchy()
            return
        }

        let oldWebView = webView
        let webViewContainer = webViewContainer

        displayWebView(of: tabViewModel)

        if let oldWebView = oldWebView, let webViewContainer = webViewContainer, oldWebView !== webView {
            removeWebViewFromHierarchy(webView: oldWebView, container: webViewContainer)
        }
        adjustFirstResponderAfterAddingContentViewIfNeeded()
    }

    private func subscribeToTabContent(of tabViewModel: TabViewModel?) {
        tabViewModel?.tab.$content
            .dropFirst()
            .removeDuplicates(by: { old, new in
                // no need to call showTabContent if webView stays in place and only its URL changes
                if old.isUrl && new.isUrl {
                    return true
                }
                return old == new
            })
            .map { [weak tabViewModel] tabContent -> AnyPublisher<Void, Never> in
                // For non-URL tabs, just emit an event displaying the tab content
                guard let tabViewModel, tabContent.isUrl else {
                    return Just(()).eraseToAnyPublisher()
                }

                // For URL tabs, we only want to show tab content (webView) when
                // it has content to display (first navigation had been committed)
                // or starts navigation.
                return Publishers.Merge(
                    tabViewModel.tab.$hasCommittedContent
                        .filter { $0 == true }
                        .asVoid(),
                    tabViewModel.tab.navigationStatePublisher.compactMap { $0 }
                        .filter{ $0 >= .started }
                        .asVoid()
                )
                // take the first such event and move forward.
                .prefix(1)
                .eraseToAnyPublisher()
            }
            .switchToLatest()
            .receive(on: DispatchQueue.main)
            .sink { [weak self, weak tabViewModel] in
                guard let tabViewModel else { return }
                self?.showTabContent(of: tabViewModel)
            }
            .store(in: &tabViewModelCancellables)

        tabViewModel?.tab.webViewDidFinishNavigationPublisher.sink { [weak self] in
            self?.updateStateAndPresentContextualOnboarding()
        }.store(in: &tabViewModelCancellables)
    }

    private func subscribeToUserDialogs(of tabViewModel: TabViewModel?) {
        guard let tabViewModel else { return }

        Publishers.CombineLatest(
            tabViewModel.tab.$userInteractionDialog,
            tabViewModel.tab.downloads?.savePanelDialogPublisher ?? Just(nil).eraseToAnyPublisher()
        )
        .map { userDialog, saveDialog in
            return saveDialog ?? userDialog
        }
        .removeDuplicates()
        .sink { [weak self] dialog in
            self?.show(dialog)
        }
        .store(in: &tabViewModelCancellables)
    }

    func subscribeToHoveredLink(of tabViewModel: TabViewModel?) {
        tabViewModel?.tab.hoveredLinkPublisher.sink { [weak self] in
            self?.scheduleHoverLabelUpdatesForUrl($0)
        }.store(in: &tabViewModelCancellables)
#if DEBUG
        if case .xcPreviews = NSApp.runType {
            self.scheduleHoverLabelUpdatesForUrl(.duckDuckGo)
        }
#endif
    }

    private func shouldMakeContentViewFirstResponder(for tabContent: Tab.TabContent) -> Bool {
        // always steal focus when first responder is not a text field
        guard view.window?.firstResponder is NSText else {
            return true
        }

        switch tabContent {
        case .newtab:
            return false
        case .url(_, _, source: .webViewUpdated):
            // prevent Address Bar deactivation when the WebView is restoring state or updates url on redirect
            return false

        case .url(_, _, source: .pendingStateRestoration),
             .url(_, _, source: .loadedByStateRestoration),
             .url(_, _, source: .userEntered),
             .url(_, _, source: .historyEntry),
             .url(_, _, source: .bookmark),
             .url(_, _, source: .ui),
             .url(_, _, source: .link),
             .url(_, _, source: .appOpenUrl),
             .url(_, _, source: .reload):
            return true

        case .settings, .bookmarks, .dataBrokerProtection, .subscription, .onboardingDeprecated, .onboarding, .releaseNotes, .identityTheftRestoration:
            return true

        case .none:
            return false
        }
    }

    func adjustFirstResponder(force: Bool = false, tabContent: Tab.TabContent? = nil) {
        viewToMakeFirstResponderAfterAdding = nil
        guard let window = view.window, window.isVisible,
              let tabContent = tabContent ?? tabViewModel?.tab.content,
              force || shouldMakeContentViewFirstResponder(for: tabContent) else { return }

        let getView: (() -> NSView?)?
        switch tabContent {
        case .newtab:
            // don‘t steal focus from the address bar at .newtab page
            return
        case .onboardingDeprecated:
            getView = { [weak self] in self?.transientTabContentViewController?.view }
        case .url, .subscription, .identityTheftRestoration, .onboarding, .releaseNotes:
            getView = { [weak self] in self?.webView }
        case .settings:
            getView = { [weak self] in self?.preferencesViewController?.view }
        case .bookmarks:
            getView = { [weak self] in self?.bookmarksViewController?.view }
        case .dataBrokerProtection:
            getView = { [weak self] in self?.dataBrokerProtectionHomeViewController?.view }
        case .none:
            getView = nil
        }

        var contentView = getView?()
        if let getView, contentView == nil || contentView?.window !== window {
            // if contentView in wrong window or not created yet - activate after adding
            viewToMakeFirstResponderAfterAdding = getView
            contentView = nil
        }

        guard window.firstResponder !== contentView ?? window else { return }
        window.makeFirstResponder(contentView)
    }

    private var viewToMakeFirstResponderAfterAdding: (() -> NSView?)?
    private func adjustFirstResponderAfterAddingContentViewIfNeeded() {
        guard let window = view.window,
              let contentView = viewToMakeFirstResponderAfterAdding?() else { return }

        guard contentView.window === window else {
            Logger.general.error("BrowserTabViewController: Content view window is \(contentView.window?.description ?? "<nil>") but expected: \(window)")
            return
        }
        viewToMakeFirstResponderAfterAdding = nil

        // if the Address Bar was activated after the initial adjustFirstResponder call -
        // don‘t steal focus from the Address Bar
        guard window.firstResponder === window else {
            self.viewToMakeFirstResponderAfterAdding = nil
            return
        }

        window.makeFirstResponder(contentView)
    }

    func openNewTab(with content: Tab.TabContent) {
        guard tabCollectionViewModel.selectDisplayableTabIfPresent(content) == false else {
            return
        }

        // shouldn't open New Tabs in PopUp window
        if view.window?.isPopUpWindow ?? true {
            // Prefer Tab's Parent
            WindowControllersManager.shared.showTab(with: content)
            return
        }

        let tab = Tab(content: content,
                      shouldLoadInBackground: true,
                      burnerMode: tabCollectionViewModel.burnerMode,
                      webViewSize: view.frame.size)

        tabCollectionViewModel.insertOrAppend(tab: tab, selected: true)
    }

    // MARK: - Browser Tabs

    private func removeAllTabContent(includingWebView: Bool = true) {
        transientTabContentViewController?.removeCompletely()
        preferencesViewController?.removeCompletely()
        bookmarksViewController?.removeCompletely()
        homePageViewController?.removeCompletely()
        dataBrokerProtectionHomeViewController?.removeCompletely()
        if includingWebView {
            self.removeWebViewFromHierarchy()
        }
    }

    private func showTransientTabContentController(_ vc: NSViewController) {
        transientTabContentViewController?.removeCompletely()
        addAndLayoutChild(vc)
        transientTabContentViewController = vc
    }

    private func requestDisableUI() {
        (view.window?.windowController as? MainWindowController)?.userInteraction(prevented: true)
    }

    private func showTabContent(of tabViewModel: TabViewModel?) {
        guard tabCollectionViewModel.allTabsCount > 0 else {
            view.window?.performClose(self)
            return
        }
        scheduleHoverLabelUpdatesForUrl(nil)
        defer {
            adjustFirstResponderAfterAddingContentViewIfNeeded()
        }

        switch tabViewModel?.tab.content {
        case .bookmarks:
            removeAllTabContent()
            addAndLayoutChild(bookmarksViewControllerCreatingIfNeeded())

        case let .settings(pane):
            showTabContentForSettings(pane: pane)

        case .onboardingDeprecated:
            removeAllTabContent()
            if !OnboardingViewModel.isOnboardingFinished {
                requestDisableUI()
            }
            showTransientTabContentController(OnboardingViewController.create(withDelegate: self))

        case .onboarding, .releaseNotes:
            removeAllTabContent()
            updateTabIfNeeded(tabViewModel: tabViewModel)

        case .url, .subscription, .identityTheftRestoration:
            updateTabIfNeeded(tabViewModel: tabViewModel)

        case .newtab:
<<<<<<< HEAD
            if featureFlagger.isFeatureOn(.htmlNewTabPage) {
=======
            if NSApp.delegateTyped.featureFlagger.isFeatureOn(.htmlNewTabPage) {
>>>>>>> 7bf460d9
                updateTabIfNeeded(tabViewModel: tabViewModel)
            } else {
                removeAllTabContent()
                addAndLayoutChild(homePageViewControllerCreatingIfNeeded())
            }

        case .dataBrokerProtection:
            removeAllTabContent()
            let dataBrokerProtectionViewController = dataBrokerProtectionHomeViewControllerCreatingIfNeeded()
            self.previouslySelectedTab = tabCollectionViewModel.selectedTab
            addAndLayoutChild(dataBrokerProtectionViewController)
        default:
            removeAllTabContent()
        }
    }

    func refreshTab() {
        guard let tabViewModel else { return }
        showTabContent(of: tabViewModel)
    }

    func updateTabIfNeeded(tabViewModel: TabViewModel?) {
        if shouldReplaceWebView(for: tabViewModel) {
            removeAllTabContent(includingWebView: true)
            changeWebView(tabViewModel: tabViewModel)
        }
    }

    func showTabContentForSettings(pane: PreferencePaneIdentifier?) {
        let preferencesViewController = preferencesViewControllerCreatingIfNeeded()
        if preferencesViewController.parent !== self {
            removeAllTabContent()
        }
        if let pane = pane, preferencesViewController.model.selectedPane != pane {
            preferencesViewController.model.selectPane(pane)
        }
        if preferencesViewController.parent !== self {
            addAndLayoutChild(preferencesViewController)
        }
    }

    private func shouldReplaceWebView(for tabViewModel: TabViewModel?) -> Bool {
        guard let tabViewModel = tabViewModel else {
            return false
        }

        let newWebView = tabViewModel.tab.content.urlForWebView?.isNewTabPage == true ? newTabPageWebView : tabViewModel.tab.webView

        let isPinnedTab = tabCollectionViewModel.pinnedTabsCollection?.tabs.contains(tabViewModel.tab) == true
        let isKeyWindow = view.window?.isKeyWindow == true

        let tabIsNotOnScreen = webView?.tabContentView.superview == nil
        let isDifferentTabDisplayed = webView !== newWebView

        return isDifferentTabDisplayed
        || tabIsNotOnScreen
        || (isPinnedTab && isKeyWindow && webView?.tabContentView.window !== view.window)
    }

    func generateNativePreviewIfNeeded() {
        guard let tabViewModel = tabViewModel, !tabViewModel.tab.content.isUrl, !tabViewModel.isShowingErrorPage else {
            return
        }

        var containsHostingView: Bool
        switch tabViewModel.tab.content {
        case .onboarding:
            return
        case .newtab:
<<<<<<< HEAD
            containsHostingView = !featureFlagger.isFeatureOn(.htmlNewTabPage)
=======
            containsHostingView = !NSApp.delegateTyped.featureFlagger.isFeatureOn(.htmlNewTabPage)
>>>>>>> 7bf460d9
        case .settings:
            containsHostingView = true
        default:
            containsHostingView = false
        }

        guard let viewForRendering = browserTabView.findContentSubview(containsHostingView: containsHostingView) else {
            assertionFailure("No view for rendering of the snapshot")
            return
        }

        Task {
            await tabViewModel.tab.tabSnapshots?.renderSnapshot(from: viewForRendering)
        }
    }

    // MARK: - New Tab page

    var homePageViewController: HomePageViewController?
    private func homePageViewControllerCreatingIfNeeded() -> HomePageViewController {
        return homePageViewController ?? {
            let freemiumDBPPromotionViewCoordinator = Application.appDelegate.freemiumDBPPromotionViewCoordinator
            let homePageViewController = HomePageViewController(tabCollectionViewModel: tabCollectionViewModel, bookmarkManager: bookmarkManager,
                                                                freemiumDBPPromotionViewCoordinator: freemiumDBPPromotionViewCoordinator)
            self.homePageViewController = homePageViewController
            return homePageViewController
        }()
    }

    // MARK: - DataBrokerProtection

    var dataBrokerProtectionHomeViewController: DBPHomeViewController?
    private func dataBrokerProtectionHomeViewControllerCreatingIfNeeded() -> DBPHomeViewController {
        return dataBrokerProtectionHomeViewController ?? {
            let freemiumDBPFeature = Application.appDelegate.freemiumDBPFeature
            let dataBrokerProtectionHomeViewController = DBPHomeViewController(dataBrokerProtectionManager: DataBrokerProtectionManager.shared, freemiumDBPFeature: freemiumDBPFeature)
            self.dataBrokerProtectionHomeViewController = dataBrokerProtectionHomeViewController
            return dataBrokerProtectionHomeViewController
        }()
    }

    // MARK: - Preferences

    var preferencesViewController: PreferencesViewController?
    private func preferencesViewControllerCreatingIfNeeded() -> PreferencesViewController {
        return preferencesViewController ?? {
            guard let syncService = NSApp.delegateTyped.syncService else {
                fatalError("Sync service is nil")
            }
            let preferencesViewController = PreferencesViewController(syncService: syncService, tabCollectionViewModel: tabCollectionViewModel)
            preferencesViewController.delegate = self
            self.preferencesViewController = preferencesViewController
            return preferencesViewController
        }()
    }

    // MARK: - Bookmarks

    var bookmarksViewController: BookmarkManagementSplitViewController?
    private func bookmarksViewControllerCreatingIfNeeded() -> BookmarkManagementSplitViewController {
        return bookmarksViewController ?? {
            let bookmarksViewController = BookmarkManagementSplitViewController()
            bookmarksViewController.delegate = self
            self.bookmarksViewController = bookmarksViewController
            return bookmarksViewController
        }()
    }

    private var contentOverlayPopover: ContentOverlayPopover?
    private func contentOverlayPopoverCreatingIfNeeded() -> ContentOverlayPopover {
        return contentOverlayPopover ?? {
            let overlayPopover = ContentOverlayPopover(currentTabView: self.view)
            self.contentOverlayPopover = overlayPopover
            WindowControllersManager.shared.stateChanged
                .sink { [weak overlayPopover] _ in
                    overlayPopover?.viewController.closeContentOverlayPopover()
                }.store(in: &self.cancellables)
            return overlayPopover
        }()
    }

    // MARK: - Alerts

    private func showAlert(with query: JSAlertQuery) -> AnyCancellable {
        let jsAlertController = JSAlertController.create(query)
        present(jsAlertController, animator: jsAlertController)

        return AnyCancellable { [weak self] in
            self?.dismiss(jsAlertController)
        }
    }

}

extension BrowserTabViewController: NSDraggingDestination {

    func draggingEntered(_ draggingInfo: NSDraggingInfo) -> NSDragOperation {
        return .copy
    }

    func draggingUpdated(_ draggingInfo: NSDraggingInfo) -> NSDragOperation {
        guard draggingInfo.draggingPasteboard.url != nil else { return .none }
        if let selectedTab = tabCollectionViewModel.selectedTab,
           selectedTab.isPinned {
            return .copy
        }

        return (NSApp.isCommandPressed || NSApp.isOptionPressed || !draggingInfo.draggingSourceOperationMask.contains(.move)) ? .copy : .move
    }

    func performDragOperation(_ draggingInfo: NSDraggingInfo) -> Bool {
        guard let url = draggingInfo.draggingPasteboard.url else { return false }

        guard !(NSApp.isCommandPressed || NSApp.isOptionPressed),
              let selectedTab = tabCollectionViewModel.selectedTab,
              !selectedTab.isPinned else {

            self.openNewTab(with: .url(url, source: .appOpenUrl))
            return true
        }

        selectedTab.setContent(.contentFromURL(url, source: .appOpenUrl))
        return true
    }

}

extension BrowserTabViewController: ContentOverlayUserScriptDelegate {
    public func websiteAutofillUserScriptCloseOverlay(_ websiteAutofillUserScript: WebsiteAutofillUserScript?) {
        contentOverlayPopoverCreatingIfNeeded().websiteAutofillUserScriptCloseOverlay(websiteAutofillUserScript)
    }
    public func websiteAutofillUserScript(_ websiteAutofillUserScript: WebsiteAutofillUserScript,
                                          willDisplayOverlayAtClick: NSPoint?,
                                          serializedInputContext: String,
                                          inputPosition: CGRect) {

        self.contentOverlayPopoverCreatingIfNeeded().websiteAutofillUserScript(websiteAutofillUserScript,
                                                                              willDisplayOverlayAtClick: willDisplayOverlayAtClick,
                                                                              serializedInputContext: serializedInputContext,
                                                                              inputPosition: inputPosition)

    }

}

extension BrowserTabViewController: TabDelegate {

    func tabWillStartNavigation(_ tab: Tab, isUserInitiated: Bool) {
        if isUserInitiated,
           let window = self.view.window,
           window.isPopUpWindow == true,
           window.isKeyWindow == false {

            window.makeKeyAndOrderFront(nil)
        }
    }

    func tabPageDOMLoaded(_ tab: Tab) {
        if tabViewModel?.tab === tab {
            tabViewModel?.isLoading = false
        }
    }

    func tabDidStartNavigation(_ tab: Tab) {
        guard let tabViewModel, tabViewModel.tab === tab else { return }

        if !tabViewModel.isLoading,
           tabViewModel.tab.webView.isLoading {
            tabViewModel.isLoading = true
        }
    }

    func tab(_ parentTab: Tab, createdChild childTab: Tab, of kind: NewWindowPolicy) {
        switch kind {
        case .popup(origin: let origin, size: let contentSize):
            WindowsManager.openPopUpWindow(with: childTab, origin: origin, contentSize: contentSize)
        case .window(active: let active, let isBurner):
            assert(isBurner == childTab.burnerMode.isBurner)
            WindowsManager.openNewWindow(with: childTab, showWindow: active)
        case .tab(selected: let selected, _, _):
            self.tabCollectionViewModel.insert(childTab, after: parentTab, selected: selected)
        }
    }

    func closeTab(_ tab: Tab) {
        guard let index = tabCollectionViewModel.tabCollection.tabs.firstIndex(of: tab) else {
            return
        }
        tabCollectionViewModel.remove(at: .unpinned(index))
    }

    func tab(_ tab: Tab,
             requestedBasicAuthenticationChallengeWith protectionSpace: URLProtectionSpace,
             completionHandler: @escaping (URLSession.AuthChallengeDisposition, URLCredential?) -> Void) {
        guard let window = view.window else {
            completionHandler(.cancelAuthenticationChallenge, nil)
            return
        }

        let alert = AuthenticationAlert(host: protectionSpace.host, isEncrypted: protectionSpace.receivesCredentialSecurely)
        alert.beginSheetModal(for: window) { response in
            guard case .OK = response else {
                completionHandler(.performDefaultHandling, nil)
                return
            }
            completionHandler(.useCredential, URLCredential(user: alert.usernameTextField.stringValue,
                                                            password: alert.passwordTextField.stringValue,
                                                            persistence: .forSession))

        }
    }

    func windowDidBecomeKey() {
        keyWindowSelectedTabCancellable = nil
        subscribeToPinnedTabs()
        hideWebViewSnapshotIfNeeded()
    }

    func windowDidResignKey() {
        pinnedTabsDelegatesCancellable = nil
        scheduleHoverLabelUpdatesForUrl(nil)
        subscribeToTabSelectedInCurrentKeyWindow()
    }

    private func scheduleHoverLabelUpdatesForUrl(_ url: URL?) {
        // cancel previous animation, if any
        hoverLabelWorkItem?.cancel()

        // schedule an animation if needed
        var animationItem: DispatchWorkItem?
        var delay: Double = 0
        if url == nil && hoverLabelContainer.alphaValue > 0 {
            // schedule a fade out
            delay = 0.1
            animationItem = DispatchWorkItem { [weak self] in
                self?.hoverLabelContainer.animator().alphaValue = 0
            }
        } else if url != nil && hoverLabelContainer.alphaValue < 1 {
            // schedule a fade in
            delay = 0.5
            animationItem = DispatchWorkItem { [weak self] in
                self?.hoverLabel.stringValue = url?.absoluteString ?? ""
                self?.hoverLabelContainer.animator().alphaValue = 1
            }
        } else {
            hoverLabel.stringValue = url?.absoluteString ?? ""
        }

        if let item = animationItem {
            hoverLabelWorkItem = item
            DispatchQueue.main.asyncAfter(deadline: .now() + delay, execute: item)
        }
    }

    func tab(_ tab: Tab, requestedSaveAutofillData autofillData: AutofillData) {
        tabViewModel?.autofillDataToSave = autofillData
    }

    // MARK: - Dialogs

    fileprivate func show(_ dialog: Tab.UserDialog?) {
        guard activeUserDialogCancellable == nil || dialog == nil else {
            // first hide a displayed dialog before showing another one
            activeUserDialogCancellable = nil
            DispatchQueue.main.async { [weak self] in
                self?.show(dialog)
            }
            return
        }

        switch dialog?.dialog {
        case .basicAuthenticationChallenge(let query):
            activeUserDialogCancellable = showBasicAuthenticationChallenge(with: query)
        case .jsDialog(let query):
            activeUserDialogCancellable = showAlert(with: query)
        case .savePanel(let query):
            activeUserDialogCancellable = showSavePanel(with: query)
        case .openPanel(let query):
            activeUserDialogCancellable = showOpenPanel(with: query)
        case .print(let query):
            activeUserDialogCancellable = runPrintOperation(with: query)
        case .none:
            // modal sheet will close automatcially (or switch to another Tab‘s dialog) when switching tabs
            activeUserDialogCancellable = nil
        }
    }

    private func showBasicAuthenticationChallenge(with request: BasicAuthDialogRequest) -> ModalSheetCancellable? {
        guard let window = view.window else { return nil }

        let alert = AuthenticationAlert(host: request.parameters.host,
                                        isEncrypted: request.parameters.receivesCredentialSecurely)
        alert.beginSheetModal(for: window) { [weak request] response in
            // don‘t submit the query when tab is switched
            if case .abort = response { return }
            guard case .OK = response else {
                request?.submit(nil)
                return
            }
            request?.submit(.credential(URLCredential(user: alert.usernameTextField.stringValue,
                                                     password: alert.passwordTextField.stringValue,
                                                     persistence: .forSession)))
        }

        // when subscribing to another Tab, the sheet will be temporarily closed with response == .abort on the cancellable deinit
        return ModalSheetCancellable(ownerWindow: window, modalSheet: alert.window, condition: !request.isComplete)
    }

    func showSavePanel(with request: SavePanelDialogRequest) -> ModalSheetCancellable? {
        dispatchPrecondition(condition: .onQueue(.main))
        guard let window = view.window else { return nil }

        let preferences = DownloadsPreferences.shared
        let directoryURL = preferences.lastUsedCustomDownloadLocation ?? preferences.effectiveDownloadLocation
        let savePanel = NSSavePanel.savePanelWithFileTypeChooser(fileTypes: request.parameters.fileTypes,
                                                                 suggestedFilename: request.parameters.suggestedFilename,
                                                                 directoryURL: directoryURL)

        savePanel.beginSheetModal(for: window) { [weak request, weak self] response in
            switch response {
            case .abort:
                // panel not closed by user but by a tab switching
                return
            case .OK:
                guard let self,
                      let window = view.window,
                      let url = savePanel.url else { fallthrough }

                do {
                    // validate selected URL is writable
                    try FileManager.default.checkWritability(url)
                } catch {
                    // hide the save panel
                    self.activeUserDialogCancellable = nil
                    NSAlert(error: error).beginSheetModal(for: window) { [weak self] _ in
                        guard let self, let request else { return }
                        self.activeUserDialogCancellable = showSavePanel(with: request)
                    }
                    return
                }
                request?.submit( (url, savePanel.selectedFileType) )
            default:
                request?.submit(nil)
            }
        }

        // when subscribing to another Tab, the sheet will be temporarily closed with response == .abort on the cancellable deinit
        return ModalSheetCancellable(ownerWindow: window, modalSheet: savePanel, condition: !request.isComplete)
    }

    func showOpenPanel(with request: OpenPanelDialogRequest) -> ModalSheetCancellable? {
        guard let window = view.window else { return nil }

        let openPanel = NSOpenPanel()
        openPanel.allowsMultipleSelection = request.parameters.allowsMultipleSelection

        openPanel.beginSheetModal(for: window) { [weak request] response in
            switch response {
            case .abort:
                // don‘t submit the query when tab is switched
                return
            case .OK:
                request?.submit(openPanel.urls)
            default:
                request?.submit(nil)
            }
        }

        // when subscribing to another Tab, the sheet will be temporarily closed with response == .abort on the cancellable deinit
        return ModalSheetCancellable(ownerWindow: window, modalSheet: openPanel, condition: !request.isComplete)
    }

    private class PrintContext {
        let request: PrintDialogRequest
        weak var printPanel: NSWindow?
        var shouldRemoveWebView = false
        init(request: PrintDialogRequest) {
            self.request = request
        }
    }
    func runPrintOperation(with request: PrintDialogRequest) -> ModalSheetCancellable? {
        guard let window = view.window,
              let webView = tabViewModel?.tab.webView else { return nil }

        let printOperation = request.parameters
        // prevent running already started operation (e.g. when the same pinned tab is open in 2 windows)
        guard !printOperation.printInfo.isStarted else { return nil }
        printOperation.printInfo.isStarted = true

        let didRunSelector = #selector(printOperationDidRun(printOperation:success:contextInfo:))

        let windowSheetsBeforPrintOperation = window.sheets

        let context = PrintContext(request: request)
        let contextInfo = Unmanaged<PrintContext>.passRetained(context).toOpaque()

        printOperation.printPanel.options.formUnion([.showsPaperSize, .showsOrientation, .showsScaling])
        printOperation.runModal(for: window, delegate: self, didRun: didRunSelector, contextInfo: contextInfo)

        // get the Print Panel that (hopefully) was added to the window.sheets
        context.printPanel = Set(window.sheets).subtracting(windowSheetsBeforPrintOperation).first

        // when subscribing to another Tab, the print dialog will be cancelled on the cancellable deinit
        return ModalSheetCancellable(ownerWindow: window, modalSheet: context.printPanel, returnCode: .cancel, condition: {
            guard !context.request.isComplete else { return false }

            // the print operation must complete when the web view is visible
            // otherwise UI gets broken
            if webView.window == nil {
                self.view.addSubview(webView)
                context.shouldRemoveWebView = true
            }
            return true

        }(), cancellationHandler: {
            if context.shouldRemoveWebView {
                DispatchQueue.main.async {
                    webView.removeFromSuperview()
                }
            }
        })
    }

    @objc private func printOperationDidRun(printOperation: NSPrintOperation, success: Bool, contextInfo: UnsafeMutableRawPointer?) {
        guard let contextInfo else {
            assertionFailure("could not get query")
            return
        }
        let context = Unmanaged<PrintContext>.fromOpaque(contextInfo).takeRetainedValue()
        context.request.submit(success)
    }

}

extension BrowserTabViewController: TabDownloadsDelegate {

    func fileIconFlyAnimationOriginalRect(for downloadTask: WebKitDownloadTask) -> NSRect? {
        dispatchPrecondition(condition: .onQueue(.main))
        guard let window = self.view.window,
              let dockScreen = NSScreen.dockScreen
        else { return nil }

        // fly 64x64 icon from the center of Address Bar
        let size = view.bounds.size
        let rect = NSRect(x: size.width / 2 - 32, y: size.height / 2 - 32, width: 64, height: 64)
        let windowRect = view.convert(rect, to: nil)
        let globalRect = window.convertToScreen(windowRect)
        // to the Downloads folder in Dock (in DockScreen coordinates)
        let dockScreenRect = dockScreen.convert(globalRect)

        return dockScreenRect
    }

}

extension BrowserTabViewController: BrowserTabSelectionDelegate {

    func selectedTabContent(_ content: Tab.TabContent) {
        tabViewModel?.tab.setContent(content)
        showTabContent(of: tabViewModel)
    }

    func selectedPreferencePane(_ identifier: PreferencePaneIdentifier) {
        guard let selectedTab = tabViewModel?.tab else {
            return
        }

        if case .settings = selectedTab.content {
            selectedTab.setContent(.settings(pane: identifier))
        }
    }

}

extension BrowserTabViewController: OnboardingDelegate {

    func onboardingDidRequestImportData(completion: @escaping () -> Void) {
        DataImportView().show(completion: completion)
    }

    func onboardingDidRequestSetDefault(completion: @escaping () -> Void) {
        let defaultBrowserPreferences = DefaultBrowserPreferences.shared
        if defaultBrowserPreferences.isDefault {
            completion()
            return
        }

        PixelKit.fire(GeneralPixel.defaultRequestedFromOnboarding)
        defaultBrowserPreferences.becomeDefault { _ in
            _ = defaultBrowserPreferences
            withAnimation {
                completion()
            }
        }
    }

    func onboardingDidRequestAddToDock(completion: @escaping () -> Void) {
        dockCustomizer.addToDock()
        completion()
    }

    func onboardingHasFinished() {
        (view.window?.windowController as? MainWindowController)?.userInteraction(prevented: false)
    }

}

extension BrowserTabViewController {

    func addMouseMonitors() {
        mouseDownCancellable = NSEvent.addLocalCancellableMonitor(forEventsMatching: .leftMouseDown) { [weak self] event in
            guard let self else { return event }
            return self.mouseDown(with: event)
        }
    }

    func mouseDown(with event: NSEvent) -> NSEvent? {
        guard event.window === self.view.window else { return event }
        tabViewModel?.tab.autofill?.didClick(at: event.locationInWindow)
        return event
    }

}

// MARK: - Web View snapshot for Pinned Tab selected in more than 1 window

extension BrowserTabViewController {

    private func subscribeToTabSelectedInCurrentKeyWindow() {
        let lastKeyWindowOtherThanOurs = WindowControllersManager.shared.didChangeKeyWindowController
            .map { $0 }
            .prepend(WindowControllersManager.shared.lastKeyMainWindowController)
            .compactMap { $0 }
            .filter { [weak self] in $0.window !== self?.view.window }

        keyWindowSelectedTabCancellable = lastKeyWindowOtherThanOurs
            .flatMap(\.mainViewController.tabCollectionViewModel.$selectionIndex)
            .compactMap { $0 }
            .removeDuplicates()
            .sink { [weak self] index in
                self?.handleTabSelectedInKeyWindow(index)
            }
    }

    private func handleTabSelectedInKeyWindow(_ tabIndex: TabIndex) {
        if tabIndex.isPinnedTab, tabIndex == tabCollectionViewModel.selectionIndex, webViewSnapshot == nil {
            makeWebViewSnapshot()
        } else {
            hideWebViewSnapshotIfNeeded()
        }
    }

    private func makeWebViewSnapshot() {
        dispatchPrecondition(condition: .onQueue(.main))

        guard let webView = webView else {
            Logger.general.error("BrowserTabViewController: failed to create a snapshot of webView")
            return
        }

        let config = WKSnapshotConfiguration()
        config.afterScreenUpdates = false

        webView.takeSnapshot(with: config) { [weak self] image, _ in
            guard let image = image else {
                Logger.general.error("BrowserTabViewController: failed to create a snapshot of webView")
                return
            }
            self?.showWebViewSnapshot(with: image)
        }
    }

    private func showWebViewSnapshot(with image: NSImage) {
        let snapshotView = WebViewSnapshotView(image: image, frame: view.bounds)
        snapshotView.autoresizingMask = [.width, .height]
        snapshotView.translatesAutoresizingMaskIntoConstraints = true

        view.addSubview(snapshotView)
        webViewSnapshot?.removeFromSuperview()
        webViewSnapshot = snapshotView
    }

    private func hideWebViewSnapshotIfNeeded() {
        if webViewSnapshot != nil {
            DispatchQueue.main.async { [weak self, tabViewModel] in
                guard let self,
                      self.tabViewModel === tabViewModel else { return }

                // only make web view first responder after replacing the
                // snapshot if the address bar is not the first responder
                if view.window?.firstResponder === view.window {
                    viewToMakeFirstResponderAfterAdding = { [weak self] in
                        self?.webView
                    }
                }
                showTabContent(of: tabViewModel)
                webViewSnapshot?.removeFromSuperview()
            }
        }
    }
}

@available(macOS 14.0, *)
#Preview {
    BrowserTabViewController(tabCollectionViewModel: TabCollectionViewModel(tabCollection: TabCollection(tabs: [.init(content: .url(.duckDuckGo, source: .ui))])))
}

private extension NSViewController {

    func insertChild(_ childController: NSViewController, in stackView: NSStackView, at index: Int) {
        stackView.insertArrangedSubview(childController.view, at: index)
        animateStackViewChanges(stackView)
    }

    func removeChild(in stackView: NSStackView, webViewContainer: NSView) {
        stackView.arrangedSubviews.filter({ $0 != webViewContainer }).forEach {
            stackView.removeArrangedSubview($0)
            $0.removeFromSuperview()
        }
        animateStackViewChanges(stackView)
    }

    private func animateStackViewChanges(_ stackView: NSStackView) {
        NSAnimationContext.runAnimationGroup { context in
            context.duration = 0.25
            context.allowsImplicitAnimation = true
            stackView.layoutSubtreeIfNeeded()
        }
    }

}<|MERGE_RESOLUTION|>--- conflicted
+++ resolved
@@ -813,11 +813,7 @@
             updateTabIfNeeded(tabViewModel: tabViewModel)
 
         case .newtab:
-<<<<<<< HEAD
             if featureFlagger.isFeatureOn(.htmlNewTabPage) {
-=======
-            if NSApp.delegateTyped.featureFlagger.isFeatureOn(.htmlNewTabPage) {
->>>>>>> 7bf460d9
                 updateTabIfNeeded(tabViewModel: tabViewModel)
             } else {
                 removeAllTabContent()
@@ -887,11 +883,7 @@
         case .onboarding:
             return
         case .newtab:
-<<<<<<< HEAD
             containsHostingView = !featureFlagger.isFeatureOn(.htmlNewTabPage)
-=======
-            containsHostingView = !NSApp.delegateTyped.featureFlagger.isFeatureOn(.htmlNewTabPage)
->>>>>>> 7bf460d9
         case .settings:
             containsHostingView = true
         default:
