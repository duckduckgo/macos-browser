--- conflicted
+++ resolved
@@ -348,11 +348,10 @@
             return
         }
 
-<<<<<<< HEAD
-        let tab = Tab(content: content, shouldLoadInBackground: true, isDisposable: tabCollectionViewModel.isDisposable, webViewFrame: view.frame)
-=======
-        let tab = Tab(content: content, shouldLoadInBackground: true, webViewSize: view.frame.size)
->>>>>>> e62d54d6
+        let tab = Tab(content: content,
+                      shouldLoadInBackground: true,
+                      isDisposable: tabCollectionViewModel.isDisposable,
+                      webViewSize: view.frame.size)
         tabCollectionViewModel.append(tab: tab, selected: true)
     }
 
