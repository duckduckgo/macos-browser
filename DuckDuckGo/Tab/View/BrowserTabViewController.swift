--- conflicted
+++ resolved
@@ -132,17 +132,10 @@
         view.registerForDraggedTypes([.URL, .fileURL])
     }
 
-<<<<<<< HEAD
     @objc func windowDidBecomeActive(notification: Notification) {
         guard let webViewContainer else { return }
         presentContextualOnboarding()
     }
-=======
-     @objc func windowDidResignActive(notification: Notification) {
-         guard let webViewContainer else { return }
-         removeExistingDialog()
-     }
->>>>>>> 04860a27
 
     override func viewWillAppear() {
         super.viewWillAppear()
@@ -408,18 +401,13 @@
     }
     var daxContextualOnboardingController: NSViewController?
 
-<<<<<<< HEAD
     private func updateStateAndPresentContextualOnboarding() {
         guard let tab = tabViewModel?.tab else { return }
         onboardingDialogTypeProvider.updateStateFor(tab: tab)
         presentContextualOnboarding()
     }
 
-    private func presentContextualOnboarding() {
-        // Before presenting a new dialog, remove any existing ones.
-=======
     private func removeExistingDialog() {
->>>>>>> 04860a27
         containerStackView.arrangedSubviews.filter({ $0 != webViewContainer }).forEach {
             containerStackView.removeArrangedSubview($0)
             $0.removeFromSuperview()
