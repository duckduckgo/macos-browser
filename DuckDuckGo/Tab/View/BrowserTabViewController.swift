--- conflicted
+++ resolved
@@ -440,12 +440,8 @@
                 self.removeChild(in: self.containerStackView, webViewContainer: webViewContainer)
             }
         }
-<<<<<<< HEAD
-        let daxView = onboardingDialogFactory.makeView(for: dialogType, delegate: tab, onDismiss: onDismissAction, onGotItPressed: { [weak self] in
-=======
 
         let onGotItPressed = { [weak self] in
->>>>>>> de7be543
             guard let self else { return }
 
             onboardingDialogTypeProvider.gotItPressed()
@@ -459,11 +455,6 @@
             if case .showFireButton = currentState {
                 delegate?.highlightFireButton()
             }
-<<<<<<< HEAD
-        }, onFireButtonPressed: { [weak delegate] in
-            delegate?.dismissViewHighlight()
-        })
-=======
         }
 
         let daxView = onboardingDialogFactory.makeView(
@@ -474,7 +465,6 @@
             onFireButtonPressed: { [weak delegate] in
                 delegate?.dismissViewHighlight()
             })
->>>>>>> de7be543
         let hostingController = NSHostingController(rootView: AnyView(daxView))
 
         daxContextualOnboardingController = hostingController
@@ -486,13 +476,8 @@
             hostingController.view.trailingAnchor.constraint(equalTo: containerStackView.trailingAnchor)
         ])
 
-<<<<<<< HEAD
-          containerStackView.layoutSubtreeIfNeeded()
-          webViewContainer?.layoutSubtreeIfNeeded()
-=======
         containerStackView.layoutSubtreeIfNeeded()
         webViewContainer?.layoutSubtreeIfNeeded()
->>>>>>> de7be543
 
         let currentState = onboardingDialogTypeProvider.state
         if currentState == .showFireButton {
