--- conflicted
+++ resolved
@@ -53,17 +53,12 @@
 
     private var transientTabContentViewController: NSViewController?
 
-<<<<<<< HEAD
-    private var cookieConsentPopoverManager = CookieConsentPopoverManager()
-
     static func create(tabCollectionViewModel: TabCollectionViewModel) -> BrowserTabViewController {
         NSStoryboard(name: "BrowserTab", bundle: nil).instantiateInitialController { coder in
             self.init(coder: coder, tabCollectionViewModel: tabCollectionViewModel)
         }!
     }
 
-=======
->>>>>>> b522a994
     required init?(coder: NSCoder) {
         fatalError("BrowserTabViewController: Bad initializer")
     }
