--- conflicted
+++ resolved
@@ -789,11 +789,7 @@
             updateTabIfNeeded(tabViewModel: tabViewModel)
 
         case .newtab:
-<<<<<<< HEAD
-            if NSApp.delegateTyped.experimentalFeatures.isHTMLNewTabPageEnabled {
-=======
             if NSApp.delegateTyped.featureFlagger.isFeatureOn(.htmlNewTabPage) {
->>>>>>> 1396f7b4
                 updateTabIfNeeded(tabViewModel: tabViewModel)
             } else {
                 removeAllTabContent()
@@ -863,11 +859,7 @@
         case .onboarding:
             return
         case .newtab:
-<<<<<<< HEAD
-            containsHostingView = !NSApp.delegateTyped.experimentalFeatures.isHTMLNewTabPageEnabled
-=======
             containsHostingView = !NSApp.delegateTyped.featureFlagger.isFeatureOn(.htmlNewTabPage)
->>>>>>> 1396f7b4
         case .settings:
             containsHostingView = true
         default:
