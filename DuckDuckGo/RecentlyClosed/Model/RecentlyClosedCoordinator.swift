//
//  RecentlyClosedCoordinator.swift
//
//  Copyright © 2022 DuckDuckGo. All rights reserved.
//
//  Licensed under the Apache License, Version 2.0 (the "License");
//  you may not use this file except in compliance with the License.
//  You may obtain a copy of the License at
//
//  http://www.apache.org/licenses/LICENSE-2.0
//
//  Unless required by applicable law or agreed to in writing, software
//  distributed under the License is distributed on an "AS IS" BASIS,
//  WITHOUT WARRANTIES OR CONDITIONS OF ANY KIND, either express or implied.
//  See the License for the specific language governing permissions and
//  limitations under the License.
//

import Foundation
import Combine
import Common

@MainActor
protocol RecentlyClosedCoordinating: AnyObject {

    var cache: [RecentlyClosedCacheItem] { get }

    func reopenItem(_ cacheItem: RecentlyClosedCacheItem?)
    func burnCache(baseDomains: Set<String>?, tld: TLD)

}

@MainActor
final class RecentlyClosedCoordinator: RecentlyClosedCoordinating {

    static let shared = RecentlyClosedCoordinator(windowControllerManager: WindowControllersManager.shared)

    var windowControllerManager: WindowControllersManagerProtocol

    init(windowControllerManager: WindowControllersManagerProtocol) {
        self.windowControllerManager = windowControllerManager

        guard NSApp.runType.requiresEnvironment else { return }
        subscribeToWindowControllersManager()
    }

    var canReopenRecentlyClosedTab: Bool {
        return !cache.isEmpty
    }

    // MARK: - Subscriptions

    private var mainVCDidRegisterCancellable: AnyCancellable?
    private var mainVCDidUnregisterCancellable: AnyCancellable?
    private var cancellables = Set<AnyCancellable>()

    private func subscribeToWindowControllersManager() {
        subscribeToPinnedTabCollection(of: windowControllerManager.pinnedTabsManager)

        mainVCDidRegisterCancellable = windowControllerManager.didRegisterWindowController
            .sink(receiveValue: { [weak self] mainWindowController in
                self?.subscribeToTabCollection(of: mainWindowController)
            })
        mainVCDidUnregisterCancellable = windowControllerManager.didUnregisterWindowController
            .sink(receiveValue: { [weak self] mainWindowController in
                self?.cacheWindowContent(mainWindowController: mainWindowController)
            })
    }

    private func subscribeToPinnedTabCollection(of pinnedTabsManager: PinnedTabsManager) {
        let tabCollection = pinnedTabsManager.tabCollection
        tabCollection.didRemoveTabPublisher
            .sink { [weak self, weak tabCollection] (tab, index) in
                guard let tabCollection = tabCollection else {
                    return
                }
                self?.cacheTabContent(tab, of: tabCollection, at: .pinned(index))
            }
            .store(in: &cancellables)
    }

    private func subscribeToTabCollection(of mainWindowController: MainWindowController) {
        let tabCollection = mainWindowController.mainViewController.tabCollectionViewModel.tabCollection
        tabCollection.didRemoveTabPublisher
            .sink { [weak self, weak tabCollection] (tab, index) in
                guard let tabCollection = tabCollection else {
                    return
                }
                self?.cacheTabContent(tab, of: tabCollection, at: .unpinned(index))
            }
            .store(in: &cancellables)
    }

    // MARK: - Cache

    private(set) var cache = [RecentlyClosedCacheItem]()

    private func cacheTabContent(_ tab: Tab, of tabCollection: TabCollection, at tabIndex: TabIndex) {
        guard !tab.content.isEmpty, !tab.burnerMode.isBurner else {
            // Don't cache empty tabs and burner tabs
            return
        }

        let cacheItem = RecentlyClosedTab(tab: tab, originalTabCollection: tabCollection, tabIndex: tabIndex)
        cache.append(cacheItem)
    }

    private func cacheWindowContent(mainWindowController: MainWindowController) {
        let tabCollection = mainWindowController.mainViewController.tabCollectionViewModel.tabCollection
        guard let first = tabCollection.tabs.first,
              !first.content.isEmpty || tabCollection.tabs.count > 1,
              !mainWindowController.mainViewController.tabCollectionViewModel.isBurner else {
            // Don't cache empty window and burner windows
            return
        }

        let tabCacheItems = tabCollection.tabs.enumerated().map {
            RecentlyClosedTab(tab: $0.element, originalTabCollection: tabCollection, tabIndex: .unpinned($0.offset))
        }
        let droppingPoint = mainWindowController.window?.frame.droppingPoint
        let contentSize = mainWindowController.window?.frame.size
        let cacheItem = RecentlyClosedWindow(tabs: tabCacheItems, droppingPoint: droppingPoint, contentSize: contentSize)
        cache.append(cacheItem)
    }

    func reopenItem(_ cacheItem: RecentlyClosedCacheItem? = nil) {
        guard let cacheItem = cacheItem ?? cache.last else {
            assertionFailure("Can't reopen since the cache is empty")
            return
        }

        switch cacheItem {
        case let recentlyClosedTab as RecentlyClosedTab:
            reopenTab(recentlyClosedTab)
        case let recentlyClosedWindow as RecentlyClosedWindow:
            reopenWindow(recentlyClosedWindow)
        default:
            assertionFailure("Unknown type")
        }
    }

    private func reopenTab(_ recentlyClosedTab: RecentlyClosedTab) {
        defer {
            cache.removeAll(where: { $0 === recentlyClosedTab })
        }

        guard recentlyClosedTab.index.isUnpinnedTab else {
            reopenPinnedTab(recentlyClosedTab)
            return
        }

        let tabCollectionViewModel: TabCollectionViewModel
        let tabIndex: Int
        if let originalTabCollection = recentlyClosedTab.originalTabCollection,
           let lastKeyMainWindowController = WindowControllersManager.shared.lastKeyMainWindowController,
           originalTabCollection == lastKeyMainWindowController.mainViewController.tabCollectionViewModel.tabCollection {
            // Original window still exists and it is key
            tabCollectionViewModel = lastKeyMainWindowController.mainViewController.tabCollectionViewModel
            tabIndex = min(recentlyClosedTab.index.item, tabCollectionViewModel.tabCollection.tabs.count)

        } else if let lastKeyMainWindowController = WindowControllersManager.shared.lastKeyMainWindowController {
            // Original window is closed, reopen the tab in the current window
            tabCollectionViewModel = lastKeyMainWindowController.mainViewController.tabCollectionViewModel
            tabIndex = tabCollectionViewModel.tabCollection.tabs.count

        } else {
            // There is no window available, create a new one
            let tab = Tab(content: recentlyClosedTab.tabContent.loadedFromCache(), interactionStateData: recentlyClosedTab.interactionData, shouldLoadInBackground: true)
            WindowsManager.openNewWindow(with: tab)
            return
        }

        let tab = Tab(content: recentlyClosedTab.tabContent.loadedFromCache(), interactionStateData: recentlyClosedTab.interactionData, shouldLoadInBackground: true, burnerMode: tabCollectionViewModel.burnerMode)
        tabCollectionViewModel.insert(tab, at: .unpinned(tabIndex), selected: true)
    }

    private func reopenPinnedTab(_ recentlyClosedTab: RecentlyClosedTab) {
        var lastKeyMainWindowController = WindowControllersManager.shared.lastKeyMainWindowController
        if lastKeyMainWindowController == nil {
            // Create a new window if none exists
            WindowsManager.openNewWindow(with: Tab(content: .newtab, shouldLoadInBackground: true))
            lastKeyMainWindowController = WindowControllersManager.shared.lastKeyMainWindowController
        }

        guard let tabCollectionViewModel = lastKeyMainWindowController?.mainViewController.tabCollectionViewModel else {
            return
        }

        let tab = Tab(content: recentlyClosedTab.tabContent.loadedFromCache(), interactionStateData: recentlyClosedTab.interactionData, shouldLoadInBackground: true, burnerMode: tabCollectionViewModel.burnerMode)
        let tabIndex = min(recentlyClosedTab.index.item, windowControllerManager.pinnedTabsManager.tabCollection.tabs.count)

        tabCollectionViewModel.insert(tab, at: .pinned(tabIndex), selected: true)
    }

    private func reopenWindow(_ recentlyClosedWindow: RecentlyClosedWindow) {
        let tabCollection = TabCollection()
        recentlyClosedWindow.tabs.forEach { recentlyClosedTab in
            let tab = Tab(
                content: recentlyClosedTab.tabContent.loadedFromCache(),
                title: recentlyClosedTab.title,
                favicon: recentlyClosedTab.favicon,
                interactionStateData: recentlyClosedTab.interactionData,
                shouldLoadInBackground: false
            )
            tabCollection.append(tab: tab)
        }
        WindowsManager.openNewWindow(with: tabCollection,
                                     isBurner: false,
                                     droppingPoint: recentlyClosedWindow.droppingPoint,
                                     contentSize: recentlyClosedWindow.contentSize)
        cache.removeAll(where: { $0 === recentlyClosedWindow })
    }

    func burnCache(baseDomains: Set<String>? = nil, tld: TLD) {
        if let baseDomains = baseDomains {
            cache.burn(for: baseDomains, tld: tld)
        } else {
            cache.removeAll()
        }
    }
}

private extension RecentlyClosedTab {

    convenience init (tab: Tab, originalTabCollection: TabCollection, tabIndex: TabIndex) {
        self.init(tabContent: tab.content,
                  favicon: tab.favicon,
                  title: tab.title,
                  interactionData: tab.getActualInteractionStateData(),
                  originalTabCollection: originalTabCollection,
                  index: tabIndex)
    }
}

extension Tab.TabContent {

    var isEmpty: Bool {
        self == .none || self == .newtab
    }

    func loadedFromCache() -> Self {
        switch self {
        case .url(let url, credential: let credential, source: _):
            .url(url, credential: credential, source: .pendingStateRestoration)
<<<<<<< HEAD
        case .newtab, .settings, .bookmarks, .onboardingDeprecated, .onboarding, .releaseNotes, .none, .dataBrokerProtection, .subscription, .identityTheftRestoration, .webExtensionUrl:
=======
        case .newtab, .settings, .bookmarks, .history, .onboardingDeprecated, .onboarding, .releaseNotes, .none, .dataBrokerProtection, .subscription, .identityTheftRestoration:
>>>>>>> 58769838
            self
        }
    }

    func forceReload() -> Self {
        switch self {
        case .url(let url, credential: let credential, source: let source):
            let newSource: URLSource = source == .pendingStateRestoration ? .loadedByStateRestoration : .reload
            return .url(url, credential: credential, source: newSource)
<<<<<<< HEAD
        case .newtab, .settings, .bookmarks, .onboardingDeprecated, .onboarding, .releaseNotes, .none, .dataBrokerProtection, .subscription, .identityTheftRestoration, .webExtensionUrl:
=======
        case .newtab, .settings, .bookmarks, .history, .onboardingDeprecated, .onboarding, .releaseNotes, .none, .dataBrokerProtection, .subscription, .identityTheftRestoration:
>>>>>>> 58769838
            return self
        }
    }

}<|MERGE_RESOLUTION|>--- conflicted
+++ resolved
@@ -242,11 +242,7 @@
         switch self {
         case .url(let url, credential: let credential, source: _):
             .url(url, credential: credential, source: .pendingStateRestoration)
-<<<<<<< HEAD
-        case .newtab, .settings, .bookmarks, .onboardingDeprecated, .onboarding, .releaseNotes, .none, .dataBrokerProtection, .subscription, .identityTheftRestoration, .webExtensionUrl:
-=======
-        case .newtab, .settings, .bookmarks, .history, .onboardingDeprecated, .onboarding, .releaseNotes, .none, .dataBrokerProtection, .subscription, .identityTheftRestoration:
->>>>>>> 58769838
+        case .newtab, .settings, .bookmarks, .history, .onboardingDeprecated, .onboarding, .releaseNotes, .none, .dataBrokerProtection, .subscription, .identityTheftRestoration, .webExtensionUrl:
             self
         }
     }
@@ -256,11 +252,7 @@
         case .url(let url, credential: let credential, source: let source):
             let newSource: URLSource = source == .pendingStateRestoration ? .loadedByStateRestoration : .reload
             return .url(url, credential: credential, source: newSource)
-<<<<<<< HEAD
-        case .newtab, .settings, .bookmarks, .onboardingDeprecated, .onboarding, .releaseNotes, .none, .dataBrokerProtection, .subscription, .identityTheftRestoration, .webExtensionUrl:
-=======
-        case .newtab, .settings, .bookmarks, .history, .onboardingDeprecated, .onboarding, .releaseNotes, .none, .dataBrokerProtection, .subscription, .identityTheftRestoration:
->>>>>>> 58769838
+        case .newtab, .settings, .bookmarks, .history, .onboardingDeprecated, .onboarding, .releaseNotes, .none, .dataBrokerProtection, .subscription, .identityTheftRestoration, .webExtensionUrl:
             return self
         }
     }
