--- conflicted
+++ resolved
@@ -242,11 +242,7 @@
         switch self {
         case .url(let url, credential: let credential, source: _):
             .url(url, credential: credential, source: .pendingStateRestoration)
-<<<<<<< HEAD
-        case .newtab, .settings, .bookmarks, .onboarding, .none, .dataBrokerProtection, .subscription, .identityTheftRestoration, .releaseNotes:
-=======
-        case .newtab, .settings, .bookmarks, .onboardingDeprecated, .onboarding, .none, .dataBrokerProtection, .subscription, .identityTheftRestoration:
->>>>>>> 09a455f2
+        case .newtab, .settings, .bookmarks, .onboardingDeprecated, .onboarding, .releaseNotes, .none, .dataBrokerProtection, .subscription, .identityTheftRestoration:
             self
         }
     }
@@ -256,11 +252,7 @@
         case .url(let url, credential: let credential, source: let source):
             let newSource: URLSource = source == .pendingStateRestoration ? .loadedByStateRestoration : .reload
             return .url(url, credential: credential, source: newSource)
-<<<<<<< HEAD
-        case .newtab, .settings, .bookmarks, .onboarding, .none, .dataBrokerProtection, .subscription, .identityTheftRestoration, .releaseNotes:
-=======
-        case .newtab, .settings, .bookmarks, .onboardingDeprecated, .onboarding, .none, .dataBrokerProtection, .subscription, .identityTheftRestoration:
->>>>>>> 09a455f2
+        case .newtab, .settings, .bookmarks, .onboardingDeprecated, .onboarding, .releaseNotes, .none, .dataBrokerProtection, .subscription, .identityTheftRestoration:
             return self
         }
     }
