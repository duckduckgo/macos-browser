--- conflicted
+++ resolved
@@ -196,18 +196,15 @@
     private func reopenWindow(_ recentlyClosedWindow: RecentlyClosedWindow) {
         let tabCollection = TabCollection()
         recentlyClosedWindow.tabs.forEach { recentlyClosedTab in
-<<<<<<< HEAD
-            let tab = Tab(content: recentlyClosedTab.tabContent, title: recentlyClosedTab.title, favicon: recentlyClosedTab.favicon, shouldLoadInBackground: false, isDisposable: false, shouldLoadFromCache: true)
-=======
             let tab = Tab(
                 content: recentlyClosedTab.tabContent,
                 title: recentlyClosedTab.title,
                 favicon: recentlyClosedTab.favicon,
                 interactionStateData: recentlyClosedTab.interactionData,
                 shouldLoadInBackground: false,
+                isDisposable: false,
                 shouldLoadFromCache: true
             )
->>>>>>> 39a8a3fd
             tabCollection.append(tab: tab)
         }
         WindowsManager.openNewWindow(with: tabCollection,
