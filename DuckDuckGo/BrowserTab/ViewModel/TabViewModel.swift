//
//  TabViewModel.swift
//
//  Copyright © 2020 DuckDuckGo. All rights reserved.
//
//  Licensed under the Apache License, Version 2.0 (the "License");
//  you may not use this file except in compliance with the License.
//  You may obtain a copy of the License at
//
//  http://www.apache.org/licenses/LICENSE-2.0
//
//  Unless required by applicable law or agreed to in writing, software
//  distributed under the License is distributed on an "AS IS" BASIS,
//  WITHOUT WARRANTIES OR CONDITIONS OF ANY KIND, either express or implied.
//  See the License for the specific language governing permissions and
//  limitations under the License.
//

import Cocoa
import Combine
import os.log
import BrowserServicesKit

final class TabViewModel {

    enum Favicon {
        static let home = NSImage(named: "HomeFavicon")!
        static let preferences = NSImage(named: "Preferences")!
        static let bookmarks = NSImage(named: "Bookmarks")!
        static let defaultFavicon = NSImage()
    }

    private(set) var tab: Tab
    private var cancellables = Set<AnyCancellable>()
    
    private var webViewStateObserver: WebViewStateObserver?

    @Published var canGoForward: Bool = false
    @Published private(set) var canGoBack: Bool = false
    @Published private(set) var canReload: Bool = false
    @Published var canBeBookmarked: Bool = false
    @Published var isLoading: Bool = false {
        willSet {
            if newValue {
                loadingStartTime = CACurrentMediaTime()
            }
        }
    }
    @Published var progress: Double = 0.0
    @Published var isErrorViewVisible: Bool = false {
        didSet {
            updateAddressBarStrings()
            updateTitle()
            updateFavicon()
        }
    }

    @Published var credentialsToSave: SecureVaultModels.WebsiteCredentials?

    var loadingStartTime: CFTimeInterval?

    @Published private(set) var addressBarString: String = ""
    @PublishedAfter private(set) var passiveAddressBarString: String = ""
    @Published private(set) var title: String = UserText.tabHomeTitle
    @Published private(set) var favicon: NSImage = Favicon.home
    @Published private(set) var findInPage: FindInPageModel = FindInPageModel()

    @Published private(set) var usedPermissions = Permissions()
    @Published private(set) var permissionAuthorizationQuery: PermissionAuthorizationQuery?

    init(tab: Tab) {
        self.tab = tab

        webViewStateObserver = WebViewStateObserver(webView: tab.webView, tabViewModel: self)

        subscribeToUrl()
        subscribeToTitle()
        subscribeToFavicon()
        subscribeToTabError()
        subscribeToPermissions()
    }

    private func subscribeToUrl() {
        tab.$content.sink { [weak self] _ in
            self?.updateCanReload()
            self?.updateAddressBarStrings()
            self?.updateCanBeBookmarked()
        } .store(in: &cancellables)
    }

    private func subscribeToTitle() {
        tab.$title.sink { [weak self] _ in self?.updateTitle() } .store(in: &cancellables)
    }

    private func subscribeToFavicon() {
        tab.$favicon.receive(on: DispatchQueue.main).sink { [weak self] _ in self?.updateFavicon() } .store(in: &cancellables)
    }

    private func subscribeToTabError() {
        tab.$error.receive(on: DispatchQueue.main).sink { [weak self] _ in
            guard let self = self else { return }
            self.isErrorViewVisible = self.tab.error != nil
        } .store(in: &cancellables)
    }

    private func subscribeToPermissions() {
        tab.permissions.$permissions.weakAssign(to: \.usedPermissions, on: self)
            .store(in: &cancellables)
        tab.permissions.$authorizationQuery.weakAssign(to: \.permissionAuthorizationQuery, on: self)
            .store(in: &cancellables)
    }

    private func updateCanReload() {
        canReload = tab.content.url ?? .emptyPage != .emptyPage
    }

    func updateCanGoBack() {
        canGoBack = tab.canGoBack || tab.canBeClosedWithBack
    }

    private func updateCanBeBookmarked() {
        canBeBookmarked = tab.content.url ?? .emptyPage != .emptyPage
    }

    private func updateAddressBarStrings() {
        guard !isErrorViewVisible else {
            let failingUrl = tab.error?.failingUrl
            addressBarString = failingUrl?.absoluteString ?? ""
            passiveAddressBarString = failingUrl?.host?.drop(prefix: URL.HostPrefix.www.separated()) ?? ""
            return
        }

        guard let url = tab.content.url, let host = url.host else {
            addressBarString = ""
            passiveAddressBarString = ""
            return
        }

        if let searchQuery = url.searchQuery {
            addressBarString = searchQuery
            passiveAddressBarString = searchQuery
        } else if url == URL.emptyPage {
            addressBarString = ""
            passiveAddressBarString = ""
        } else {
            addressBarString = url.absoluteString
            passiveAddressBarString = host.drop(prefix: URL.HostPrefix.www.separated())
        }
    }

    private func updateTitle() {
        guard !isErrorViewVisible else {
            title = UserText.tabErrorTitle
            return
        }

        switch tab.content {
        case .preferences:
            title = UserText.tabPreferencesTitle
        case .bookmarks:
            title = UserText.tabBookmarksTitle
        case .homepage:
            title = UserText.tabHomeTitle
        case .url, .auto:
            if let title = tab.title {
                self.title = title
            } else {
                title = addressBarString
            }
        }
    }

    private func updateFavicon() {
        guard !isErrorViewVisible else {
            favicon = Favicon.defaultFavicon
            return
        }

        switch tab.content {
        case .homepage:
            favicon = Favicon.home
            return
        case .preferences:
            favicon = Favicon.preferences
            return
        case .bookmarks:
            favicon = Favicon.bookmarks
            return
<<<<<<< HEAD
        case .url, .auto:
            if let favicon = tab.favicon {
                self.favicon = favicon
            } else {
                self.favicon = Favicon.defaultFavicon
            }
=======
        case .url, .homepage, .none: break
        }

        if let favicon = tab.favicon {
            self.favicon = favicon
        } else {
            favicon = Favicon.defaultFavicon
>>>>>>> 76ad9cc6
        }
    }

}

extension TabViewModel {

    func startFindInPage() {
        tab.findInPage = findInPage
        findInPage.show()
    }

    func closeFindInPage() {
        guard findInPage.visible else { return }
        tab.findDone()
        findInPage.hide()
    }

    func findInPageNext() {
        tab.findNext()
    }

    func findInPagePrevious() {
        tab.findPrevious()
    }

}<|MERGE_RESOLUTION|>--- conflicted
+++ resolved
@@ -161,7 +161,7 @@
             title = UserText.tabBookmarksTitle
         case .homepage:
             title = UserText.tabHomeTitle
-        case .url, .auto:
+        case .url, .none:
             if let title = tab.title {
                 self.title = title
             } else {
@@ -186,22 +186,13 @@
         case .bookmarks:
             favicon = Favicon.bookmarks
             return
-<<<<<<< HEAD
-        case .url, .auto:
-            if let favicon = tab.favicon {
-                self.favicon = favicon
-            } else {
-                self.favicon = Favicon.defaultFavicon
-            }
-=======
-        case .url, .homepage, .none: break
+        case .url, .none: break
         }
 
         if let favicon = tab.favicon {
             self.favicon = favicon
         } else {
             favicon = Favicon.defaultFavicon
->>>>>>> 76ad9cc6
         }
     }
 
