//
//  BrowserTabViewController.swift
//
//  Copyright © 2020 DuckDuckGo. All rights reserved.
//
//  Licensed under the Apache License, Version 2.0 (the "License");
//  you may not use this file except in compliance with the License.
//  You may obtain a copy of the License at
//
//  http://www.apache.org/licenses/LICENSE-2.0
//
//  Unless required by applicable law or agreed to in writing, software
//  distributed under the License is distributed on an "AS IS" BASIS,
//  WITHOUT WARRANTIES OR CONDITIONS OF ANY KIND, either express or implied.
//  See the License for the specific language governing permissions and
//  limitations under the License.
//

import Cocoa
import WebKit
import os.log
import Combine
import SwiftUI
import BrowserServicesKit

// swiftlint:disable file_length
final class BrowserTabViewController: NSViewController {

    @IBOutlet weak var errorView: NSView!
    @IBOutlet weak var homepageView: NSView!
    @IBOutlet weak var errorMessageLabel: NSTextField!
    @IBOutlet weak var hoverLabel: NSTextField!
    @IBOutlet weak var hoverLabelContainer: NSView!
    weak var webView: WebView?

    var tabViewModel: TabViewModel?

    private let tabCollectionViewModel: TabCollectionViewModel
    private var urlCancellable: AnyCancellable?
    private var selectedTabViewModelCancellable: AnyCancellable?
    private var errorViewStateCancellable: AnyCancellable?

    private var contextMenuExpected = false
    private var contextMenuLink: URL?
    private var contextMenuImage: URL?
    private var contextMenuSelectedText: String?

    private var hoverLabelWorkItem: DispatchWorkItem?

    private var transientTabContentViewController: NSViewController?

    required init?(coder: NSCoder) {
        fatalError("BrowserTabViewController: Bad initializer")
    }

    init?(coder: NSCoder, tabCollectionViewModel: TabCollectionViewModel) {
        self.tabCollectionViewModel = tabCollectionViewModel

        super.init(coder: coder)
    }

    @IBSegueAction func createHomepageViewController(_ coder: NSCoder) -> NSViewController? {
        guard let controller = HomepageViewController(coder: coder,
                                                      tabCollectionViewModel: tabCollectionViewModel,
                                                      bookmarkManager: LocalBookmarkManager.shared) else {
            fatalError("BrowserTabViewController: Failed to init HomepageViewController")
        }
        return controller
    }

    override func viewDidLoad() {
        super.viewDidLoad()

        hoverLabelContainer.alphaValue = 0
        subscribeToSelectedTabViewModel()
        subscribeToErrorViewState()
    }

    private func subscribeToSelectedTabViewModel() {
        selectedTabViewModelCancellable = tabCollectionViewModel.$selectedTabViewModel
            .sink { [weak self] selectedTabViewModel in
                self?.updateInterface(tabViewModel: selectedTabViewModel)
                self?.subscribeToErrorViewState()
        }
    }

    /// Takes a URL and decided what to do with the UI. There are three states:
    ///
    /// 1. No URL is provided, so the webview should be hidden in favor of showing the default UI elements.
    /// 2. A URL is provided for the first time, so the webview should be added as a subview and the URL should be loaded.
    /// 3. A URL is provided after already adding the webview, so the webview should be reloaded.
    private func updateInterface(tabViewModel: TabViewModel?) {
        if tabCollectionViewModel.tabCollection.tabs.isEmpty {
            view.window?.close()
            return
        }

        changeWebView(tabViewModel: tabViewModel)
        scheduleHoverLabelUpdatesForUrl(nil)
        show(tabContent: tabViewModel?.tab.content)
    }

    private func addWebViewToViewHierarchy(_ webView: WebView) {
        // This code should ideally use Auto Layout, but in order to enable the web inspector, it needs to use springs & structs.
        // The line at the bottom of this comment is the "correct" method of doing this, but breaks the inspector.
        // Context: https://stackoverflow.com/questions/60727065/wkwebview-web-inspector-in-macos-app-fails-to-render-and-flickers-flashes
        //
        // view.addAndLayout(newWebView)

        webView.frame = view.bounds
        webView.autoresizingMask = [.width, .height]
        view.addSubview(webView)

        // Make sure this is on top
        view.addSubview(hoverLabelContainer)
    }

    private func changeWebView(tabViewModel: TabViewModel?) {

        func displayWebView(of tabViewModel: TabViewModel) {
            tabViewModel.tab.delegate = self

            let newWebView = tabViewModel.tab.webView
            newWebView.uiDelegate = self
            webView = newWebView

            addWebViewToViewHierarchy(newWebView)
        }

        func removeOldWebView(_ oldWebView: WebView?) {
            if let oldWebView = oldWebView, view.subviews.contains(oldWebView) {
                oldWebView.removeFromSuperview()
            }
        }

        guard let tabViewModel = tabViewModel else {
            self.tabViewModel = nil
            removeOldWebView(webView)
            return
        }

        guard self.tabViewModel !== tabViewModel else { return }

        let oldWebView = webView
        displayWebView(of: tabViewModel)
        subscribeToUrl(of: tabViewModel)
        self.tabViewModel = tabViewModel
        removeOldWebView(oldWebView)
    }

    func subscribeToUrl(of tabViewModel: TabViewModel) {
         urlCancellable?.cancel()
         urlCancellable = tabViewModel.tab.$content
            .removeDuplicates()
            .receive(on: DispatchQueue.main)
            .sink { [weak self] _ in
                self?.updateInterface(tabViewModel: tabViewModel)
         }
    }

    private func subscribeToErrorViewState() {
        errorViewStateCancellable = tabViewModel?.$errorViewState.receive(on: DispatchQueue.main).sink { [weak self] _ in
            self?.displayErrorView(
                self?.tabViewModel?.errorViewState.isVisible ?? false,
                message: self?.tabViewModel?.errorViewState.message ?? UserText.unknownErrorMessage
            )
        }
    }

    private func setFirstResponderIfNeeded() {
        guard webView?.url != nil else {
            return
        }

        DispatchQueue.main.async { [weak self] in
            self?.webView?.makeMeFirstResponder()
        }
    }

    private func displayErrorView(_ shown: Bool, message: String) {
        guard let webView = webView else {
            os_log("BrowserTabViewController: Web view is nil", type: .error)
            return
        }

        errorMessageLabel.stringValue = message
        errorView.isHidden = !shown
        webView.isHidden = shown
        homepageView.isHidden = shown
    }

    func openNewTab(with content: Tab.TabContent, parentTab: Tab? = nil, selected: Bool = false, canBeClosedWithBack: Bool = false) {
        // shouldn't open New Tabs in PopUp window
        guard view.window?.isPopUpWindow == false else {
            // Prefer Tab's Parent
            if let parentTab = tabCollectionViewModel.selectedTabViewModel?.tab.parentTab, parentTab.delegate !== self {
                parentTab.delegate?.tab(parentTab, requestedNewTabWith: content, selected: true)
                parentTab.webView.window?.makeKeyAndOrderFront(nil)
            // Act as default URL Handler if no Parent
            } else {
                WindowControllersManager.shared.showTab(with: content)
            }
            return
        }

        let tab = Tab(content: content,
                      parentTab: parentTab,
                      shouldLoadInBackground: true,
                      canBeClosedWithBack: canBeClosedWithBack)

        if parentTab != nil {
            tabCollectionViewModel.insertChild(tab: tab, selected: selected)
        } else {
            tabCollectionViewModel.append(tab: tab, selected: selected)
        }
    }

    // MARK: - Browser Tabs

    private func show(displayableTabAtIndex index: Int) {
        // The tab switcher only displays displayable tab types.
        tabCollectionViewModel.selectedTabViewModel?.tab.setContent(Tab.TabContent.displayableTabTypes[index])
        updateInterface(tabViewModel: tabCollectionViewModel.selectedTabViewModel)
    }

    private func removeAllTabContent(includingWebView: Bool = true) {
        self.homepageView.removeFromSuperview()
        transientTabContentViewController?.removeCompletely()
        preferencesViewController.removeCompletely()
        bookmarksViewController.removeCompletely()
        if includingWebView {
            self.webView?.removeFromSuperview()
        }
    }

    private func showTabContentController(_ vc: NSViewController) {
        self.addChild(vc)
        view.addAndLayout(vc.view)
    }

    private func showTransientTabContentController(_ vc: NSViewController) {
        transientTabContentViewController?.removeCompletely()
        showTabContentController(vc)
        transientTabContentViewController = vc
    }

    private func requestDisableUI() {
        (view.window?.windowController as? MainWindowController)?.userInteraction(prevented: true)
    }

    private func show(tabContent content: Tab.TabContent?) {

        switch content ?? .homepage {
        case .bookmarks:
            removeAllTabContent()
            showTabContentController(bookmarksViewController)

        case .preferences:
            removeAllTabContent()
            showTabContentController(preferencesViewController)

        case .onboarding:
            removeAllTabContent()
            requestDisableUI()
            if let vc = transientTabContentViewController as? OnboardingViewController {
                showTabContentController(vc)
            } else {
                showTransientTabContentController(OnboardingViewController.create(withDelegate: self))
            }

        case .url:
            removeAllTabContent(includingWebView: false)
            if let webView = self.webView, webView.superview == nil {
                addWebViewToViewHierarchy(webView)
            }

        case .homepage:
            removeAllTabContent()
            view.addAndLayout(homepageView)

        case .none:
            removeAllTabContent()
        }
        
    }

    // MARK: - Preferences

    private(set) lazy var preferencesViewController: PreferencesSplitViewController = {
        let viewController = PreferencesSplitViewController.create()
        viewController.delegate = self

        return viewController
    }()

    // MARK: - Bookmarks

    private(set) lazy var bookmarksViewController: BookmarkManagementSplitViewController = {
        let viewController = BookmarkManagementSplitViewController.create()
        viewController.delegate = self

        return viewController
    }()

}

extension BrowserTabViewController: TabDelegate {

	func tab(_ tab: Tab, requestedOpenExternalURL url: URL, forUserEnteredURL userEntered: Bool) {
        guard let window = self.view.window else {
            os_log("%s: Window is nil", type: .error, className)
            return
        }

        guard tabCollectionViewModel.selectedTabViewModel?.tab == tab else {
            // Only allow the selected tab to open external apps
            return
        }

		func searchForExternalUrl() {
			tab.update(url: URL.makeSearchUrl(from: url.absoluteString), userEntered: false)
		}

        guard let appUrl = NSWorkspace.shared.urlForApplication(toOpen: url) else {
			if userEntered {
				searchForExternalUrl()
			} else {
				NSAlert.unableToOpenExernalURLAlert().beginSheetModal(for: window)
			}
            return
        }

        let externalAppName = Bundle(url: appUrl)?.infoDictionary?["CFBundleName"] as? String
        NSAlert.openExternalURLAlert(with: externalAppName).beginSheetModal(for: window) { response in
            if response == NSApplication.ModalResponse.alertFirstButtonReturn {
                NSWorkspace.shared.open(url)
			} else if userEntered {
				searchForExternalUrl()
			}
        }
    }

    func tabPageDOMLoaded(_ tab: Tab) {
        if tabViewModel?.tab == tab {
            tabViewModel?.isLoading = false
        }
    }

    func tabDidStartNavigation(_ tab: Tab) {
        setFirstResponderIfNeeded()
        guard let tabViewModel = tabViewModel else { return }

        tabViewModel.closeFindInPage()
        tabViewModel.tab.resetDashboardInfo(tabViewModel.tab.webView.url)
        tab.permissions.tabDidStartNavigation()
        if !tabViewModel.isLoading,
           tabViewModel.tab.webView.isLoading {
            tabViewModel.isLoading = true
        }
    }

    func tab(_ tab: Tab, requestedNewTabWith content: Tab.TabContent, selected: Bool) {
        openNewTab(with: content, parentTab: tab, selected: selected, canBeClosedWithBack: selected == true)
    }

    func closeTab(_ tab: Tab) {
        guard let index = tabCollectionViewModel.tabCollection.tabs.firstIndex(of: tab) else {

            return
        }
        tabCollectionViewModel.remove(at: index)
    }

    func tab(_ tab: Tab,
             willShowContextMenuAt position: NSPoint,
             image: URL?,
             link: URL?,
             selectedText: String?) {
        contextMenuImage = image
        contextMenuLink = link
        contextMenuExpected = true
        contextMenuSelectedText = selectedText
    }

    func tab(_ tab: Tab,
             requestedBasicAuthenticationChallengeWith protectionSpace: URLProtectionSpace,
             completionHandler: @escaping (URLSession.AuthChallengeDisposition, URLCredential?) -> Void) {
        guard let window = view.window else {
            completionHandler(.cancelAuthenticationChallenge, nil)
            return
        }

        let alert = AuthenticationAlert(host: protectionSpace.host, isEncrypted: protectionSpace.receivesCredentialSecurely)
        alert.beginSheetModal(for: window) { response in
            guard case .OK = response,
                  !alert.usernameTextField.stringValue.isEmpty,
                  !alert.passwordTextField.stringValue.isEmpty
            else {
                completionHandler(.performDefaultHandling, nil)
                return
            }
            completionHandler(.useCredential, URLCredential(user: alert.usernameTextField.stringValue,
                                                            password: alert.passwordTextField.stringValue,
                                                            persistence: .none))

        }
    }

    func tab(_ tab: Tab, didChangeHoverLink url: URL?) {
        scheduleHoverLabelUpdatesForUrl(url)
    }

    func windowDidResignKey() {
        scheduleHoverLabelUpdatesForUrl(nil)
    }

    private func scheduleHoverLabelUpdatesForUrl(_ url: URL?) {
        // cancel previous animation, if any
        hoverLabelWorkItem?.cancel()

        // schedule an animation if needed
        var animationItem: DispatchWorkItem?
        var delay: Double = 0
        if url == nil && hoverLabelContainer.alphaValue > 0 {
            // schedule a fade out
            delay = 0.1
            animationItem = DispatchWorkItem { [weak self] in
                self?.hoverLabelContainer.animator().alphaValue = 0
            }
        } else if url != nil && hoverLabelContainer.alphaValue < 1 {
            // schedule a fade in
            delay = 0.5
            animationItem = DispatchWorkItem { [weak self] in
                self?.hoverLabel.stringValue = url?.absoluteString ?? ""
                self?.hoverLabelContainer.animator().alphaValue = 1
            }
        } else {
            hoverLabel.stringValue = url?.absoluteString ?? ""
        }

        if let item = animationItem {
            hoverLabelWorkItem = item
            DispatchQueue.main.asyncAfter(deadline: .now() + delay, execute: item)
        }
    }

}

extension BrowserTabViewController: FileDownloadManagerDelegate {

    func chooseDestination(suggestedFilename: String?, directoryURL: URL?, fileTypes: [UTType], callback: @escaping (URL?, UTType?) -> Void) {
        dispatchPrecondition(condition: .onQueue(.main))

        var fileTypes = fileTypes
        if fileTypes.isEmpty || (fileTypes.count == 1 && (fileTypes[0].fileExtension?.isEmpty ?? true)),
           let fileExt = (suggestedFilename as NSString?)?.pathExtension,
           let utType = UTType(fileExtension: fileExt) {
            // When no file extension is set by default generate fileType from file extension
            fileTypes.insert(utType, at: 0)
        }
        // allow user set any file extension
        if fileTypes.count == 1 && !fileTypes.contains(where: { $0.fileExtension?.isEmpty ?? true }) {
            fileTypes.append(.data)
        }

        let savePanel = NSSavePanel.withFileTypeChooser(fileTypes: fileTypes, suggestedFilename: suggestedFilename, directoryURL: directoryURL)

        func completionHandler(_ result: NSApplication.ModalResponse) {
            guard case .OK = result else {
                callback(nil, nil)
                return
            }
            callback(savePanel.url, savePanel.selectedFileType)
        }

        if let window = self.view.window {
            savePanel.beginSheetModal(for: window, completionHandler: completionHandler)
        } else {
            completionHandler(savePanel.runModal())
        }
    }

    func fileIconFlyAnimationOriginalRect(for downloadTask: WebKitDownloadTask) -> NSRect? {
        dispatchPrecondition(condition: .onQueue(.main))
        guard let window = self.view.window,
              let dockScreen = NSScreen.dockScreen
        else { return nil }

        // fly 64x64 icon from the center of Address Bar
        let size = view.bounds.size
        let rect = NSRect(x: size.width / 2 - 32, y: size.height / 2 - 32, width: 64, height: 64)
        let windowRect = view.convert(rect, to: nil)
        let globalRect = window.convertToScreen(windowRect)
        // to the Downloads folder in Dock (in DockScreen coordinates)
        let dockScreenRect = dockScreen.convert(globalRect)

        return dockScreenRect
    }

    func tab(_ tab: Tab, requestedSaveCredentials credentials: SecureVaultModels.WebsiteCredentials) {
        guard PasswordManagerSettings().canPromptOnDomain(credentials.account.domain) else { return }
        tabViewModel?.credentialsToSave = credentials
    }

}

extension BrowserTabViewController: NSMenuDelegate {

    func menuWillOpen(_ menu: NSMenu) {
        guard contextMenuExpected else {
            os_log("%s: Unexpected menuWillOpen", type: .error, className)
            contextMenuLink = nil
            contextMenuImage = nil
            return
        }
        contextMenuExpected = false
    }

}

extension BrowserTabViewController: LinkMenuItemSelectors {

    func openLinkInNewTab(_ sender: NSMenuItem) {
        guard let url = contextMenuLink else { return }
        openNewTab(with: .url(url), parentTab: tabViewModel?.tab)
    }

    func openLinkInNewWindow(_ sender: NSMenuItem) {
        guard let url = contextMenuLink else { return }
        WindowsManager.openNewWindow(with: url)
    }

    func downloadLinkedFileAs(_ sender: NSMenuItem) {
        guard let tab = tabCollectionViewModel.selectedTabViewModel?.tab,
              let url = contextMenuLink else { return }

        tab.download(from: url)
    }

    func copyLink(_ sender: NSMenuItem) {
        guard let url = contextMenuLink as NSURL? else { return }

        let pasteboard = NSPasteboard.general
        pasteboard.declareTypes([.URL], owner: nil)
        url.write(to: pasteboard)
        pasteboard.setString(url.absoluteString ?? "", forType: .string)
    }

}

extension BrowserTabViewController: ImageMenuItemSelectors {

    func openImageInNewTab(_ sender: NSMenuItem) {
        guard let url = contextMenuImage else { return }
        openNewTab(with: .url(url), parentTab: tabViewModel?.tab)
    }

    func openImageInNewWindow(_ sender: NSMenuItem) {
        guard let url = contextMenuImage else { return }
        WindowsManager.openNewWindow(with: url)
    }

    func saveImageAs(_ sender: NSMenuItem) {
        guard let tab = tabCollectionViewModel.selectedTabViewModel?.tab,
              let url = contextMenuImage else { return }

        tab.download(from: url)
    }

    func copyImageAddress(_ sender: NSMenuItem) {
        guard let url = contextMenuImage else { return }
        NSPasteboard.general.clearContents()
        NSPasteboard.general.setString(url.absoluteString, forType: .string)
        NSPasteboard.general.setString(url.absoluteString, forType: .URL)
    }

}

extension BrowserTabViewController: MenuItemSelectors {

    func search(_ sender: NSMenuItem) {
        let selectedText = contextMenuSelectedText ?? ""
        guard let url = URL.makeSearchUrl(from: selectedText) else { return }
        openNewTab(with: .url(url), parentTab: tabViewModel?.tab, selected: true)
    }

}

extension BrowserTabViewController: WKUIDelegate {

    @objc(_webView:saveDataToFile:suggestedFilename:mimeType:originatingURL:)
    func webView(_ webView: WKWebView, saveDataToFile data: Data, suggestedFilename: String, mimeType: String, originatingURL: URL) {
        func write(to url: URL) throws {
            let progress = Progress(totalUnitCount: 1,
                                    fileOperationKind: .downloading,
                                    kind: .file,
                                    isPausable: false,
                                    isCancellable: false,
                                    fileURL: url)
            progress.publish()
            defer {
                progress.unpublish()
            }

            try data.write(to: url)
            progress.completedUnitCount = progress.totalUnitCount
        }

        let prefs = DownloadPreferences()
        if !prefs.alwaysRequestDownloadLocation,
           let location = prefs.selectedDownloadLocation {
            let url = location.appendingPathComponent(suggestedFilename)
            try? write(to: url)

            return
        }

        chooseDestination(suggestedFilename: suggestedFilename,
                          directoryURL: prefs.selectedDownloadLocation,
                          fileTypes: UTType(mimeType: mimeType).map { [$0] } ?? []) { url, _ in
            guard let url = url else { return }
            try? write(to: url)
        }
    }

    func webView(_ webView: WKWebView,
                 createWebViewWith configuration: WKWebViewConfiguration,
                 for navigationAction: WKNavigationAction,
                 windowFeatures: WKWindowFeatures) -> WKWebView? {

        func makeTab(parentTab: Tab, content: Tab.TabContent) -> Tab {
            // Returned web view must be created with the specified configuration.
            return Tab(content: content,
                       webViewConfiguration: configuration,
                       parentTab: parentTab,
                       canBeClosedWithBack: true)
        }
        guard let parentTab = webView.tab else { return nil }
        func nextQuery(parentTab: Tab) -> PermissionAuthorizationQuery? {
            parentTab.permissions.authorizationQueries.first(where: { $0.permissions.contains(.popups) })
        }

        var shouldOpenPopUp = navigationAction.isUserInitiated
        if !shouldOpenPopUp {
            let url = navigationAction.request.url
            parentTab.permissions.permissions([.popups],
                                              requestedForDomain: navigationAction.sourceFrame.request.url?.host,
                                              url: url) { [weak parentTab] granted in

                guard let parentTab = parentTab else { return }

                switch (granted, shouldOpenPopUp) {
                case (true, false):
                    // callback called synchronously - will return webView for the request
                    shouldOpenPopUp = true
                case (true, true):
                    // called asynchronously
                    guard let url = navigationAction.request.url else { return }
                    let tab = makeTab(parentTab: parentTab, content: .url(url))
                    WindowsManager.openPopUpWindow(with: tab)

                    parentTab.permissions.permissions.popups.popupOpened(nextQuery: nextQuery(parentTab: parentTab))

                case (false, _):
                    return
                }
            }
        }
        guard shouldOpenPopUp else {
            shouldOpenPopUp = true // if granted asynchronously
            return nil
        }

        let tab = makeTab(parentTab: parentTab, content: .none)
        if windowFeatures.toolbarsVisibility?.boolValue == true {
            tabCollectionViewModel.insertChild(tab: tab, selected: true)
        } else {
            WindowsManager.openPopUpWindow(with: tab)
        }
        parentTab.permissions.permissions.popups.popupOpened(nextQuery: nextQuery(parentTab: parentTab))

        // WebKit loads the request in the returned web view.
        return tab.webView
    }

    @objc(_webView:checkUserMediaPermissionForURL:mainFrameURL:frameIdentifier:decisionHandler:)
    func webView(_ webView: WKWebView,
                 checkUserMediaPermissionFor url: URL,
                 mainFrameURL: URL,
                 frameIdentifier frame: UInt,
                 decisionHandler: @escaping (String, Bool) -> Void) {
        webView.tab?.permissions.checkUserMediaPermission(for: url, mainFrameURL: mainFrameURL, decisionHandler: decisionHandler)
            ?? /* Tab deallocated: */ {
                decisionHandler("", false)
            }()
    }

    // https://github.com/WebKit/WebKit/blob/995f6b1595611c934e742a4f3a9af2e678bc6b8d/Source/WebKit/UIProcess/API/Cocoa/WKUIDelegate.h#L147
    @objc(webView:requestMediaCapturePermissionForOrigin:initiatedByFrame:type:decisionHandler:)
    @available(macOS 12, *)
    func webView(_ webView: WKWebView,
                 requestMediaCapturePermissionFor origin: WKSecurityOrigin,
                 initiatedByFrame frame: WKFrameInfo,
                 type: WKMediaCaptureType,
                 decisionHandler: @escaping (WKPermissionDecision) -> Void) {
        guard let permissions = [PermissionType](devices: type) else {
            assertionFailure("Could not decode PermissionType")
            decisionHandler(.deny)
            return
        }

        webView.tab?.permissions.permissions(permissions, requestedForDomain: origin.host) { granted in
            decisionHandler(granted ? .grant : .deny)
        } ?? /* Tab deallocated: */ {
            decisionHandler(.deny)
        }()
    }

    // https://github.com/WebKit/WebKit/blob/9d7278159234e0bfa3d27909a19e695928f3b31e/Source/WebKit/UIProcess/API/Cocoa/WKUIDelegatePrivate.h#L126
    @objc(_webView:requestUserMediaAuthorizationForDevices:url:mainFrameURL:decisionHandler:)
    func webView(_ webView: WKWebView,
                 requestUserMediaAuthorizationFor devices: _WKCaptureDevices,
                 url: URL,
                 mainFrameURL: URL,
                 decisionHandler: @escaping (Bool) -> Void) {
        guard let permissions = [PermissionType](devices: devices) else {
            decisionHandler(false)
            return
        }

        webView.tab?.permissions.permissions(permissions, requestedForDomain: url.host, decisionHandler: decisionHandler)
            ?? /* Tab deallocated: */ {
                decisionHandler(false)
            }()
    }

    @objc(_webView:mediaCaptureStateDidChange:)
    func webView(_ webView: WKWebView, mediaCaptureStateDidChange state: _WKMediaCaptureStateDeprecated) {
        webView.tab?.permissions.mediaCaptureStateDidChange()
    }

    // https://github.com/WebKit/WebKit/blob/9d7278159234e0bfa3d27909a19e695928f3b31e/Source/WebKit/UIProcess/API/Cocoa/WKUIDelegatePrivate.h#L131
    @objc(_webView:requestGeolocationPermissionForFrame:decisionHandler:)
    func webView(_ webView: WKWebView, requestGeolocationPermissionFor frame: WKFrameInfo, decisionHandler: @escaping (Bool) -> Void) {
        webView.tab?.permissions.permissions([.geolocation], requestedForDomain: frame.request.url?.host, decisionHandler: decisionHandler)
            ?? /* Tab deallocated: */ {
                decisionHandler(false)
            }()
    }

    // https://github.com/WebKit/WebKit/blob/9d7278159234e0bfa3d27909a19e695928f3b31e/Source/WebKit/UIProcess/API/Cocoa/WKUIDelegatePrivate.h#L132
    @objc(_webView:requestGeolocationPermissionForOrigin:initiatedByFrame:decisionHandler:)
    @available(macOS 12, *)
    func webView(_ webView: WKWebView,
                 requestGeolocationPermissionFor origin: WKSecurityOrigin,
                 initiatedBy frame: WKFrameInfo,
                 decisionHandler: @escaping (WKPermissionDecision) -> Void) {
        webView.tab?.permissions.permissions([.geolocation], requestedForDomain: frame.request.url?.host) { granted in
            decisionHandler(granted ? .grant : .deny)
        } ?? /* Tab deallocated: */ {
            decisionHandler(.deny)
        }()
    }

    func webView(_ webView: WKWebView,
                 runOpenPanelWith parameters: WKOpenPanelParameters,
                 initiatedByFrame frame: WKFrameInfo,
                 completionHandler: @escaping ([URL]?) -> Void) {

        guard let window = view.window else {
            os_log("%s: Window is nil", type: .error, className)
            completionHandler(nil)
            return
        }

        let openPanel = NSOpenPanel()
        openPanel.allowsMultipleSelection = parameters.allowsMultipleSelection

        openPanel.beginSheetModal(for: window) { response in
            if response == NSApplication.ModalResponse.OK {
                completionHandler(openPanel.urls)
            } else {
                completionHandler(nil)
            }
        }
    }

    func webView(_ webView: WKWebView,
                 runJavaScriptAlertPanelWithMessage message: String,
                 initiatedByFrame frame: WKFrameInfo,
                 completionHandler: @escaping () -> Void) {

        guard let window = view.window else {
            os_log("%s: Window is nil", type: .error, className)
            completionHandler()
            return
        }

        let alert = NSAlert.javascriptAlert(with: message)
        alert.beginSheetModal(for: window) { _ in
            completionHandler()
        }
    }

    func webView(_ webView: WKWebView,
                 runJavaScriptConfirmPanelWithMessage message: String,
                 initiatedByFrame frame: WKFrameInfo,
                 completionHandler: @escaping (Bool) -> Void) {

        guard let window = view.window else {
            os_log("%s: Window is nil", type: .error, className)
            completionHandler(false)
            return
        }

        let alert = NSAlert.javascriptConfirmation(with: message)
        alert.beginSheetModal(for: window) { response in
            completionHandler(response == .alertFirstButtonReturn)
        }
    }

    func webView(_ webView: WKWebView,
                 runJavaScriptTextInputPanelWithPrompt prompt: String,
                 defaultText: String?,
                 initiatedByFrame frame: WKFrameInfo,
                 completionHandler: @escaping (String?) -> Void) {

        guard let window = view.window else {
            os_log("%s: Window is nil", type: .error, className)
            completionHandler(nil)
            return
        }

        let alert = NSAlert.javascriptTextInput(prompt: prompt, defaultText: defaultText)
        alert.beginSheetModal(for: window) { response in
            guard let textField = alert.accessoryView as? NSTextField else {
                os_log("BrowserTabViewController: Textfield not found in alert", type: .error)
                completionHandler(nil)
                return
            }
            let answer = response == .alertFirstButtonReturn ? textField.stringValue : nil
            completionHandler(answer)
        }
    }

    func webViewDidClose(_ webView: WKWebView) {
        guard let webView = webView as? WebView else {
            os_log("BrowserTabViewController: Unknown instance of WKWebView", type: .error)
            return
        }

        tabCollectionViewModel.remove(ownerOf: webView)
    }

}

extension BrowserTabViewController: BrowserTabSelectionDelegate {

    func selectedTab(at index: Int) {
        show(displayableTabAtIndex: index)
    }

}

private extension WKWebView {

    var tab: Tab? {
        guard let navigationDelegate = self.navigationDelegate else { return nil }
        guard let tab = navigationDelegate as? Tab else {
            assertionFailure("webView.navigationDelegate is not a Tab")
            return nil
        }
        return tab
    }

}

extension BrowserTabViewController: OnboardingDelegate {

    func onboardingDidRequestImportData(completion: @escaping () -> Void) {
        let viewController = DataImportViewController.create()
        beginSheet(viewController) { _ in
            completion()
        }
    }

    func onboardingDidRequestSetDefault(completion: @escaping () -> Void) {
<<<<<<< HEAD
=======
        if DefaultBrowserPreferences.isDefault {
            completion()
            return
        }

>>>>>>> b12a66bf
        DefaultBrowserPreferences.becomeDefault()

        var observer: Any?
        observer = NotificationCenter.default.addObserver(forName: NSApplication.didBecomeActiveNotification, object: nil, queue: .main) { _ in
            NotificationCenter.default.removeObserver(observer as Any)
            withAnimation {
                completion()
            }
        }
    }

    func onboardingHasFinished() {
        (view.window?.windowController as? MainWindowController)?.userInteraction(prevented: false)
    }

}

// swiftlint:enable file_length<|MERGE_RESOLUTION|>--- conflicted
+++ resolved
@@ -885,14 +885,11 @@
     }
 
     func onboardingDidRequestSetDefault(completion: @escaping () -> Void) {
-<<<<<<< HEAD
-=======
         if DefaultBrowserPreferences.isDefault {
             completion()
             return
         }
 
->>>>>>> b12a66bf
         DefaultBrowserPreferences.becomeDefault()
 
         var observer: Any?
