--- conflicted
+++ resolved
@@ -90,23 +90,11 @@
     /// 1. No URL is provided, so the webview should be hidden in favor of showing the default UI elements.
     /// 2. A URL is provided for the first time, so the webview should be added as a subview and the URL should be loaded.
     /// 3. A URL is provided after already adding the webview, so the webview should be reloaded.
-<<<<<<< HEAD
-    private func updateInterface() {
-        changeWebView()
-        show(tabContent: tabCollectionViewModel.selectedTabViewModel?.tab.content)
-    }
-
-    private func showHomepage() {
-        removeWebViewFromHierarchy()
-        removePreferencesPage()
-        removeBookmarksPage()
-=======
     private func updateInterface(tabViewModel: TabViewModel?) {
         if tabCollectionViewModel.tabCollection.tabs.isEmpty {
             view.window?.close()
             return
         }
->>>>>>> 5ebba9c6
 
         changeWebView(tabViewModel: tabViewModel)
         scheduleHoverLabelUpdatesForUrl(nil)
@@ -157,17 +145,7 @@
             addWebViewToViewHierarchy(newWebView)
         }
 
-<<<<<<< HEAD
         guard let tabViewModel = tabCollectionViewModel.selectedTabViewModel else {
-=======
-        func removeOldWebView(_ oldWebView: WebView?) {
-            if let oldWebView = oldWebView, view.subviews.contains(oldWebView) {
-                oldWebView.removeFromSuperview()
-            }
-        }
-
-        guard let tabViewModel = tabViewModel else {
->>>>>>> 5ebba9c6
             self.tabViewModel = nil
             removeWebViewFromHierarchy()
             return
@@ -202,13 +180,17 @@
         }
     }
 
+    func makeWebViewFirstResponder() {
+        self.webView?.makeMeFirstResponder()
+    }
+
     private func setFirstResponderIfNeeded() {
         guard webView?.url != nil else {
             return
         }
 
         DispatchQueue.main.async { [weak self] in
-            self?.webView?.makeMeFirstResponder()
+            self?.makeWebViewFirstResponder()
         }
     }
 
@@ -264,7 +246,7 @@
         preferencesViewController.removeCompletely()
         bookmarksViewController.removeCompletely()
         if includingWebView {
-            self.webView?.removeFromSuperview()
+            self.removeWebViewFromHierarchy()
         }
     }
 
@@ -287,20 +269,6 @@
 
         switch content ?? .homepage {
         case .bookmarks:
-<<<<<<< HEAD
-            self.homepageView.removeFromSuperview()
-            removePreferencesPage()
-            removeWebViewFromHierarchy()
-            self.addChild(bookmarksViewController)
-            view.addAndLayout(bookmarksViewController.view)
-
-        case .preferences:
-            self.homepageView.removeFromSuperview()
-            removeBookmarksPage()
-            removeWebViewFromHierarchy()
-            self.addChild(preferencesViewController)
-            view.addAndLayout(preferencesViewController.view)
-=======
             removeAllTabContent()
             showTabContentController(bookmarksViewController)
 
@@ -314,7 +282,6 @@
                 requestDisableUI()
             }
             showTransientTabContentController(OnboardingViewController.create(withDelegate: self))
->>>>>>> 5ebba9c6
 
         case .url:
             removeAllTabContent(includingWebView: false)
@@ -323,24 +290,11 @@
             }
 
         case .homepage:
-<<<<<<< HEAD
-            removeBookmarksPage()
-            removePreferencesPage()
-            removeWebViewFromHierarchy()
-            showHomepage()
-
-        case .none:
-            self.homepageView.removeFromSuperview()
-            removeBookmarksPage()
-            removePreferencesPage()
-            removeWebViewFromHierarchy()
-=======
             removeAllTabContent()
             view.addAndLayout(homepageView)
 
         case .none:
             removeAllTabContent()
->>>>>>> 5ebba9c6
         }
         
     }
