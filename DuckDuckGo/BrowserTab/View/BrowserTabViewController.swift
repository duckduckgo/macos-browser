//
//  BrowserTabViewController.swift
//
//  Copyright © 2020 DuckDuckGo. All rights reserved.
//
//  Licensed under the Apache License, Version 2.0 (the "License");
//  you may not use this file except in compliance with the License.
//  You may obtain a copy of the License at
//
//  http://www.apache.org/licenses/LICENSE-2.0
//
//  Unless required by applicable law or agreed to in writing, software
//  distributed under the License is distributed on an "AS IS" BASIS,
//  WITHOUT WARRANTIES OR CONDITIONS OF ANY KIND, either express or implied.
//  See the License for the specific language governing permissions and
//  limitations under the License.
//

import Cocoa
import WebKit
import os.log
import Combine
import SwiftUI
import BrowserServicesKit

final class BrowserTabViewController: NSViewController {

    @IBOutlet weak var errorView: NSView!
    @IBOutlet weak var homepageView: NSView!
    weak var webView: WebView?

    var tabViewModel: TabViewModel?

    private let tabCollectionViewModel: TabCollectionViewModel
    private var urlCancellable: AnyCancellable?
    private var selectedTabViewModelCancellable: AnyCancellable?
    private var isErrorViewVisibleCancellable: AnyCancellable?

    private var contextMenuExpected = false
    private var contextMenuLink: URL?
    private var contextMenuImage: URL?

    required init?(coder: NSCoder) {
        fatalError("BrowserTabViewController: Bad initializer")
    }

    init?(coder: NSCoder, tabCollectionViewModel: TabCollectionViewModel) {
        self.tabCollectionViewModel = tabCollectionViewModel

        super.init(coder: coder)
    }

    @IBSegueAction func createHomepageViewController(_ coder: NSCoder) -> NSViewController? {
        guard let controller = HomepageViewController(coder: coder,
                                                      tabCollectionViewModel: tabCollectionViewModel,
                                                      bookmarkManager: LocalBookmarkManager.shared) else {
            fatalError("BrowserTabViewController: Failed to init HomepageViewController")
        }
        return controller
    }

    override func viewDidLoad() {
        super.viewDidLoad()

        subscribeToSelectedTabViewModel()
        subscribeToIsErrorViewVisible()
    }

    private func subscribeToSelectedTabViewModel() {
        selectedTabViewModelCancellable = tabCollectionViewModel.$selectedTabViewModel.receive(on: DispatchQueue.main).sink { [weak self] viewModel in
            self?.updateInterface(url: viewModel?.tab.url)
            self?.subscribeToIsErrorViewVisible()
        }
    }

    /// Takes a URL and decided what to do with the UI. There are three states:
    ///
    /// 1. No URL is provided, so the webview should be hidden in favor of showing the default UI elements.
    /// 2. A URL is provided for the first time, so the webview should be added as a subview and the URL should be loaded.
    /// 3. A URL is provided after already adding the webview, so the webview should be reloaded.
    private func updateInterface(url: URL?) {
        changeWebView()

        if tabCollectionViewModel.selectedTabViewModel?.tab.tabType == .preferences {
            show(tab: .preferences)
        } else if tabCollectionViewModel.selectedTabViewModel?.tab.tabType == .bookmarks {
            show(tab: .bookmarks)
        } else if url != nil && url != URL.emptyPage {
            show(tab: .standard)
        } else {
            showHomepage()
        }
    }

    private func showHomepage() {
        self.webView?.removeFromSuperview()
        removePreferencesPage()
        removeBookmarksPage()

        view.addAndLayout(homepageView)
    }

    private func addWebViewToViewHierarchy(_ webView: WebView) {
        // This code should ideally use Auto Layout, but in order to enable the web inspector, it needs to use springs & structs.
        // The line at the bottom of this comment is the "correct" method of doing this, but breaks the inspector.
        // Context: https://stackoverflow.com/questions/60727065/wkwebview-web-inspector-in-macos-app-fails-to-render-and-flickers-flashes
        //
        // view.addAndLayout(newWebView)

        webView.frame = view.bounds
        webView.autoresizingMask = [.width, .height]
        view.addSubview(webView)
        setFirstResponderIfNeeded()
    }

    private func changeWebView() {

        func displayWebView(of tabViewModel: TabViewModel) {
            tabViewModel.tab.delegate = self

            let newWebView = tabViewModel.tab.webView
            newWebView.uiDelegate = self
            webView = newWebView

            addWebViewToViewHierarchy(newWebView)
        }

        func removeOldWebView(_ oldWebView: WebView?) {
            if let oldWebView = oldWebView, view.subviews.contains(oldWebView) {
                oldWebView.removeFromSuperview()
            }
        }

        guard let tabViewModel = tabCollectionViewModel.selectedTabViewModel else {
            self.tabViewModel = nil
            removeOldWebView(webView)
            return
        }

        guard self.tabViewModel !== tabViewModel else { return }

        let oldWebView = webView
        displayWebView(of: tabViewModel)
        subscribeToUrl(of: tabViewModel)
        self.tabViewModel = tabViewModel
        removeOldWebView(oldWebView)
    }

    func subscribeToUrl(of tabViewModel: TabViewModel) {
         urlCancellable?.cancel()
         urlCancellable = tabViewModel.tab.$url.receive(on: DispatchQueue.main).sink { [weak self] url in
            self?.updateInterface(url: url)
         }
    }

    private func subscribeToIsErrorViewVisible() {
        isErrorViewVisibleCancellable = tabViewModel?.$isErrorViewVisible.receive(on: DispatchQueue.main).sink { [weak self] _ in
            self?.displayErrorView(self?.tabViewModel?.isErrorViewVisible ?? false)
        }
    }

    private func setFirstResponderIfNeeded() {
        guard webView?.url != nil else {
            return
        }

        DispatchQueue.main.async { [weak self] in
            self?.webView?.makeMeFirstResponder()
        }
    }

    private func displayErrorView(_ shown: Bool) {
        guard let webView = webView else {
            os_log("BrowserTabViewController: Web view is nil", type: .error)
            return
        }

        errorView.isHidden = !shown
        webView.isHidden = shown
        homepageView.isHidden = shown
    }

    private func openNewTab(with url: URL?, parentTab: Tab?, selected: Bool = false) {
        let tab = Tab(url: url, parentTab: parentTab, shouldLoadInBackground: true)
        tabCollectionViewModel.append(tab: tab, selected: selected)
    }

    // MARK: - Browser Tabs

    private func show(displayableTabAtIndex index: Int) {
        // The tab switcher only displays displayable tab types.
        let tabType = Tab.TabType.displayableTabTypes[index]
        show(tab: tabType)
    }

    private func show(tab type: Tab.TabType) {
        tabCollectionViewModel.selectedTabViewModel?.tab.set(tabType: type)

        self.webView?.removeFromSuperview()
        self.homepageView.removeFromSuperview()
        removePreferencesPage()
        removeBookmarksPage()

        switch type {
        case .bookmarks:
            self.addChild(bookmarksViewController)
            view.addAndLayout(bookmarksViewController.view)
            bookmarksViewController.tabSwitcherButton.select(tabType: .bookmarks)

        case .preferences:
            self.addChild(preferencesViewController)
            view.addAndLayout(preferencesViewController.view)
            bookmarksViewController.tabSwitcherButton.select(tabType: .preferences)

        case .standard:
            if let webView = self.webView {
                addWebViewToViewHierarchy(webView)
            }
        }
    }

    // MARK: - Preferences

    private lazy var preferencesViewController: PreferencesSplitViewController = {
        let viewController = PreferencesSplitViewController.create()
        viewController.delegate = self

        return viewController
    }()

    private func removePreferencesPage() {
        preferencesViewController.removeFromParent()
        preferencesViewController.view.removeFromSuperview()
    }

    // MARK: - Bookmarks

    private lazy var bookmarksViewController: BookmarkManagementSplitViewController = {
        let viewController = BookmarkManagementSplitViewController.create()
        viewController.delegate = self

        return viewController
    }()

    private func removeBookmarksPage() {
        bookmarksViewController.removeFromParent()
        bookmarksViewController.view.removeFromSuperview()
    }

}

extension BrowserTabViewController: TabDelegate {

	func tab(_ tab: Tab, requestedOpenExternalURL url: URL, forUserEnteredURL userEntered: Bool) {
        guard let window = self.view.window else {
            os_log("%s: Window is nil", type: .error, className)
            return
        }

        guard tabCollectionViewModel.selectedTabViewModel?.tab == tab else {
            // Only allow the selected tab to open external apps
            return
        }

		func searchForExternalUrl() {
			tab.update(url: URL.makeSearchUrl(from: url.absoluteString), userEntered: false)
		}

        guard let appUrl = NSWorkspace.shared.urlForApplication(toOpen: url) else {
			if userEntered {
				searchForExternalUrl()
			} else {
				NSAlert.unableToOpenExernalURLAlert().beginSheetModal(for: window)
			}
            return
        }

        let externalAppName = Bundle(url: appUrl)?.infoDictionary?["CFBundleName"] as? String
        NSAlert.openExternalURLAlert(with: externalAppName).beginSheetModal(for: window) { response in
            if response == NSApplication.ModalResponse.alertFirstButtonReturn {
                NSWorkspace.shared.open(url)
			} else if userEntered {
				searchForExternalUrl()
			}
        }
    }

    func tabPageDOMLoaded(_ tab: Tab) {
        if tabViewModel?.tab == tab {
            tabViewModel?.isLoading = false
        }
    }

    func tabDidStartNavigation(_ tab: Tab) {
        setFirstResponderIfNeeded()
        guard let tabViewModel = tabViewModel else { return }

        tabViewModel.closeFindInPage()
        if !tabViewModel.isLoading,
           tabViewModel.tab.webView.isLoading {
            tabViewModel.isLoading = true
        }
    }

    func tab(_ tab: Tab, requestedNewTab url: URL?, selected: Bool) {
        openNewTab(with: url, parentTab: tab, selected: selected)
    }

    func closeTab(_ tab: Tab) {
        guard let index = tabCollectionViewModel.tabCollection.tabs.firstIndex(of: tab) else {

            return
        }
        tabCollectionViewModel.remove(at: index)
    }

    func tab(_ tab: Tab, willShowContextMenuAt position: NSPoint, image: URL?, link: URL?) {
        contextMenuImage = image
        contextMenuLink = link
        contextMenuExpected = true
    }

    func tab(_ tab: Tab, detectedLogin host: String) {
        guard let window = view.window,
              !FireproofDomains.shared.isAllowed(fireproofDomain: host),
              !PasswordManagerSettings().canPromptOnDomain(host)
              else {
            os_log("%s: Window is nil", type: .error, className)
            return
        }

        let alert = NSAlert.fireproofAlert(with: host.dropWWW())
        alert.beginSheetModal(for: window) { response in
            if response == NSApplication.ModalResponse.alertFirstButtonReturn {
                Pixel.fire(.fireproof(kind: .init(url: tab.url), suggested: .suggested))
                FireproofDomains.shared.addToAllowed(domain: host)
            }
        }

        Pixel.fire(.fireproofSuggested())
    }

}

extension BrowserTabViewController: FileDownloadManagerDelegate {

    func chooseDestination(suggestedFilename: String?, directoryURL: URL?, fileTypes: [UTType], callback: @escaping (URL?, UTType?) -> Void) {
        dispatchPrecondition(condition: .onQueue(.main))
        let savePanel = NSSavePanel.withFileTypeChooser(fileTypes: fileTypes, suggestedFilename: suggestedFilename, directoryURL: directoryURL)

        func completionHandler(_ result: NSApplication.ModalResponse) {
            guard case .OK = result else {
                callback(nil, nil)
                return
            }
            callback(savePanel.url, savePanel.selectedFileType)
        }

        if let window = self.view.window {
            savePanel.beginSheetModal(for: window, completionHandler: completionHandler)
        } else {
            completionHandler(savePanel.runModal())
        }
    }

    func fileIconFlyAnimationOriginalRect(for downloadTask: WebKitDownloadTask) -> NSRect? {
        dispatchPrecondition(condition: .onQueue(.main))
        guard let window = self.view.window,
              let dockScreen = NSScreen.dockScreen
        else { return nil }

        // fly 64x64 icon from the center of Address Bar
        let size = view.bounds.size
        let rect = NSRect(x: size.width / 2 - 32, y: size.height / 2 - 32, width: 64, height: 64)
        let windowRect = view.convert(rect, to: nil)
        let globalRect = window.convertToScreen(windowRect)
        // to the Downloads folder in Dock (in DockScreen coordinates)
        let dockScreenRect = dockScreen.convert(globalRect)

        return dockScreenRect
    }

    func tab(_ tab: Tab, requestedSaveCredentials credentials: SecureVaultModels.WebsiteCredentials) {
        tabViewModel?.credentialsToSave = credentials
    }

}

extension BrowserTabViewController: NSMenuDelegate {

    func menuWillOpen(_ menu: NSMenu) {
        guard contextMenuExpected else {
            os_log("%s: Unexpected menuWillOpen", type: .error, className)
            contextMenuLink = nil
            contextMenuImage = nil
            return
        }
        contextMenuExpected = false
    }

}

extension BrowserTabViewController: LinkMenuItemSelectors {

    func openLinkInNewTab(_ sender: NSMenuItem) {
        guard let url = contextMenuLink else { return }
        openNewTab(with: url, parentTab: tabViewModel?.tab)
    }

    func openLinkInNewWindow(_ sender: NSMenuItem) {
        guard let url = contextMenuLink else { return }
        WindowsManager.openNewWindow(with: url)
    }

    func downloadLinkedFileAs(_ sender: NSMenuItem) {
        guard let tab = tabCollectionViewModel.selectedTabViewModel?.tab,
              let url = contextMenuLink else { return }

        tab.download(from: url)
    }

    func copyLink(_ sender: NSMenuItem) {
        guard let url = contextMenuLink as NSURL? else { return }

        let pasteboard = NSPasteboard.general
        pasteboard.declareTypes([.URL], owner: nil)
        url.write(to: pasteboard)
    }

}

extension BrowserTabViewController: ImageMenuItemSelectors {

    func openImageInNewTab(_ sender: NSMenuItem) {
        guard let url = contextMenuImage else { return }
        openNewTab(with: url, parentTab: tabViewModel?.tab)
    }

    func openImageInNewWindow(_ sender: NSMenuItem) {
        guard let url = contextMenuImage else { return }
        WindowsManager.openNewWindow(with: url)
    }

    func saveImageAs(_ sender: NSMenuItem) {
        guard let tab = tabCollectionViewModel.selectedTabViewModel?.tab,
              let url = contextMenuImage else { return }

        tab.download(from: url)
    }

    func copyImageAddress(_ sender: NSMenuItem) {
        guard let url = contextMenuImage else { return }
        NSPasteboard.general.clearContents()
        NSPasteboard.general.setString(url.absoluteString, forType: .URL)
    }

}

extension BrowserTabViewController: WKUIDelegate {

    func webView(_ webView: WKWebView,
                 createWebViewWith configuration: WKWebViewConfiguration,
                 for navigationAction: WKNavigationAction,
                 windowFeatures: WKWindowFeatures) -> WKWebView? {

        // Returned web view must be created with the specified configuration.
        tabCollectionViewModel.appendNewTabAfterSelected(with: configuration)
        guard let selectedViewModel = tabCollectionViewModel.selectedTabViewModel else {
            os_log("%s: Selected tab view model is nil", type: .error, className)
            return nil
        }
        // WebKit loads the request in the returned web view.
        return selectedViewModel.tab.webView
    }
    
    func webView(_ webView: WKWebView,
                 runOpenPanelWith parameters: WKOpenPanelParameters,
                 initiatedByFrame frame: WKFrameInfo,
                 completionHandler: @escaping ([URL]?) -> Void) {

        guard let window = view.window else {
            os_log("%s: Window is nil", type: .error, className)
            completionHandler(nil)
            return
        }

        let openPanel = NSOpenPanel()
        openPanel.allowsMultipleSelection = parameters.allowsMultipleSelection

        openPanel.beginSheetModal(for: window) { response in
            if response == NSApplication.ModalResponse.OK {
                completionHandler(openPanel.urls)
            } else {
                completionHandler(nil)
            }
        }
    }

    func webView(_ webView: WKWebView,
                 runJavaScriptAlertPanelWithMessage message: String,
                 initiatedByFrame frame: WKFrameInfo,
                 completionHandler: @escaping () -> Void) {

        guard let window = view.window else {
            os_log("%s: Window is nil", type: .error, className)
            completionHandler()
            return
        }

        let alert = NSAlert.javascriptAlert(with: message)
        alert.beginSheetModal(for: window) { _ in
            completionHandler()
        }
    }

    func webView(_ webView: WKWebView,
                 runJavaScriptConfirmPanelWithMessage message: String,
                 initiatedByFrame frame: WKFrameInfo,
                 completionHandler: @escaping (Bool) -> Void) {

        guard let window = view.window else {
            os_log("%s: Window is nil", type: .error, className)
            completionHandler(false)
            return
        }

        let alert = NSAlert.javascriptConfirmation(with: message)
        alert.beginSheetModal(for: window) { response in
            completionHandler(response == .alertFirstButtonReturn)
        }
    }

    func webView(_ webView: WKWebView,
                 runJavaScriptTextInputPanelWithPrompt prompt: String,
                 defaultText: String?,
                 initiatedByFrame frame: WKFrameInfo,
                 completionHandler: @escaping (String?) -> Void) {

        guard let window = view.window else {
            os_log("%s: Window is nil", type: .error, className)
            completionHandler(nil)
            return
        }

        let alert = NSAlert.javascriptTextInput(prompt: prompt, defaultText: defaultText)
        alert.beginSheetModal(for: window) { response in
            guard let textField = alert.accessoryView as? NSTextField else {
                os_log("BrowserTabViewController: Textfield not found in alert", type: .error)
                completionHandler(nil)
                return
            }
            let answer = response == .alertFirstButtonReturn ? textField.stringValue : nil
            completionHandler(answer)
        }
    }

    func webViewDidClose(_ webView: WKWebView) {
        guard let webView = webView as? WebView else {
            os_log("BrowserTabViewController: Unknown instance of WKWebView", type: .error)
            return
        }

        tabCollectionViewModel.remove(ownerOf: webView)
    }

<<<<<<< HEAD
=======
}

fileprivate extension NSAlert {

    static var cautionImage = NSImage(named: "NSCaution")

    static func javascriptAlert(with message: String) -> NSAlert {
        let alert = NSAlert()
        alert.icon = Self.cautionImage
        alert.messageText = message
        alert.addButton(withTitle: UserText.ok)
        return alert
    }

    static func javascriptConfirmation(with message: String) -> NSAlert {
        let alert = NSAlert()
        alert.icon = Self.cautionImage
        alert.messageText = message
        alert.addButton(withTitle: UserText.ok)
        alert.addButton(withTitle: UserText.cancel)
        return alert
    }

    static func javascriptTextInput(prompt: String, defaultText: String?) -> NSAlert {
        let alert = NSAlert()
        alert.icon = Self.cautionImage
        alert.messageText = prompt
        alert.addButton(withTitle: UserText.ok)
        alert.addButton(withTitle: UserText.cancel)
        let textField = NSTextField(frame: NSRect(x: 0, y: 0, width: 200, height: 24))
        textField.placeholderString = defaultText
        alert.accessoryView = textField
        alert.window.initialFirstResponder = textField
        return alert
    }

    static func fireproofAlert(with domain: String) -> NSAlert {
        let alert = NSAlert()
        alert.messageText = UserText.fireproofConfirmationTitle(domain: domain)
        alert.informativeText = UserText.fireproofConfirmationMessage
        alert.alertStyle = .warning
        alert.icon = #imageLiteral(resourceName: "Fireproof")
        alert.addButton(withTitle: UserText.fireproof)
        alert.addButton(withTitle: UserText.notNow)
        return alert
    }

    static func openExternalURLAlert(with appName: String?) -> NSAlert {
        let alert = NSAlert()

        if let appName = appName {
            alert.messageText = UserText.openExternalURLTitle(forAppName: appName)
            alert.informativeText = UserText.openExternalURLMessage(forAppName: appName)
        } else {
            alert.messageText = UserText.openExternalURLTitleUnknownApp
            alert.informativeText = UserText.openExternalURLMessageUnknownApp
        }

        alert.alertStyle = .warning
        alert.addButton(withTitle: UserText.open)
        alert.addButton(withTitle: UserText.cancel)
        return alert
    }

    static func unableToOpenExernalURLAlert() -> NSAlert {
        let alert = NSAlert()
        alert.messageText = UserText.failedToOpenExternally
        alert.alertStyle = .warning
        alert.addButton(withTitle: UserText.ok)
        return alert
    }

}

extension BrowserTabViewController: BrowserTabSelectionDelegate {

    func selectedTab(at index: Int) {
        show(displayableTabAtIndex: index)
    }

>>>>>>> ed949d81
}<|MERGE_RESOLUTION|>--- conflicted
+++ resolved
@@ -563,80 +563,6 @@
         tabCollectionViewModel.remove(ownerOf: webView)
     }
 
-<<<<<<< HEAD
-=======
-}
-
-fileprivate extension NSAlert {
-
-    static var cautionImage = NSImage(named: "NSCaution")
-
-    static func javascriptAlert(with message: String) -> NSAlert {
-        let alert = NSAlert()
-        alert.icon = Self.cautionImage
-        alert.messageText = message
-        alert.addButton(withTitle: UserText.ok)
-        return alert
-    }
-
-    static func javascriptConfirmation(with message: String) -> NSAlert {
-        let alert = NSAlert()
-        alert.icon = Self.cautionImage
-        alert.messageText = message
-        alert.addButton(withTitle: UserText.ok)
-        alert.addButton(withTitle: UserText.cancel)
-        return alert
-    }
-
-    static func javascriptTextInput(prompt: String, defaultText: String?) -> NSAlert {
-        let alert = NSAlert()
-        alert.icon = Self.cautionImage
-        alert.messageText = prompt
-        alert.addButton(withTitle: UserText.ok)
-        alert.addButton(withTitle: UserText.cancel)
-        let textField = NSTextField(frame: NSRect(x: 0, y: 0, width: 200, height: 24))
-        textField.placeholderString = defaultText
-        alert.accessoryView = textField
-        alert.window.initialFirstResponder = textField
-        return alert
-    }
-
-    static func fireproofAlert(with domain: String) -> NSAlert {
-        let alert = NSAlert()
-        alert.messageText = UserText.fireproofConfirmationTitle(domain: domain)
-        alert.informativeText = UserText.fireproofConfirmationMessage
-        alert.alertStyle = .warning
-        alert.icon = #imageLiteral(resourceName: "Fireproof")
-        alert.addButton(withTitle: UserText.fireproof)
-        alert.addButton(withTitle: UserText.notNow)
-        return alert
-    }
-
-    static func openExternalURLAlert(with appName: String?) -> NSAlert {
-        let alert = NSAlert()
-
-        if let appName = appName {
-            alert.messageText = UserText.openExternalURLTitle(forAppName: appName)
-            alert.informativeText = UserText.openExternalURLMessage(forAppName: appName)
-        } else {
-            alert.messageText = UserText.openExternalURLTitleUnknownApp
-            alert.informativeText = UserText.openExternalURLMessageUnknownApp
-        }
-
-        alert.alertStyle = .warning
-        alert.addButton(withTitle: UserText.open)
-        alert.addButton(withTitle: UserText.cancel)
-        return alert
-    }
-
-    static func unableToOpenExernalURLAlert() -> NSAlert {
-        let alert = NSAlert()
-        alert.messageText = UserText.failedToOpenExternally
-        alert.alertStyle = .warning
-        alert.addButton(withTitle: UserText.ok)
-        return alert
-    }
-
 }
 
 extension BrowserTabViewController: BrowserTabSelectionDelegate {
@@ -645,5 +571,4 @@
         show(displayableTabAtIndex: index)
     }
 
->>>>>>> ed949d81
 }