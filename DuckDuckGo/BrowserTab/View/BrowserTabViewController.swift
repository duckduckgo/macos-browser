--- conflicted
+++ resolved
@@ -110,14 +110,6 @@
             setFirstResponderIfNeeded()
         }
 
-<<<<<<< HEAD
-        func subscribeToUrl(of tabViewModel: TabViewModel) {
-            urlCancellable?.cancel()
-            urlCancellable = tabViewModel.tab.$url.receive(on: DispatchQueue.main).sink { [weak self] url in self?.updateInterface(url: url) }
-        }
-
-=======
->>>>>>> 1be7ae0f
         func removeOldWebView(_ oldWebView: WebView?) {
             if let oldWebView = oldWebView, view.subviews.contains(oldWebView) {
                 oldWebView.removeFromSuperview()
