--- conflicted
+++ resolved
@@ -213,7 +213,7 @@
             self.addChild(preferencesViewController)
             view.addAndLayout(preferencesViewController.view)
 
-        case .url, .auto:
+        case .url:
             self.homepageView.removeFromSuperview()
             removeBookmarksPage()
             removePreferencesPage()
@@ -541,11 +541,7 @@
 
         // Returned web view must be created with the specified configuration.
 
-<<<<<<< HEAD
-        let tab = Tab(content: .auto(navigationAction.request.url),
-=======
         let tab = Tab(content: .none,
->>>>>>> 76ad9cc6
                       webViewConfiguration: configuration,
                       parentTab: tabViewModel?.tab,
                       canBeClosedWithBack: true)
