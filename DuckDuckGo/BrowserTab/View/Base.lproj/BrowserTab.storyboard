--- conflicted
+++ resolved
@@ -89,13 +89,8 @@
         </scene>
     </scenes>
     <resources>
-<<<<<<< HEAD
-        <namedColor name="BroswerTabBackgroundColor">
-            <color red="1" green="1" blue="1" alpha="1" colorSpace="custom" customColorSpace="sRGB"/>
-=======
         <namedColor name="BrowserTabBackgroundColor">
             <color red="0.98039215686274506" green="0.98039215686274506" blue="0.98039215686274506" alpha="1" colorSpace="custom" customColorSpace="sRGB"/>
->>>>>>> 2318966c
         </namedColor>
     </resources>
 </document>