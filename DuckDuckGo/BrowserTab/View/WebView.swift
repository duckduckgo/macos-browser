//
//  WebView.swift
//
//  Copyright © 2020 DuckDuckGo. All rights reserved.
//
//  Licensed under the Apache License, Version 2.0 (the "License");
//  you may not use this file except in compliance with the License.
//  You may obtain a copy of the License at
//
//  http://www.apache.org/licenses/LICENSE-2.0
//
//  Unless required by applicable law or agreed to in writing, software
//  distributed under the License is distributed on an "AS IS" BASIS,
//  WITHOUT WARRANTIES OR CONDITIONS OF ANY KIND, either express or implied.
//  See the License for the specific language governing permissions and
//  limitations under the License.
//

import Cocoa
import WebKit
import os.log

final class WebView: WKWebView {

    static let itemSelectors: [String: Selector] = [
        // Links
        "WKMenuItemIdentifierOpenLink": #selector(LinkMenuItemSelectors.openLinkInNewTab(_:)),
        "WKMenuItemIdentifierOpenLinkInNewWindow": #selector(LinkMenuItemSelectors.openLinkInNewWindow(_:)),
        "WKMenuItemIdentifierDownloadLinkedFile": #selector(LinkMenuItemSelectors.downloadLinkedFileAs(_:)),
        "WKMenuItemIdentifierCopyLink": #selector(LinkMenuItemSelectors.copyLink(_:)),

        // Images
        "WKMenuItemIdentifierOpenImageInNewWindow": #selector(ImageMenuItemSelectors.openImageInNewWindow(_:)),
        "WKMenuItemIdentifierDownloadImage": #selector(ImageMenuItemSelectors.saveImageAs(_:)),

        "WKMenuItemIdentifierSearchWeb": #selector(MenuItemSelectors.search(_:))
    ]

    static let itemTitles: [String: String] = [
        "WKMenuItemIdentifierOpenLink": UserText.openLinkInNewTab,
        "WKMenuItemIdentifierDownloadImage": UserText.saveImageAs,
        "WKMenuItemIdentifierDownloadLinkedFile": UserText.downloadLinkedFileAs,
        "WKMenuItemIdentifierSearchWeb": UserText.searchWithDuckDuckGo
    ]

<<<<<<< HEAD
    deinit {
        self.configuration.userContentController.removeAllUserScripts()
    }

    // MARK: - Zoom

    static private let maxMagnification: CGFloat = 3.0
    static private let minMagnification: CGFloat = 0.5
    static private let magnificationStep: CGFloat = 0.1
=======
    static private let maxZoomLevel: CGFloat = 3.0
    static private let minZoomLevel: CGFloat = 0.5
    static private let zoomLevelStep: CGFloat = 0.1
    
    var zoomLevel: CGFloat {
        get {
            if #available(macOS 11.0, *) {
                return pageZoom
            }
            return magnification
        }
        set {
            if #available(macOS 11.0, *) {
                pageZoom = newValue
            } else {
                magnification = newValue
            }
        }
    }
>>>>>>> 927ec557

    var canZoomToActualSize: Bool {
        self.window != nil && self.zoomLevel != 1.0
    }

    var canZoomIn: Bool {
        self.window != nil && self.zoomLevel < Self.maxZoomLevel
    }

    var canZoomOut: Bool {
        self.window != nil && self.zoomLevel > Self.minZoomLevel
    }

    func zoomIn() {
        guard canZoomIn else { return }
        self.zoomLevel = min(self.zoomLevel + Self.zoomLevelStep, Self.maxZoomLevel)
    }

    func zoomOut() {
        guard canZoomOut else { return }
        self.zoomLevel = max(self.zoomLevel - Self.zoomLevelStep, Self.minZoomLevel)
    }

    // MARK: - Back/Forward Navigation

    var frozenCanGoBack: Bool?
    var frozenCanGoForward: Bool?

    override var canGoBack: Bool {
        frozenCanGoBack ?? super.canGoBack
    }

    override var canGoForward: Bool {
        frozenCanGoForward ?? super.canGoForward
    }

    // MARK: - Menu

    override func willOpenMenu(_ menu: NSMenu, with event: NSEvent) {
        super.willOpenMenu(menu, with: event)

        updateActionsAndTitles(menu.items)

        menu.insertItemBeforeItemWithIdentifier("WKMenuItemIdentifierOpenImageInNewWindow",
                                                title: UserText.openImageInNewTab,
                                                target: uiDelegate,
                                                selector: #selector(ImageMenuItemSelectors.openImageInNewTab(_:)))

        menu.insertSeparatorBeforeItemWithIdentifier("WKMenuItemIdentifierCopyImage")

        menu.insertItemBeforeItemWithIdentifier("WKMenuItemIdentifierCopyImage",
                                                title: UserText.copyImageAddress,
                                                target: uiDelegate,
                                                selector: #selector(ImageMenuItemSelectors.copyImageAddress(_:)))

        // calling .menuWillOpen here manually as it's already calling the latter Menu Owner's willOpenMenu at this point
        (uiDelegate as? NSMenuDelegate)?.menuWillOpen?(menu)
    }

    private func updateActionsAndTitles(_ items: [NSMenuItem]) {
        items.forEach {
            guard let id = $0.identifier?.rawValue else { return }

            if let selector = Self.itemSelectors[id] {
                $0.target = uiDelegate
                $0.action = selector
            }

            if let title = Self.itemTitles[id] {
                $0.title = title
            }
        }
    }

    // MARK: - Developer Tools

    override func viewDidMoveToWindow() {
        super.viewDidMoveToWindow()
        if self.isInspectorShown {
            self.openDeveloperTools()
        }
    }

    @nonobjc var mainFrame: AnyObject? {
        guard self.responds(to: NSSelectorFromString("_mainFrame")) else {
            assertionFailure("WKWebView does not respond to _mainFrame")
            return nil
        }
        return self.perform(NSSelectorFromString("_mainFrame"))?.takeUnretainedValue()
    }

    @discardableResult
    private func inspectorPerform(_ selectorName: String, with object: Any? = nil) -> Unmanaged<AnyObject>? {
        guard self.responds(to: NSSelectorFromString("_inspector")),
              let inspector = self.value(forKey: "_inspector") as? NSObject,
              inspector.responds(to: NSSelectorFromString(selectorName)) else {
            assertionFailure("_WKInspector does not respond to \(selectorName)")
            return nil
        }
        return inspector.perform(NSSelectorFromString(selectorName), with: object)
    }

    var isInspectorShown: Bool {
        return inspectorPerform("isVisible") != nil
    }

    @nonobjc func openDeveloperTools() {
        inspectorPerform("show")
    }

    @nonobjc func closeDeveloperTools() {
        inspectorPerform("close")
    }

    @nonobjc func openJavaScriptConsole() {
        inspectorPerform("showConsole")
    }

    @nonobjc func showPageSource() {
        guard let mainFrameHandle = self.mainFrame else { return }
        inspectorPerform("showMainResourceForFrame:", with: mainFrameHandle)
    }

    @nonobjc func showPageResources() {
        inspectorPerform("showResources")
    }

    // MARK: - Fullscreen

    var fullscreenWindowController: NSWindowController? {
        guard let fullscreenWindowController = self.window?.windowController,
              fullscreenWindowController.className.contains("FullScreen")
        else {
            return nil
        }
        return fullscreenWindowController
    }

}<|MERGE_RESOLUTION|>--- conflicted
+++ resolved
@@ -42,18 +42,13 @@
         "WKMenuItemIdentifierDownloadLinkedFile": UserText.downloadLinkedFileAs,
         "WKMenuItemIdentifierSearchWeb": UserText.searchWithDuckDuckGo
     ]
-
-<<<<<<< HEAD
+  
     deinit {
         self.configuration.userContentController.removeAllUserScripts()
     }
-
+  
     // MARK: - Zoom
 
-    static private let maxMagnification: CGFloat = 3.0
-    static private let minMagnification: CGFloat = 0.5
-    static private let magnificationStep: CGFloat = 0.1
-=======
     static private let maxZoomLevel: CGFloat = 3.0
     static private let minZoomLevel: CGFloat = 0.5
     static private let zoomLevelStep: CGFloat = 0.1
@@ -73,7 +68,6 @@
             }
         }
     }
->>>>>>> 927ec557
 
     var canZoomToActualSize: Bool {
         self.window != nil && self.zoomLevel != 1.0
