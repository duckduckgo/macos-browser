//
//  LoginDetectionUserScript.swift
//
//  Copyright © 2021 DuckDuckGo. All rights reserved.
//
//  Licensed under the Apache License, Version 2.0 (the "License");
//  you may not use this file except in compliance with the License.
//  You may obtain a copy of the License at
//
//  http://www.apache.org/licenses/LICENSE-2.0
//
//  Unless required by applicable law or agreed to in writing, software
//  distributed under the License is distributed on an "AS IS" BASIS,
//  WITHOUT WARRANTIES OR CONDITIONS OF ANY KIND, either express or implied.
//  See the License for the specific language governing permissions and
//  limitations under the License.
//

import WebKit
import BrowserServicesKit

protocol LoginFormDetectionDelegate: NSObjectProtocol {

    func loginFormDetectionUserScriptDetectedLoginForm(_ script: LoginFormDetectionUserScript)

}

class LoginFormDetectionUserScript: NSObject, StaticUserScript {
    weak var delegate: LoginFormDetectionDelegate?
<<<<<<< HEAD
    
    var injectionTime: WKUserScriptInjectionTime = .atDocumentStart
    var forMainFrameOnly = false
    let messageNames = ["loginFormDetected"]
    lazy var source: String = {
        return LoginFormDetectionUserScript.loadJS("login-detection", from: Bundle.main)
    }()
=======

    static var injectionTime: WKUserScriptInjectionTime { .atDocumentStart }
    static var forMainFrameOnly: Bool { false }
    static var source: String = LoginFormDetectionUserScript.loadJS("login-detection", from: .main)
    static var script: WKUserScript = LoginFormDetectionUserScript.makeWKUserScript()
    var messageNames: [String] { ["loginFormDetected"] }
>>>>>>> 3efc1203

    /// Some cases require scanning for login forms direction. For instance, forms that directly call `form.submit()` will not trigger the submit event that this script typically uses to detect logins.
    /// Instead, the web view will do some additional monitoring for POST requests that look to be hitting a login URL, and will trigger password field scanning that way.
    func scanForLoginForm(in webView: WKWebView) {
        if #available(OSX 11.0, *) {
            webView.evaluateJavaScript("window.__ddg__.scanForPasswordField()", in: nil, in: .defaultClient)
        } else {
            webView.evaluateJavaScript("window.__ddg__.scanForPasswordField()")
        }
    }

    func userContentController(_ userContentController: WKUserContentController, didReceive message: WKScriptMessage) {
        delegate?.loginFormDetectionUserScriptDetectedLoginForm(self)
    }
}<|MERGE_RESOLUTION|>--- conflicted
+++ resolved
@@ -27,22 +27,12 @@
 
 class LoginFormDetectionUserScript: NSObject, StaticUserScript {
     weak var delegate: LoginFormDetectionDelegate?
-<<<<<<< HEAD
-    
-    var injectionTime: WKUserScriptInjectionTime = .atDocumentStart
-    var forMainFrameOnly = false
-    let messageNames = ["loginFormDetected"]
-    lazy var source: String = {
-        return LoginFormDetectionUserScript.loadJS("login-detection", from: Bundle.main)
-    }()
-=======
 
     static var injectionTime: WKUserScriptInjectionTime { .atDocumentStart }
     static var forMainFrameOnly: Bool { false }
     static var source: String = LoginFormDetectionUserScript.loadJS("login-detection", from: .main)
     static var script: WKUserScript = LoginFormDetectionUserScript.makeWKUserScript()
     var messageNames: [String] { ["loginFormDetected"] }
->>>>>>> 3efc1203
 
     /// Some cases require scanning for login forms direction. For instance, forms that directly call `form.submit()` will not trigger the submit event that this script typically uses to detect logins.
     /// Instead, the web view will do some additional monitoring for POST requests that look to be hitting a login URL, and will trigger password field scanning that way.
