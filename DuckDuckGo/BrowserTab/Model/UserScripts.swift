//
//  UserScripts.swift
//
//  Copyright © 2021 DuckDuckGo. All rights reserved.
//
//  Licensed under the Apache License, Version 2.0 (the "License");
//  you may not use this file except in compliance with the License.
//  You may obtain a copy of the License at
//
//  http://www.apache.org/licenses/LICENSE-2.0
//
//  Unless required by applicable law or agreed to in writing, software
//  distributed under the License is distributed on an "AS IS" BASIS,
//  WITHOUT WARRANTIES OR CONDITIONS OF ANY KIND, either express or implied.
//  See the License for the specific language governing permissions and
//  limitations under the License.
//

import Foundation
import BrowserServicesKit

<<<<<<< HEAD
final class UserScripts {

    let faviconScript: FaviconUserScript
    let html5downloadScript: HTML5DownloadUserScript
    let contextMenuScript: ContextMenuUserScript
    let findInPageScript: FindInPageUserScript
    let loginDetectionUserScript: LoginFormDetectionUserScript
    let contentBlockerScript: ContentBlockerUserScript
    let contentBlockerRulesScript: ContentBlockerRulesUserScript
    let debugScript: DebugUserScript

    convenience init() {
        self.init(faviconScript: FaviconUserScript(),
                  html5downloadScript: HTML5DownloadUserScript(),
                  contextMenuScript: ContextMenuUserScript(),
                  findInPageScript: FindInPageUserScript(),
                  loginDetectionUserScript: LoginFormDetectionUserScript(),
                  contentBlockerScript: ContentBlockerUserScript(),
                  contentBlockerRulesScript: ContentBlockerRulesUserScript(),
                  debugScript: DebugUserScript())
    }

    private init(faviconScript: FaviconUserScript,
                 html5downloadScript: HTML5DownloadUserScript,
                 contextMenuScript: ContextMenuUserScript,
                 findInPageScript: FindInPageUserScript,
                 loginDetectionUserScript: LoginFormDetectionUserScript,
                 contentBlockerScript: ContentBlockerUserScript,
                 contentBlockerRulesScript: ContentBlockerRulesUserScript,
                 debugScript: DebugUserScript) {

        self.faviconScript = faviconScript
        self.html5downloadScript = html5downloadScript
        self.contextMenuScript = contextMenuScript
        self.findInPageScript = findInPageScript
        self.loginDetectionUserScript = loginDetectionUserScript
        self.contentBlockerScript = contentBlockerScript
        self.contentBlockerRulesScript = contentBlockerRulesScript
        self.debugScript = debugScript
    }
=======
class UserScripts {

    let faviconScript = FaviconUserScript()
    let html5downloadScript = HTML5DownloadUserScript()
    let contextMenuScript = ContextMenuUserScript()
    let findInPageScript = FindInPageUserScript()
    let loginDetectionUserScript = LoginFormDetectionUserScript()
    let contentBlockerScript = ContentBlockerUserScript()
    let contentBlockerRulesScript = ContentBlockerRulesUserScript()
    let debugScript = DebugUserScript()
>>>>>>> eea5e82d

    lazy var userScripts: [UserScript] = [
        self.debugScript,
        self.faviconScript,
        self.html5downloadScript,
        self.contextMenuScript,
        self.findInPageScript,
        self.loginDetectionUserScript,
        self.contentBlockerScript,
        self.contentBlockerRulesScript
    ]

    func install(into webView: WebView) {
        userScripts.forEach {
            webView.configuration.userContentController.add(userScript: $0)
        }
    }

    func remove(from webView: WebView) {
        webView.configuration.userContentController.removeAllUserScripts()
        
        userScripts.forEach {
            webView.configuration.userContentController.removeScriptMessageHandlers(forNames: $0.messageNames)
        }
    }

}

extension UserScripts: NSCopying {

    func copy(with zone: NSZone? = nil) -> Any {
        return UserScripts(faviconScript: faviconScript.makeCopy(),
                           html5downloadScript: html5downloadScript.makeCopy(),
                           contextMenuScript: contextMenuScript.makeCopy(),
                           findInPageScript: findInPageScript.makeCopy(),
                           loginDetectionUserScript: loginDetectionUserScript.makeCopy(),
                           contentBlockerScript: contentBlockerScript.makeCopy(),
                           contentBlockerRulesScript: contentBlockerRulesScript.makeCopy(),
                           debugScript: debugScript.makeCopy())
    }

}<|MERGE_RESOLUTION|>--- conflicted
+++ resolved
@@ -19,48 +19,6 @@
 import Foundation
 import BrowserServicesKit
 
-<<<<<<< HEAD
-final class UserScripts {
-
-    let faviconScript: FaviconUserScript
-    let html5downloadScript: HTML5DownloadUserScript
-    let contextMenuScript: ContextMenuUserScript
-    let findInPageScript: FindInPageUserScript
-    let loginDetectionUserScript: LoginFormDetectionUserScript
-    let contentBlockerScript: ContentBlockerUserScript
-    let contentBlockerRulesScript: ContentBlockerRulesUserScript
-    let debugScript: DebugUserScript
-
-    convenience init() {
-        self.init(faviconScript: FaviconUserScript(),
-                  html5downloadScript: HTML5DownloadUserScript(),
-                  contextMenuScript: ContextMenuUserScript(),
-                  findInPageScript: FindInPageUserScript(),
-                  loginDetectionUserScript: LoginFormDetectionUserScript(),
-                  contentBlockerScript: ContentBlockerUserScript(),
-                  contentBlockerRulesScript: ContentBlockerRulesUserScript(),
-                  debugScript: DebugUserScript())
-    }
-
-    private init(faviconScript: FaviconUserScript,
-                 html5downloadScript: HTML5DownloadUserScript,
-                 contextMenuScript: ContextMenuUserScript,
-                 findInPageScript: FindInPageUserScript,
-                 loginDetectionUserScript: LoginFormDetectionUserScript,
-                 contentBlockerScript: ContentBlockerUserScript,
-                 contentBlockerRulesScript: ContentBlockerRulesUserScript,
-                 debugScript: DebugUserScript) {
-
-        self.faviconScript = faviconScript
-        self.html5downloadScript = html5downloadScript
-        self.contextMenuScript = contextMenuScript
-        self.findInPageScript = findInPageScript
-        self.loginDetectionUserScript = loginDetectionUserScript
-        self.contentBlockerScript = contentBlockerScript
-        self.contentBlockerRulesScript = contentBlockerRulesScript
-        self.debugScript = debugScript
-    }
-=======
 class UserScripts {
 
     let faviconScript = FaviconUserScript()
@@ -71,7 +29,14 @@
     let contentBlockerScript = ContentBlockerUserScript()
     let contentBlockerRulesScript = ContentBlockerRulesUserScript()
     let debugScript = DebugUserScript()
->>>>>>> eea5e82d
+
+    init() {
+    }
+
+    init(copy other: UserScripts) {
+        // copy compiled scripts to avoid repeated loading from disk
+        self.scripts = other.scripts
+    }
 
     lazy var userScripts: [UserScript] = [
         self.debugScript,
@@ -84,33 +49,16 @@
         self.contentBlockerRulesScript
     ]
 
+    private lazy var scripts = userScripts.map(WKUserScript.makeWKUserScript(from:))
+
     func install(into webView: WebView) {
-        userScripts.forEach {
-            webView.configuration.userContentController.add(userScript: $0)
-        }
+        scripts.forEach(webView.configuration.userContentController.addUserScript)
+        userScripts.forEach(webView.configuration.userContentController.addHandler)
     }
 
     func remove(from webView: WebView) {
         webView.configuration.userContentController.removeAllUserScripts()
-        
-        userScripts.forEach {
-            webView.configuration.userContentController.removeScriptMessageHandlers(forNames: $0.messageNames)
-        }
-    }
-
-}
-
-extension UserScripts: NSCopying {
-
-    func copy(with zone: NSZone? = nil) -> Any {
-        return UserScripts(faviconScript: faviconScript.makeCopy(),
-                           html5downloadScript: html5downloadScript.makeCopy(),
-                           contextMenuScript: contextMenuScript.makeCopy(),
-                           findInPageScript: findInPageScript.makeCopy(),
-                           loginDetectionUserScript: loginDetectionUserScript.makeCopy(),
-                           contentBlockerScript: contentBlockerScript.makeCopy(),
-                           contentBlockerRulesScript: contentBlockerRulesScript.makeCopy(),
-                           debugScript: debugScript.makeCopy())
+        userScripts.forEach(webView.configuration.userContentController.removeHandler)
     }
 
 }