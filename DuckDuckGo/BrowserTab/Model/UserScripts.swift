//
//  UserScripts.swift
//
//  Copyright © 2021 DuckDuckGo. All rights reserved.
//
//  Licensed under the Apache License, Version 2.0 (the "License");
//  you may not use this file except in compliance with the License.
//  You may obtain a copy of the License at
//
//  http://www.apache.org/licenses/LICENSE-2.0
//
//  Unless required by applicable law or agreed to in writing, software
//  distributed under the License is distributed on an "AS IS" BASIS,
//  WITHOUT WARRANTIES OR CONDITIONS OF ANY KIND, either express or implied.
//  See the License for the specific language governing permissions and
//  limitations under the License.
//

import Foundation
import BrowserServicesKit
import TrackerRadarKit

final class UserScripts {

    let pageObserverScript = PageObserverUserScript()
    let faviconScript = FaviconUserScript()
    let contextMenuScript = ContextMenuUserScript()
    let findInPageScript = FindInPageUserScript()
    let printingUserScript = PrintingUserScript()
    let hoverUserScript = HoverUserScript()
    let debugScript = DebugUserScript()
    let autofillScript = AutofillUserScript()
    let clickToLoadScript = ClickToLoadUserScript()

    let contentBlockerRulesScript: ContentBlockerRulesUserScript
    let surrogatesScript: SurrogatesUserScript
    let contentScopeUserScript: ContentScopeUserScript

    init(with sourceProvider: ScriptSourceProviding) {

        contentBlockerRulesScript = ContentBlockerRulesUserScript(configuration: sourceProvider.contentBlockerRulesConfig!)
        surrogatesScript = SurrogatesUserScript(configuration: sourceProvider.surrogatesConfig!)
        let privacySettings = PrivacySecurityPreferences()
        let sessionKey = sourceProvider.sessionKey ?? ""
        let prefs = ContentScopeProperties.init(gpcEnabled: privacySettings.gpcEnabled, sessionKey: sessionKey)
        contentScopeUserScript = ContentScopeUserScript(sourceProvider.privacyConfigurationManager, properties: prefs)
    }

    lazy var userScripts: [UserScript] = [
        debugScript,
        faviconScript,
        contextMenuScript,
        findInPageScript,
        surrogatesScript,
        contentBlockerRulesScript,
        pageObserverScript,
        printingUserScript,
        hoverUserScript,
<<<<<<< HEAD
        navigatorCredentialsUserScript,
        clickToLoadScript,
=======
>>>>>>> 9868df9d
        contentScopeUserScript,
        autofillScript
    ]

    lazy var scripts = userScripts.map { $0.makeWKUserScript() }

}

extension UserScripts {

    func install(into controller: WKUserContentController) {
        scripts.forEach(controller.addUserScript)
        userScripts.forEach(controller.addHandler)
    }

    func remove(from controller: WKUserContentController) {
        controller.removeAllUserScripts()
        userScripts.forEach(controller.removeHandler)
    }

}<|MERGE_RESOLUTION|>--- conflicted
+++ resolved
@@ -56,11 +56,7 @@
         pageObserverScript,
         printingUserScript,
         hoverUserScript,
-<<<<<<< HEAD
-        navigatorCredentialsUserScript,
         clickToLoadScript,
-=======
->>>>>>> 9868df9d
         contentScopeUserScript,
         autofillScript
     ]
