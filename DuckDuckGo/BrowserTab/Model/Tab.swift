//
//  Tab.swift
//
//  Copyright © 2020 DuckDuckGo. All rights reserved.
//
//  Licensed under the Apache License, Version 2.0 (the "License");
//  you may not use this file except in compliance with the License.
//  You may obtain a copy of the License at
//
//  http://www.apache.org/licenses/LICENSE-2.0
//
//  Unless required by applicable law or agreed to in writing, software
//  distributed under the License is distributed on an "AS IS" BASIS,
//  WITHOUT WARRANTIES OR CONDITIONS OF ANY KIND, either express or implied.
//  See the License for the specific language governing permissions and
//  limitations under the License.
//

import Cocoa
import WebKit
import os
import Combine
import BrowserServicesKit

protocol TabDelegate: class {

    func tabDidStartNavigation(_ tab: Tab)
    func tab(_ tab: Tab, requestedNewTab url: URL?, selected: Bool)
    func tab(_ tab: Tab, requestedFileDownload download: FileDownload)
    func tab(_ tab: Tab, willShowContextMenuAt position: NSPoint, image: URL?, link: URL?)
    func tab(_ tab: Tab, detectedLogin host: String)
	func tab(_ tab: Tab, requestedOpenExternalURL url: URL, forUserEnteredURL: Bool)

}

final class Tab: NSObject, LinkHoverUserScriptDelegate {

    func mouseDidEnter(_: LinkHoverUserScript, link: String) {
        self.currentHoveredLink = link
    }

    func mouseDidExit(_: LinkHoverUserScript, link: String) {
        self.currentHoveredLink = nil
    }

    var currentHoveredLink: String?

    weak var delegate: TabDelegate?

    init(faviconService: FaviconService = LocalFaviconService.shared,
         webCacheManager: WebCacheManager = .shared,
         webViewConfiguration: WebViewConfiguration? = nil,
         url: URL? = nil,
         title: String? = nil,
         error: Error? = nil,
         favicon: NSImage? = nil,
         sessionStateData: Data? = nil,
         shouldLoadInBackground: Bool = false) {

        self.faviconService = faviconService

        self.url = url
        self.title = title
        self.error = error
        self.favicon = favicon
        self.sessionStateData = sessionStateData

        let configuration = webViewConfiguration ?? WKWebViewConfiguration()
        configuration.applyStandardConfiguration()

        webView = WebView(frame: CGRect.zero, configuration: configuration)
        webView.allowsLinkPreview = false

        super.init()

        self.loginDetectionService = LoginDetectionService { [weak self] host in
             guard let self = self else { return }
             self.delegate?.tab(self, detectedLogin: host)
         }

        setupWebView(shouldLoadInBackground: shouldLoadInBackground)

        // cache session-restored favicon if present
        if let favicon = favicon,
           let host = url?.host {
            faviconService.storeIfNeeded(favicon: favicon, for: host, isFromUserScript: false)
        }

    }

    deinit {
        userScripts?.remove(from: webView.configuration.userContentController)
    }

    let webView: WebView
	var userEnteredUrl = true

    @Published var url: URL? {
        didSet {
            if oldValue?.host != url?.host {
                fetchFavicon(nil, for: url?.host, isFromUserScript: false)
            }
            invalidateSessionStateData()
            reloadIfNeeded()
        }
    }

    @Published var title: String?
    @Published var error: Error?

    weak var findInPage: FindInPageModel? {
        didSet {
            attachFindInPage()
        }
    }

    var sessionStateData: Data?

    func invalidateSessionStateData() {
        sessionStateData = nil
    }

    func getActualSessionStateData() -> Data? {
        if let sessionStateData = sessionStateData {
            return sessionStateData
        }
        guard webView.url != nil else { return nil }
        // collect and cache actual SessionStateData on demand and store until invalidated
        self.sessionStateData = (try? webView.sessionStateData())
        return self.sessionStateData
    }

	func update(url: URL?, userEntered: Bool = true) {
        self.url = url

        // This function is called when the user has manually typed in a new address, which should reset the login detection flow.
		userEnteredUrl = userEntered
		loginDetectionService?.handle(navigationEvent: .userAction)
     }

    // Used to track if an error was caused by a download navigation.
    private var currentDownload: FileDownload?

    // Used as the request context for HTML 5 downloads
    private var lastMainFrameRequest: URLRequest?

    private var loginDetectionService: LoginDetectionService?
    private let instrumentation = TabInstrumentation()

    var isHomepageLoaded: Bool {
        url == nil || url == URL.emptyPage
    }

    func goForward() {
        webView.goForward()
        loginDetectionService?.handle(navigationEvent: .userAction)
    }

    func goBack() {
        webView.goBack()
        loginDetectionService?.handle(navigationEvent: .userAction)
    }

    func openHomepage() {
        url = nil
    }

    func reload() {
        if let error = error, let failingUrl = error.failingUrl {
            webView.load(failingUrl)
            return
        }

        if webView.url == nil,
           let url = self.url {
            webView.load(url)
        } else {
            webView.reload()
        }
        loginDetectionService?.handle(navigationEvent: .userAction)
    }

    private func reloadIfNeeded(shouldLoadInBackground: Bool = false) {
        guard webView.superview != nil || shouldLoadInBackground,
            webView.url != self.url
        else { return }

        if let sessionStateData = self.sessionStateData {
            do {
                try webView.restoreSessionState(from: sessionStateData)
                return
            } catch {
                os_log("Tab:setupWebView could not restore session state %s", "\(error)")
            }
        }
        if let url = self.url {
            webView.load(url)
        } else {
            webView.load(URL.emptyPage)
        }
    }

    func stopLoading() {
        webView.stopLoading()
    }

    func requestFireproofToggle() {
         guard let host = url?.host else { return }
         FireproofDomains.shared.toggle(domain: host)
     }

    private var superviewObserver: NSKeyValueObservation?

    private func setupWebView(shouldLoadInBackground: Bool) {
        webView.navigationDelegate = self
        webView.allowsBackForwardNavigationGestures = true

        subscribeToUserScripts()
        subscribeToOpenExternalUrlEvents()

        superviewObserver = webView.observe(\.superview, options: .old) { [weak self] _, change in
            // if the webView is being added to superview - reload if needed
            if case .some(.none) = change.oldValue {
                self?.reloadIfNeeded()
            }
        }

        // background tab loading should start immediately
        reloadIfNeeded(shouldLoadInBackground: shouldLoadInBackground)
    }

    // MARK: - Open External URL

    let externalUrlHandler = ExternalURLHandler()
    var openExternalUrlEventsCancellable: AnyCancellable?

    private func subscribeToOpenExternalUrlEvents() {
        openExternalUrlEventsCancellable = externalUrlHandler.openExternalUrlPublisher.sink { [weak self] in
<<<<<<< HEAD
            if let self = self {
                self.delegate?.tab(self, requestedOpenExternalURL: $0, forUserEnteredURL: self.userEnteredUrl)
            }
        }
=======
             if let self = self {
                 self.delegate?.tab(self, requestedOpenExternalURL: $0, forUserEnteredURL: self.userEnteredUrl)
             }
         }
>>>>>>> 70f53fba
    }

    // MARK: - Favicon

    @Published var favicon: NSImage?
    let faviconService: FaviconService

    private func fetchFavicon(_ faviconURL: URL?, for host: String?, isFromUserScript: Bool) {
        if favicon != nil {
            favicon = nil
        }

        guard let host = host else {
            return
        }

        faviconService.fetchFavicon(faviconURL, for: host, isFromUserScript: isFromUserScript) { (image, error) in
            guard error == nil, let image = image else {
                return
            }

            self.favicon = image
        }
    }

    // MARK: - User Scripts

    private var userScriptsUpdatedCancellable: AnyCancellable?

    private var userScripts: UserScripts! {
        willSet {
            if let userScripts = userScripts {
                userScripts.remove(from: webView.configuration.userContentController)
            }
        }
        didSet {
            userScripts.debugScript.instrumentation = instrumentation
            userScripts.faviconScript.delegate = self
            userScripts.html5downloadScript.delegate = self
            userScripts.contextMenuScript.delegate = self
            userScripts.loginDetectionUserScript.delegate = self
            userScripts.contentBlockerScript.delegate = self
            userScripts.contentBlockerRulesScript.delegate = self
            userScripts.linkHoverUserScript.delegate = self

            attachFindInPage()

            userScripts.install(into: webView.configuration.userContentController)
        }
    }

    private func subscribeToUserScripts() {
        userScriptsUpdatedCancellable = UserScriptsManager.shared
            .$userScripts
            .map(UserScripts.init(copy:))
            .weakAssign(to: \.userScripts, on: self)
    }

    // MARK: Find in Page

    var findInPageCancellable: AnyCancellable?
    private func subscribeToFindInPageTextChange() {
        findInPageCancellable?.cancel()
        if let findInPage = findInPage {
            findInPageCancellable = findInPage.$text.receive(on: DispatchQueue.main).sink { [weak self] text in
                self?.find(text: text)
            }
        }
    }

    private func attachFindInPage() {
        userScripts.findInPageScript.model = findInPage
        subscribeToFindInPageTextChange()
    }

}

extension Tab: ContextMenuDelegate {

    func contextMenu(forUserScript script: ContextMenuUserScript, willShowAt position: NSPoint, image: URL?, link: URL?) {
        delegate?.tab(self, willShowContextMenuAt: position, image: image, link: link)
    }

}

extension Tab: HTML5DownloadDelegate {

    func startDownload(_ userScript: HTML5DownloadUserScript, from url: URL, withSuggestedName name: String) {
        var request = lastMainFrameRequest ?? URLRequest(url: url)
        request.url = url
        delegate?.tab(self, requestedFileDownload: FileDownload(request: request, suggestedName: name))
    }

}

extension Tab: FaviconUserScriptDelegate {

    func faviconUserScript(_ faviconUserScript: FaviconUserScript, didFindFavicon faviconUrl: URL) {
        guard let host = url?.host else {
            return
        }

        faviconService.fetchFavicon(faviconUrl, for: host, isFromUserScript: true) { (image, error) in
            guard error == nil, let image = image else {
                return
            }

            self.favicon = image
        }
    }

}

extension Tab: ContentBlockerUserScriptDelegate {

    func contentBlockerUserScriptShouldProcessTrackers(_ script: UserScript) -> Bool {
        // Not used until site rating support is implemented.
        return true
    }

    func contentBlockerUserScript(_ script: ContentBlockerUserScript, detectedTracker tracker: DetectedTracker, withSurrogate host: String) {
        // Not used until site rating support is implemented.
    }

    func contentBlockerUserScript(_ script: UserScript, detectedTracker tracker: DetectedTracker) {
        // Not used until site rating support is implemented.
    }

}

extension Tab: LoginFormDetectionDelegate {

     func loginFormDetectionUserScriptDetectedLoginForm(_ script: LoginFormDetectionUserScript) {
         guard let url = webView.url else { return }
         loginDetectionService?.handle(navigationEvent: .detectedLogin(url: url))
     }

 }

extension Tab: WKNavigationDelegate {

    struct ErrorCodes {
        static let frameLoadInterrupted = 102
    }

    struct Constants {
        static let webkitMiddleClick = 4
    }

    func webView(_ webView: WKWebView,
                 decidePolicyFor navigationAction: WKNavigationAction,
                 decisionHandler: @escaping (WKNavigationActionPolicy) -> Void) {

        updateUserAgentForDomain(navigationAction.request.url?.host)

        // Check if a POST request is being made, and if it matches the appearance of a login request.
        if let method = navigationAction.request.httpMethod, method == "POST", navigationAction.request.url?.isLoginURL ?? false {
            userScripts.loginDetectionUserScript.scanForLoginForm(in: webView)
        }

        if navigationAction.isTargetingMainFrame() {
            lastMainFrameRequest = navigationAction.request
            currentDownload = nil
        }

        let isLinkActivated = navigationAction.navigationType == .linkActivated
        let isMiddleClicked = navigationAction.buttonNumber == Constants.webkitMiddleClick
        if isLinkActivated && NSApp.isCommandPressed || isMiddleClicked {
            decisionHandler(.cancel)
            delegate?.tab(self, requestedNewTab: navigationAction.request.url, selected: NSApp.isShiftPressed)
            return
        }

        guard let url = navigationAction.request.url, let urlScheme = url.scheme else {
            decisionHandler(.allow)
            return
        }

        if externalUrlHandler.isFile(scheme: urlScheme) {
            decisionHandler(.allow)
            return
        } else if externalUrlHandler.isExternal(scheme: urlScheme) {
            // ignore <iframe src="custom://url"> but allow via address bar
            let fromFrame = !(navigationAction.sourceFrame.isMainFrame || self.userEnteredUrl)

            externalUrlHandler.handle(url: url,
                                      onPage: webView.url,
                                      fromFrame: fromFrame,
                                      triggeredByUser: navigationAction.navigationType == .linkActivated)

            decisionHandler(.cancel)
            return
        }

        HTTPSUpgrade.shared.isUpgradeable(url: url) { [weak self] isUpgradable in
            if isUpgradable, let upgradedUrl = url.toHttps() {
                self?.webView.load(upgradedUrl)
                decisionHandler(.cancel)
                return
            }

            decisionHandler(.allow)
        }
    }

    func webView(_ webView: WKWebView,
                 decidePolicyFor navigationResponse: WKNavigationResponse,
                 decisionHandler: @escaping (WKNavigationResponsePolicy) -> Void) {
		userEnteredUrl = false // subsequent requests will be navigations
        let policy = navigationResponsePolicyForDownloads(navigationResponse)
        decisionHandler(policy)

    }

    private func updateUserAgentForDomain(_ host: String?) {
        let domain = host ?? ""
        webView.customUserAgent = UserAgent.forDomain(domain)
    }

    private func navigationResponsePolicyForDownloads(_ navigationResponse: WKNavigationResponse) -> WKNavigationResponsePolicy {
        guard navigationResponse.isForMainFrame else {
            return .allow
        }

        if (!navigationResponse.canShowMIMEType || navigationResponse.shouldDownload),
           let request = lastMainFrameRequest {
            let download = FileDownload(request: request, suggestedName: navigationResponse.response.suggestedFilename)
            delegate?.tab(self, requestedFileDownload: download)
            // Flag this here, because interrupting the frame load will cause an error and we need to know
            self.currentDownload = download
            return .cancel
        }

        return .allow
    }

    func webView(_ webView: WKWebView, didStartProvisionalNavigation navigation: WKNavigation!) {
        delegate?.tabDidStartNavigation(self)

        // Unnecessary assignment triggers publishing
        if error != nil { error = nil }

        self.invalidateSessionStateData()

        if let url = webView.url {
             loginDetectionService?.handle(navigationEvent: .pageBeganLoading(url: url))
         }
    }

    func webView(_ webView: WKWebView, didFinish navigation: WKNavigation!) {
        self.invalidateSessionStateData()
        loginDetectionService?.handle(navigationEvent: .pageFinishedLoading)
    }

    func webView(_ webView: WKWebView, didFail navigation: WKNavigation!, withError error: Error) {
        #warning("Failing not captured. Seems the method is called after calling the webview's method goBack()")
//        hasError = true

        self.invalidateSessionStateData()
    }

    func webView(_ webView: WKWebView, didFailProvisionalNavigation navigation: WKNavigation!, withError error: Error) {
        if currentDownload != nil && (error as NSError).code == ErrorCodes.frameLoadInterrupted {
            currentDownload = nil
            os_log("didFailProvisionalNavigation due to download %s", type: .debug, currentDownload?.request.url?.absoluteString ?? "")
            return
        }

        self.error = error
    }

    func webView(_ webView: WKWebView, didReceiveServerRedirectForProvisionalNavigation navigation: WKNavigation!) {
         guard let url = webView.url else { return }
         loginDetectionService?.handle(navigationEvent: .redirect(url: url))
     }

}

extension Tab {

    private func find(text: String) {
        userScripts.findInPageScript.find(text: text, inWebView: webView)
    }

    func findDone() {
        userScripts.findInPageScript.done(withWebView: webView)
    }

    func findNext() {
        userScripts.findInPageScript.next(withWebView: webView)
    }

    func findPrevious() {
        userScripts.findInPageScript.previous(withWebView: webView)
    }

}

fileprivate extension WKNavigationResponse {
    var shouldDownload: Bool {
        let contentDisposition = (response as? HTTPURLResponse)?.allHeaderFields["Content-Disposition"] as? String
        return contentDisposition?.hasPrefix("attachment") ?? false
    }
}

fileprivate extension WKNavigationAction {
    func isTargetingMainFrame() -> Bool {
        return targetFrame?.isMainFrame ?? false
    }
}<|MERGE_RESOLUTION|>--- conflicted
+++ resolved
@@ -236,17 +236,10 @@
 
     private func subscribeToOpenExternalUrlEvents() {
         openExternalUrlEventsCancellable = externalUrlHandler.openExternalUrlPublisher.sink { [weak self] in
-<<<<<<< HEAD
-            if let self = self {
-                self.delegate?.tab(self, requestedOpenExternalURL: $0, forUserEnteredURL: self.userEnteredUrl)
-            }
-        }
-=======
              if let self = self {
                  self.delegate?.tab(self, requestedOpenExternalURL: $0, forUserEnteredURL: self.userEnteredUrl)
              }
          }
->>>>>>> 70f53fba
     }
 
     // MARK: - Favicon
