--- conflicted
+++ resolved
@@ -42,7 +42,6 @@
 
     enum TabContent: Equatable {
         case homepage
-        case auto(URL?)
         case url(URL)
         case preferences
         case bookmarks
@@ -51,11 +50,7 @@
         static var displayableTabTypes: [TabContent] {
             return [TabContent.preferences, .bookmarks].sorted { first, second in
                 switch first {
-<<<<<<< HEAD
-                case .auto, .homepage, .url, .preferences, .bookmarks: break
-=======
                 case .homepage, .url, .preferences, .bookmarks, .none: break
->>>>>>> 76ad9cc6
                 // !! Replace [TabContent.preferences, .bookmarks] above with new displayable Tab Types if added
                 }
                 guard let firstTitle = first.title, let secondTitle = second.title else {
@@ -68,39 +63,16 @@
 
         var title: String? {
             switch self {
-<<<<<<< HEAD
-            case .auto, .url, .homepage: return nil
-=======
             case .url, .homepage, .none: return nil
->>>>>>> 76ad9cc6
             case .preferences: return UserText.tabPreferencesTitle
             case .bookmarks: return UserText.tabBookmarksTitle
             }
         }
 
         var url: URL? {
-            switch self {
-            case .url(let url):
-                return url
-            case .auto(let url):
-                return url
-            case .preferences, .bookmarks, .homepage:
-                return nil
-            }
-        }
-<<<<<<< HEAD
-
-        var focusTabAddressBarWhenSelected: Bool {
-            switch self {
-            case .homepage: return true
-            case .url: return true
-            case .auto: return false
-            case .preferences: return false
-            case .bookmarks: return false
-            }
-        }
-=======
->>>>>>> 76ad9cc6
+            guard case .url(let url) = self else { return nil }
+            return url
+        }
     }
 
     weak var delegate: TabDelegate?
@@ -119,11 +91,6 @@
          canBeClosedWithBack: Bool = false) {
 
         self.content = content
-        if case .auto = content {
-            self.userEnteredUrl = false
-        } else {
-            self.userEnteredUrl = true
-        }
         self.faviconService = faviconService
         self.historyCoordinating = historyCoordinating
         self.title = title
@@ -157,7 +124,7 @@
     }
 
     let webView: WebView
-    private(set) var userEnteredUrl: Bool
+    var userEnteredUrl = true
 
     @PublishedAfter var content: TabContent {
         didSet {
@@ -165,9 +132,7 @@
                 fetchFavicon(nil, for: content.url?.host, isFromUserScript: false)
             }
 
-            if oldValue.url != content.url {
-                invalidateSessionStateData()
-            }
+            invalidateSessionStateData()
             updateDashboardInfo(oldUrl: oldValue.url, url: content.url)
             reloadIfNeeded()
 
@@ -211,13 +176,8 @@
         return self.sessionStateData
     }
 
-    func update(url: URL?, userEntered: Bool) {
-        if case .auto = self.content,
-           !userEntered {
-            self.content = .auto(url)
-        } else {
-            self.content = .url(url ?? .emptyPage)
-        }
+    func update(url: URL?, userEntered: Bool = true) {
+        self.content = .url(url ?? .emptyPage)
 
         // This function is called when the user has manually typed in a new address, which should reset the login detection flow.
         userEnteredUrl = userEntered
@@ -317,11 +277,10 @@
                 os_log("Tab:setupWebView could not restore session state %s", "\(error)")
             }
         }
-        switch content {
-        case .url(let url):
+        if let url = self.content.url {
             webView.load(url)
-        case .auto, .homepage, .bookmarks, .preferences:
-            break
+        } else {
+            webView.load(URL.emptyPage)
         }
     }
 
@@ -714,9 +673,6 @@
     }
 
     func webView(_ webView: WKWebView, didFinish navigation: WKNavigation!) {
-        if case .auto(.some(let url)) = self.content {
-            self.content = .url(url)
-        }
         self.invalidateSessionStateData()
     }
 
@@ -735,7 +691,8 @@
             // Note this can result in tabs being left open, e.g. download button on this page:
             // https://en.wikipedia.org/wiki/Guitar#/media/File:GuitareClassique5.png
             // Safari closes new tabs that were opened and then create a download instantly.
-            if case .auto = self.content {
+            if self.webView.backForwardList.currentItem == nil,
+               self.parentTab != nil {
                 delegate?.closeTab(self)
             }
 
