//
//  Tab.swift
//
//  Copyright © 2020 DuckDuckGo. All rights reserved.
//
//  Licensed under the Apache License, Version 2.0 (the "License");
//  you may not use this file except in compliance with the License.
//  You may obtain a copy of the License at
//
//  http://www.apache.org/licenses/LICENSE-2.0
//
//  Unless required by applicable law or agreed to in writing, software
//  distributed under the License is distributed on an "AS IS" BASIS,
//  WITHOUT WARRANTIES OR CONDITIONS OF ANY KIND, either express or implied.
//  See the License for the specific language governing permissions and
//  limitations under the License.
//

import Cocoa
import WebKit
import os
import Combine
import BrowserServicesKit

protocol TabDelegate: FileDownloadManagerDelegate {
    func tabDidStartNavigation(_ tab: Tab)
    func tab(_ tab: Tab, requestedNewTab url: URL?, selected: Bool)
    func tab(_ tab: Tab, willShowContextMenuAt position: NSPoint, image: URL?, link: URL?, selectedText: String?)
	func tab(_ tab: Tab, requestedOpenExternalURL url: URL, forUserEnteredURL: Bool)
    func tab(_ tab: Tab, requestedSaveCredentials credentials: SecureVaultModels.WebsiteCredentials)
    func tab(_ tab: Tab,
             requestedBasicAuthenticationChallengeWith protectionSpace: URLProtectionSpace,
             completionHandler: @escaping (URLSession.AuthChallengeDisposition, URLCredential?) -> Void)

    func tab(_ tab: Tab, didChangeHoverLink url: URL?)

    func tabPageDOMLoaded(_ tab: Tab)
    func closeTab(_ tab: Tab)
}

// swiftlint:disable type_body_length
// swiftlint:disable file_length
final class Tab: NSObject {

    enum TabContent: Equatable {
        case homepage
        case url(URL)
        case preferences
        case bookmarks
        case none

        static var displayableTabTypes: [TabContent] {
            return [TabContent.preferences, .bookmarks].sorted { first, second in
                switch first {
                case .homepage, .url, .preferences, .bookmarks, .none: break
                // !! Replace [TabContent.preferences, .bookmarks] above with new displayable Tab Types if added
                }
                guard let firstTitle = first.title, let secondTitle = second.title else {
                    return true // Arbitrary sort order, only non-standard tabs are displayable.
                }

                return firstTitle.localizedStandardCompare(secondTitle) == .orderedAscending
            }
        }

        var title: String? {
            switch self {
            case .url, .homepage, .none: return nil
            case .preferences: return UserText.tabPreferencesTitle
            case .bookmarks: return UserText.tabBookmarksTitle
            }
        }

        var url: URL? {
            guard case .url(let url) = self else { return nil }
            return url
        }
    }

    weak var delegate: TabDelegate?

    init(content: TabContent,
         faviconService: FaviconService = LocalFaviconService.shared,
         webCacheManager: WebCacheManager = .shared,
         webViewConfiguration: WebViewConfiguration? = nil,
         historyCoordinating: HistoryCoordinating = HistoryCoordinator.shared,
         title: String? = nil,
         error: Error? = nil,
         favicon: NSImage? = nil,
         sessionStateData: Data? = nil,
         parentTab: Tab? = nil,
         shouldLoadInBackground: Bool = false,
         canBeClosedWithBack: Bool = false) {

        self.content = content
        self.faviconService = faviconService
        self.historyCoordinating = historyCoordinating
        self.title = title
        self.error = error
        self.favicon = favicon
        self.parentTab = parentTab
        self._canBeClosedWithBack = canBeClosedWithBack
        self.sessionStateData = sessionStateData

        let configuration = webViewConfiguration ?? WKWebViewConfiguration()
        configuration.applyStandardConfiguration()

        webView = WebView(frame: CGRect.zero, configuration: configuration)
        permissions = PermissionModel(webView: webView)

        super.init()

        setupWebView(shouldLoadInBackground: shouldLoadInBackground)

        // cache session-restored favicon if present
        if let favicon = favicon,
           let host = content.url?.host {
            faviconService.cacheIfNeeded(favicon: favicon, for: host, isFromUserScript: false)
        }

        updateDashboardInfo(url: content.url)
    }

    deinit {
        userScripts?.remove(from: webView.configuration.userContentController)
    }

    // MARK: - Event Publishers

    let webViewDidFinishNavigationPublisher = PassthroughSubject<Void, Never>()

    // MARK: - Properties

    let webView: WebView

    var userEnteredUrl = true

    var contentChangeEnabled = true

    @PublishedAfter private(set) var content: TabContent {
        didSet {
            if oldValue.url?.host != content.url?.host {
                fetchFavicon(nil, for: content.url?.host, isFromUserScript: false)
            }

            invalidateSessionStateData()
            updateDashboardInfo(oldUrl: oldValue.url, url: content.url)
            reloadIfNeeded()

            if let title = content.title {
                self.title = title
            }
        }
    }

    func setContent(_ content: TabContent) {
        guard contentChangeEnabled else {
            return
        }

        self.content = content
    }

    @PublishedAfter var title: String?
    @PublishedAfter var error: Error?
    let permissions: PermissionModel

    weak private(set) var parentTab: Tab?
    private var _canBeClosedWithBack: Bool
    var canBeClosedWithBack: Bool {
        // Reset canBeClosedWithBack on any WebView navigation
        _canBeClosedWithBack = _canBeClosedWithBack && parentTab != nil && !webView.canGoBack && !webView.canGoForward
        return _canBeClosedWithBack
    }

    weak var findInPage: FindInPageModel? {
        didSet {
            attachFindInPage()
        }
    }

    var sessionStateData: Data?

    func invalidateSessionStateData() {
        sessionStateData = nil
    }

    func getActualSessionStateData() -> Data? {
        if let sessionStateData = sessionStateData {
            return sessionStateData
        }
        guard webView.url != nil else { return nil }
        // collect and cache actual SessionStateData on demand and store until invalidated
        self.sessionStateData = (try? webView.sessionStateData())
        return self.sessionStateData
    }

    func update(url: URL?, userEntered: Bool = true) {
        self.content = .url(url ?? .emptyPage)

        // This function is called when the user has manually typed in a new address, which should reset the login detection flow.
        userEnteredUrl = userEntered
     }

    // Used to track if an error was caused by a download navigation.
    private var currentDownload: URL?

    func download(from url: URL, promptForLocation: Bool = true) {
        webView.startDownload(URLRequest(url: url, cachePolicy: .returnCacheDataElseLoad)) { download in
            FileDownloadManager.shared.add(download, delegate: self.delegate, location: promptForLocation ? .prompt : .auto, postflight: .none)
        }
    }

    func saveWebContentAs(completionHandler: ((Result<URL, Error>) -> Void)? = nil) {
        webView.getMimeType { mimeType in
            if case .some(.html) = mimeType.flatMap(UTType.init(mimeType:)) {
                self.delegate?.chooseDestination(suggestedFilename: self.webView.suggestedFilename,
                                                 directoryURL: DownloadPreferences().selectedDownloadLocation,
                                                 fileTypes: [.html, .webArchive, .pdf]) { url, fileType in
                    guard let url = url else {
                        completionHandler?(.failure(URLError(.cancelled)))
                        return
                    }
                    self.webView.exportWebContent(to: url,
                                                  as: fileType.flatMap(WKWebView.ContentExportType.init) ?? .html,
                                                  completionHandler: completionHandler)
                }
            } else if let url = self.webView.url {
                assert(completionHandler == nil, "Completion handling not implemented for downloaded content, use WebKitDownloadTask.output")
                self.download(from: url, promptForLocation: true)
            }
        }
    }

    private let instrumentation = TabInstrumentation()

    var canGoForward: Bool {
        webView.canGoForward
    }

    func goForward() {
        guard self.canGoForward else { return }
        shouldStoreNextVisit = false
        webView.goForward()
    }

    var canGoBack: Bool {
        webView.canGoBack
    }

    func goBack() {
        guard self.canGoBack else {
            if canBeClosedWithBack {
                delegate?.closeTab(self)
            }
            return
        }

        shouldStoreNextVisit = false
        webView.goBack()
    }

    func go(to item: WKBackForwardListItem) {
        shouldStoreNextVisit = false
        webView.go(to: item)
    }

    func openHomepage() {
        content = .homepage
    }

    func reload() {
        if let error = error, let failingUrl = error.failingUrl {
            webView.load(failingUrl)
            return
        }

        if webView.url == nil,
           let url = self.content.url {
            webView.load(url)
        } else {
            webView.reload()
        }
    }

    private func reloadIfNeeded(shouldLoadInBackground: Bool = false) {
        guard webView.superview != nil || shouldLoadInBackground,
              webView.url != self.content.url
        else { return }

        if let sessionStateData = self.sessionStateData {
            do {
                try webView.restoreSessionState(from: sessionStateData)
                return
            } catch {
                os_log("Tab:setupWebView could not restore session state %s", "\(error)")
            }
        }
        if let url = self.content.url {
            webView.load(url)
        } else {
            webView.load(URL.emptyPage)
        }
    }

    func stopLoading() {
        webView.stopLoading()
    }

    func requestFireproofToggle() {
        guard let url = content.url,
              let host = url.host
        else { return }

        let added = FireproofDomains.shared.toggle(domain: host)
        if added {
            Pixel.fire(.fireproof(kind: .init(url: url), suggested: .manual))
        }
     }

    private var superviewObserver: NSKeyValueObservation?

    private func setupWebView(shouldLoadInBackground: Bool) {
        webView.navigationDelegate = self
        webView.allowsBackForwardNavigationGestures = true
        webView.allowsMagnification = true

        subscribeToUserScripts()
        subscribeToOpenExternalUrlEvents()

        superviewObserver = webView.observe(\.superview, options: .old) { [weak self] _, change in
            // if the webView is being added to superview - reload if needed
            if case .some(.none) = change.oldValue {
                self?.reloadIfNeeded()
            }
        }

        // background tab loading should start immediately
        reloadIfNeeded(shouldLoadInBackground: shouldLoadInBackground)
    }

    // MARK: - Open External URL

    let externalUrlHandler = ExternalURLHandler()
    var openExternalUrlEventsCancellable: AnyCancellable?

    private func subscribeToOpenExternalUrlEvents() {
        openExternalUrlEventsCancellable = externalUrlHandler.openExternalUrlPublisher.sink { [weak self] in
            if let self = self {
                self.delegate?.tab(self, requestedOpenExternalURL: $0, forUserEnteredURL: self.userEnteredUrl)
            }
        }
    }

    // MARK: - Favicon

    @Published var favicon: NSImage?
    let faviconService: FaviconService

    private func fetchFavicon(_ faviconURL: URL?, for host: String?, isFromUserScript: Bool) {
        if favicon != nil {
            favicon = nil
        }

        guard let host = host else {
            return
        }

        faviconService.fetchFavicon(faviconURL, for: host, isFromUserScript: isFromUserScript) { (image, error) in
            guard error == nil, let image = image else {
                return
            }

            self.favicon = image
        }
    }

    // MARK: - User Scripts
    
    lazy var emailManager: EmailManager = {
        let emailManager = EmailManager()
        emailManager.requestDelegate = self
        return emailManager
    }()

    lazy var vaultManager: SecureVaultManager = {
        let manager = SecureVaultManager()
        manager.delegate = self
        return manager
    }()

    private var userScriptsUpdatedCancellable: AnyCancellable?

    private var userScripts: UserScripts! {
        willSet {
            if let userScripts = userScripts {
                userScripts.remove(from: webView.configuration.userContentController)
            }
        }
        didSet {
            userScripts.debugScript.instrumentation = instrumentation
            userScripts.faviconScript.delegate = self
            userScripts.contextMenuScript.delegate = self
            userScripts.contentBlockerScript.delegate = self
            userScripts.contentBlockerRulesScript.delegate = self
            userScripts.autofillScript.emailDelegate = emailManager
            userScripts.autofillScript.vaultDelegate = vaultManager
            userScripts.pageObserverScript.delegate = self
            userScripts.printingUserScript.delegate = self
            userScripts.hoverUserScript.delegate = self

            attachFindInPage()

            userScripts.install(into: webView.configuration.userContentController)
        }
    }

    private func subscribeToUserScripts() {
        userScriptsUpdatedCancellable = UserScriptsManager.shared
            .$userScripts
            .map(UserScripts.init(copy:))
            .weakAssign(to: \.userScripts, on: self)
    }

    // MARK: - Find in Page

    var findInPageCancellable: AnyCancellable?
    private func subscribeToFindInPageTextChange() {
        findInPageCancellable?.cancel()
        if let findInPage = findInPage {
            findInPageCancellable = findInPage.$text.receive(on: DispatchQueue.main).sink { [weak self] text in
                self?.find(text: text)
            }
        }
    }

    private func attachFindInPage() {
        userScripts.findInPageScript.model = findInPage
        subscribeToFindInPageTextChange()
    }

    // MARK: - History

    private var historyCoordinating: HistoryCoordinating
    private var shouldStoreNextVisit = true

    func addVisit(of url: URL) {
        guard shouldStoreNextVisit else {
            shouldStoreNextVisit = true
            return
        }
        historyCoordinating.addVisit(of: url)
    }

    func updateVisitTitle(_ title: String, url: URL) {
        historyCoordinating.updateTitleIfNeeded(title: title, url: url)
    }

    // MARK: - Dashboard Info

    @Published var trackerInfo: TrackerInfo?
    @Published var serverTrust: ServerTrust?
    @Published var connectionUpgradedTo: URL?

    private func updateDashboardInfo(oldUrl: URL? = nil, url: URL?) {
        guard let url = url, let host = url.host else {
            trackerInfo = nil
            serverTrust = nil
            return
        }

        if oldUrl?.host != host || oldUrl?.scheme != url.scheme {
            trackerInfo = TrackerInfo()
            serverTrust = nil
        }
    }

    private func resetConnectionUpgradedTo(navigationAction: WKNavigationAction) {
        let isOnUpgradedPage = navigationAction.request.url == connectionUpgradedTo
        if !navigationAction.isTargetingMainFrame || isOnUpgradedPage { return }
        connectionUpgradedTo = nil
    }

    private func setConnectionUpgradedTo(_ upgradedUrl: URL, navigationAction: WKNavigationAction) {
        if !navigationAction.isTargetingMainFrame { return }
        connectionUpgradedTo = upgradedUrl
    }

}

extension Tab: PrintingUserScriptDelegate {

    func printingUserScriptDidRequestPrintController(_ script: PrintingUserScript) {
        guard let window = webView.window,
              let printOperation = webView.printOperation()
              else { return }

        if printOperation.view?.frame.isEmpty == true {
            printOperation.view?.frame = webView.bounds
        }

        printOperation.runModal(for: window, delegate: nil, didRun: nil, contextInfo: nil)
    }

}

extension Tab: PageObserverUserScriptDelegate {

    func pageDOMLoaded() {
        self.delegate?.tabPageDOMLoaded(self)
    }

}

extension Tab: ContextMenuDelegate {

    func contextMenu(forUserScript script: ContextMenuUserScript,
                     willShowAt position: NSPoint,
                     image: URL?,
                     link: URL?,
                     selectedText: String?) {
        delegate?.tab(self, willShowContextMenuAt: position, image: image, link: link, selectedText: selectedText)
    }

}

extension Tab: FaviconUserScriptDelegate {

    func faviconUserScript(_ faviconUserScript: FaviconUserScript, didFindFavicon faviconUrl: URL) {
        guard let host = self.content.url?.host else {
            return
        }

        faviconService.fetchFavicon(faviconUrl, for: host, isFromUserScript: true) { (image, error) in
            guard host == self.content.url?.host else {
                return
            }
            guard error == nil, let image = image else {
                return
            }

            self.favicon = image
        }
    }

}

extension Tab: ContentBlockerUserScriptDelegate {

    func contentBlockerUserScriptShouldProcessTrackers(_ script: UserScript) -> Bool {
        return true
    }

    func contentBlockerUserScript(_ script: ContentBlockerUserScript,
                                  detectedTracker tracker: DetectedTracker,
                                  withSurrogate host: String) {
        trackerInfo?.add(installedSurrogateHost: host)

        contentBlockerUserScript(script, detectedTracker: tracker)
    }

    func contentBlockerUserScript(_ script: UserScript, detectedTracker tracker: DetectedTracker) {
        trackerInfo?.add(detectedTracker: tracker)
    }

}

extension Tab: EmailManagerRequestDelegate {

    // swiftlint:disable function_parameter_count
    func emailManager(_ emailManager: EmailManager,
                      requested url: URL,
                      method: String,
                      headers: [String: String],
                      parameters: [String: String]?,
                      httpBody: Data?,
                      timeoutInterval: TimeInterval,
                      completion: @escaping (Data?, Error?) -> Void) {
        let currentQueue = OperationQueue.current

        let finalURL: URL

        if let parameters = parameters {
            finalURL = (try? url.addParameters(parameters)) ?? url
        } else {
            finalURL = url
        }

        var request = URLRequest(url: finalURL, timeoutInterval: timeoutInterval)
        request.allHTTPHeaderFields = headers
        request.httpMethod = method
        request.httpBody = httpBody
        URLSession.shared.dataTask(with: request) { (data, _, error) in
            currentQueue?.addOperation {
                completion(data, error)
            }
        }.resume()
    }
    // swiftlint:enable function_parameter_count
    
}

extension Tab: SecureVaultManagerDelegate {

    func secureVaultManager(_: SecureVaultManager, promptUserToStoreCredentials credentials: SecureVaultModels.WebsiteCredentials) {
        delegate?.tab(self, requestedSaveCredentials: credentials)
    }

    func secureVaultManager(_: SecureVaultManager, didAutofill type: AutofillType, withObjectId objectId: Int64) {
        Pixel.fire(.formAutofilled(kind: type.formAutofillKind))
<<<<<<< HEAD
    }
=======
    } 
>>>>>>> 381c2d4b

}

extension AutofillType {
    var formAutofillKind: Pixel.Event.FormAutofillKind {
        switch self {
        case .password: return .password
        case .card: return .card
        case .identity: return .identity
        }
    }
}

extension Tab: WKNavigationDelegate {

    struct ErrorCodes {
        static let frameLoadInterrupted = 102
        static let internetConnectionOffline = -1009
    }
    
    func webView(_ webView: WKWebView,
                 didReceive challenge: URLAuthenticationChallenge,
                 completionHandler: @escaping (URLSession.AuthChallengeDisposition, URLCredential?) -> Void) {
        if let url = webView.url, EmailUrls().shouldAuthenticateWithEmailCredentials(url: url) {
            completionHandler(.useCredential, URLCredential(user: "dax", password: "qu4ckqu4ck!", persistence: .none))
            return
        }
        if challenge.protectionSpace.authenticationMethod == NSURLAuthenticationMethodHTTPBasic,
           let delegate = delegate {
            delegate.tab(self, requestedBasicAuthenticationChallengeWith: challenge.protectionSpace, completionHandler: completionHandler)
            return
        }

        completionHandler(.performDefaultHandling, nil)
        if let host = webView.url?.host, let serverTrust = challenge.protectionSpace.serverTrust, host == challenge.protectionSpace.host {
            self.serverTrust = ServerTrust(host: host, secTrust: serverTrust)
        }
    }

    struct Constants {
        static let webkitMiddleClick = 4
    }

    func webView(_ webView: WKWebView,
                 decidePolicyFor navigationAction: WKNavigationAction,
                 decisionHandler: @escaping (WKNavigationActionPolicy) -> Void) {

        webView.customUserAgent = UserAgent.for(navigationAction.request.url)
                                                
        if navigationAction.isTargetingMainFrame, navigationAction.navigationType != .backForward,
           let request = GPCRequestFactory.shared.requestForGPC(basedOn: navigationAction.request) {
            decisionHandler(.cancel)
            webView.load(request)
            return
        }

        if navigationAction.isTargetingMainFrame {
            currentDownload = nil
        }

        self.resetConnectionUpgradedTo(navigationAction: navigationAction)

        let isLinkActivated = navigationAction.navigationType == .linkActivated
        let isMiddleClicked = navigationAction.buttonNumber == Constants.webkitMiddleClick
        if isLinkActivated && NSApp.isCommandPressed || isMiddleClicked {
            decisionHandler(.cancel)
            delegate?.tab(self, requestedNewTab: navigationAction.request.url, selected: NSApp.isShiftPressed)
            return
        } else if isLinkActivated && NSApp.isOptionPressed && !NSApp.isCommandPressed {
            decisionHandler(.download(navigationAction, using: webView))
            return
        }

        guard let url = navigationAction.request.url, let urlScheme = url.scheme else {
            decisionHandler(.allow)
            return
        }

        if navigationAction.shouldDownload {
            // register the navigationAction for legacy _WKDownload to be called back on the Tab
            // further download will be passed to webView:navigationAction:didBecomeDownload:
            decisionHandler(.download(navigationAction, using: webView))
            return

        } else if externalUrlHandler.isExternal(scheme: urlScheme) {
            // ignore <iframe src="custom://url"> but allow via address bar
            let fromFrame = !(navigationAction.sourceFrame.isMainFrame || self.userEnteredUrl)

            externalUrlHandler.handle(url: url,
                                      onPage: webView.url,
                                      fromFrame: fromFrame,
                                      triggeredByUser: navigationAction.navigationType == .linkActivated)

            decisionHandler(.cancel)
            return
        }

        HTTPSUpgrade.shared.isUpgradeable(url: url) { [weak self] isUpgradable in
            if isUpgradable && navigationAction.isTargetingMainFrame, let upgradedUrl = url.toHttps() {
                self?.webView.load(upgradedUrl)
                self?.setConnectionUpgradedTo(upgradedUrl, navigationAction: navigationAction)
                decisionHandler(.cancel)
                return
            }
            StatisticsLoader.shared.refreshRetentionAtb(isSearch: url.isDuckDuckGoSearch)

            decisionHandler(.allow)
        }
    }

    func webView(_ webView: WKWebView,
                 decidePolicyFor navigationResponse: WKNavigationResponse,
                 decisionHandler: @escaping (WKNavigationResponsePolicy) -> Void) {
        userEnteredUrl = false // subsequent requests will be navigations

        if !navigationResponse.canShowMIMEType || navigationResponse.shouldDownload {
            if navigationResponse.isForMainFrame {
                currentDownload = navigationResponse.response.url
            }
            // register the navigationResponse for legacy _WKDownload to be called back on the Tab
            // further download will be passed to webView:navigationResponse:didBecomeDownload:
            decisionHandler(.download(navigationResponse, using: webView))

        } else {
            decisionHandler(.allow)
        }
    }

    func webView(_ webView: WKWebView, didStartProvisionalNavigation navigation: WKNavigation!) {
        delegate?.tabDidStartNavigation(self)

        // Unnecessary assignment triggers publishing
        if error != nil { error = nil }

        invalidateSessionStateData()
    }

    func webView(_ webView: WKWebView, didFinish navigation: WKNavigation!) {
        invalidateSessionStateData()
        webViewDidFinishNavigationPublisher.send()
    }

    func webView(_ webView: WKWebView, didFail navigation: WKNavigation!, withError error: Error) {
        // Failing not captured. Seems the method is called after calling the webview's method goBack()
        // https://app.asana.com/0/1199230911884351/1200381133504356/f
//        hasError = true

        invalidateSessionStateData()
    }

    func webView(_ webView: WKWebView, didFailProvisionalNavigation navigation: WKNavigation!, withError error: Error) {
        if currentDownload != nil && (error as NSError).code == ErrorCodes.frameLoadInterrupted {
            currentDownload = nil
            return
        }

        self.error = error

        if (error as NSError).code != ErrorCodes.internetConnectionOffline, let failingUrl = error.failingUrl {
            historyCoordinating.markFailedToLoadUrl(failingUrl)
        }
    }

    @available(macOS 11.3, *)
    @objc(webView:navigationAction:didBecomeDownload:)
    func webView(_ webView: WKWebView, navigationAction: WKNavigationAction, didBecome download: WKDownload) {
        self.webView(webView, navigationAction: navigationAction, didBecomeDownload: download)
    }

    @available(macOS 11.3, *)
    @objc(webView:navigationResponse:didBecomeDownload:)
    func webView(_ webView: WKWebView, navigationResponse: WKNavigationResponse, didBecome download: WKDownload) {
        self.webView(webView, navigationResponse: navigationResponse, didBecomeDownload: download)
    }

}
// universal download event handlers for Legacy _WKDownload and modern WKDownload
extension Tab: WKWebViewDownloadDelegate {
    func webView(_ webView: WKWebView, navigationAction: WKNavigationAction, didBecomeDownload download: WebKitDownload) {
        FileDownloadManager.shared.add(download, delegate: self.delegate, location: .auto, postflight: .none)
    }

    func webView(_ webView: WKWebView, navigationResponse: WKNavigationResponse, didBecomeDownload download: WebKitDownload) {
        FileDownloadManager.shared.add(download, delegate: self.delegate, location: .auto, postflight: .none)

        // Note this can result in tabs being left open, e.g. download button on this page:
        // https://en.wikipedia.org/wiki/Guitar#/media/File:GuitareClassique5.png
        // Safari closes new tabs that were opened and then create a download instantly.
        if self.webView.backForwardList.currentItem == nil,
           self.parentTab != nil,
           let delegate = delegate {
            DispatchQueue.main.async {
                delegate.closeTab(self)
            }
        }
    }
}

extension Tab {
    private func find(text: String) {
        userScripts.findInPageScript.find(text: text, inWebView: webView)
    }

    func findDone() {
        userScripts.findInPageScript.done(withWebView: webView)
    }

    func findNext() {
        userScripts.findInPageScript.next(withWebView: webView)
    }

    func findPrevious() {
        userScripts.findInPageScript.previous(withWebView: webView)
    }
}

fileprivate extension WKNavigationResponse {
    var shouldDownload: Bool {
        let contentDisposition = (response as? HTTPURLResponse)?.allHeaderFields["Content-Disposition"] as? String
        return contentDisposition?.hasPrefix("attachment") ?? false
    }
}

extension Tab: HoverUserScriptDelegate {

    func hoverUserScript(_ script: HoverUserScript, didChange url: URL?) {
        delegate?.tab(self, didChangeHoverLink: url)
    }

}

// swiftlint:enable type_body_length
// swiftlint:enable file_length<|MERGE_RESOLUTION|>--- conflicted
+++ resolved
@@ -608,11 +608,7 @@
 
     func secureVaultManager(_: SecureVaultManager, didAutofill type: AutofillType, withObjectId objectId: Int64) {
         Pixel.fire(.formAutofilled(kind: type.formAutofillKind))
-<<<<<<< HEAD
-    }
-=======
     } 
->>>>>>> 381c2d4b
 
 }
 
