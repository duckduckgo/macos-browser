//
//  Tab.swift
//
//  Copyright © 2020 DuckDuckGo. All rights reserved.
//
//  Licensed under the Apache License, Version 2.0 (the "License");
//  you may not use this file except in compliance with the License.
//  You may obtain a copy of the License at
//
//  http://www.apache.org/licenses/LICENSE-2.0
//
//  Unless required by applicable law or agreed to in writing, software
//  distributed under the License is distributed on an "AS IS" BASIS,
//  WITHOUT WARRANTIES OR CONDITIONS OF ANY KIND, either express or implied.
//  See the License for the specific language governing permissions and
//  limitations under the License.
//

import Cocoa
import WebKit
import os
import Combine
import BrowserServicesKit
import TrackerRadarKit

protocol TabDelegate: FileDownloadManagerDelegate {
    func tabWillStartNavigation(_ tab: Tab, isUserInitiated: Bool)
    func tabDidStartNavigation(_ tab: Tab)
    func tab(_ tab: Tab, requestedNewTabWith content: Tab.TabContent, selected: Bool)
    func tab(_ tab: Tab, willShowContextMenuAt position: NSPoint, image: URL?, link: URL?, selectedText: String?)
	func tab(_ tab: Tab, requestedOpenExternalURL url: URL, forUserEnteredURL: Bool)
    func tab(_ tab: Tab, requestedSaveCredentials credentials: SecureVaultModels.WebsiteCredentials)
    func tab(_ tab: Tab,
             requestedBasicAuthenticationChallengeWith protectionSpace: URLProtectionSpace,
             completionHandler: @escaping (URLSession.AuthChallengeDisposition, URLCredential?) -> Void)

    func tab(_ tab: Tab, didChangeHoverLink url: URL?)

    func tabPageDOMLoaded(_ tab: Tab)
    func closeTab(_ tab: Tab)
}

// swiftlint:disable type_body_length
// swiftlint:disable file_length
final class Tab: NSObject {

    enum TabContent: Equatable {
        case homepage
        case url(URL)
        case preferences
        case bookmarks
        case onboarding
        case none

        static func contentFromURL(_ url: URL?) -> TabContent {
            if url == .homePage {
                return .homepage
            } else if url == .welcome {
                return .onboarding
            } else {
                return .url(url ?? .blankPage)
            }
        }

        static var displayableTabTypes: [TabContent] {
            return [TabContent.preferences, .bookmarks].sorted { first, second in
                switch first {
                case .homepage, .url, .preferences, .bookmarks, .onboarding, .none: break
                // !! Replace [TabContent.preferences, .bookmarks] above with new displayable Tab Types if added
                }
                guard let firstTitle = first.title, let secondTitle = second.title else {
                    return true // Arbitrary sort order, only non-standard tabs are displayable.
                }
                return firstTitle.localizedStandardCompare(secondTitle) == .orderedAscending
            }
        }

        var title: String? {
            switch self {
            case .url, .homepage, .none: return nil
            case .preferences: return UserText.tabPreferencesTitle
            case .bookmarks: return UserText.tabBookmarksTitle
            case .onboarding: return UserText.tabOnboardingTitle
            }
        }

        var url: URL? {
            guard case .url(let url) = self else { return nil }
            return url
        }

        var isUrl: Bool {
            if case .url = self {
                return true
            } else {
                return false
            }
        }
    }

    weak var delegate: TabDelegate?
    private let cbaTimeReporter: ContentBlockingAssetsCompilationTimeReporter?

    init(content: TabContent,
         faviconManagement: FaviconManagement = FaviconManager.shared,
         webCacheManager: WebCacheManager = WebCacheManager.shared,
         webViewConfiguration: WKWebViewConfiguration? = nil,
         historyCoordinating: HistoryCoordinating = HistoryCoordinator.shared,
         cbaTimeReporter: ContentBlockingAssetsCompilationTimeReporter? = ContentBlockingAssetsCompilationTimeReporter.shared,
         visitedDomains: Set<String> = Set<String>(),
         title: String? = nil,
         error: Error? = nil,
         favicon: NSImage? = nil,
         sessionStateData: Data? = nil,
         parentTab: Tab? = nil,
         shouldLoadInBackground: Bool = false,
         canBeClosedWithBack: Bool = false) {

        self.content = content
        self.faviconManagement = faviconManagement
        self.historyCoordinating = historyCoordinating
        self.cbaTimeReporter = cbaTimeReporter
        self.visitedDomains = visitedDomains
        self.title = title
        self.error = error
        self.favicon = favicon
        self.parentTab = parentTab
        self._canBeClosedWithBack = canBeClosedWithBack
        self.sessionStateData = sessionStateData

        let configuration = webViewConfiguration ?? WKWebViewConfiguration()
        configuration.applyStandardConfiguration()

        webView = WebView(frame: CGRect.zero, configuration: configuration)
        permissions = PermissionModel(webView: webView)

        super.init()

        setupWebView(shouldLoadInBackground: shouldLoadInBackground)
    }

    deinit {
        self.userContentController.removeAllUserScripts()

#if DEBUG
        assert(self.isClosing || !content.isUrl, "tabWillClose() was not called for this Tab")
#endif
    }

    private var userContentController: UserContentController {
        (webView.configuration.userContentController as? UserContentController)!
    }

    // MARK: - Event Publishers

    let webViewDidFinishNavigationPublisher = PassthroughSubject<Void, Never>()

    // MARK: - Properties

    let webView: WebView

    var userEnteredUrl = false

    var contentChangeEnabled = true
    
    var fbBlockingEnabled = true
    
    @Published private(set) var content: TabContent {
        didSet {
            handleFavicon(oldContent: oldValue)
            invalidateSessionStateData()
            reloadIfNeeded()

            if let title = content.title {
                self.title = title
            }
        }
    }

    func setContent(_ content: TabContent) {
        guard contentChangeEnabled else {
            return
        }

        self.content = content
    }

    @Published var title: String?
    @Published var error: Error?
    let permissions: PermissionModel

    weak private(set) var parentTab: Tab?
    private var _canBeClosedWithBack: Bool
    var canBeClosedWithBack: Bool {
        // Reset canBeClosedWithBack on any WebView navigation
        _canBeClosedWithBack = _canBeClosedWithBack && parentTab != nil && !webView.canGoBack && !webView.canGoForward
        return _canBeClosedWithBack
    }

    weak var findInPage: FindInPageModel? {
        didSet {
            attachFindInPage()
        }
    }

    var sessionStateData: Data?

    func invalidateSessionStateData() {
        sessionStateData = nil
    }

    func getActualSessionStateData() -> Data? {
        if let sessionStateData = sessionStateData {
            return sessionStateData
        }
        guard webView.url != nil else { return nil }
        // collect and cache actual SessionStateData on demand and store until invalidated
        self.sessionStateData = (try? webView.sessionStateData())
        return self.sessionStateData
    }

    func update(url: URL?, userEntered: Bool = true) {
        if url == .welcome {
            OnboardingViewModel().restart()
        }
        self.content = .contentFromURL(url)

        // This function is called when the user has manually typed in a new address, which should reset the login detection flow.
        userEnteredUrl = userEntered
     }

    // Used to track if an error was caused by a download navigation.
    private var currentDownload: URL?

    func download(from url: URL, promptForLocation: Bool = true) {
        webView.startDownload(URLRequest(url: url, cachePolicy: .returnCacheDataElseLoad)) { download in
            FileDownloadManager.shared.add(download, delegate: self.delegate, location: promptForLocation ? .prompt : .auto, postflight: .none)
        }
    }

    func saveWebContentAs(completionHandler: ((Result<URL, Error>) -> Void)? = nil) {
        webView.getMimeType { mimeType in
            if case .some(.html) = mimeType.flatMap(UTType.init(mimeType:)) {
                self.delegate?.chooseDestination(suggestedFilename: self.webView.suggestedFilename,
                                                 directoryURL: DownloadPreferences().selectedDownloadLocation,
                                                 fileTypes: [.html, .webArchive, .pdf]) { url, fileType in
                    guard let url = url else {
                        completionHandler?(.failure(URLError(.cancelled)))
                        return
                    }
                    self.webView.exportWebContent(to: url,
                                                  as: fileType.flatMap(WKWebView.ContentExportType.init) ?? .html,
                                                  completionHandler: completionHandler)
                }
            } else if let url = self.webView.url {
                assert(completionHandler == nil, "Completion handling not implemented for downloaded content, use WebKitDownloadTask.output")
                self.download(from: url, promptForLocation: true)
            }
        }
    }

    private let instrumentation = TabInstrumentation()
    private enum FrameLoadState {
        case provisional
        case committed
        case finished
    }
    private var mainFrameLoadState: FrameLoadState = .finished
    private var clientRedirectedDuringNavigationURL: URL?

    var canGoForward: Bool {
        webView.canGoForward
    }

    func goForward() {
        guard self.canGoForward else { return }
        shouldStoreNextVisit = false
        webView.goForward()
    }

    var canGoBack: Bool {
        webView.canGoBack
    }

    func goBack() {
        guard self.canGoBack else {
            if canBeClosedWithBack {
                delegate?.closeTab(self)
            }
            return
        }

        shouldStoreNextVisit = false
        webView.goBack()
    }

    func go(to item: WKBackForwardListItem) {
        shouldStoreNextVisit = false
        webView.go(to: item)
    }

    func openHomepage() {
        content = .homepage
    }

    func startOnboarding() {
        content = .onboarding
    }

    func reload() {
        if let error = error, let failingUrl = error.failingUrl {
            webView.load(failingUrl)
            return
        }

        if webView.url == nil,
           let url = self.content.url {
            webView.load(url)
        } else {
            webView.reload()
        }
    }

    @discardableResult
    private func setFBProtection(enabled: Bool) -> Bool {
        guard self.fbBlockingEnabled != enabled else { return false }

        if enabled {
            do {
                try userContentController.enableContentRuleList(withIdentifier: ContentBlockerRulesLists.Constants.clickToLoadRulesListName)
            } catch {
                assertionFailure("Missing FB List")
                return false
            }
        } else {
            userContentController.disableContentRuleList(withIdentifier: ContentBlockerRulesLists.Constants.clickToLoadRulesListName)
        }
        self.fbBlockingEnabled = enabled

        return true
    }

    var cbrCompletionTokensPublisher: AnyPublisher<[ContentBlockerRulesManager.CompletionToken], Never> {
        userContentController.$contentBlockingAssets.compactMap { $0?.completionTokens }.eraseToAnyPublisher()
    }

    private func reloadIfNeeded(shouldLoadInBackground: Bool = false) {
        let url: URL
        switch self.content {
        case .url(let value):
            url = value
        case .homepage:
            url = .homePage
        default:
            url = .blankPage
        }
        guard webView.superview != nil || shouldLoadInBackground,
              webView.url != url
                // Initial Home Page shouldn't show Back Button
                && webView.url != self.content.url
        else { return }

        if let sessionStateData = self.sessionStateData {
            do {
                try webView.restoreSessionState(from: sessionStateData)
                return
            } catch {
                os_log("Tab:setupWebView could not restore session state %s", "\(error)")
            }
        }
        webView.load(url)
    }

    func stopLoading() {
        webView.stopLoading()
    }

    func requestFireproofToggle() {
        guard let url = content.url,
              let host = url.host
        else { return }

        let added = FireproofDomains.shared.toggle(domain: host)
        if added {
            Pixel.fire(.fireproof(kind: .init(url: url), suggested: .manual))
        }
     }

    private var superviewObserver: NSKeyValueObservation?

    private func setupWebView(shouldLoadInBackground: Bool) {
        webView.navigationDelegate = self
        webView.allowsBackForwardNavigationGestures = true
        webView.allowsMagnification = true
        userContentController.delegate = self

<<<<<<< HEAD
        userScripts = UserScripts(with: scriptsSource)
        subscribeToUserScriptChanges()
=======
        subscribeToOpenExternalUrlEvents()
>>>>>>> 873a1ce7

        superviewObserver = webView.observe(\.superview, options: .old) { [weak self] _, change in
            // if the webView is being added to superview - reload if needed
            if case .some(.none) = change.oldValue {
                self?.reloadIfNeeded()
            }
        }

        // background tab loading should start immediately
        reloadIfNeeded(shouldLoadInBackground: shouldLoadInBackground)
    }

<<<<<<< HEAD
=======
#if DEBUG
    private var isClosing = false
#endif

    func tabWillClose() {
        webView.stopLoading()
        webView.stopMediaCapture()
        cbaTimeReporter?.tabWillClose(self)

#if DEBUG
        self.isClosing = true
#endif
    }

    // MARK: - Open External URL

    let externalUrlHandler = ExternalURLHandler()
    var openExternalUrlEventsCancellable: AnyCancellable?

    private func subscribeToOpenExternalUrlEvents() {
        openExternalUrlEventsCancellable = externalUrlHandler.openExternalUrlPublisher.sink { [weak self] in
            if let self = self {
                self.delegate?.tab(self, requestedOpenExternalURL: $0, forUserEnteredURL: self.userEnteredUrl)
            }
        }
    }

>>>>>>> 873a1ce7
    // MARK: - Favicon

    @Published var favicon: NSImage?
    let faviconManagement: FaviconManagement

    private func handleFavicon(oldContent: TabContent) {
        guard faviconManagement.areFaviconsLoaded else { return }

        guard content.isUrl, let url = content.url else {
            favicon = nil
            return
        }

        if let cachedFavicon = faviconManagement.getCachedFavicon(for: url, sizeCategory: .small)?.image {
            if cachedFavicon != favicon {
                favicon = cachedFavicon
            }
        } else {
            favicon = nil
        }
    }

    // MARK: - User Scripts

    lazy var emailManager: EmailManager = {
        let emailManager = EmailManager()
        emailManager.requestDelegate = self
        return emailManager
    }()

    lazy var vaultManager: SecureVaultManager = {
        let manager = SecureVaultManager()
        manager.delegate = self
        return manager
    }()

    // MARK: - Find in Page

    var findInPageScript: FindInPageUserScript?
    var findInPageCancellable: AnyCancellable?
    private func subscribeToFindInPageTextChange() {
        findInPageCancellable?.cancel()
        if let findInPage = findInPage {
            findInPageCancellable = findInPage.$text.receive(on: DispatchQueue.main).sink { [weak self] text in
                self?.find(text: text)
            }
        }
    }

    private func attachFindInPage() {
        findInPageScript?.model = findInPage
        subscribeToFindInPageTextChange()
    }

    // MARK: - Global & Local History

    private var historyCoordinating: HistoryCoordinating
    private var shouldStoreNextVisit = true
    private(set) var visitedDomains: Set<String>

    func addVisit(of url: URL) {
        guard shouldStoreNextVisit else {
            shouldStoreNextVisit = true
            return
        }

        // Add to global history
        historyCoordinating.addVisit(of: url)

        // Add to local history
        if let host = url.host, !host.isEmpty {
            visitedDomains.insert(host)
        }
    }

    func updateVisitTitle(_ title: String, url: URL) {
        historyCoordinating.updateTitleIfNeeded(title: title, url: url)
    }

    // MARK: - Dashboard Info

    @Published var trackerInfo: TrackerInfo?
    @Published var serverTrust: ServerTrust?
    @Published var connectionUpgradedTo: URL?
    @Published var cookieConsentManaged: CookieConsentInfo?

    public func resetDashboardInfo(_ url: URL?) {
        trackerInfo = TrackerInfo()
        if self.serverTrust?.host != url?.host {
            serverTrust = nil
        }
    }

    private func resetConnectionUpgradedTo(navigationAction: WKNavigationAction) {
        let isOnUpgradedPage = navigationAction.request.url == connectionUpgradedTo
        if !navigationAction.isTargetingMainFrame || isOnUpgradedPage { return }
        connectionUpgradedTo = nil
    }

    private func setConnectionUpgradedTo(_ upgradedUrl: URL, navigationAction: WKNavigationAction) {
        if !navigationAction.isTargetingMainFrame { return }
        connectionUpgradedTo = upgradedUrl
    }

    public func setMainFrameConnectionUpgradedTo(_ upgradedUrl: URL?) {
        if upgradedUrl == nil { return }
        connectionUpgradedTo = upgradedUrl
    }
    
    // MARK: - Printing
    
    // To avoid webpages invoking the printHandler and overwhelming the browser, this property keeps track of the active
    // print operation and ignores incoming printHandler messages if one exists.
    fileprivate var activePrintOperation: NSPrintOperation?

}

extension Tab: UserContentControllerDelegate {

    func userContentController(_ userContentController: UserContentController, didInstallUserScripts userScripts: UserScripts) {
        userScripts.debugScript.instrumentation = instrumentation
        userScripts.faviconScript.delegate = self
        userScripts.contextMenuScript.delegate = self
        userScripts.surrogatesScript.delegate = self
        userScripts.contentBlockerRulesScript.delegate = self
        userScripts.clickToLoadScript.delegate = self
        userScripts.autofillScript.emailDelegate = emailManager
        userScripts.autofillScript.vaultDelegate = vaultManager
        userScripts.pageObserverScript.delegate = self
        userScripts.printingUserScript.delegate = self
        userScripts.hoverUserScript.delegate = self
        userScripts.autoconsentUserScript?.delegate = self

        attachFindInPage()
    }

}

extension Tab: PrintingUserScriptDelegate {

    func printingUserScriptDidRequestPrintController(_ script: PrintingUserScript) {
        guard activePrintOperation == nil else { return }
        
        guard let window = webView.window,
              let printOperation = webView.printOperation()
              else { return }
        
        self.activePrintOperation = printOperation

        if printOperation.view?.frame.isEmpty == true {
            printOperation.view?.frame = webView.bounds
        }

        let selector = #selector(printOperationDidRun(printOperation: success: contextInfo:))
        printOperation.runModal(for: window, delegate: self, didRun: selector, contextInfo: nil)
    }
    
    @objc func printOperationDidRun(printOperation: NSPrintOperation,
                                    success: Bool,
                                    contextInfo: UnsafeMutableRawPointer?) {
        activePrintOperation = nil
    }

}

extension Tab: PageObserverUserScriptDelegate {

    func pageDOMLoaded() {
        self.delegate?.tabPageDOMLoaded(self)
    }

}

extension Tab: ContextMenuDelegate {

    func contextMenu(forUserScript script: ContextMenuUserScript,
                     willShowAt position: NSPoint,
                     image: URL?,
                     link: URL?,
                     selectedText: String?) {
        delegate?.tab(self, willShowContextMenuAt: position, image: image, link: link, selectedText: selectedText)
    }

}

extension Tab: FaviconUserScriptDelegate {

    func faviconUserScript(_ faviconUserScript: FaviconUserScript,
                           didFindFaviconLinks faviconLinks: [FaviconUserScript.FaviconLink],
                           for documentUrl: URL) {
        faviconManagement.handleFaviconLinks(faviconLinks, documentUrl: documentUrl) { favicon in
            guard documentUrl == self.content.url, let favicon = favicon else {
                return
            }
            self.favicon = favicon.image
        }
    }

}

extension Tab: ContentBlockerRulesUserScriptDelegate {

    func contentBlockerRulesUserScriptShouldProcessTrackers(_ script: ContentBlockerRulesUserScript) -> Bool {
        return true
    }

    func contentBlockerRulesUserScriptShouldProcessCTLTrackers(_ script: ContentBlockerRulesUserScript) -> Bool {
        return fbBlockingEnabled
    }

    func contentBlockerRulesUserScript(_ script: ContentBlockerRulesUserScript, detectedTracker tracker: DetectedTracker) {
        trackerInfo?.add(detectedTracker: tracker)
    }

}

extension Tab: ClickToLoadUserScriptDelegate {

    func clickToLoadUserScriptAllowFB(_ script: UserScript, replyHandler: @escaping (Bool) -> Void) {
        guard self.fbBlockingEnabled else {
            replyHandler(true)
            return
        }

        if setFBProtection(enabled: false) {
            replyHandler(true)
        } else {
            replyHandler(false)
        }
    }
}

extension Tab: SurrogatesUserScriptDelegate {
    func surrogatesUserScriptShouldProcessTrackers(_ script: SurrogatesUserScript) -> Bool {
         return true
    }

    func surrogatesUserScript(_ script: SurrogatesUserScript, detectedTracker tracker: DetectedTracker, withSurrogate host: String) {
        trackerInfo?.add(installedSurrogateHost: host)

        trackerInfo?.add(detectedTracker: tracker)
    }
}

extension Tab: EmailManagerRequestDelegate { }

extension Tab: SecureVaultManagerDelegate {

    func secureVaultManager(_: SecureVaultManager, promptUserToStoreCredentials credentials: SecureVaultModels.WebsiteCredentials) {
        delegate?.tab(self, requestedSaveCredentials: credentials)
    }

    func secureVaultManager(_: SecureVaultManager, didAutofill type: AutofillType, withObjectId objectId: Int64) {
        Pixel.fire(.formAutofilled(kind: type.formAutofillKind))
    } 

    func secureVaultInitFailed(_ error: SecureVaultError) {
        SecureVaultErrorReporter.shared.secureVaultInitFailed(error)
    }

}

extension AutofillType {
    var formAutofillKind: Pixel.Event.FormAutofillKind {
        switch self {
        case .password: return .password
        case .card: return .card
        case .identity: return .identity
        }
    }
}

extension Tab: WKNavigationDelegate {

    struct ErrorCodes {
        static let frameLoadInterrupted = 102
        static let internetConnectionOffline = -1009
    }
    
    func webView(_ webView: WKWebView,
                 didReceive challenge: URLAuthenticationChallenge,
                 completionHandler: @escaping (URLSession.AuthChallengeDisposition, URLCredential?) -> Void) {
        if let url = webView.url, EmailUrls().shouldAuthenticateWithEmailCredentials(url: url) {
            completionHandler(.useCredential, URLCredential(user: "dax", password: "qu4ckqu4ck!", persistence: .none))
            return
        }
        if challenge.protectionSpace.authenticationMethod == NSURLAuthenticationMethodHTTPBasic,
           let delegate = delegate {
            delegate.tab(self, requestedBasicAuthenticationChallengeWith: challenge.protectionSpace, completionHandler: completionHandler)
            return
        }

        completionHandler(.performDefaultHandling, nil)
        if let host = webView.url?.host, let serverTrust = challenge.protectionSpace.serverTrust, host == challenge.protectionSpace.host {
            self.serverTrust = ServerTrust(host: host, secTrust: serverTrust)
        }
    }

    struct Constants {
        static let webkitMiddleClick = 4
    }

    // swiftlint:disable cyclomatic_complexity
    // swiftlint:disable function_body_length
    @MainActor
    func webView(_ webView: WKWebView,
                 decidePolicyFor navigationAction: WKNavigationAction) async -> WKNavigationActionPolicy {

        webView.customUserAgent = UserAgent.for(navigationAction.request.url)

        if navigationAction.isTargetingMainFrame {
            if navigationAction.navigationType == .backForward,
               self.webView.frozenCanGoForward != nil {

                // Auto-cancel simulated Back action when upgrading to HTTPS or GPC from Client Redirect
                self.webView.frozenCanGoForward = nil
                self.webView.frozenCanGoBack = nil

                return .cancel

            } else if navigationAction.navigationType != .backForward,
               let request = GPCRequestFactory.shared.requestForGPC(basedOn: navigationAction.request) {
                self.invalidateBackItemIfNeeded(for: navigationAction)
                defer {
                    webView.load(request)
                }
                return .cancel
            }
        }

        if navigationAction.isTargetingMainFrame {
            currentDownload = nil
            if navigationAction.request.url != self.clientRedirectedDuringNavigationURL {
                self.clientRedirectedDuringNavigationURL = nil
            }
        }

        self.resetConnectionUpgradedTo(navigationAction: navigationAction)

        let isLinkActivated = navigationAction.navigationType == .linkActivated
        let isMiddleClicked = navigationAction.buttonNumber == Constants.webkitMiddleClick
        if isLinkActivated && NSApp.isCommandPressed || isMiddleClicked {
            defer {
                delegate?.tab(self, requestedNewTabWith: navigationAction.request.url.map { .url($0) } ?? .none, selected: NSApp.isShiftPressed)
            }
            return .cancel
        } else if isLinkActivated && NSApp.isOptionPressed && !NSApp.isCommandPressed {
            return .download(navigationAction, using: webView)
        }

        guard let url = navigationAction.request.url, url.scheme != nil else {
            self.willPerformNavigationAction(navigationAction)
            return .allow
        }

        if navigationAction.shouldDownload {
            // register the navigationAction for legacy _WKDownload to be called back on the Tab
            // further download will be passed to webView:navigationAction:didBecomeDownload:
            return .download(navigationAction, using: webView)

        } else if url.isExternalSchemeLink {
            defer {
                decisionHandler(.cancel)
            }

            // ignore <iframe src="custom://url"> but allow via address bar
            guard navigationAction.sourceFrame.isMainFrame else { return }

<<<<<<< HEAD
            self.delegate?.tab(self, requestedOpenExternalURL: url, forUserEnteredURL: userEnteredUrl)
            return
=======
            return .cancel
>>>>>>> 873a1ce7
        }

        let isUpgradable = HTTPSUpgrade.shared.isUpgradeable(url: url)

        if isUpgradable && navigationAction.isTargetingMainFrame,
            let upgradedUrl = url.toHttps() {

            self.invalidateBackItemIfNeeded(for: navigationAction)
            self.webView.load(upgradedUrl)
            self.setConnectionUpgradedTo(upgradedUrl, navigationAction: navigationAction)

            return .cancel
        }

        if navigationAction.isTargetingMainFrame,
           !url.isDuckDuckGo {

            // Ensure Content Blocking Assets (WKContentRuleList&UserScripts) are installed
            if !userContentController.contentBlockingAssetsInstalled {
                cbaTimeReporter?.tabWillWaitForRulesCompilation(self)
                await userContentController.awaitContentBlockingAssetsInstalled()
                cbaTimeReporter?.reportWaitTimeForTabFinishedWaitingForRules(self)
            } else {
                cbaTimeReporter?.reportNavigationDidNotWaitForRules()
            }
        }

        // Enable/disable FBProtection only after UserScripts are installed (awaitContentBlockingAssetsInstalled)
        let privacyConfigurationManager = ContentBlocking.shared.privacyConfigurationManager
        let privacyConfiguration = privacyConfigurationManager.privacyConfig

        let featureEnabled = privacyConfiguration.isFeature(.clickToPlay, enabledForDomain: url.host)
        if featureEnabled {
            setFBProtection(enabled: true)
        } else {
            setFBProtection(enabled: false)
        }

        self.willPerformNavigationAction(navigationAction)

        return .allow
    }
    // swiftlint:enable cyclomatic_complexity
    // swiftlint:enable function_body_length

    private func willPerformNavigationAction(_ navigationAction: WKNavigationAction) {
        if navigationAction.isTargetingMainFrame {
            delegate?.tabWillStartNavigation(self, isUserInitiated: navigationAction.isUserInitiated)
        }
    }

    private func invalidateBackItemIfNeeded(for navigationAction: WKNavigationAction) {
        guard let url = navigationAction.request.url,
              url == self.clientRedirectedDuringNavigationURL
        else { return }

        // Cancelled & Upgraded Client Redirect URL leaves wrong backForwardList record
        // https://app.asana.com/0/inbox/1199237043628108/1201280322539473/1201353436736961
        self.webView.goBack()
        self.webView.frozenCanGoBack = self.webView.canGoBack
        self.webView.frozenCanGoForward = false
    }

    func webView(_ webView: WKWebView,
                 decidePolicyFor navigationResponse: WKNavigationResponse,
                 decisionHandler: @escaping (WKNavigationResponsePolicy) -> Void) {
        userEnteredUrl = false // subsequent requests will be navigations

        if !navigationResponse.canShowMIMEType || navigationResponse.shouldDownload {
            if navigationResponse.isForMainFrame {
                currentDownload = navigationResponse.response.url
            }
            // register the navigationResponse for legacy _WKDownload to be called back on the Tab
            // further download will be passed to webView:navigationResponse:didBecomeDownload:
            decisionHandler(.download(navigationResponse, using: webView))

        } else {
            decisionHandler(.allow)
        }
    }

    func webView(_ webView: WKWebView, didStartProvisionalNavigation navigation: WKNavigation!) {
        delegate?.tabDidStartNavigation(self)

        // Unnecessary assignment triggers publishing
        if error != nil { error = nil }

        invalidateSessionStateData()
    }

    func webView(_ webView: WKWebView, didFinish navigation: WKNavigation!) {
        invalidateSessionStateData()
        webViewDidFinishNavigationPublisher.send()
    }

    func webView(_ webView: WKWebView, didFail navigation: WKNavigation!, withError error: Error) {
        // Failing not captured. Seems the method is called after calling the webview's method goBack()
        // https://app.asana.com/0/1199230911884351/1200381133504356/f
//        hasError = true

        invalidateSessionStateData()
    }

    func webView(_ webView: WKWebView, didFailProvisionalNavigation navigation: WKNavigation!, withError error: Error) {
        if currentDownload != nil && (error as NSError).code == ErrorCodes.frameLoadInterrupted {
            currentDownload = nil
            return
        }

        self.error = error

        if (error as NSError).code != ErrorCodes.internetConnectionOffline, let failingUrl = error.failingUrl {
            historyCoordinating.markFailedToLoadUrl(failingUrl)
        }
    }

    @available(macOS 11.3, *)
    @objc(webView:navigationAction:didBecomeDownload:)
    func webView(_ webView: WKWebView, navigationAction: WKNavigationAction, didBecome download: WKDownload) {
        self.webView(webView, navigationAction: navigationAction, didBecomeDownload: download)
    }

    @available(macOS 11.3, *)
    @objc(webView:navigationResponse:didBecomeDownload:)
    func webView(_ webView: WKWebView, navigationResponse: WKNavigationResponse, didBecome download: WKDownload) {
        self.webView(webView, navigationResponse: navigationResponse, didBecomeDownload: download)
    }

    @objc(_webView:didStartProvisionalLoadWithRequest:inFrame:)
    func webView(_ webView: WKWebView, didStartProvisionalLoadWithRequest request: URLRequest, inFrame frame: WKFrameInfo) {
        guard frame.isMainFrame else { return }
        self.mainFrameLoadState = .provisional
    }

    @objc(_webView:didCommitLoadWithRequest:inFrame:)
    func webView(_ webView: WKWebView, didCommitLoadWithRequest request: URLRequest, inFrame frame: WKFrameInfo) {
        guard frame.isMainFrame else { return }
        self.mainFrameLoadState = .committed
    }

    @objc(_webView:willPerformClientRedirectToURL:delay:)
    func webView(_ webView: WKWebView, willPerformClientRedirectToURL url: URL, delay: TimeInterval) {
        if case .committed = self.mainFrameLoadState {
            self.clientRedirectedDuringNavigationURL = url
        }
    }

    @objc(_webView:didFinishLoadWithRequest:inFrame:)
    func webView(_ webView: WKWebView, didFinishLoadWithRequest request: URLRequest, inFrame frame: WKFrameInfo) {
        guard frame.isMainFrame else { return }
        self.mainFrameLoadState = .finished

        StatisticsLoader.shared.refreshRetentionAtb(isSearch: request.url?.isDuckDuckGoSearch == true)

        if [.initial, .dailyFirst].contains(Pixel.Event.Repetition(key: "app_usage")) {
            Pixel.fire(.appUsage)
        }
    }

    @objc(_webView:didFinishLoadWithRequest:inFrame:withError:)
    func webView(_ webView: WKWebView, didFailLoadWithRequest request: URLRequest, inFrame frame: WKFrameInfo, withError error: Error) {
        guard frame.isMainFrame else { return }
        self.mainFrameLoadState = .finished
    }

}
// universal download event handlers for Legacy _WKDownload and modern WKDownload
extension Tab: WKWebViewDownloadDelegate {
    func webView(_ webView: WKWebView, navigationAction: WKNavigationAction, didBecomeDownload download: WebKitDownload) {
        FileDownloadManager.shared.add(download, delegate: self.delegate, location: .auto, postflight: .none)
    }

    func webView(_ webView: WKWebView, navigationResponse: WKNavigationResponse, didBecomeDownload download: WebKitDownload) {
        FileDownloadManager.shared.add(download, delegate: self.delegate, location: .auto, postflight: .none)

        // Note this can result in tabs being left open, e.g. download button on this page:
        // https://en.wikipedia.org/wiki/Guitar#/media/File:GuitareClassique5.png
        // Safari closes new tabs that were opened and then create a download instantly.
        if self.webView.backForwardList.currentItem == nil,
           self.parentTab != nil,
           let delegate = delegate {
            DispatchQueue.main.async {
                delegate.closeTab(self)
            }
        }
    }
}

extension Tab {

    private func find(text: String) {
        findInPageScript?.find(text: text, inWebView: webView)
    }

    func findDone() {
        findInPageScript?.done(withWebView: webView)
    }

    func findNext() {
        findInPageScript?.next(withWebView: webView)
    }

    func findPrevious() {
        findInPageScript?.previous(withWebView: webView)
    }
}

fileprivate extension WKNavigationResponse {
    var shouldDownload: Bool {
        let contentDisposition = (response as? HTTPURLResponse)?.allHeaderFields["Content-Disposition"] as? String
        return contentDisposition?.hasPrefix("attachment") ?? false
    }
}

extension Tab: HoverUserScriptDelegate {

    func hoverUserScript(_ script: HoverUserScript, didChange url: URL?) {
        delegate?.tab(self, didChangeHoverLink: url)
    }

}

@available(macOS 11, *)
extension Tab: AutoconsentUserScriptDelegate {
    func autoconsentUserScript(consentStatus: CookieConsentInfo) {
        self.cookieConsentManaged = consentStatus
    }
}
// swiftlint:enable type_body_length
// swiftlint:enable file_length<|MERGE_RESOLUTION|>--- conflicted
+++ resolved
@@ -394,13 +394,6 @@
         webView.allowsMagnification = true
         userContentController.delegate = self
 
-<<<<<<< HEAD
-        userScripts = UserScripts(with: scriptsSource)
-        subscribeToUserScriptChanges()
-=======
-        subscribeToOpenExternalUrlEvents()
->>>>>>> 873a1ce7
-
         superviewObserver = webView.observe(\.superview, options: .old) { [weak self] _, change in
             // if the webView is being added to superview - reload if needed
             if case .some(.none) = change.oldValue {
@@ -412,8 +405,6 @@
         reloadIfNeeded(shouldLoadInBackground: shouldLoadInBackground)
     }
 
-<<<<<<< HEAD
-=======
 #if DEBUG
     private var isClosing = false
 #endif
@@ -428,20 +419,6 @@
 #endif
     }
 
-    // MARK: - Open External URL
-
-    let externalUrlHandler = ExternalURLHandler()
-    var openExternalUrlEventsCancellable: AnyCancellable?
-
-    private func subscribeToOpenExternalUrlEvents() {
-        openExternalUrlEventsCancellable = externalUrlHandler.openExternalUrlPublisher.sink { [weak self] in
-            if let self = self {
-                self.delegate?.tab(self, requestedOpenExternalURL: $0, forUserEnteredURL: self.userEnteredUrl)
-            }
-        }
-    }
-
->>>>>>> 873a1ce7
     // MARK: - Favicon
 
     @Published var favicon: NSImage?
@@ -803,19 +780,12 @@
             return .download(navigationAction, using: webView)
 
         } else if url.isExternalSchemeLink {
-            defer {
-                decisionHandler(.cancel)
-            }
-
             // ignore <iframe src="custom://url"> but allow via address bar
-            guard navigationAction.sourceFrame.isMainFrame else { return }
-
-<<<<<<< HEAD
+            guard navigationAction.sourceFrame.isMainFrame else { return .cancel }
+
             self.delegate?.tab(self, requestedOpenExternalURL: url, forUserEnteredURL: userEnteredUrl)
-            return
-=======
+
             return .cancel
->>>>>>> 873a1ce7
         }
 
         let isUpgradable = HTTPSUpgrade.shared.isUpgradeable(url: url)
