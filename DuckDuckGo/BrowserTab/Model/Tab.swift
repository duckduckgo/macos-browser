//
//  Tab.swift
//
//  Copyright © 2020 DuckDuckGo. All rights reserved.
//
//  Licensed under the Apache License, Version 2.0 (the "License");
//  you may not use this file except in compliance with the License.
//  You may obtain a copy of the License at
//
//  http://www.apache.org/licenses/LICENSE-2.0
//
//  Unless required by applicable law or agreed to in writing, software
//  distributed under the License is distributed on an "AS IS" BASIS,
//  WITHOUT WARRANTIES OR CONDITIONS OF ANY KIND, either express or implied.
//  See the License for the specific language governing permissions and
//  limitations under the License.
//

import Cocoa
import WebKit
import os
import Combine
import BrowserServicesKit

protocol TabDelegate: FileDownloadManagerDelegate {
    func tabDidStartNavigation(_ tab: Tab)
    func tab(_ tab: Tab, requestedNewTab url: URL?, selected: Bool)
    func tab(_ tab: Tab, willShowContextMenuAt position: NSPoint, image: URL?, link: URL?)
    func tab(_ tab: Tab, detectedLogin host: String)
	func tab(_ tab: Tab, requestedOpenExternalURL url: URL, forUserEnteredURL: Bool)

    func tabPageDOMLoaded(_ tab: Tab)
    func closeTab(_ tab: Tab)
}

// swiftlint:disable type_body_length
// swiftlint:disable file_length
final class Tab: NSObject {

    enum TabType: Int, CaseIterable {
        case standard = 0
        case preferences = 1
        case bookmarks = 2

        static func rawValue(_ type: Int?) -> TabType {
            let tabType = type ?? TabType.standard.rawValue
            return TabType(rawValue: tabType) ?? .standard
        }

        static var displayableTabTypes: [TabType] {
            let cases = TabType.allCases.filter { $0 != .standard }
            return cases.sorted { first, second in
                guard let firstTitle = first.title, let secondTitle = second.title else {
                    return true // Arbitrary sort order, only non-standard tabs are displayable.
                }

                return firstTitle.localizedStandardCompare(secondTitle) == .orderedAscending
            }
        }

        var title: String? {
            switch self {
            case .standard: return nil
            case .preferences: return UserText.tabPreferencesTitle
            case .bookmarks: return UserText.tabBookmarksTitle
            }
        }

        var focusTabAddressBarWhenSelected: Bool {
            switch self {
            case .standard: return true
            case .preferences: return false
            case .bookmarks: return false
            }
        }
    }

    weak var delegate: TabDelegate?

    init(tabType: TabType = .standard,
         faviconService: FaviconService = LocalFaviconService.shared,
         webCacheManager: WebCacheManager = .shared,
         webViewConfiguration: WebViewConfiguration? = nil,
         historyCoordinating: HistoryCoordinating = HistoryCoordinator.shared,
         url: URL? = nil,
         title: String? = nil,
         error: Error? = nil,
         favicon: NSImage? = nil,
         sessionStateData: Data? = nil,
         parentTab: Tab? = nil,
         shouldLoadInBackground: Bool = false) {

        self.tabType = tabType
        self.faviconService = faviconService
        self.historyCoordinating = historyCoordinating
        self.url = url
        self.title = title
        self.error = error
        self.favicon = favicon
        self.parentTab = parentTab
        self.sessionStateData = sessionStateData

        let configuration = webViewConfiguration ?? WKWebViewConfiguration()
        configuration.applyStandardConfiguration()

        webView = WebView(frame: CGRect.zero, configuration: configuration)

        super.init()

        self.loginDetectionService = LoginDetectionService { [weak self] host in
            guard let self = self else { return }

            let preferences = PrivacySecurityPreferences()
            if preferences.loginDetectionEnabled {
                self.delegate?.tab(self, detectedLogin: host)
            }
        }

        setupWebView(shouldLoadInBackground: shouldLoadInBackground)

        // cache session-restored favicon if present
        if let favicon = favicon,
           let host = url?.host {
            faviconService.cacheIfNeeded(favicon: favicon, for: host, isFromUserScript: false)
        }
    }

    deinit {
        userScripts?.remove(from: webView.configuration.userContentController)
    }

    let webView: WebView
    private(set) var tabType: TabType
	var userEnteredUrl = true

    @PublishedAfter var url: URL? {
        didSet {
            if url != nil {
                tabType = .standard
            }

            if oldValue?.host != url?.host {
                fetchFavicon(nil, for: url?.host, isFromUserScript: false)
            }

            invalidateSessionStateData()
            reloadIfNeeded()
        }
    }

    @PublishedAfter var title: String?
    @PublishedAfter var error: Error?

    weak private(set) var parentTab: Tab?

    weak var findInPage: FindInPageModel? {
        didSet {
            attachFindInPage()
        }
    }

    var sessionStateData: Data?

    func set(tabType: TabType) {
        self.tabType = tabType

        if let title = tabType.title {
            self.title = title
        }
    }

    func invalidateSessionStateData() {
        sessionStateData = nil
    }

    func getActualSessionStateData() -> Data? {
        if let sessionStateData = sessionStateData {
            return sessionStateData
        }
        guard webView.url != nil else { return nil }
        // collect and cache actual SessionStateData on demand and store until invalidated
        self.sessionStateData = (try? webView.sessionStateData())
        return self.sessionStateData
    }

	func update(url: URL?, userEntered: Bool = true) {
        self.url = url

        // This function is called when the user has manually typed in a new address, which should reset the login detection flow.
		userEnteredUrl = userEntered
		loginDetectionService?.handle(navigationEvent: .userAction)
     }

    // Used to track if an error was caused by a download navigation.
    private var currentDownload: URL?

    func download(from url: URL, promptForLocation: Bool = true) {
        webView.startDownload(URLRequest(url: url, cachePolicy: .returnCacheDataElseLoad)) { download in
            FileDownloadManager.shared.add(download, delegate: self.delegate, promptForLocation: promptForLocation, postflight: .reveal)
        }
    }

    func saveWebContentAs(completionHandler: ((Result<URL, Error>) -> Void)? = nil) {
        webView.getMimeType { mimeType in
            if case .html = mimeType.flatMap(UTType.init(mimeType:)) ?? .html {
                self.delegate?.chooseDestination(suggestedFilename: self.webView.suggestedFilename,
                                                 directoryURL: DownloadPreferences().selectedDownloadLocation,
                                                 fileTypes: [.html, .webArchive, .pdf]) { url, fileType in
                    guard let url = url else {
                        completionHandler?(.failure(URLError(.cancelled)))
                        return
                    }
                    self.webView.exportWebContent(to: url,
                                                  as: fileType.flatMap(WKWebView.ContentExportType.init) ?? .html,
                                                  completionHandler: completionHandler)
                }
            } else if let url = self.webView.url {
                assert(completionHandler == nil, "Completion handling not implemented for downloaded content, use WebKitDownloadTask.output")
                self.download(from: url, promptForLocation: true)
            }
        }
    }

    private var loginDetectionService: LoginDetectionService?
    private let instrumentation = TabInstrumentation()

    var isHomepageShown: Bool {
        url == nil || url == URL.emptyPage
    }

    var isBookmarksShown: Bool {
        (url == nil || url == URL.emptyPage) && tabType == .bookmarks
    }

    func goForward() {
        shouldStoreNextVisit = false
        webView.goForward()
        loginDetectionService?.handle(navigationEvent: .userAction)
    }

    func goBack() {
        shouldStoreNextVisit = false
        webView.goBack()
        loginDetectionService?.handle(navigationEvent: .userAction)
    }

    func go(to item: WKBackForwardListItem) {
        shouldStoreNextVisit = false
        webView.go(to: item)
        loginDetectionService?.handle(navigationEvent: .userAction)
    }

    func openHomepage() {
        url = nil
    }

    func reload() {
        if let error = error, let failingUrl = error.failingUrl {
            webView.load(failingUrl)
            return
        }

        if webView.url == nil,
           let url = self.url {
            webView.load(url)
        } else {
            webView.reload()
        }
        loginDetectionService?.handle(navigationEvent: .userAction)
    }

    private func reloadIfNeeded(shouldLoadInBackground: Bool = false) {
        guard webView.superview != nil || shouldLoadInBackground,
            webView.url != self.url
        else { return }

        if let sessionStateData = self.sessionStateData {
            do {
                try webView.restoreSessionState(from: sessionStateData)
                return
            } catch {
                os_log("Tab:setupWebView could not restore session state %s", "\(error)")
            }
        }
        if let url = self.url {
            webView.load(url)
        } else {
            webView.load(URL.emptyPage)
        }
    }

    func stopLoading() {
        webView.stopLoading()
    }

    func requestFireproofToggle() {
        guard let url = url,
              let host = url.host
        else { return }

        let added = FireproofDomains.shared.toggle(domain: host)
        if added {
            Pixel.fire(.fireproof(kind: .init(url: url), suggested: .manual))
        }
     }

    private var superviewObserver: NSKeyValueObservation?

    private func setupWebView(shouldLoadInBackground: Bool) {
        webView.navigationDelegate = self
        webView.allowsBackForwardNavigationGestures = true
        webView.allowsMagnification = true

        subscribeToUserScripts()
        subscribeToOpenExternalUrlEvents()

        superviewObserver = webView.observe(\.superview, options: .old) { [weak self] _, change in
            // if the webView is being added to superview - reload if needed
            if case .some(.none) = change.oldValue {
                self?.reloadIfNeeded()
            }
        }

        // background tab loading should start immediately
        reloadIfNeeded(shouldLoadInBackground: shouldLoadInBackground)
    }

    // MARK: - Open External URL

    let externalUrlHandler = ExternalURLHandler()
    var openExternalUrlEventsCancellable: AnyCancellable?

    private func subscribeToOpenExternalUrlEvents() {
        openExternalUrlEventsCancellable = externalUrlHandler.openExternalUrlPublisher.sink { [weak self] in
            if let self = self {
                self.delegate?.tab(self, requestedOpenExternalURL: $0, forUserEnteredURL: self.userEnteredUrl)
            }
        }
    }

    // MARK: - Favicon

    @Published var favicon: NSImage?
    let faviconService: FaviconService

    private func fetchFavicon(_ faviconURL: URL?, for host: String?, isFromUserScript: Bool) {
        if favicon != nil {
            favicon = nil
        }

        guard let host = host else {
            return
        }

        faviconService.fetchFavicon(faviconURL, for: host, isFromUserScript: isFromUserScript) { (image, error) in
            guard error == nil, let image = image else {
                return
            }

            self.favicon = image
        }
    }

    // MARK: - User Scripts
    
    lazy var emailManager: EmailManager = {
        let emailManager = EmailManager()
        emailManager.requestDelegate = self
        return emailManager
    }()

    private var userScriptsUpdatedCancellable: AnyCancellable?

    private var userScripts: UserScripts! {
        willSet {
            if let userScripts = userScripts {
                userScripts.remove(from: webView.configuration.userContentController)
            }
        }
        didSet {
            userScripts.debugScript.instrumentation = instrumentation
            userScripts.faviconScript.delegate = self
            userScripts.contextMenuScript.delegate = self
            userScripts.loginDetectionUserScript.delegate = self
            userScripts.contentBlockerScript.delegate = self
            userScripts.contentBlockerRulesScript.delegate = self
            userScripts.autofillScript.emailDelegate = emailManager
            userScripts.pageObserverScript.delegate = self

            attachFindInPage()

            userScripts.install(into: webView.configuration.userContentController)
        }
    }

    private func subscribeToUserScripts() {
        userScriptsUpdatedCancellable = UserScriptsManager.shared
            .$userScripts
            .map(UserScripts.init(copy:))
            .weakAssign(to: \.userScripts, on: self)
    }

    // MARK: Find in Page

    var findInPageCancellable: AnyCancellable?
    private func subscribeToFindInPageTextChange() {
        findInPageCancellable?.cancel()
        if let findInPage = findInPage {
            findInPageCancellable = findInPage.$text.receive(on: DispatchQueue.main).sink { [weak self] text in
                self?.find(text: text)
            }
        }
    }

    private func attachFindInPage() {
        userScripts.findInPageScript.model = findInPage
        subscribeToFindInPageTextChange()
    }

    // MARK: - History

    private var historyCoordinating: HistoryCoordinating
    private var shouldStoreNextVisit = true

    func addVisit(of url: URL) {
        guard shouldStoreNextVisit else {
            shouldStoreNextVisit = true
            return
        }
        historyCoordinating.addVisit(of: url)
    }

    func updateVisitTitle(_ title: String, url: URL) {
        historyCoordinating.updateTitleIfNeeded(title: title, url: url)
    }

}

extension Tab: PageObserverUserScriptDelegate {

    func pageDOMLoaded() {
        self.delegate?.tabPageDOMLoaded(self)
    }

}

extension Tab: ContextMenuDelegate {

    func contextMenu(forUserScript script: ContextMenuUserScript, willShowAt position: NSPoint, image: URL?, link: URL?) {
        delegate?.tab(self, willShowContextMenuAt: position, image: image, link: link)
    }

}

extension Tab: FaviconUserScriptDelegate {

    func faviconUserScript(_ faviconUserScript: FaviconUserScript, didFindFavicon faviconUrl: URL) {
        guard let host = self.url?.host else {
            return
        }

        faviconService.fetchFavicon(faviconUrl, for: host, isFromUserScript: true) { (image, error) in
            guard host == self.url?.host else {
                return
            }
            guard error == nil, let image = image else {
                return
            }

            self.favicon = image
        }
    }

}

extension Tab: ContentBlockerUserScriptDelegate {

    func contentBlockerUserScriptShouldProcessTrackers(_ script: UserScript) -> Bool {
        // Not used until site rating support is implemented.
        return true
    }

    func contentBlockerUserScript(_ script: ContentBlockerUserScript, detectedTracker tracker: DetectedTracker, withSurrogate host: String) {
        // Not used until site rating support is implemented.
    }

    func contentBlockerUserScript(_ script: UserScript, detectedTracker tracker: DetectedTracker) {
        // Not used until site rating support is implemented.
    }

}

extension Tab: EmailManagerRequestDelegate {
    
    // swiftlint:disable function_parameter_count
    func emailManager(_ emailManager: EmailManager,
                      didRequestAliasWithURL url: URL,
                      method: String,
                      headers: [String: String],
                      timeoutInterval: TimeInterval,
                      completion: @escaping (Data?, Error?) -> Void) {

        let currentQueue = OperationQueue.current
        
        var request = URLRequest(url: url, timeoutInterval: timeoutInterval)
        request.allHTTPHeaderFields = headers
        request.httpMethod = method
        URLSession.shared.dataTask(with: request) { (data, _, error) in
            currentQueue?.addOperation {
                completion(data, error)
            }
        }.resume()
    }
    // swiftlint:enable function_parameter_count
    
}

extension Tab: LoginFormDetectionDelegate {

     func loginFormDetectionUserScriptDetectedLoginForm(_ script: LoginFormDetectionUserScript) {
         guard let url = webView.url else { return }
         loginDetectionService?.handle(navigationEvent: .detectedLogin(url: url))
     }

 }

extension Tab: WKNavigationDelegate {

    struct ErrorCodes {
        static let frameLoadInterrupted = 102
    }
    
    func webView(_ webView: WKWebView,
                 didReceive challenge: URLAuthenticationChallenge,
                 completionHandler: @escaping (URLSession.AuthChallengeDisposition, URLCredential?) -> Void) {
        if let url = webView.url, EmailUrls().shouldAuthenticateWithEmailCredentials(url: url) {
            completionHandler(.useCredential, URLCredential(user: "dax", password: "qu4ckqu4ck!", persistence: .none))
            return
        }
        completionHandler(.performDefaultHandling, nil)
    }

    struct Constants {
        static let webkitMiddleClick = 4
    }

    func webView(_ webView: WKWebView,
                 decidePolicyFor navigationAction: WKNavigationAction,
                 decisionHandler: @escaping (WKNavigationActionPolicy) -> Void) {

        webView.customUserAgent = UserAgent.for(navigationAction.request.url)

        // Check if a POST request is being made, and if it matches the appearance of a login request.
        if let method = navigationAction.request.httpMethod, method == "POST", navigationAction.request.url?.isLoginURL ?? false {
            userScripts.loginDetectionUserScript.scanForLoginForm(in: webView)
        }

        if navigationAction.isTargetingMainFrame {
            currentDownload = nil
        }

        let isLinkActivated = navigationAction.navigationType == .linkActivated
        let isMiddleClicked = navigationAction.buttonNumber == Constants.webkitMiddleClick
        if isLinkActivated && NSApp.isCommandPressed || isMiddleClicked {
            decisionHandler(.cancel)
            delegate?.tab(self, requestedNewTab: navigationAction.request.url, selected: NSApp.isShiftPressed)
            return
        }

        guard let url = navigationAction.request.url, let urlScheme = url.scheme else {
            decisionHandler(.allow)
            return
        }

        if navigationAction.shouldDownload {
            // register the navigationAction for legacy _WKDownload to be called back on the Tab
            // further download will be passed to webView:navigationAction:didBecomeDownload:
            decisionHandler(.download(navigationAction, using: webView))
            return

        } else if externalUrlHandler.isExternal(scheme: urlScheme) {
            // ignore <iframe src="custom://url"> but allow via address bar
            let fromFrame = !(navigationAction.sourceFrame.isMainFrame || self.userEnteredUrl)

            externalUrlHandler.handle(url: url,
                                      onPage: webView.url,
                                      fromFrame: fromFrame,
                                      triggeredByUser: navigationAction.navigationType == .linkActivated)

            decisionHandler(.cancel)
            return
        }

        HTTPSUpgrade.shared.isUpgradeable(url: url) { [weak self] isUpgradable in
            if isUpgradable, let upgradedUrl = url.toHttps() {
                self?.webView.load(upgradedUrl)
                decisionHandler(.cancel)
                return
            }

            decisionHandler(.allow)
        }
    }

    func webView(_ webView: WKWebView,
                 decidePolicyFor navigationResponse: WKNavigationResponse,
                 decisionHandler: @escaping (WKNavigationResponsePolicy) -> Void) {
		userEnteredUrl = false // subsequent requests will be navigations

        if !navigationResponse.canShowMIMEType || navigationResponse.shouldDownload {
            if navigationResponse.isForMainFrame {
                currentDownload = navigationResponse.response.url
            }
            // register the navigationResponse for legacy _WKDownload to be called back on the Tab
            // further download will be passed to webView:navigationResponse:didBecomeDownload:
            decisionHandler(.download(navigationResponse, using: webView))

        } else {
            decisionHandler(.allow)
        }
    }

    func webView(_ webView: WKWebView, didStartProvisionalNavigation navigation: WKNavigation!) {
        delegate?.tabDidStartNavigation(self)

        // Unnecessary assignment triggers publishing
        if error != nil { error = nil }

        self.invalidateSessionStateData()

        if let url = webView.url {
             loginDetectionService?.handle(navigationEvent: .pageBeganLoading(url: url))
        }
    }

    func webView(_ webView: WKWebView, didFinish navigation: WKNavigation!) {
        self.invalidateSessionStateData()
        loginDetectionService?.handle(navigationEvent: .pageFinishedLoading)
    }

    func webView(_ webView: WKWebView, didFail navigation: WKNavigation!, withError error: Error) {
        // Failing not captured. Seems the method is called after calling the webview's method goBack()
        // https://app.asana.com/0/1199230911884351/1200381133504356/f
//        hasError = true

        self.invalidateSessionStateData()
    }

    func webView(_ webView: WKWebView, didFailProvisionalNavigation navigation: WKNavigation!, withError error: Error) {
        if currentDownload != nil && (error as NSError).code == ErrorCodes.frameLoadInterrupted {
            currentDownload = nil

            // Note this can result in tabs being left open, e.g. download button on this page:
            // https://en.wikipedia.org/wiki/Guitar#/media/File:GuitareClassique5.png
            // Safari closes new tabs that were opened and then create a download instantly.
            if self.webView.canGoBack == false,
               self.parentTab != nil {
                delegate?.closeTab(self)
            }

            return
        }
        self.error = error
    }

    func webView(_ webView: WKWebView, didReceiveServerRedirectForProvisionalNavigation navigation: WKNavigation!) {
         guard let url = webView.url else { return }
         loginDetectionService?.handle(navigationEvent: .redirect(url: url))
     }

    @available(macOS 11.3, *)
    @objc(webView:navigationAction:didBecomeDownload:)
    func webView(_ webView: WKWebView, navigationAction: WKNavigationAction, didBecome download: WKDownload) {
        self.webView(webView, navigationAction: navigationAction, didBecomeDownload: download)
    }

    @available(macOS 11.3, *)
    @objc(webView:navigationResponse:didBecomeDownload:)
    func webView(_ webView: WKWebView, navigationResponse: WKNavigationResponse, didBecome download: WKDownload) {
        self.webView(webView, navigationResponse: navigationResponse, didBecomeDownload: download)
    }

}
// universal download event handlers for Legacy _WKDownload and modern WKDownload
extension Tab: WKWebViewDownloadDelegate {
    func webView(_ webView: WKWebView, navigationAction: WKNavigationAction, didBecomeDownload download: WebKitDownload) {
        FileDownloadManager.shared.add(download, delegate: self.delegate, promptForLocation: false, postflight: .reveal)
    }

    func webView(_ webView: WKWebView, navigationResponse: WKNavigationResponse, didBecomeDownload download: WebKitDownload) {
        FileDownloadManager.shared.add(download, delegate: self.delegate, promptForLocation: false, postflight: .reveal)
    }
}

extension Tab {
    private func find(text: String) {
        userScripts.findInPageScript.find(text: text, inWebView: webView)
    }

    func findDone() {
        userScripts.findInPageScript.done(withWebView: webView)
    }

    func findNext() {
        userScripts.findInPageScript.next(withWebView: webView)
    }

    func findPrevious() {
        userScripts.findInPageScript.previous(withWebView: webView)
    }
}

fileprivate extension WKNavigationResponse {
    var shouldDownload: Bool {
        let contentDisposition = (response as? HTTPURLResponse)?.allHeaderFields["Content-Disposition"] as? String
        return contentDisposition?.hasPrefix("attachment") ?? false
    }
}
<<<<<<< HEAD
fileprivate extension WKNavigationAction {
    func isTargetingMainFrame() -> Bool {
        return targetFrame?.isMainFrame ?? false
    }
}
// swiftlint:enable type_body_length
// swiftlint:enable file_length
=======

// swiftlint:enable type_body_length
>>>>>>> 6fceff9a
<|MERGE_RESOLUTION|>--- conflicted
+++ resolved
@@ -716,15 +716,6 @@
         return contentDisposition?.hasPrefix("attachment") ?? false
     }
 }
-<<<<<<< HEAD
-fileprivate extension WKNavigationAction {
-    func isTargetingMainFrame() -> Bool {
-        return targetFrame?.isMainFrame ?? false
-    }
-}
+
 // swiftlint:enable type_body_length
-// swiftlint:enable file_length
-=======
-
-// swiftlint:enable type_body_length
->>>>>>> 6fceff9a
+// swiftlint:enable file_length