//
//  Tab.swift
//
//  Copyright © 2020 DuckDuckGo. All rights reserved.
//
//  Licensed under the Apache License, Version 2.0 (the "License");
//  you may not use this file except in compliance with the License.
//  You may obtain a copy of the License at
//
//  http://www.apache.org/licenses/LICENSE-2.0
//
//  Unless required by applicable law or agreed to in writing, software
//  distributed under the License is distributed on an "AS IS" BASIS,
//  WITHOUT WARRANTIES OR CONDITIONS OF ANY KIND, either express or implied.
//  See the License for the specific language governing permissions and
//  limitations under the License.
//

import Cocoa
import WebKit
import os
import Combine

protocol TabDelegate: class {

    func tabDidStartNavigation(_ tab: Tab)
    func tab(_ tab: Tab, requestedNewTab url: URL?, selected: Bool)
    func tab(_ tab: Tab, requestedFileDownload download: FileDownload)
    func tab(_ tab: Tab, willShowContextMenuAt position: NSPoint, image: URL?, link: URL?)
    func tab(_ tab: Tab, detectedLogin host: String)

}

final class Tab: NSObject {

    weak var delegate: TabDelegate?

    init(faviconService: FaviconService = LocalFaviconService.shared,
         webCacheManager: WebCacheManager = .shared,
         webViewConfiguration: WebViewConfiguration? = nil,
         url: URL? = nil,
         title: String? = nil,
         error: Error? = nil,
         favicon: NSImage? = nil,
         sessionStateData: Data? = nil) {

        self.faviconService = faviconService

        self.url = url
        self.title = title
        self.error = error
        self.favicon = favicon
        self.sessionStateData = sessionStateData

        // Apply required configuration changes after state restoration.
        webViewConfiguration?.applyStandardConfiguration()
        webView = WebView(frame: CGRect.zero, configuration: webViewConfiguration ?? WKWebViewConfiguration.makeConfiguration())

        super.init()

        self.loginDetectionService = LoginDetectionService { [weak self] host in
            guard let self = self else { return }
            self.delegate?.tab(self, detectedLogin: host)
        }

        setupWebView()
        if webView.configuration.userContentController.userScripts.isEmpty {
            installUserScripts()
        }

        if let favicon = favicon,
           let host = url?.host {
            faviconService.storeIfNeeded(favicon: favicon, for: host, isFromUserScript: false)
        }

<<<<<<< HEAD
=======
        subscribeToTrackerBlockerConfigUpdatedEvents()
>>>>>>> 91e6b53b
    }

    deinit {
        userScripts.remove(from: webView)
    }

    let webView: WebView

    @Published var url: URL? {
        didSet {
            if oldValue?.host != url?.host {
                fetchFavicon(nil, for: url?.host, isFromUserScript: false)
            }
        }
    }

    @Published var title: String?
    @Published var error: Error?

    weak var findInPage: FindInPageModel? {
        didSet {
            attachFindInPage()
        }
    }

    var sessionStateData: Data?

    func update(url: URL?) {
        self.url = url

        // This function is called when the user has manually typed in a new address, which should reset the login detection flow.
        loginDetectionService?.handle(navigationEvent: .userAction)
    }

    func invalidateSessionStateData() {
        sessionStateData = nil
    }

    func getActualSessionStateData() -> Data? {
        if let sessionStateData = sessionStateData {
            return sessionStateData
        }
        // collect and cache actual SessionStateData on demand and store until invalidated
        self.sessionStateData = (try? webView.sessionStateData())
        return self.sessionStateData
    }

    // Used to track if an error was caused by a download navigation.
    private var currentDownload: FileDownload?

    // Used as the request context for HTML 5 downloads
    private var lastMainFrameRequest: URLRequest?

    private var loginDetectionService: LoginDetectionService?
    private let instrumentation = TabInstrumentation()

    var isHomepageLoaded: Bool {
        url == nil || url == URL.emptyPage
    }

    func goForward() {
        webView.goForward()
        loginDetectionService?.handle(navigationEvent: .userAction)
    }

    func goBack() {
        webView.goBack()
        loginDetectionService?.handle(navigationEvent: .userAction)
    }

    func openHomepage() {
        url = nil
    }

    func reload() {
        if let error = error, let failingUrl = error.failingUrl {
            webView.load(failingUrl)
            return
        }

        webView.reload()
        loginDetectionService?.handle(navigationEvent: .userAction)
    }

    func stopLoading() {
        webView.stopLoading()
    }

    func requestFireproofToggle() {
        guard let host = url?.host else { return }
        FireproofDomains.shared.toggle(domain: host)
    }

    private func setupWebView() {
        webView.navigationDelegate = self
        webView.allowsBackForwardNavigationGestures = true

        if let sessionStateData = sessionStateData {
            do {
                try webView.restoreSessionState(from: sessionStateData)
            } catch {
                os_log("Tab:setupWebView could not restore session state %s", "\(error)")
            }
        }
    }

    // MARK: - WebView Reconfiguration

    private var trackerBlockerConfigUpdatedCancellable: AnyCancellable?

    private func subscribeToTrackerBlockerConfigUpdatedEvents() {
        trackerBlockerConfigUpdatedCancellable = ConfigurationManager.shared.trackerBlockerDataUpdatedPublisher()
            .receive(on: DispatchQueue.main)
            .sink { [weak self] _ in
            self?.reconfigureWebView()
        }
    }

    private func reconfigureWebView() {
        webView.configuration.reinstallContentBlocker()
        userScripts.remove(from: webView)
        userScripts = UserScripts()
        installUserScripts()
    }

    // MARK: - Favicon

    @Published var favicon: NSImage?
    let faviconService: FaviconService

    private func fetchFavicon(_ faviconURL: URL?, for host: String?, isFromUserScript: Bool) {
        if favicon != nil {
            favicon = nil
        }

        guard let host = host else {
            return
        }

        faviconService.fetchFavicon(faviconURL, for: host, isFromUserScript: isFromUserScript) { (image, error) in
            guard error == nil, let image = image else {
                return
            }

            self.favicon = image
        }
    }

    // MARK: - User Scripts

<<<<<<< HEAD
    let faviconScript = FaviconUserScript()
    let html5downloadScript = HTML5DownloadUserScript()
    let contextMenuScript = ContextMenuUserScript()
    let findInPageScript = FindInPageUserScript()
    let loginDetectionUserScript = LoginFormDetectionUserScript()
    let contentBlockerScript = ContentBlockerUserScript()
    let contentBlockerRulesScript = ContentBlockerRulesUserScript()
    let debugScript = DebugUserScript()

    lazy var userScripts = [
        self.debugScript,
        self.faviconScript,
        self.html5downloadScript,
        self.contextMenuScript,
        self.findInPageScript,
        self.loginDetectionUserScript,
        self.contentBlockerScript,
        self.contentBlockerRulesScript
    ]

    private func setupUserScripts() {
        debugScript.instrumentation = instrumentation
        faviconScript.delegate = self
        html5downloadScript.delegate = self
        contextMenuScript.delegate = self
        loginDetectionUserScript.delegate = self
        contentBlockerScript.delegate = self
        contentBlockerRulesScript.delegate = self

        userScripts.forEach {
            webView.configuration.userContentController.add(userScript: $0)
        }
=======
    var userScripts = UserScripts()

    private func installUserScripts() {
        userScripts.debugScript.instrumentation = instrumentation
        userScripts.faviconScript.delegate = self
        userScripts.html5downloadScript.delegate = self
        userScripts.contextMenuScript.delegate = self
        userScripts.contentBlockerScript.delegate = self
        userScripts.contentBlockerRulesScript.delegate = self

        attachFindInPage()

        userScripts.install(into: webView)
>>>>>>> 91e6b53b
    }

    // MARK: Find in Page

    var findInPageCancellable: AnyCancellable?
    private func subscribeToFindInPageTextChange() {
        findInPageCancellable?.cancel()
        if let findInPage = findInPage {
            findInPageCancellable = findInPage.$text.receive(on: DispatchQueue.main).sink { [weak self] text in
                self?.find(text: text)
            }
        }
    }

    private func attachFindInPage() {
        userScripts.findInPageScript.model = findInPage
        subscribeToFindInPageTextChange()
    }

}

extension Tab: ContextMenuDelegate {

    func contextMenu(forUserScript script: ContextMenuUserScript, willShowAt position: NSPoint, image: URL?, link: URL?) {
        delegate?.tab(self, willShowContextMenuAt: position, image: image, link: link)
    }

}

extension Tab: HTML5DownloadDelegate {

    func startDownload(_ userScript: HTML5DownloadUserScript, from url: URL, withSuggestedName name: String) {
        var request = lastMainFrameRequest ?? URLRequest(url: url)
        request.url = url
        delegate?.tab(self, requestedFileDownload: FileDownload(request: request, suggestedName: name))
    }

}

extension Tab: FaviconUserScriptDelegate {

    func faviconUserScript(_ faviconUserScript: FaviconUserScript, didFindFavicon faviconUrl: URL) {
        guard let host = url?.host else {
            return
        }

        faviconService.fetchFavicon(faviconUrl, for: host, isFromUserScript: true) { (image, error) in
            guard error == nil, let image = image else {
                return
            }

            self.favicon = image
        }
    }

}

extension Tab: ContentBlockerUserScriptDelegate {

    func contentBlockerUserScriptShouldProcessTrackers(_ script: UserScript) -> Bool {
        // Not used until site rating support is implemented.
        return true
    }

    func contentBlockerUserScript(_ script: ContentBlockerUserScript, detectedTracker tracker: DetectedTracker, withSurrogate host: String) {
        // Not used until site rating support is implemented.
    }

    func contentBlockerUserScript(_ script: UserScript, detectedTracker tracker: DetectedTracker) {
        // Not used until site rating support is implemented.
    }

}

extension Tab: LoginFormDetectionDelegate {

    func loginFormDetectionUserScriptDetectedLoginForm(_ script: LoginFormDetectionUserScript) {
        guard let url = webView.url else { return }
        loginDetectionService?.handle(navigationEvent: .detectedLogin(url: url))
    }

}

extension Tab: WKNavigationDelegate {

    struct ErrorCodes {
        static let frameLoadInterrupted = 102
    }

    func webView(_ webView: WKWebView,
                 decidePolicyFor navigationAction: WKNavigationAction,
                 decisionHandler: @escaping (WKNavigationActionPolicy) -> Void) {

        updateUserAgentForDomain(navigationAction.request.url?.host)

        // Check if a POST request is being made, and if it matches the appearance of a login request.
        if let method = navigationAction.request.httpMethod, method == "POST", navigationAction.request.url?.isLoginURL ?? false {
            loginDetectionUserScript.scanForLoginForm(in: webView)
        }

        if navigationAction.isTargetingMainFrame() {
            lastMainFrameRequest = navigationAction.request
            currentDownload = nil
        }

        let isLinkActivated = navigationAction.navigationType == .linkActivated
        if isLinkActivated && NSApp.isCommandPressed {
            decisionHandler(.cancel)
            delegate?.tab(self, requestedNewTab: navigationAction.request.url, selected: NSApp.isShiftPressed)
            return
        }

        guard let url = navigationAction.request.url, let urlScheme = url.scheme else {
            decisionHandler(.allow)
            return
        }

        #warning("Temporary implementation copied from the prototype. Only for internal release!")
        if !["https", "http", "about", "data"].contains(urlScheme) {
            let openResult = NSWorkspace.shared.open(url)
            if openResult {
                decisionHandler(.cancel)
                return
            }
        }

        HTTPSUpgrade.shared.isUpgradeable(url: url) { [weak self] isUpgradable in
            if isUpgradable, let upgradedUrl = url.toHttps() {
                self?.webView.load(upgradedUrl)
                decisionHandler(.cancel)
                return
            }

            decisionHandler(.allow)
        }
    }

    func webView(_ webView: WKWebView,
                 decidePolicyFor navigationResponse: WKNavigationResponse,
                 decisionHandler: @escaping (WKNavigationResponsePolicy) -> Void) {

        let policy = navigationResponsePolicyForDownloads(navigationResponse)
        decisionHandler(policy)

    }

    private func updateUserAgentForDomain(_ host: String?) {
        let domain = host ?? ""
        webView.customUserAgent = UserAgent.forDomain(domain)
    }

    private func navigationResponsePolicyForDownloads(_ navigationResponse: WKNavigationResponse) -> WKNavigationResponsePolicy {
        guard navigationResponse.isForMainFrame else {
            return .allow
        }

        if (!navigationResponse.canShowMIMEType || navigationResponse.shouldDownload),
           let request = lastMainFrameRequest {
            let download = FileDownload(request: request, suggestedName: navigationResponse.response.suggestedFilename)
            delegate?.tab(self, requestedFileDownload: download)
            // Flag this here, because interrupting the frame load will cause an error and we need to know
            self.currentDownload = download
            return .cancel
        }

        return .allow
    }

    func webView(_ webView: WKWebView, didStartProvisionalNavigation navigation: WKNavigation!) {
        delegate?.tabDidStartNavigation(self)

        // Unnecessary assignment triggers publishing
        if error != nil { error = nil }

        self.invalidateSessionStateData()

        if let url = webView.url {
            loginDetectionService?.handle(navigationEvent: .pageBeganLoading(url: url))
        }
    }

    func webView(_ webView: WKWebView, didFinish navigation: WKNavigation!) {
        self.invalidateSessionStateData()
        loginDetectionService?.handle(navigationEvent: .pageFinishedLoading)
    }

    func webView(_ webView: WKWebView, didFail navigation: WKNavigation!, withError error: Error) {
        #warning("Failing not captured. Seems the method is called after calling the webview's method goBack()")
//        hasError = true

        self.invalidateSessionStateData()
    }

    func webView(_ webView: WKWebView, didFailProvisionalNavigation navigation: WKNavigation!, withError error: Error) {
        if currentDownload != nil && (error as NSError).code == ErrorCodes.frameLoadInterrupted {
            currentDownload = nil
            os_log("didFailProvisionalNavigation due to download %s", type: .debug, currentDownload?.request.url?.absoluteString ?? "")
            return
        }

        self.error = error
    }

    func webView(_ webView: WKWebView, didReceiveServerRedirectForProvisionalNavigation navigation: WKNavigation!) {
        guard let url = webView.url else { return }
        loginDetectionService?.handle(navigationEvent: .redirect(url: url))
    }

}

extension Tab {

    private func find(text: String) {
        userScripts.findInPageScript.find(text: text, inWebView: webView)
    }

    func findDone() {
        userScripts.findInPageScript.done(withWebView: webView)
    }

    func findNext() {
        userScripts.findInPageScript.next(withWebView: webView)
    }

    func findPrevious() {
        userScripts.findInPageScript.previous(withWebView: webView)
    }

}

fileprivate extension WKNavigationResponse {
    var shouldDownload: Bool {
        let contentDisposition = (response as? HTTPURLResponse)?.allHeaderFields["Content-Disposition"] as? String
        return contentDisposition?.hasPrefix("attachment") ?? false
    }
}

fileprivate extension WKNavigationAction {
    func isTargetingMainFrame() -> Bool {
        return targetFrame?.isMainFrame ?? false
    }
}<|MERGE_RESOLUTION|>--- conflicted
+++ resolved
@@ -27,7 +27,6 @@
     func tab(_ tab: Tab, requestedNewTab url: URL?, selected: Bool)
     func tab(_ tab: Tab, requestedFileDownload download: FileDownload)
     func tab(_ tab: Tab, willShowContextMenuAt position: NSPoint, image: URL?, link: URL?)
-    func tab(_ tab: Tab, detectedLogin host: String)
 
 }
 
@@ -36,7 +35,6 @@
     weak var delegate: TabDelegate?
 
     init(faviconService: FaviconService = LocalFaviconService.shared,
-         webCacheManager: WebCacheManager = .shared,
          webViewConfiguration: WebViewConfiguration? = nil,
          url: URL? = nil,
          title: String? = nil,
@@ -58,11 +56,6 @@
 
         super.init()
 
-        self.loginDetectionService = LoginDetectionService { [weak self] host in
-            guard let self = self else { return }
-            self.delegate?.tab(self, detectedLogin: host)
-        }
-
         setupWebView()
         if webView.configuration.userContentController.userScripts.isEmpty {
             installUserScripts()
@@ -73,10 +66,7 @@
             faviconService.storeIfNeeded(favicon: favicon, for: host, isFromUserScript: false)
         }
 
-<<<<<<< HEAD
-=======
         subscribeToTrackerBlockerConfigUpdatedEvents()
->>>>>>> 91e6b53b
     }
 
     deinit {
@@ -104,13 +94,6 @@
 
     var sessionStateData: Data?
 
-    func update(url: URL?) {
-        self.url = url
-
-        // This function is called when the user has manually typed in a new address, which should reset the login detection flow.
-        loginDetectionService?.handle(navigationEvent: .userAction)
-    }
-
     func invalidateSessionStateData() {
         sessionStateData = nil
     }
@@ -130,7 +113,6 @@
     // Used as the request context for HTML 5 downloads
     private var lastMainFrameRequest: URLRequest?
 
-    private var loginDetectionService: LoginDetectionService?
     private let instrumentation = TabInstrumentation()
 
     var isHomepageLoaded: Bool {
@@ -139,12 +121,10 @@
 
     func goForward() {
         webView.goForward()
-        loginDetectionService?.handle(navigationEvent: .userAction)
     }
 
     func goBack() {
         webView.goBack()
-        loginDetectionService?.handle(navigationEvent: .userAction)
     }
 
     func openHomepage() {
@@ -158,16 +138,10 @@
         }
 
         webView.reload()
-        loginDetectionService?.handle(navigationEvent: .userAction)
     }
 
     func stopLoading() {
         webView.stopLoading()
-    }
-
-    func requestFireproofToggle() {
-        guard let host = url?.host else { return }
-        FireproofDomains.shared.toggle(domain: host)
     }
 
     private func setupWebView() {
@@ -227,40 +201,6 @@
 
     // MARK: - User Scripts
 
-<<<<<<< HEAD
-    let faviconScript = FaviconUserScript()
-    let html5downloadScript = HTML5DownloadUserScript()
-    let contextMenuScript = ContextMenuUserScript()
-    let findInPageScript = FindInPageUserScript()
-    let loginDetectionUserScript = LoginFormDetectionUserScript()
-    let contentBlockerScript = ContentBlockerUserScript()
-    let contentBlockerRulesScript = ContentBlockerRulesUserScript()
-    let debugScript = DebugUserScript()
-
-    lazy var userScripts = [
-        self.debugScript,
-        self.faviconScript,
-        self.html5downloadScript,
-        self.contextMenuScript,
-        self.findInPageScript,
-        self.loginDetectionUserScript,
-        self.contentBlockerScript,
-        self.contentBlockerRulesScript
-    ]
-
-    private func setupUserScripts() {
-        debugScript.instrumentation = instrumentation
-        faviconScript.delegate = self
-        html5downloadScript.delegate = self
-        contextMenuScript.delegate = self
-        loginDetectionUserScript.delegate = self
-        contentBlockerScript.delegate = self
-        contentBlockerRulesScript.delegate = self
-
-        userScripts.forEach {
-            webView.configuration.userContentController.add(userScript: $0)
-        }
-=======
     var userScripts = UserScripts()
 
     private func installUserScripts() {
@@ -274,7 +214,6 @@
         attachFindInPage()
 
         userScripts.install(into: webView)
->>>>>>> 91e6b53b
     }
 
     // MARK: Find in Page
@@ -349,15 +288,6 @@
 
 }
 
-extension Tab: LoginFormDetectionDelegate {
-
-    func loginFormDetectionUserScriptDetectedLoginForm(_ script: LoginFormDetectionUserScript) {
-        guard let url = webView.url else { return }
-        loginDetectionService?.handle(navigationEvent: .detectedLogin(url: url))
-    }
-
-}
-
 extension Tab: WKNavigationDelegate {
 
     struct ErrorCodes {
@@ -369,11 +299,6 @@
                  decisionHandler: @escaping (WKNavigationActionPolicy) -> Void) {
 
         updateUserAgentForDomain(navigationAction.request.url?.host)
-
-        // Check if a POST request is being made, and if it matches the appearance of a login request.
-        if let method = navigationAction.request.httpMethod, method == "POST", navigationAction.request.url?.isLoginURL ?? false {
-            loginDetectionUserScript.scanForLoginForm(in: webView)
-        }
 
         if navigationAction.isTargetingMainFrame() {
             lastMainFrameRequest = navigationAction.request
@@ -450,15 +375,10 @@
         if error != nil { error = nil }
 
         self.invalidateSessionStateData()
-
-        if let url = webView.url {
-            loginDetectionService?.handle(navigationEvent: .pageBeganLoading(url: url))
-        }
     }
 
     func webView(_ webView: WKWebView, didFinish navigation: WKNavigation!) {
         self.invalidateSessionStateData()
-        loginDetectionService?.handle(navigationEvent: .pageFinishedLoading)
     }
 
     func webView(_ webView: WKWebView, didFail navigation: WKNavigation!, withError error: Error) {
@@ -478,11 +398,6 @@
         self.error = error
     }
 
-    func webView(_ webView: WKWebView, didReceiveServerRedirectForProvisionalNavigation navigation: WKNavigation!) {
-        guard let url = webView.url else { return }
-        loginDetectionService?.handle(navigationEvent: .redirect(url: url))
-    }
-
 }
 
 extension Tab {
