--- conflicted
+++ resolved
@@ -20,11 +20,8 @@
 import os
 import BrowserServicesKit
 
-<<<<<<< HEAD
-final class DebugUserScript: NSObject, StaticUserScript {
-=======
-class DebugUserScript: NSObject, UserScript {
->>>>>>> eea5e82d
+class DebugUserScript: NSObject, StaticUserScript {
+    static var script: WKUserScript?
 
     enum MessageNames: String, CaseIterable {
 
@@ -32,11 +29,7 @@
         case log
 
     }
-<<<<<<< HEAD
 
-    static let script = WKUserScript(from: source, injectionTime: .atDocumentStart, forMainFrameOnly: false)
-=======
-    
     var injectionTime: WKUserScriptInjectionTime = .atDocumentStart
     var forMainFrameOnly = false
     let messageNames = MessageNames.allCases.map(\.rawValue)
@@ -48,7 +41,6 @@
         #endif
     }()
 
->>>>>>> eea5e82d
     weak var instrumentation: TabInstrumentation?
 
     func userContentController(_ userContentController: WKUserContentController, didReceive message: WKScriptMessage) {
