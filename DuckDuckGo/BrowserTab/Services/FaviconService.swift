//
//  FaviconService.swift
//
//  Copyright © 2020 DuckDuckGo. All rights reserved.
//
//  Licensed under the Apache License, Version 2.0 (the "License");
//  you may not use this file except in compliance with the License.
//  You may obtain a copy of the License at
//
//  http://www.apache.org/licenses/LICENSE-2.0
//
//  Unless required by applicable law or agreed to in writing, software
//  distributed under the License is distributed on an "AS IS" BASIS,
//  WITHOUT WARRANTIES OR CONDITIONS OF ANY KIND, either express or implied.
//  See the License for the specific language governing permissions and
//  limitations under the License.
//

import Cocoa

protocol FaviconService {

<<<<<<< HEAD
    func fetchFavicon(_ faviconUrl: URL?, for host: String, completion: @escaping (NSImage?, Error?) -> Void)
    func getCachedFavicon(for host: String) -> NSImage?
    func store(favicon: NSImage, for host: String)
=======
    func fetchFavicon(_ faviconUrl: URL?, for host: String, isFromUserScript: Bool, completion: @escaping (NSImage?, Error?) -> Void)
    func getCachedFavicon(for host: String, mustBeFromUserScript: Bool) -> NSImage?
>>>>>>> f7d87e46

}

class LocalFaviconService: FaviconService {

    static let shared = LocalFaviconService()

    private enum FaviconName: String {
        case favicon = "favicon.ico"
    }
    
    private struct CacheEntry {
        let image: NSImage
        let isFromUserScript: Bool
    }
    
    private var cache = [String: CacheEntry]()
    private let queue = DispatchQueue(label: "LocalFaviconService queue", attributes: .concurrent)

    enum LocalFaviconServiceError: Error {
        case urlConstructionFailed
        case imageInitFailed
    }
    
    init() {
        DistributedNotificationCenter.default.addObserver(
            self,
            selector: #selector(themeChanged),
            name: NSNotification.Name(rawValue: "AppleInterfaceThemeChangedNotification"),
            object: nil)
    }

    func fetchFavicon(_ faviconUrl: URL?, for host: String, isFromUserScript: Bool, completion: @escaping (NSImage?, Error?) -> Void) {

        func mainQueueCompletion(_ favicon: NSImage?, _ error: Error?) {
            DispatchQueue.main.async {
                completion(favicon, error)
            }
        }

        queue.async {
            if let cachedFavicon = self.getCachedFavicon(for: host, mustBeFromUserScript: isFromUserScript) {
                mainQueueCompletion(cachedFavicon, nil)
                return
            }

            guard let url = faviconUrl ?? URL(string: "\(URL.Scheme.https.separated())\(host)/\(FaviconName.favicon.rawValue)") else {
                mainQueueCompletion(nil, LocalFaviconServiceError.urlConstructionFailed)
                return
            }

            guard let image = NSImage(contentsOf: url), image.isValid else {
                if let newHost = host.dropSubdomain(), faviconUrl == nil {
                    self.fetchFavicon(nil, for: newHost, isFromUserScript: isFromUserScript, completion: completion)
                } else {
                    mainQueueCompletion(nil, LocalFaviconServiceError.imageInitFailed)
                }
                return
            }

            self.storeIfNeeded(favicon: image, for: host, isFromUserScript: isFromUserScript)
            mainQueueCompletion(image, nil)
        }
    }

    func storeIfNeeded(favicon: NSImage, for host: String, isFromUserScript: Bool) {
        queue.async(flags: .barrier) {
            // Don't replace a favicon from the UserScript with one that isn't from the UserScript
            if let entry = self.cache[host],
               entry.isFromUserScript && !isFromUserScript {
                return
            }
            self.cache[host] = CacheEntry(image: favicon, isFromUserScript: isFromUserScript)
        }
    }

    func getCachedFavicon(for host: String, mustBeFromUserScript: Bool) -> NSImage? {
        guard let entry = cache[host] else { return nil }
        if mustBeFromUserScript && !entry.isFromUserScript {
            return nil
        }
        return entry.image
    }
    
    @objc func themeChanged() {
        invalidateCache()
    }
    
    private func invalidateCache() {
        cache = [String: CacheEntry]()
    }

}<|MERGE_RESOLUTION|>--- conflicted
+++ resolved
@@ -20,14 +20,9 @@
 
 protocol FaviconService {
 
-<<<<<<< HEAD
-    func fetchFavicon(_ faviconUrl: URL?, for host: String, completion: @escaping (NSImage?, Error?) -> Void)
-    func getCachedFavicon(for host: String) -> NSImage?
-    func store(favicon: NSImage, for host: String)
-=======
     func fetchFavicon(_ faviconUrl: URL?, for host: String, isFromUserScript: Bool, completion: @escaping (NSImage?, Error?) -> Void)
     func getCachedFavicon(for host: String, mustBeFromUserScript: Bool) -> NSImage?
->>>>>>> f7d87e46
+    func storeIfNeeded(favicon: NSImage, for host: String, isFromUserScript: Bool)
 
 }
 
