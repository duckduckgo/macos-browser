//
//  ConfigurationStore.swift
//
//  Copyright © 2021 DuckDuckGo. All rights reserved.
//
//  Licensed under the Apache License, Version 2.0 (the "License");
//  you may not use this file except in compliance with the License.
//  You may obtain a copy of the License at
//
//  http://www.apache.org/licenses/LICENSE-2.0
//
//  Unless required by applicable law or agreed to in writing, software
//  distributed under the License is distributed on an "AS IS" BASIS,
//  WITHOUT WARRANTIES OR CONDITIONS OF ANY KIND, either express or implied.
//  See the License for the specific language governing permissions and
//  limitations under the License.
//

import Common
import os.log
import Foundation
import Configuration
import Persistence
import PixelKit
import os.log

final class ConfigurationStore: ConfigurationStoring {

    private static let fileLocations: [Configuration: String] = [
        .bloomFilterBinary: "smarterEncryption.bin",
        .bloomFilterExcludedDomains: "smarterEncryptionExclusions.json",
        .bloomFilterSpec: "smarterEncryptionSpec.json",
        .surrogates: "surrogates.txt",
        .privacyConfiguration: "macos-config.json",
        .trackerDataSet: "tracker-radar.json",
        .remoteMessagingConfig: "remote-messaging-config.json"
    ]

    private enum Constants {
        static let configStorageTrackerRadarEtag = "config.storage.trackerradar.etag"
        static let configStorageBloomFilterSpecEtag = "config.storage.bloomfilter.spec.etag"
        static let configStorageBloomFilterBinaryEtag = "config.storage.bloomfilter.binary.etag"
        static let configStorageBloomFilterExclusionsEtag = "config.storage.bloomfilter.exclusions.etag"
        static let configStorageSurrogatesEtag = "config.storage.surrogates.etag"
        static let configStoragePrivacyConfigurationEtag = "config.storage.privacyconfiguration.etag"
        static let configFBConfigEtag = "config.storage.fbconfig.etag"
        static let configStorageRemoteMessagingConfigEtag = "config.storage.remotemessagingconfig.etag"
    }

    private let defaults: KeyValueStoring

    private var trackerRadarEtag: String? {
        get {
            defaults.object(forKey: Constants.configStorageTrackerRadarEtag) as? String
        }
        set {
            defaults.set(newValue, forKey: Constants.configStorageTrackerRadarEtag)
        }
    }

    private var bloomFilterSpecEtag: String? {
        get {
            defaults.object(forKey: Constants.configStorageBloomFilterSpecEtag) as? String
        }
        set {
            defaults.set(newValue, forKey: Constants.configStorageBloomFilterSpecEtag)
        }
    }

    private var bloomFilterBinaryEtag: String? {
        get {
            defaults.object(forKey: Constants.configStorageBloomFilterBinaryEtag) as? String
        }
        set {
            defaults.set(newValue, forKey: Constants.configStorageBloomFilterBinaryEtag)
        }
    }

    private var bloomFilterExcludedDomainsEtag: String? {
        get {
            defaults.object(forKey: Constants.configStorageBloomFilterExclusionsEtag) as? String
        }
        set {
            defaults.set(newValue, forKey: Constants.configStorageBloomFilterExclusionsEtag)
        }
    }

    private var surrogatesEtag: String? {
        get {
            defaults.object(forKey: Constants.configStorageSurrogatesEtag) as? String
        }
        set {
            defaults.set(newValue, forKey: Constants.configStorageSurrogatesEtag)
        }
    }

<<<<<<< HEAD
    private var privacyConfigurationEtag: String? {
        get {
            defaults.object(forKey: Constants.configStoragePrivacyConfigurationEtag) as? String
        }
        set {
            defaults.set(newValue, forKey: Constants.configStoragePrivacyConfigurationEtag)
        }
    }

    private var FBConfigEtag: String? {
        get {
            defaults.object(forKey: Constants.configFBConfigEtag) as? String
        }
        set {
            defaults.set(newValue, forKey: Constants.configFBConfigEtag)
        }
    }

    private var remoteMessagingConfigEtag: String? {
        get {
            defaults.object(forKey: Constants.configStorageRemoteMessagingConfigEtag) as? String
        }
        set {
            defaults.set(newValue, forKey: Constants.configStorageRemoteMessagingConfigEtag)
        }
    }
=======
    @UserDefaultsWrapper(key: .configStorageRemoteMessagingConfigEtag, defaultValue: nil)
    private var remoteMessagingConfigEtag: String?
>>>>>>> 8561bd2a

    init(defaults: KeyValueStoring = UserDefaults.appConfiguration) {
        self.defaults = defaults
    }

    func loadEtag(for configuration: Configuration) -> String? {
        switch configuration {
        case .bloomFilterSpec: return bloomFilterSpecEtag
        case .bloomFilterBinary: return bloomFilterBinaryEtag
        case .bloomFilterExcludedDomains: return bloomFilterExcludedDomainsEtag
        case .surrogates: return surrogatesEtag
        case .trackerDataSet: return trackerRadarEtag
        case .privacyConfiguration: return privacyConfigurationEtag
        case .remoteMessagingConfig: return remoteMessagingConfigEtag
        }
    }

    func loadEmbeddedEtag(for configuration: Configuration) -> String? {
        switch configuration {
        case .trackerDataSet: return AppTrackerDataSetProvider.Constants.embeddedDataETag
        case .privacyConfiguration: return AppPrivacyConfigurationDataProvider.Constants.embeddedDataSHA
        default: return nil
        }
    }

    func saveEtag(_ etag: String, for configuration: Configuration) throws {
        switch configuration {
        case .bloomFilterSpec: bloomFilterSpecEtag = etag
        case .bloomFilterBinary: bloomFilterBinaryEtag = etag
        case .bloomFilterExcludedDomains: bloomFilterExcludedDomainsEtag = etag
        case .surrogates: surrogatesEtag = etag
        case .trackerDataSet: trackerRadarEtag = etag
        case .privacyConfiguration: privacyConfigurationEtag = etag
        case .remoteMessagingConfig: remoteMessagingConfigEtag = etag
        }
    }

    func loadData(for config: Configuration) -> Data? {
        let file = fileUrl(for: config)
        var data: Data?
        var coordinatorError: NSError?

        NSFileCoordinator().coordinate(readingItemAt: file, error: &coordinatorError) { fileUrl in
            do {
                data = try Data(contentsOf: fileUrl)
            } catch {
                guard NSApp.runType.requiresEnvironment else { return }

                let nserror = error as NSError

                if nserror.domain != NSCocoaErrorDomain || nserror.code != NSFileReadNoSuchFileError {
                    PixelKit.fire(DebugEvent(GeneralPixel.trackerDataCouldNotBeLoaded, error: error))
                }
            }
        }

        if let coordinatorError {
            // TODO: Fire pixel
            Logger.config.error("Unable to read \(config.rawValue, privacy: .public): \(coordinatorError.localizedDescription, privacy: .public)")
        }

        return data
    }

    func saveData(_ data: Data, for config: Configuration) throws {
        let file = fileUrl(for: config)
        var coordinatorError: NSError?

        NSFileCoordinator().coordinate(writingItemAt: file, options: .forReplacing, error: &coordinatorError) { fileUrl in
            do {
                try data.write(to: fileUrl, options: .atomic)
            } catch {
                Logger.config.error("Unable to write \(config.rawValue, privacy: .public): \(error.localizedDescription, privacy: .public)")
            }
        }

        if let coordinatorError {
            Logger.config.error("Unable to write \(config.rawValue, privacy: .public): \(coordinatorError.localizedDescription, privacy: .public)")
        }
    }

    func log() {
        Logger.config.info("bloomFilterBinaryEtag \(self.bloomFilterBinaryEtag ?? "", privacy: .public)")
        Logger.config.info("bloomFilterSpecEtag \(self.bloomFilterSpecEtag ?? "", privacy: .public)")
        Logger.config.info("bloomFilterExcludedDomainsEtag \(self.self.bloomFilterExcludedDomainsEtag ?? "", privacy: .public)")
        Logger.config.info("surrogatesEtag \(self.surrogatesEtag ?? "", privacy: .public)")
        Logger.config.info("trackerRadarEtag \(self.trackerRadarEtag ?? "", privacy: .public)")
        Logger.config.info("privacyConfigurationEtag \(self.privacyConfigurationEtag ?? "", privacy: .public)")
        Logger.config.info("remoteMessagingConfig \(self.remoteMessagingConfigEtag ?? "", privacy: .public)")
    }

    func fileUrl(for config: Configuration) -> URL {
        let fm = FileManager.default

        guard let dir = fm.containerURL(forSecurityApplicationGroupIdentifier: Bundle.main.appGroup(bundle: .appConfiguration)) else {
            fatalError("Failed to get application group URL")
        }
        let subDir = dir.appendingPathComponent("Configuration")

        var isDir: ObjCBool = false
        if !fm.fileExists(atPath: subDir.path, isDirectory: &isDir) {
            do {
                try fm.createDirectory(at: subDir, withIntermediateDirectories: true, attributes: nil)
                isDir = true
            } catch {
                fatalError("Failed to create directory at \(subDir.path)")
            }
        }

        if !isDir.boolValue {
            fatalError("Configuration folder at \(subDir.path) is not a directory")
        }

        return subDir.appendingPathComponent(Self.fileLocations[config]!)
    }

}<|MERGE_RESOLUTION|>--- conflicted
+++ resolved
@@ -94,7 +94,6 @@
         }
     }
 
-<<<<<<< HEAD
     private var privacyConfigurationEtag: String? {
         get {
             defaults.object(forKey: Constants.configStoragePrivacyConfigurationEtag) as? String
@@ -121,10 +120,6 @@
             defaults.set(newValue, forKey: Constants.configStorageRemoteMessagingConfigEtag)
         }
     }
-=======
-    @UserDefaultsWrapper(key: .configStorageRemoteMessagingConfigEtag, defaultValue: nil)
-    private var remoteMessagingConfigEtag: String?
->>>>>>> 8561bd2a
 
     init(defaults: KeyValueStoring = UserDefaults.appConfiguration) {
         self.defaults = defaults
