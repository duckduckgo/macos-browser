--- conflicted
+++ resolved
@@ -57,7 +57,6 @@
         PixelKit.fire(DebugEvent(domainEvent, error: error))
     }
 
-<<<<<<< HEAD
     override init(fetcher: ConfigurationFetcher, defaults: any KeyValueStoring = UserDefaults.appConfiguration) {
         self.defaults = defaults
         super.init(fetcher: fetcher, defaults: defaults)
@@ -69,23 +68,6 @@
     }
 
     override public func refreshNow(isDebug: Bool = false) async {
-=======
-    func start() {
-        Logger.config.debug("Starting configuration refresh timer")
-        timerCancellable = Timer.publish(every: Constants.refreshCheckIntervalSeconds, on: .main, in: .default)
-            .autoconnect()
-            .receive(on: Self.queue)
-            .sink(receiveValue: { _ in
-                self.lastRefreshCheckTime = Date()
-                self.refreshIfNeeded()
-            })
-        Task {
-            await refreshNow()
-        }
-    }
-
-    private func refreshNow(isDebug: Bool = false) async {
->>>>>>> da7daf03
         let updateTrackerBlockingDependenciesTask = Task {
             let didFetchAnyTrackerBlockingDependencies = await fetchTrackerBlockingDependencies(isDebug: isDebug)
             if didFetchAnyTrackerBlockingDependencies {
@@ -137,13 +119,9 @@
                 try await task.value
                 didFetchAnyTrackerBlockingDependencies = true
             } catch {
-<<<<<<< HEAD
                 Logger.config.error(
                     "Failed to complete configuration update to \(configuration.rawValue, privacy: .public): \(error.localizedDescription, privacy: .public)"
                 )
-=======
-                Logger.config.error("Failed to complete configuration update to \(configuration.rawValue): \(error.localizedDescription, privacy: .public)")
->>>>>>> da7daf03
                 tryAgainSoon()
             }
         }
@@ -163,37 +141,6 @@
         tryAgainSoon()
     }
 
-<<<<<<< HEAD
-=======
-    @discardableResult
-    public func refreshIfNeeded() -> Task<Void, Never>? {
-        guard isReadyToRefresh else {
-            Logger.config.debug("Configuration refresh is not needed at this time")
-            return nil
-        }
-        return Task {
-            await refreshNow()
-        }
-    }
-
-    private var isReadyToRefresh: Bool { Date().timeIntervalSince(lastUpdateTime) > Constants.refreshPeriodSeconds }
-
-    public func forceRefresh(isDebug: Bool = false) {
-        Task {
-            await refreshNow(isDebug: isDebug)
-        }
-    }
-
-    private func tryAgainLater() {
-        lastUpdateTime = Date()
-    }
-
-    private func tryAgainSoon() {
-        // Set the last update time to in the past so it triggers again sooner
-        lastUpdateTime = Date(timeIntervalSinceNow: Constants.refreshPeriodSeconds - Constants.retryDelaySeconds)
-    }
-
->>>>>>> da7daf03
     private func updateTrackerBlockingDependencies() {
         lastConfigurationInstallDate = Date()
         ContentBlocking.shared.trackerDataManager.reload(etag: ConfigurationStore.shared.loadEtag(for: .trackerDataSet),
