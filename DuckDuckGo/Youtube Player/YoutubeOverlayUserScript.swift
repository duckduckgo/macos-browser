//
//  YoutubeOverlayUserScript.swift
//
//  Copyright © 2022 DuckDuckGo. All rights reserved.
//
//  Licensed under the Apache License, Version 2.0 (the "License");
//  you may not use this file except in compliance with the License.
//  You may obtain a copy of the License at
//
//  http://www.apache.org/licenses/LICENSE-2.0
//
//  Unless required by applicable law or agreed to in writing, software
//  distributed under the License is distributed on an "AS IS" BASIS,
//  WITHOUT WARRANTIES OR CONDITIONS OF ANY KIND, either express or implied.
//  See the License for the specific language governing permissions and
//  limitations under the License.
//

<<<<<<< HEAD
=======
import Foundation
>>>>>>> 19e082b4
import WebKit
import os
import BrowserServicesKit
import Common
import UserScript

protocol YoutubeOverlayUserScriptDelegate: AnyObject {
    func youtubeOverlayUserScriptDidRequestDuckPlayer(with url: URL)
}

final class YoutubeOverlayUserScript: NSObject, UserScript, UserScriptMessageEncryption {

    enum MessageNames: String, CaseIterable {
        case setUserValues
        case readUserValues
        case openDuckPlayer
    }

    struct WebkitMessagingConfig: Encodable {
        var hasModernWebkitAPI: Bool
        var webkitMessageHandlerNames: [String]
        let secret: String
    }

    /// Values that the Frontend can use to determine the current state.
    public struct UserValues: Codable {
        let privatePlayerMode: PrivatePlayerMode
        let overlayInteracted: Bool
    }

    var injectionTime: WKUserScriptInjectionTime = .atDocumentStart
    var forMainFrameOnly: Bool = true

    var messageNames: [String] {
        MessageNames.allCases.map(\.rawValue)
    }

    weak var delegate: YoutubeOverlayUserScriptDelegate?

    lazy var runtimeValues: String = {
        var runtime = WebkitMessagingConfig(
                hasModernWebkitAPI: false,
                webkitMessageHandlerNames: self.messageNames,
                secret: generatedSecret
        )
        if #available(macOS 11.0, *) {
            runtime.hasModernWebkitAPI = true
        }
        guard let json = try? JSONEncoder().encode(runtime).utf8String() else {
            assertionFailure("YoutubeOverlayUserScript: could not convert RuntimeInjectedValues")
            return ""
        }
        return json
    }()

    lazy var source: String = {
        var js = YoutubeOverlayUserScript.loadJS("youtube-inject-bundle", from: .main)
        js = js.replacingOccurrences(of: "$WebkitMessagingConfig$", with: runtimeValues)
        return js
    }()

    let encrypter: UserScriptEncrypter
    let hostProvider: UserScriptHostProvider
    let generatedSecret: String = UUID().uuidString

    init(
        preferences: PrivatePlayerPreferences = .shared,
        encrypter: UserScriptEncrypter = AESGCMUserScriptEncrypter(),
        hostProvider: UserScriptHostProvider = SecurityOriginHostProvider()
    ) {
        self.hostProvider = hostProvider
        self.encrypter = encrypter
        self.privatePlayerPreferences = preferences
    }

    struct UserValuesNotification: Encodable {
        let userValuesNotification: UserValues
    }

    func userValuesUpdated(userValues: UserValues, inWebView webView: WKWebView) {
        let outgoing = UserValuesNotification(userValuesNotification: userValues)
        guard let json = try? JSONEncoder().encode(outgoing).utf8String() else {
            assertionFailure("YoutubeOverlayUserScript: could not convert UserValues into JSON")
            return
        }
        let js = "window.onUserValuesChanged?.(\(json));"
        evaluate(js: js, inWebView: webView)
    }

    func encodeUserValues() -> String? {
        let uv = UserValues(
                privatePlayerMode: privatePlayerPreferences.privatePlayerMode,
                overlayInteracted: privatePlayerPreferences.youtubeOverlayInteracted
        )
        guard let json = try? JSONEncoder().encode(uv).utf8String() else {
            assertionFailure("YoutubeOverlayUserScript: could not convert UserValues into JSON")
            return ""
        }
        return json
    }

    func messageHandlerFor(_ messageName: String) -> MessageHandler? {
        guard let message = MessageNames(rawValue: messageName) else {
            assertionFailure("YoutubeOverlayUserScript: Failed to parse User Script message: \(messageName)")
            return nil
        }

        switch message {

        case .setUserValues:
            return handleSetUserValues
        case .readUserValues:
            return handleReadUserValues
        case .openDuckPlayer:
            return handleOpenDuckPlayer
        }
    }

    // MARK: - Private

    fileprivate func isMessageFromVerifiedOrigin(_ message: UserScriptMessage) -> Bool {
        hostProvider.hostForMessage(message).droppingWwwPrefix() == "youtube.com"
    }

    private func handleSetUserValues(message: UserScriptMessage, _ replyHandler: @escaping MessageReplyHandler) {
        guard let userValues: UserValues = DecodableHelper.decode(from: message.messageBody) else {
            assertionFailure("YoutubeOverlayUserScript: expected JSON representation of UserValues")
            return
        }

        privatePlayerPreferences.youtubeOverlayInteracted = userValues.overlayInteracted
        privatePlayerPreferences.privatePlayerMode = userValues.privatePlayerMode

        replyHandler(encodeUserValues())
    }

    private func handleReadUserValues(message: UserScriptMessage, _ replyHandler: @escaping MessageReplyHandler) {
        replyHandler(encodeUserValues())
    }

    private func handleOpenDuckPlayer(message: UserScriptMessage, _ replyHandler: @escaping MessageReplyHandler) {
        guard let dict = message.messageBody as? [String: Any],
              let href = dict["href"] as? String,
              let url = href.url else {
            assertionFailure("YoutubeOverlayUserScript: expected URL")
            return
        }
        delegate?.youtubeOverlayUserScriptDidRequestDuckPlayer(with: url)
    }

    private func evaluate(js: String, inWebView webView: WKWebView) {
        if #available(macOS 11.0, *) {
            webView.evaluateJavaScript(js, in: nil, in: WKContentWorld.defaultClient)
        } else {
            webView.evaluateJavaScript(js)
        }
    }

    private let privatePlayerPreferences: PrivatePlayerPreferences
}

@available(macOS 11, *)
extension YoutubeOverlayUserScript: WKScriptMessageHandlerWithReply {

    func userContentController(_ userContentController: WKUserContentController,
                               didReceive message: WKScriptMessage,
                               replyHandler: @escaping (Any?, String?) -> Void) {
        guard isMessageFromVerifiedOrigin(message) else {
            return
        }

        guard let messageHandler = messageHandlerFor(message.name) else {
            // Unsupported message fail silently
            return
        }

        messageHandler(message) {
            replyHandler($0, nil)
        }
    }

}

// MARK: - Fallback for macOS 10.15

extension YoutubeOverlayUserScript: WKScriptMessageHandler {
    
    func userContentController(_ userContentController: WKUserContentController, didReceive message: WKScriptMessage) {
        guard isMessageFromVerifiedOrigin(message) else {
            return
        }

        processEncryptedMessage(message, from: userContentController)
    }
}<|MERGE_RESOLUTION|>--- conflicted
+++ resolved
@@ -16,13 +16,9 @@
 //  limitations under the License.
 //
 
-<<<<<<< HEAD
-=======
 import Foundation
->>>>>>> 19e082b4
 import WebKit
 import os
-import BrowserServicesKit
 import Common
 import UserScript
 
