--- conflicted
+++ resolved
@@ -267,10 +267,10 @@
         }
     }
 
-<<<<<<< HEAD
     public func secureVaultManager(_: SecureVaultManager, promptUserToUseGeneratedPasswordForDomain: String, withGeneratedPassword generatedPassword: String, completionHandler: @escaping (Bool) -> Void) {
         // no-op on macOS
-=======
+    }
+
     public func secureVaultManager(_: SecureVaultManager, didRequestCreditCardsManagerForDomain domain: String) {
         autofillPreferencesModel.showAutofillPopover(.cards)
     }
@@ -286,6 +286,5 @@
         } else {
             autofillPreferencesModel.showAutofillPopover(.logins)
         }
->>>>>>> f0345819
     }
 }