--- conflicted
+++ resolved
@@ -326,12 +326,8 @@
 
             self.emailManager.updateLastUseDate()
 
-<<<<<<< HEAD
-            PixelKit.fire(GeneralPixel.jsPixel(pixel), withAdditionalParameters: pixelParameters)
+            PixelKit.fire(NonStandardEvent(GeneralPixel.jsPixel(pixel)), withAdditionalParameters: pixelParameters)
             NotificationCenter.default.post(name: .autofillFillEvent, object: nil)
-=======
-            PixelKit.fire(NonStandardEvent(GeneralPixel.jsPixel(pixel)), withAdditionalParameters: pixelParameters)
->>>>>>> a3d04ea9
         } else {
             if pixel.isIdentityPixel {
                 NotificationCenter.default.post(name: .autofillFillEvent, object: nil)
