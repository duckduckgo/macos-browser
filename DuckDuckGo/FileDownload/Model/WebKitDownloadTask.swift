//
//  WebKitDownloadTask.swift
//
//  Copyright © 2021 DuckDuckGo. All rights reserved.
//
//  Licensed under the Apache License, Version 2.0 (the "License");
//  you may not use this file except in compliance with the License.
//  You may obtain a copy of the License at
//
//  http://www.apache.org/licenses/LICENSE-2.0
//
//  Unless required by applicable law or agreed to in writing, software
//  distributed under the License is distributed on an "AS IS" BASIS,
//  WITHOUT WARRANTIES OR CONDITIONS OF ANY KIND, either express or implied.
//  See the License for the specific language governing permissions and
//  limitations under the License.
//

import Combine
import Common
import Foundation
import Navigation
import UniformTypeIdentifiers
import WebKit

protocol WebKitDownloadTaskDelegate: AnyObject {
    func fileDownloadTaskNeedsDestinationURL(_ task: WebKitDownloadTask, suggestedFilename: String, suggestedFileType: UTType?) async -> (URL?, UTType?)
    func fileDownloadTask(_ task: WebKitDownloadTask, didFinishWith result: Result<Void, FileDownloadError>)
}

/// WKDownload wrapper managing Finder File Progress and coordinating file URLs
final class WebKitDownloadTask: NSObject, ProgressReporting, @unchecked Sendable {

    static let downloadExtension = "duckload"

    enum DownloadDestination {
        /// download destination would be requested from user or selected automatically depending on the “always prompt where to save files” setting
        case auto
        /// override “always prompt where to save files” for this download and prompt user for location
        case prompt
        /// desired destination URL provided when adding the download (like a temporary URL for PDF printing)
        case preset(URL)
        /// download is resumed to existing destination placeholder and `.duckload` file
        case resume(destination: FilePresenter, tempFile: FilePresenter)
    }
    enum FileDownloadState {
        case initial(DownloadDestination)
        /// - Parameter destination: final destination file placeholder file presenter
        /// - Parameter tempFile: Temporary  (.duckload)  file presenter
        case downloading(destination: FilePresenter, tempFile: FilePresenter)
        /// file presenter used to track the downloaded file across file system
        case downloaded(FilePresenter)
        /// `destination` and `tempFile` can be used along with `resumeData` to restart a failed download (if `error.isRetryable` is `true`)
        case failed(destination: FilePresenter?, tempFile: FilePresenter?, resumeData: Data?, error: FileDownloadError /* error type is force-casted in the code below in mapError (twice)! */)

        var isInitial: Bool {
            if case .initial = self { true } else { false }
        }

        var isDownloading: Bool {
            if case .downloading = self { true } else { false }
        }

        var destinationFilePresenter: FilePresenter? {
            switch self {
            case .initial(.resume(destination: let destinationFile, _)): return destinationFile
            case .initial: return nil
            case .downloading(destination: let destinationFile, _): return destinationFile
            case .downloaded(let destinationFile): return destinationFile
            case .failed(destination: let destinationFile, _, resumeData: _, _): return destinationFile
            }
        }

        var tempFilePresenter: FilePresenter? {
            switch self {
            case .initial(.resume(_, tempFile: let tempFile)): return tempFile
            case .initial: return nil
            case .downloading(_, tempFile: let tempFile): return tempFile
            case .downloaded: return nil
            case .failed(_, tempFile: let tempFile, _, _): return tempFile
            }
        }

        var isCompleted: Bool {
            switch self {
            case .initial: false
            case .downloading: false
            case .downloaded: true
            case .failed: true
            }
        }
    }

    @Published @MainActor private(set) var state: FileDownloadState {
        didSet {
            subscribeToTempFileURL(state.tempFilePresenter)
        }
    }

    /// downloads initiated from a Burner Window won‘t stay in the Downloads panel after completion
    let isBurner: Bool

    private let log: OSLog
    private weak var delegate: WebKitDownloadTaskDelegate?

    private let download: WebKitDownload
    /// used to report the download progress, byte count and estimated time
    let progress: Progress
    /// used to report file progress in Finder and Dock
    private var fileProgressPresenter: FileProgressPresenter?
#if DEBUG
    var fileProgress: Progress? { fileProgressPresenter?.fileProgress }
#endif

    /// temp directory for the downloaded item (removed after completion)
    @MainActor private var itemReplacementDirectory: URL?
    @MainActor private var itemReplacementDirectoryFSOCancellable: AnyCancellable?
    @MainActor private var tempFileUrlCancellable: AnyCancellable?
    @MainActor private(set) var selectedDestinationURL: URL?

    var originalRequest: URLRequest? {
        download.originalRequest
    }
    var originalWebView: WKWebView? {
        download.webView
    }
    @MainActor var shouldPromptForLocation: Bool {
        return if case .initial(.prompt) = state { true } else { false }
    }

    @MainActor(unsafe)
    init(download: WebKitDownload, destination: DownloadDestination, isBurner: Bool, log: OSLog = .downloads) {
        self.download = download
        self.progress = DownloadProgress(download: download)
        self.fileProgressPresenter = FileProgressPresenter(progress: progress)
        self.state = .initial(destination)
        self.isBurner = isBurner
        self.log = log
        super.init()

        progress.cancellationHandler = { [weak self, log, taskDescr=self.debugDescription] in
            os_log(log: log, "❌ progress.cancellationHandler \(taskDescr)")
            self?.cancel()
        }
    }

    /// called by the FileDownloadManager after adding the Download Task
    ///
    /// 1. sets `WKDownload` delegate to approve&start the download
    /// 2. `WKDownload` (a new one) calls `…decideDestinationUsingResponse:…`
    ///     - resumed downloads use pre-provided destination and temp file
    /// 3. after destination is chosen we create a placeholder file at the final destination URL (and set a File Presenter to track its renaming/removal)
    ///   but start the download into a temporary directory (`itemReplacementDirectory`) observing its contents.
    /// 4. when the download is started, we detect a file being created in the temporary directory and move it to the final destination folder
    ///   replacing its original file extension with `.duckload` – this file would be used to track user-facing progress in Finder/Dock
    /// 5. after the download is finished we merge the two files by replacing the final destination file with the `.duckload` file
    ///
    /// - if the temporary file is renamed, we try to rename the destination file accordingly (this would fail in sandboxed builds for non-preset directories)
    /// - if any of the two files is removed, the download is cancelled
    @MainActor func start(delegate: WebKitDownloadTaskDelegate) {
        os_log(.debug, log: log, "🟢 start \(self)")

        self.delegate = delegate

        // if resuming download – file presenters are provided as init parameter
        // when the resumed download is started using `WKWebView.resumeDownload`,
        // `decideDestination` callback wouldn‘t be called.
        // if the download is “resumed” as a new download (replacing the destination file) -
        // the presenters will be used in the `decideDestination` callback
        if case .initial(.resume(destination: let destination, tempFile: let tempFile)) = state {
            state = .downloading(destination: destination, tempFile: tempFile)
        }
        // otherwise, setting `download.delegate` initiates `decideDestination` callback
        // that will call `localFileURLCompletionHandler`
        download.delegate = self
    }

    @MainActor func subscribeToTempFileURL(_ tempFilePresenter: FilePresenter?) {
        tempFileUrlCancellable = (tempFilePresenter?.urlPublisher ?? Just(nil).eraseToAnyPublisher())
            .sink { [weak self] url in
                Task { [weak self] in
                    await self?.tempFileUrlUpdated(to: url)
                }
            }
    }

    /// Observe `.duckload` file moving and renaming, update the file progress and rename destination file if needed
    private nonisolated func tempFileUrlUpdated(to url: URL?) async {
        let (state, itemReplacementDirectory) = await MainActor.run {
            // display file progress and fly-to-dock animation
            // don‘t display progress in itemReplacementDirectory
            if let url, self.itemReplacementDirectory == nil || !url.path.hasPrefix(self.itemReplacementDirectory!.path) {
                self.fileProgressPresenter?.displayFileProgress(at: url)
            } else {
                self.fileProgressPresenter?.displayFileProgress(at: nil)
            }

            return (self.state, self.itemReplacementDirectory)
        }

        /// if user has renamed the `.duckload` file - also rename the destination file
        guard let destinationFilePresenter = state.destinationFilePresenter,
              let destinationURL = destinationFilePresenter.url,
              let newDestinationURL = state.tempFilePresenter?.url.flatMap({ tempFileURL -> URL? in
                  guard itemReplacementDirectory == nil || !tempFileURL.path.hasPrefix(itemReplacementDirectory!.path) else { return nil }

                  // drop `duckload` file extension (if it‘s still there) and append the original one
                  let newFileName = tempFileURL.lastPathComponent.dropping(suffix: "." + Self.downloadExtension).appendingPathExtension(destinationURL.pathExtension)
                  return destinationURL.deletingLastPathComponent().appendingPathComponent(newFileName)
              }),
              destinationURL != newDestinationURL else { try? await Task.sleep(interval: 1); return }

        do {
            os_log(.debug, log: log, "renaming destination file \"\(destinationURL.path)\" ➡️ \"\(destinationURL.path)\"")
            try destinationFilePresenter.coordinateMove(to: newDestinationURL, with: []) { from, to in
                try FileManager.default.moveItem(at: from, to: to)
                destinationFilePresenter.presentedItemDidMove(to: newDestinationURL) // coordinated File Presenter won‘t receive URL updates
            }
        } catch {
            os_log(.debug, log: log, "renaming file failed: \(error)")
        }
    }

    /// called at `WKDownload`s `decideDestination` completion callback with selected URL (or `nil` if cancelled)
    private enum DestinationCleanupStyle { case remove, clear }
    private nonisolated func prepareChosenDestinationURL(_ destinationURL: URL?, fileType _: UTType?, cleanupStyle: DestinationCleanupStyle) async -> URL? {
        do {
            let fm = FileManager()
            guard let destinationURL else { throw URLError(.cancelled) }
            // in case we‘re overwriting the URL – increment the access counter for the duration of the method
            let accessStarted = destinationURL.startAccessingSecurityScopedResource()
            defer {
                if accessStarted {
                    destinationURL.stopAccessingSecurityScopedResource()
                }
            }
            os_log(.debug, log: log, "download task callback: creating temp directory for \"\(destinationURL.path)\"")

            switch cleanupStyle {
            case .remove:
                // 1. remove the destination file if exists – that would clear existing downloads file presenters and stop downloads accordingly (if any)
                try NSFileCoordinator().coordinateWrite(at: destinationURL, with: .forDeleting) { url in
                    if !fm.fileExists(atPath: url.path) {
                        // validate we can write to the directory even if there‘s no existing file
                        try Data().write(to: destinationURL)
                    }
                    os_log(.debug, log: log, "🧹 removing \"\(url.path)\"")
                    try fm.removeItem(at: url)
                }
            case .clear:
                // 2. the download is “resumed” to existing destinationURL – clear it.
                try Data().write(to: destinationURL)
            }

            // 2. start downloading to a newly created same-volume temporary directory
            let tempURL = try await setupTemporaryDownloadURL(for: destinationURL, fileAddedHandler: { [weak self] tempURL in
                // keep the cancellable ref until File Presenters instantiation is finished
                // - in case we receive an early `downloadDidFail:`
                self?.itemReplacementDirectoryFSOCancellable?.cancel()

                // then move the file to the final destination
                Task { [weak self] in
                    await self?.tempDownloadFileCreated(at: tempURL, destinationURL: destinationURL)
                    self?.itemReplacementDirectoryFSOCancellable = nil
                }
            })

            os_log(.debug, log: log, "download task callback: temp file: \(tempURL.path)")
            return tempURL

        } catch {
            await MainActor.run {
                os_log(.error, log: log, "🛑 download task callback: \(self): \(error)")

                self.download.cancel()
                self.finish(with: .failure(.failedToCompleteDownloadTask(underlyingError: error, resumeData: nil, isRetryable: false)))
                Pixel.fire(.debug(event: .fileGetDownloadLocationFailed, error: error))
            }
            return nil
        }
    }

    /// create sandbox-accessible temporary directory on the same volume with the desired destination URL and notify on the download file creation
    private nonisolated func setupTemporaryDownloadURL(for destinationURL: URL, fileAddedHandler: @escaping @MainActor (URL) -> Void) async throws -> URL {
        let itemReplacementDirectory = try FileManager.default.url(for: .itemReplacementDirectory, in: .userDomainMask, appropriateFor: destinationURL, create: true)
        let tempURL = itemReplacementDirectory.appendingPathComponent(destinationURL.lastPathComponent)

        // monitor our folder for download start
        let fileDescriptor = open(itemReplacementDirectory.path, O_EVTONLY)
        if fileDescriptor == -1 {
            let err = errno
            os_log(.error, log: log, "could not open \(itemReplacementDirectory.path): \(err) – \(String(cString: strerror(err)))")
            throw NSError(domain: NSPOSIXErrorDomain, code: Int(err), userInfo: [NSLocalizedDescriptionKey: String(cString: strerror(err))])
        }
        let fileMonitor = DispatchSource.makeFileSystemObjectSource(fileDescriptor: fileDescriptor, eventMask: .write, queue: .main)

        // Set up a handler for file system events
        fileMonitor.setEventHandler {
            MainActor.assumeIsolated { // DispatchSource is set up with the main queue above
                fileAddedHandler(tempURL)
            }
        }
        await MainActor.run {
            self.itemReplacementDirectory = itemReplacementDirectory
            self.itemReplacementDirectoryFSOCancellable = AnyCancellable {
                fileMonitor.cancel()
                close(fileDescriptor)
            }
        }

        fileMonitor.resume()

        return tempURL
    }

    /// when the download has started to a temporary directory, create a placeholder file at the destination URL and move the temp file to the destination directory as a `.duckload`
    @MainActor
    private func tempDownloadFileCreated(at tempURL: URL, destinationURL: URL) async {
        os_log(.debug, log: log, "temp file created: \(self): \(tempURL.path)")

        do {
            let presenters = if case .downloading(destination: let destination, tempFile: let tempFile) = state {
                // when “resuming” a non-resumable download - use the existing file presenters
                try await self.reuseFilePresenters(tempFile: tempFile, destination: destination, tempURL: tempURL)
            } else {
                // instantiate File Presenters and move the temp file to the final destination directory
                try await self.filePresenters(for: destinationURL, tempURL: tempURL)
            }
            self.state = .downloading(destination: presenters.destinationFile, tempFile: presenters.tempFile)

        } catch {
            os_log(.error, log: log, "🛑 file presenters failure: \(self): \(error)")

            self.download.cancel()
            self.finish(with: .failure(.failedToCompleteDownloadTask(underlyingError: error, resumeData: nil, isRetryable: false)))

            Pixel.fire(.debug(event: .fileDownloadCreatePresentersFailed, error: error))
        }
    }

    /// opens File Presenters for destination file and temp file
    private nonisolated func filePresenters(for destinationURL: URL, tempURL: URL) async throws -> (tempFile: FilePresenter, destinationFile: FilePresenter) {
        var destinationURL = destinationURL
        var duckloadURL = destinationURL.deletingPathExtension().appendingPathExtension(Self.downloadExtension)
        let fm = FileManager()

        // 🧙‍♂️ now we‘re doing do some magique here 🧙‍♂️
        // --------------------------------------
        os_log(.debug, log: log, "🧙‍♂️ magique.start: \"\(destinationURL.path)\" (\"\(duckloadURL.path)\") directory writable: \(fm.isWritableFile(atPath: destinationURL.deletingLastPathComponent().path))")
        // 1. create our final destination file (let‘s say myfile.zip) and setup a File Presenter for it
        //    doing this we preserve access to the file until it‘s actually downloaded
        let destinationFilePresenter = try BookmarkFilePresenter(url: destinationURL, consumeUnbalancedStartAccessingResource: true, logger: log) { url in
            try fm.createFile(atPath: url.path, contents: nil) ? url : {
                throw CocoaError(.fileWriteNoPermission, userInfo: [NSFilePathErrorKey: url.path])
            }()
        }
        if duckloadURL == destinationURL {
            // corner-case when downloading a `.duckload` file - the source and destination files will be the same then
            return try await reuseFilePresenters(tempFile: destinationFilePresenter, destination: destinationFilePresenter, tempURL: tempURL)
        }

        // 2. mark the file as hidden until it‘s downloaded to not to confuse user
        //    and prevent from unintentional opening of the empty file
        try destinationURL.setFileHidden(true)
        os_log(.debug, log: log, "🧙‍♂️ \"\(destinationURL.path)\" hidden")

        // 3. then we move the temporary download file to the destination directory (myfile.duckload)
        //    this is doable in sandboxed builds by using “Related Items” i.e. using a file URL with an extra
        //    `.duckload` extension appended and “Primary Item” pointing to the sandbox-accessible destination URL
        //    the `.duckload` document type is registered in the Info.plist with `NSIsRelatedItemType` flag
        //
        // -  after the file is downloaded we‘ll replace the destination file with the `.duckload` file
        if fm.fileExists(atPath: duckloadURL.path) {
            // `.duckload` already exists
            do {
                try chooseAlternativeDuckloadFileNameOrRemove(&duckloadURL, destinationURL: destinationURL)
            } catch {
                // that‘s ok, we‘ll keep using the original temp file
                os_log(.error, log: log, "❗️ can‘t resolve duckload file exists: \"\(duckloadURL.path)\": \(error)")
                duckloadURL = tempURL
            }
        }
<<<<<<< HEAD
        // now move the temp file to `.duckload` instantiating a File Presenter with it
        let tempFilePresenter = try BookmarkFilePresenter(url: duckloadURL, primaryItemURL: destinationURL, logger: log) { [log] duckloadURL in
            guard duckloadURL != tempURL else { return tempURL }
            do {
                try fm.moveItem(at: tempURL, to: duckloadURL)
            } catch {
                // fallback: move failed, keep the temp file in the original location
                os_log(.error, log: log, "🙁 fallback with \(error), will use \(tempURL.path)")
                Pixel.fire(.debug(event: .fileAccessRelatedItemFailed, error: error))
                return tempURL
=======

        let tempFilePresenter = if duckloadURL == tempURL {
            // we won‘t use a `.duckload` file for this download, the file will be left in the temp location instead
            try BookmarkFilePresenter(url: duckloadURL, logger: log)
        } else {
            // now move the temp file to `.duckload` instantiating a File Presenter with it
            try BookmarkFilePresenter(url: duckloadURL, primaryItemURL: destinationURL, logger: log) { [log] duckloadURL in
                do {
                    try fm.moveItem(at: tempURL, to: duckloadURL)
                    return duckloadURL
                } catch {
                    // fallback: move failed, keep the temp file in the original location
                    os_log(.error, log: log, "🙁 fallback with \(error), will use \(tempURL.path)")
                    Pixel.fire(.debug(event: .fileAccessRelatedItemFailed, error: error))
                    return tempURL
                }
>>>>>>> 404b0b04
            }
        }
        os_log(.debug, log: log, "🧙‍♂️ \"\(duckloadURL.path)\" (\"\(tempFilePresenter.url?.path ?? "<nil>")\") ready")

        return (tempFile: tempFilePresenter, destinationFile: destinationFilePresenter)
    }

    private func chooseAlternativeDuckloadFileNameOrRemove(_ duckloadURL: inout URL, destinationURL: URL) throws {
        let fm = FileManager()
        // are we using the `.duckload` file for some other download (with different extension)?
        if NSFileCoordinator.filePresenters.first(where: { $0.presentedItemURL?.resolvingSymlinksInPath() == duckloadURL.resolvingSymlinksInPath() }) != nil {
            // if the downloads directory is writable without extra permission – try choosing another `.duckload` filename
            if fm.isWritableFile(atPath: duckloadURL.deletingLastPathComponent().path) {
                // append `.duckload` to the destination file name with extension
                let destinationPathExtension = destinationURL.pathExtension
                let pathExtension = destinationPathExtension.isEmpty ? Self.downloadExtension : destinationPathExtension + "." + Self.downloadExtension
                duckloadURL = duckloadURL.deletingPathExtension().appendingPathExtension(pathExtension)

                // choose non-existent path
                duckloadURL = try fm.withNonExistentUrl(for: duckloadURL, incrementingIndexIfExistsUpTo: 1000, pathExtension: pathExtension) { url in
                    try Data().write(to: url)
                    return url
                }
            } else {
                // continue keeping the temp file in the temp dir
                throw CocoaError(.fileWriteFileExists)
            }
        }

        os_log(.debug, log: log, "removing temp file \"\(duckloadURL.path)\"")
        try FilePresenter(url: duckloadURL, primaryItemURL: destinationURL).coordinateWrite(with: .forDeleting) { duckloadURL in
            try fm.removeItem(at: duckloadURL)
        }
    }

    private nonisolated func reuseFilePresenters(tempFile: FilePresenter, destination: FilePresenter, tempURL: URL) async throws -> (tempFile: FilePresenter, destinationFile: FilePresenter) {
        // if the download is “resumed” as a new download (replacing the destination file) -
        // use the existing `.duckload` file and move the temp file in its place
        _=try tempFile.coordinateWrite(with: .forReplacing) { duckloadURL in
            try FileManager.default.replaceItemAt(duckloadURL, withItemAt: tempURL)
        }

        return (tempFile: tempFile, destinationFile: destination)
    }

    func cancel() {
        guard Thread.isMainThread else {
            DispatchQueue.main.async {
                self.cancel()
            }
            return
        }
        os_log(.debug, log: log, "cancel \(self)")
        download.cancel { [weak self, log, taskDescr=self.debugDescription] resumeData in
            os_log(.debug, log: log, "\(taskDescr): download.cancel callback")
            DispatchQueue.main.asyncOrNow {
                self?.downloadDidFail(with: URLError(.cancelled), resumeData: resumeData)
            }
        }
    }

    @MainActor
    private func finish(with result: Result<FilePresenter, FileDownloadError>) {
        assert(state.isInitial || state.isDownloading)
        fileProgressPresenter = nil
        itemReplacementDirectoryFSOCancellable = nil // in case we‘ve failed without the temp file been created

        switch result {
        case .success(let presenter):
            let url = presenter.url
            os_log(.debug, log: log, "finish \(self) with .success(\"\(url?.path ?? "<nil>")\")")

            if progress.totalUnitCount == -1 {
                progress.totalUnitCount = max(1, self.progress.completedUnitCount)
            }
            progress.completedUnitCount = progress.totalUnitCount

            self.state = .downloaded(presenter)

        case .failure(let error):
            os_log(.debug, log: log, "finish \(self) with .failure(\(error))")

            self.state = .failed(destination: error.isRetryable ? self.state.destinationFilePresenter : nil, // stop tracking removed files for non-retryable downloads
                                 tempFile: error.isRetryable ? self.state.tempFilePresenter : nil,
                                 resumeData: error.resumeData,
                                 error: error)
        }

        self.delegate?.fileDownloadTask(self, didFinishWith: result.map { _ in })

        // temp dir cleanup
        if let itemReplacementDirectory,
           // don‘t remove itemReplacementDirectory if we‘re keeping the temp file in it for a retryable error
           self.state.tempFilePresenter?.url?.path.hasPrefix(itemReplacementDirectory.path) != true {

            DispatchQueue.global().async { [log, itemReplacementDirectory] in
                os_log(.debug, log: log, "removing \"\(itemReplacementDirectory.path)\"")
                try? FileManager.default.removeItem(at: itemReplacementDirectory)
            }
            self.itemReplacementDirectory = nil
        }
    }

    @MainActor
    private func downloadDidFail(with error: Error, resumeData: Data?) {
        guard case .downloading(destination: let destinationFile, tempFile: let tempFile) = self.state else {
            // cancelled at early stage
            if state.isInitial {
                self.finish(with: .failure(.failedToCompleteDownloadTask(underlyingError: error, resumeData: nil, isRetryable: false)))
                return
            }
            os_log(.debug, log: log, "ignoring `cancel` for already completed task \(self)")
            return
        }

        let tempURL = tempFile.url
        // disable retrying download for user-removed/trashed files
        let isRetryable = if tempURL == nil || tempURL.map({ !FileManager.default.fileExists(atPath: $0.path) || FileManager.default.isInTrash($0) }) == true {
            false
        } else {
            true
        }

        os_log(.debug, log: log, "❗️ downloadDidFail \(self): \(error), retryable: \(isRetryable)")
        self.finish(with: .failure(.failedToCompleteDownloadTask(underlyingError: error, resumeData: resumeData, isRetryable: isRetryable)))

        if !isRetryable {
            DispatchQueue.global().async { [log, itemReplacementDirectory] in
                let fm = FileManager()
                try? destinationFile.coordinateWrite(with: .forDeleting) { url in
                    os_log(.debug, log: log, "removing \"\(url.path)\"")
                    try fm.removeItem(at: url)
                }
                try? tempFile.coordinateWrite(with: .forDeleting) { url in
                    var url = url
                    // if temp file is still in the itemReplacementDirectory - remove the itemReplacementDirectory
                    if let itemReplacementDirectory, url.path.hasPrefix(itemReplacementDirectory.path) {
                        url = itemReplacementDirectory
                    }
                    os_log(.debug, log: log, "removing \"\(url.path)\"")
                    try fm.removeItem(at: url)
                }
            }
            self.itemReplacementDirectory = nil
        }
    }

    /// when `downloadDidFinish` or `downloadDidFail` callback is received before File Presenters finish initialization -
    /// we wait for the `state` to switch to `.downloading` and re-call the callback
    private func waitForDownloadDidStart(completionHandler: @escaping @MainActor () -> Void) {
        var cancellable: AnyCancellable?
        cancellable = $state.receive(on: DispatchQueue.main).sink { state in
            withExtendedLifetime(cancellable) {
                switch state {
                case .initial: return
                case .downloading:
                    MainActor.assumeIsolated(completionHandler)
                    cancellable = nil
                case .downloaded:
                    pixelAssertionFailure("unexpected state change to \(state)")
                    fallthrough
                case .failed:
                    // something went wrong while initializing File Presenters, but we‘re already completed
                    cancellable = nil
                }
            }
        }
    }

    deinit {
        @MainActor(unsafe)
        func performRegardlessOfMainThread() {
            os_log(.debug, log: log, "<Task \(download)>.deinit")
            assert(state.isCompleted, "FileDownloadTask is deallocated without finish(with:) been called")
        }
        performRegardlessOfMainThread()
    }

}

extension WebKitDownloadTask: WKDownloadDelegate {

    @MainActor
    func download(_ download: WKDownload, decideDestinationUsing response: URLResponse, suggestedFilename: String) async -> URL? {
        os_log(.debug, log: log, "decide destination \(self)")

        guard let delegate = delegate else {
            assertionFailure("WebKitDownloadTask: delegate is gone")
            return nil
        }

        let suggestedFileType: UTType? = {
            guard var mimeType = response.mimeType else { return nil }
            // drop ;charset=.. from "text/plain;charset=utf-8"
            if let charsetRange = mimeType.range(of: ";charset=") {
                mimeType = String(mimeType[..<charsetRange.lowerBound])
            }
            return UTType(mimeType: mimeType)
        }()
        if progress.totalUnitCount <= 0 {
            progress.totalUnitCount = response.expectedContentLength
        }

        var suggestedFilename = (suggestedFilename.removingPercentEncoding ?? suggestedFilename).replacingInvalidFileNameCharacters()
        // sometimes suggesteFilename has an extension appended to already present URL file extension
        // e.g. feed.xml.rss for www.domain.com/rss.xml
        if let urlSuggestedFilename = response.url?.suggestedFilename,
           !(urlSuggestedFilename.pathExtension.isEmpty || (suggestedFileType == .html && urlSuggestedFilename.pathExtension == "html")),
           suggestedFilename.hasPrefix(urlSuggestedFilename) {
            suggestedFilename = urlSuggestedFilename
        }

        var cleanupStyle: DestinationCleanupStyle = .remove
        guard let destinationURL = switch state {
        case .initial(.auto), .initial(.prompt):
            await delegate.fileDownloadTaskNeedsDestinationURL(self, suggestedFilename: suggestedFilename, suggestedFileType: suggestedFileType).0
        case .initial(.preset(let destinationURL)):
            destinationURL
        case .initial(.resume(destination: let destination, tempFile: _)): {
            cleanupStyle = .clear
            return destination.url
        }()
        case .downloading, .downloaded, .failed: {
            assertionFailure("Unexpected state in decideDestination callback – \(state)")
            return nil
        }()
        } else {
            return nil
        }

        self.selectedDestinationURL = destinationURL
        return await prepareChosenDestinationURL(destinationURL, fileType: suggestedFileType, cleanupStyle: cleanupStyle)
    }

    @MainActor
    func download(_ download: WKDownload,
                  willPerformHTTPRedirection response: HTTPURLResponse,
                  newRequest request: URLRequest,
                  decisionHandler: @escaping (WKDownload.RedirectPolicy) -> Void) {
        os_log(log: log, "will perform HTTP redirection \(self): \(response) to \(request)")
        decisionHandler(.allow)
    }

    @MainActor
    func download(_ download: WKDownload,
                  didReceive challenge: URLAuthenticationChallenge,
                  completionHandler: @escaping (URLSession.AuthChallengeDisposition, URLCredential?) -> Void) {
        os_log(log: log, "did receive challenge \(self): \(challenge)")
        download.webView?.navigationDelegate?.webView?(download.webView!, didReceive: challenge, completionHandler: completionHandler) ?? {
            completionHandler(.performDefaultHandling, nil)
        }()
    }

    @MainActor
    func downloadDidFinish(_ download: WKDownload) {
        let fm = FileManager.default

        guard case .downloading(destination: let destinationFile, tempFile: let tempFile) = self.state else {
            // if we receive `downloadDidFinish:` before the File Presenters are set up (async)
            // - we‘ll be waiting for the `.downloading` state to come in with the presenters
            os_log(log: log, "🏁 download did finish too early, we‘ll wait for the `.downloading` state: \(self)")
            assert(itemReplacementDirectory != nil, "itemReplacementDirectory should be set")
            waitForDownloadDidStart { [weak self] in
                self?.downloadDidFinish(download)
            }
            return
        }
        os_log(log: log, "🏁 download did finish: \(self)")

        do {
            try tempFile.coordinateWrite(with: .forMoving) { tempURL in
                // replace destination file with temp file
                try destinationFile.coordinateWrite(with: .forReplacing) { [log] destinationURL in
                    if destinationURL != tempURL { // could be a corner-case when downloading a `.duckload` file
                        os_log(.debug, log: log, "replacing \"\(destinationURL.path)\" with \"\(tempURL.path)\"")
                        _=try fm.replaceItemAt(destinationURL, withItemAt: tempURL)
                    }
                    // set quarantine attributes
                    try? destinationURL.setQuarantineAttributes(sourceURL: originalRequest?.url, referrerURL: originalRequest?.mainDocumentURL)
                }
            }
            // remove temp file item replacement directory if present
            if let itemReplacementDirectory {
                os_log(.debug, log: log, "removing \(itemReplacementDirectory.path)")
                try? fm.removeItem(at: itemReplacementDirectory)
                self.itemReplacementDirectory = nil
            }
            self.finish(with: .success(destinationFile))

        } catch {
            Pixel.fire(.debug(event: .fileMoveToDownloadsFailed, error: error))
            os_log(.error, log: log, "fileMoveToDownloadsFailed: \(error)")
            self.finish(with: .failure(.failedToCompleteDownloadTask(underlyingError: error, resumeData: nil, isRetryable: false)))
        }
    }

    @MainActor
    func download(_: WKDownload, didFailWithError error: Error, resumeData: Data?) {
        // if we receive `downloadDidFail:` before File Presenters are set up (async)
        // - we‘ll be waiting for the `.downloading` state to come in with the presenters
        guard state.isDownloading
                // in case the File Presenters instantiation task is still running - we‘ll either receive the `state` change
                // or the task will be finished with a file error
                || itemReplacementDirectoryFSOCancellable == nil else {
            os_log(log: log, "❌ download did fail too early, we‘ll wait for the `.downloading` state: \(self)")
            waitForDownloadDidStart { [weak self] in
                self?.downloadDidFail(with: error, resumeData: resumeData)
            }
            return
        }
        downloadDidFail(with: error, resumeData: resumeData)
    }

}

extension WebKitDownloadTask {

    var didChooseDownloadLocationPublisher: AnyPublisher<URL, FileDownloadError> {
        $state.tryCompactMap { state in
            switch state {
            case .initial:
                return nil
            case .downloading(destination: let destinationFile, _),
                 .downloaded(let destinationFile):
                return destinationFile.url
            case .failed(_, _, resumeData: _, error: let error):
                throw error
            }
        }
        .mapError { $0 as! FileDownloadError } // swiftlint:disable:this force_cast
        .first()
        .eraseToAnyPublisher()
    }

}

extension WebKitDownloadTask {

    override var description: String {
        guard Thread.isMainThread else {
#if DEBUG
            breakByRaisingSigInt("❗️accessing WebKitDownloadTask.description from non-main thread")
#endif
            return ""
        }
        return MainActor.assumeIsolated {
            "<Task \(download) – \(state)>"
        }
    }

}

extension WebKitDownloadTask.FileDownloadState: CustomDebugStringConvertible {

    var debugDescription: String {
        switch self {
        case .initial(let destination):
            ".initial(\(destination))"
        case .downloading(destination: let destination, tempFile: let tempFile):
            ".downloading(dest: \"\(destination.url?.path ?? "<nil>")\", temp: \"\(tempFile.url?.path ?? "<nil>")\")"
        case .downloaded(let destination):
            ".downloaded(dest: \"\(destination.url?.path ?? "<nil>")\")"
        case .failed(destination: let destination, tempFile: let tempFile, resumeData: let resumeData, error: let error):
            ".failed(dest: \"\(destination?.url?.path ?? "<nil>")\", temp: \"\(tempFile?.url?.path ?? "<nil>")\", resumeData: \(resumeData?.description ?? "<nil>") error: \(error))"
        }
    }

}<|MERGE_RESOLUTION|>--- conflicted
+++ resolved
@@ -380,18 +380,6 @@
                 duckloadURL = tempURL
             }
         }
-<<<<<<< HEAD
-        // now move the temp file to `.duckload` instantiating a File Presenter with it
-        let tempFilePresenter = try BookmarkFilePresenter(url: duckloadURL, primaryItemURL: destinationURL, logger: log) { [log] duckloadURL in
-            guard duckloadURL != tempURL else { return tempURL }
-            do {
-                try fm.moveItem(at: tempURL, to: duckloadURL)
-            } catch {
-                // fallback: move failed, keep the temp file in the original location
-                os_log(.error, log: log, "🙁 fallback with \(error), will use \(tempURL.path)")
-                Pixel.fire(.debug(event: .fileAccessRelatedItemFailed, error: error))
-                return tempURL
-=======
 
         let tempFilePresenter = if duckloadURL == tempURL {
             // we won‘t use a `.duckload` file for this download, the file will be left in the temp location instead
@@ -408,7 +396,6 @@
                     Pixel.fire(.debug(event: .fileAccessRelatedItemFailed, error: error))
                     return tempURL
                 }
->>>>>>> 404b0b04
             }
         }
         os_log(.debug, log: log, "🧙‍♂️ \"\(duckloadURL.path)\" (\"\(tempFilePresenter.url?.path ?? "<nil>")\") ready")
