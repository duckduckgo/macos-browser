--- conflicted
+++ resolved
@@ -47,22 +47,11 @@
     init(feedbackSender: UnifiedFeedbackSender = DefaultFeedbackSender(),
          source: UnifiedFeedbackSource = .default) {
         self.feedbackSender = feedbackSender
-<<<<<<< HEAD
-        self.viewModel = UnifiedFeedbackFormViewModel(
-            subscriptionTokenProvider: Application.appDelegate.subscriptionManager,
-            apiService: DefaultAPIService(),
-            vpnMetadataCollector: DefaultVPNMetadataCollector(subscriptionManager: Application.appDelegate.subscriptionManager),
-            feedbackSender: feedbackSender,
-            source: source
-        )
-=======
         self.viewModel = UnifiedFeedbackFormViewModel(subscriptionManager: Application.appDelegate.subscriptionManager,
                                                       apiService: DefaultAPIService(),
-                                                      vpnMetadataCollector: DefaultVPNMetadataCollector(accountManager: Application.appDelegate.subscriptionManager.accountManager),
+                                                      vpnMetadataCollector: DefaultVPNMetadataCollector(subscriptionManager: Application.appDelegate.subscriptionManager),
                                                       feedbackSender: feedbackSender,
                                                       source: source)
-
->>>>>>> 1811bf27
         super.init(nibName: nil, bundle: nil)
         self.viewModel.delegate = self
     }
