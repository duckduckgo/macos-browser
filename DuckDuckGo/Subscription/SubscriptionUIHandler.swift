//
//  SubscriptionUIHandler.swift
//
//  Copyright © 2024 DuckDuckGo. All rights reserved.
//
//  Licensed under the Apache License, Version 2.0 (the "License");
//  you may not use this file except in compliance with the License.
//  You may obtain a copy of the License at
//
//  http://www.apache.org/licenses/LICENSE-2.0
//
//  Unless required by applicable law or agreed to in writing, software
//  distributed under the License is distributed on an "AS IS" BASIS,
//  WITHOUT WARRANTIES OR CONDITIONS OF ANY KIND, either express or implied.
//  See the License for the specific language governing permissions and
//  limitations under the License.
//

import AppKit
import SubscriptionUI
import WebKit

@MainActor
final class SubscriptionUIHandler: SubscriptionUIHandling {

    fileprivate var windowControllersManager: WindowControllersManager { windowControllersManagerProvider() }
    fileprivate var mainWindowController: MainWindowController? { windowControllersManager.lastKeyMainWindowController }
    fileprivate var currentWindow: NSWindow? { mainWindowController?.window }
    fileprivate var currentMainViewController: MainViewController? { mainWindowController?.mainViewController }

    typealias WindowControllersManagerProvider = () -> WindowControllersManager
    fileprivate nonisolated let windowControllersManagerProvider: WindowControllersManagerProvider
    fileprivate var progressViewController: ProgressViewController?

    nonisolated init(windowControllersManagerProvider: @escaping WindowControllersManagerProvider) {
        self.windowControllersManagerProvider = windowControllersManagerProvider
    }

    // MARK: - SubscriptionUIHandling

<<<<<<< HEAD
    func presentProgressViewController(withTitle title: String) {
        progressViewController = ProgressViewController(title: title)
        currentMainViewController?.presentAsSheet(progressViewController!)
=======
    func presentProgressViewController(withTitle: String) {
        let newProgressViewController = ProgressViewController(title: UserText.purchasingSubscriptionTitle)
        currentMainViewController?.presentAsSheet(newProgressViewController)
        progressViewController = newProgressViewController
>>>>>>> 2a7de52c
    }

    func dismissProgressViewController() {
        progressViewController?.dismiss()
        progressViewController = nil
    }

    func updateProgressViewController(title: String) {
        progressViewController?.updateTitleText(title)
    }

    func presentSubscriptionAccessViewController(handler: any SubscriptionAccessActionHandling, message: WKScriptMessage) {
        let actionHandlers = SubscriptionAccessActionHandlers(openActivateViaEmailURL: {
            let url = Application.appDelegate.subscriptionManager.url(for: .activateViaEmail)
            handler.subscriptionAccessActionOpenURLHandler(url: url)
        }, restorePurchases: {
            handler.subscriptionAccessActionRestorePurchases(message: message)
        }, uiActionHandler: { event in
            handler.subscriptionAccessActionHandleAction(event: event)
        })

        let newSubscriptionAccessViewController = SubscriptionAccessViewController(subscriptionManager: Application.appDelegate.subscriptionManager,
                                                                                   actionHandlers: actionHandlers)
        currentMainViewController?.presentAsSheet(newSubscriptionAccessViewController)
    }

    @discardableResult
    func dismissProgressViewAndShow(alertType: SubscriptionAlertType, text: String?) async -> NSApplication.ModalResponse {
        dismissProgressViewController()
        return await show(alertType: alertType, text: text)
    }

    @discardableResult
    func show(alertType: SubscriptionAlertType, text: String?) async -> NSApplication.ModalResponse {
        var alert: NSAlert {
            switch alertType {
            case .somethingWentWrong:
                return .somethingWentWrongAlert()
            case .subscriptionNotFound:
                return .subscriptionNotFoundAlert()
            case .subscriptionInactive:
                return .subscriptionInactiveAlert()
            case .subscriptionFound:
                return .subscriptionFoundAlert()
            case .appleIDSyncFailed:
                return .appleIDSyncFailedAlert(text: text ?? "Error")
            }
        }

        guard let currentWindow else {
            assertionFailure("Missing current window")
            return .alertSecondButtonReturn
        }

        return await alert.beginSheetModal(for: currentWindow)
    }

    func showTab(with content: Tab.TabContent) {
        self.windowControllersManager.showTab(with: content)
    }
}<|MERGE_RESOLUTION|>--- conflicted
+++ resolved
@@ -38,16 +38,10 @@
 
     // MARK: - SubscriptionUIHandling
 
-<<<<<<< HEAD
     func presentProgressViewController(withTitle title: String) {
-        progressViewController = ProgressViewController(title: title)
-        currentMainViewController?.presentAsSheet(progressViewController!)
-=======
-    func presentProgressViewController(withTitle: String) {
-        let newProgressViewController = ProgressViewController(title: UserText.purchasingSubscriptionTitle)
+        let newProgressViewController = ProgressViewController(title: title)
         currentMainViewController?.presentAsSheet(newProgressViewController)
         progressViewController = newProgressViewController
->>>>>>> 2a7de52c
     }
 
     func dismissProgressViewController() {
