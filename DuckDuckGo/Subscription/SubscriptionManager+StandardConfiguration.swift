//
//  SubscriptionManager+StandardConfiguration.swift
//
//  Copyright © 2024 DuckDuckGo. All rights reserved.
//
//  Licensed under the Apache License, Version 2.0 (the "License");
//  you may not use this file except in compliance with the License.
//  You may obtain a copy of the License at
//
//  http://www.apache.org/licenses/LICENSE-2.0
//
//  Unless required by applicable law or agreed to in writing, software
//  distributed under the License is distributed on an "AS IS" BASIS,
//  WITHOUT WARRANTIES OR CONDITIONS OF ANY KIND, either express or implied.
//  See the License for the specific language governing permissions and
//  limitations under the License.
//

import Foundation
import Subscription
import Common
import PixelKit
<<<<<<< HEAD
import Networking
import os.log
=======
import BrowserServicesKit
import FeatureFlags
>>>>>>> 1811bf27

extension DefaultSubscriptionManager {

    // Init the SubscriptionManager using the standard dependencies and configuration, to be used only in the dependencies tree root
<<<<<<< HEAD
    public convenience init(keychainType: KeychainType,
                            environment: SubscriptionEnvironment) {

        let configuration = URLSessionConfiguration.default
        configuration.httpCookieStorage = nil
        configuration.requestCachePolicy = .reloadIgnoringLocalCacheData
        let urlSession = URLSession(configuration: configuration,
                                    delegate: SessionDelegate(),
                                    delegateQueue: nil)
        let apiService = DefaultAPIService(urlSession: urlSession)
        let authEnvironment: OAuthEnvironment = environment.serviceEnvironment == .production ? .production : .staging

        let authService = DefaultOAuthService(baseURL: authEnvironment.url, apiService: apiService)
        let tokenStorage = SubscriptionTokenKeychainStorageV2(keychainType: keychainType)
//        let legacyAccountStorage = SubscriptionTokenKeychainStorage(keychainType: keychainType)

        let authClient = DefaultOAuthClient(tokensStorage: tokenStorage,
//                                            legacyTokenStorage: legacyAccountStorage,
                                            authService: authService)

        apiService.authorizationRefresherCallback = { _ in
            guard let tokenContainer = tokenStorage.tokenContainer else {
                throw OAuthClientError.internalError("Missing refresh token")
            }

            if tokenContainer.decodedAccessToken.isExpired() {
                Logger.OAuth.debug("Refreshing tokens")
                let tokens = try await authClient.getTokens(policy: .localForceRefresh)
                return tokens.accessToken
            } else {
                Logger.general.debug("Trying to refresh valid token, using the old one")
                return tokenContainer.accessToken
            }
        }

        let subscriptionEndpointService = DefaultSubscriptionEndpointService(apiService: apiService,
                                                                             baseURL: environment.serviceEnvironment.url)
        let pixelHandler: SubscriptionManager.PixelHandler = { type in
            switch type {
            case .deadToken:
                PixelKit.fire(SubscriptionPixels.privacyProDeadTokenDetected)
            }
        }
=======
    public convenience init(featureFlagger: FeatureFlagger? = nil) {
        // MARK: - Configure Subscription
        let subscriptionAppGroup = Bundle.main.appGroup(bundle: .subs)
        let subscriptionUserDefaults = UserDefaults(suiteName: subscriptionAppGroup)!
        let subscriptionEnvironment = DefaultSubscriptionManager.getSavedOrDefaultEnvironment(userDefaults: subscriptionUserDefaults)

        let entitlementsCache = UserDefaultsCache<[Entitlement]>(userDefaults: subscriptionUserDefaults,
                                                                 key: UserDefaultsCacheKey.subscriptionEntitlements,
                                                                 settings: UserDefaultsCacheSettings(defaultExpirationInterval: .minutes(20)))
        let accessTokenStorage = SubscriptionTokenKeychainStorage(keychainType: .dataProtection(.named(subscriptionAppGroup)))
        let subscriptionEndpointService = DefaultSubscriptionEndpointService(currentServiceEnvironment: subscriptionEnvironment.serviceEnvironment)
        let authEndpointService = DefaultAuthEndpointService(currentServiceEnvironment: subscriptionEnvironment.serviceEnvironment)
        let subscriptionFeatureMappingCache = DefaultSubscriptionFeatureMappingCache(subscriptionEndpointService: subscriptionEndpointService,
                                                                                     userDefaults: subscriptionUserDefaults)

        let accountManager = DefaultAccountManager(accessTokenStorage: accessTokenStorage,
                                                   entitlementsCache: entitlementsCache,
                                                   subscriptionEndpointService: subscriptionEndpointService,
                                                   authEndpointService: authEndpointService)
>>>>>>> 1811bf27

        let subscriptionFeatureFlagger: FeatureFlaggerMapping<SubscriptionFeatureFlags> = FeatureFlaggerMapping { feature in
            guard let featureFlagger else {
                // With no featureFlagger provided there is no gating of features
                return feature.defaultState
            }

            switch feature {
            case .isLaunchedROW:
                return featureFlagger.isFeatureOn(.isPrivacyProLaunchedROW)
            case .isLaunchedROWOverride:
                return featureFlagger.isFeatureOn(.isPrivacyProLaunchedROWOverride)
            case .usePrivacyProUSARegionOverride:
                return (featureFlagger.internalUserDecider.isInternalUser &&
                        subscriptionEnvironment.serviceEnvironment == .staging &&
                        subscriptionUserDefaults.storefrontRegionOverride == .usa)
            case .usePrivacyProROWRegionOverride:
                return (featureFlagger.internalUserDecider.isInternalUser &&
                        subscriptionEnvironment.serviceEnvironment == .staging &&
                        subscriptionUserDefaults.storefrontRegionOverride == .restOfWorld)
            }
        }

        if #available(macOS 12.0, *) {
<<<<<<< HEAD
            self.init(storePurchaseManager: DefaultStorePurchaseManager(),
                      oAuthClient: authClient,
                      subscriptionEndpointService: subscriptionEndpointService,
                      subscriptionEnvironment: environment,
                      pixelHandler: pixelHandler)
=======
            let storePurchaseManager = DefaultStorePurchaseManager(subscriptionFeatureMappingCache: subscriptionFeatureMappingCache,
                                                                   subscriptionFeatureFlagger: subscriptionFeatureFlagger)
            self.init(storePurchaseManager: storePurchaseManager,
                      accountManager: accountManager,
                      subscriptionEndpointService: subscriptionEndpointService,
                      authEndpointService: authEndpointService,
                      subscriptionFeatureMappingCache: subscriptionFeatureMappingCache,
                      subscriptionEnvironment: subscriptionEnvironment,
                      subscriptionFeatureFlagger: subscriptionFeatureFlagger)
>>>>>>> 1811bf27
        } else {
            self.init(oAuthClient: authClient,
                      subscriptionEndpointService: subscriptionEndpointService,
<<<<<<< HEAD
                      subscriptionEnvironment: environment,
                      pixelHandler: pixelHandler)
=======
                      authEndpointService: authEndpointService,
                      subscriptionFeatureMappingCache: subscriptionFeatureMappingCache,
                      subscriptionEnvironment: subscriptionEnvironment,
                      subscriptionFeatureFlagger: subscriptionFeatureFlagger)
>>>>>>> 1811bf27
        }
    }
}<|MERGE_RESOLUTION|>--- conflicted
+++ resolved
@@ -20,20 +20,18 @@
 import Subscription
 import Common
 import PixelKit
-<<<<<<< HEAD
 import Networking
 import os.log
-=======
 import BrowserServicesKit
 import FeatureFlags
->>>>>>> 1811bf27
 
 extension DefaultSubscriptionManager {
 
     // Init the SubscriptionManager using the standard dependencies and configuration, to be used only in the dependencies tree root
-<<<<<<< HEAD
     public convenience init(keychainType: KeychainType,
-                            environment: SubscriptionEnvironment) {
+                            environment: SubscriptionEnvironment,
+                            featureFlagger: FeatureFlagger? = nil,
+                            userDefaults: UserDefaults) {
 
         let configuration = URLSessionConfiguration.default
         configuration.httpCookieStorage = nil
@@ -69,34 +67,9 @@
 
         let subscriptionEndpointService = DefaultSubscriptionEndpointService(apiService: apiService,
                                                                              baseURL: environment.serviceEnvironment.url)
-        let pixelHandler: SubscriptionManager.PixelHandler = { type in
-            switch type {
-            case .deadToken:
-                PixelKit.fire(SubscriptionPixels.privacyProDeadTokenDetected)
-            }
-        }
-=======
-    public convenience init(featureFlagger: FeatureFlagger? = nil) {
-        // MARK: - Configure Subscription
-        let subscriptionAppGroup = Bundle.main.appGroup(bundle: .subs)
-        let subscriptionUserDefaults = UserDefaults(suiteName: subscriptionAppGroup)!
-        let subscriptionEnvironment = DefaultSubscriptionManager.getSavedOrDefaultEnvironment(userDefaults: subscriptionUserDefaults)
-
-        let entitlementsCache = UserDefaultsCache<[Entitlement]>(userDefaults: subscriptionUserDefaults,
-                                                                 key: UserDefaultsCacheKey.subscriptionEntitlements,
-                                                                 settings: UserDefaultsCacheSettings(defaultExpirationInterval: .minutes(20)))
-        let accessTokenStorage = SubscriptionTokenKeychainStorage(keychainType: .dataProtection(.named(subscriptionAppGroup)))
-        let subscriptionEndpointService = DefaultSubscriptionEndpointService(currentServiceEnvironment: subscriptionEnvironment.serviceEnvironment)
-        let authEndpointService = DefaultAuthEndpointService(currentServiceEnvironment: subscriptionEnvironment.serviceEnvironment)
+//        let subscriptionUserDefaults = UserDefaults(suiteName: subscriptionAppGroup)!
         let subscriptionFeatureMappingCache = DefaultSubscriptionFeatureMappingCache(subscriptionEndpointService: subscriptionEndpointService,
-                                                                                     userDefaults: subscriptionUserDefaults)
-
-        let accountManager = DefaultAccountManager(accessTokenStorage: accessTokenStorage,
-                                                   entitlementsCache: entitlementsCache,
-                                                   subscriptionEndpointService: subscriptionEndpointService,
-                                                   authEndpointService: authEndpointService)
->>>>>>> 1811bf27
-
+                                                                                     userDefaults: userDefaults)
         let subscriptionFeatureFlagger: FeatureFlaggerMapping<SubscriptionFeatureFlags> = FeatureFlaggerMapping { feature in
             guard let featureFlagger else {
                 // With no featureFlagger provided there is no gating of features
@@ -110,45 +83,37 @@
                 return featureFlagger.isFeatureOn(.isPrivacyProLaunchedROWOverride)
             case .usePrivacyProUSARegionOverride:
                 return (featureFlagger.internalUserDecider.isInternalUser &&
-                        subscriptionEnvironment.serviceEnvironment == .staging &&
-                        subscriptionUserDefaults.storefrontRegionOverride == .usa)
+                        environment.serviceEnvironment == .staging &&
+                        userDefaults.storefrontRegionOverride == .usa)
             case .usePrivacyProROWRegionOverride:
                 return (featureFlagger.internalUserDecider.isInternalUser &&
-                        subscriptionEnvironment.serviceEnvironment == .staging &&
-                        subscriptionUserDefaults.storefrontRegionOverride == .restOfWorld)
+                        environment.serviceEnvironment == .staging &&
+                        userDefaults.storefrontRegionOverride == .restOfWorld)
+            }
+        }
+        let pixelHandler: SubscriptionManager.PixelHandler = { type in
+            switch type {
+            case .deadToken:
+                PixelKit.fire(SubscriptionPixels.privacyProDeadTokenDetected)
             }
         }
 
         if #available(macOS 12.0, *) {
-<<<<<<< HEAD
-            self.init(storePurchaseManager: DefaultStorePurchaseManager(),
+            self.init(storePurchaseManager: DefaultStorePurchaseManager(subscriptionFeatureMappingCache: subscriptionFeatureMappingCache,
+                                                                        subscriptionFeatureFlagger: subscriptionFeatureFlagger),
                       oAuthClient: authClient,
                       subscriptionEndpointService: subscriptionEndpointService,
+                      subscriptionFeatureMappingCache: subscriptionFeatureMappingCache,
                       subscriptionEnvironment: environment,
+                      subscriptionFeatureFlagger: subscriptionFeatureFlagger,
                       pixelHandler: pixelHandler)
-=======
-            let storePurchaseManager = DefaultStorePurchaseManager(subscriptionFeatureMappingCache: subscriptionFeatureMappingCache,
-                                                                   subscriptionFeatureFlagger: subscriptionFeatureFlagger)
-            self.init(storePurchaseManager: storePurchaseManager,
-                      accountManager: accountManager,
-                      subscriptionEndpointService: subscriptionEndpointService,
-                      authEndpointService: authEndpointService,
-                      subscriptionFeatureMappingCache: subscriptionFeatureMappingCache,
-                      subscriptionEnvironment: subscriptionEnvironment,
-                      subscriptionFeatureFlagger: subscriptionFeatureFlagger)
->>>>>>> 1811bf27
         } else {
             self.init(oAuthClient: authClient,
                       subscriptionEndpointService: subscriptionEndpointService,
-<<<<<<< HEAD
+                      subscriptionFeatureMappingCache: subscriptionFeatureMappingCache,
                       subscriptionEnvironment: environment,
+                      subscriptionFeatureFlagger: subscriptionFeatureFlagger,
                       pixelHandler: pixelHandler)
-=======
-                      authEndpointService: authEndpointService,
-                      subscriptionFeatureMappingCache: subscriptionFeatureMappingCache,
-                      subscriptionEnvironment: subscriptionEnvironment,
-                      subscriptionFeatureFlagger: subscriptionFeatureFlagger)
->>>>>>> 1811bf27
         }
     }
 }