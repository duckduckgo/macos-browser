--- conflicted
+++ resolved
@@ -348,11 +348,6 @@
             return
         }
 
-<<<<<<< HEAD
-        //TODO: Handle "cannot decrypt"
-        // assertionFailure("Unhandled message from Bitwarden: %s")
-=======
         assertionFailure("Unhandled message from Bitwarden")
->>>>>>> 13e9cf06
     }
 }