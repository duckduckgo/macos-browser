--- conflicted
+++ resolved
@@ -194,11 +194,7 @@
 extension PrivacyDashboardViewController: PrivacyDashboardControllerDelegate {
 
     func privacyDashboardControllerDidRequestShowReportBrokenSite(_ privacyDashboardController: PrivacyDashboard.PrivacyDashboardController) {
-<<<<<<< HEAD
-        // Not present in macOS: Pixel.fire(.privacyDashboardReportBrokenSite)
-=======
         // Not used in macOS: Pixel.fire(.privacyDashboardReportBrokenSite)
->>>>>>> f697ac24
     }
 
     func privacyDashboardController(_ privacyDashboardController: PrivacyDashboardController, didChangeProtectionSwitch protectionState: ProtectionState) {
@@ -240,7 +236,6 @@
         permissionHandler.setPermission(with: permissionName, paused: paused)
     }
 }
-<<<<<<< HEAD
 
 extension PrivacyDashboardViewController: PrivacyDashboardNavigationDelegate {
 
@@ -252,21 +247,8 @@
 extension PrivacyDashboardViewController: PrivacyDashboardReportBrokenSiteDelegate {
 
     func privacyDashboardController(_ privacyDashboardController: PrivacyDashboard.PrivacyDashboardController, didRequestSubmitBrokenSiteReportWithCategory category: String, description: String) {
+
         websiteBreakageReporter.reportBreakage(category: category, description: description, reportFlow: .dashboard)
-=======
-
-extension PrivacyDashboardViewController: PrivacyDashboardNavigationDelegate {
-
-    func privacyDashboardController(_ privacyDashboardController: PrivacyDashboard.PrivacyDashboardController, didSetHeight height: Int) {
-        currentContentHeight = height
-    }
-}
-
-extension PrivacyDashboardViewController: PrivacyDashboardReportBrokenSiteDelegate {
-
-    func privacyDashboardController(_ privacyDashboardController: PrivacyDashboard.PrivacyDashboardController, didRequestSubmitBrokenSiteReportWithCategory category: String, description: String) {
-        websiteBreakageReporter.reportBreakage(category: category, description: description, reportFlow: .privacyDashboard)
->>>>>>> f697ac24
     }
 
     func privacyDashboardController(_ privacyDashboardController: PrivacyDashboard.PrivacyDashboardController, reportBrokenSiteDidChangeProtectionSwitch protectionState: PrivacyDashboard.ProtectionState) {
