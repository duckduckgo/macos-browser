--- conflicted
+++ resolved
@@ -330,28 +330,6 @@
             statusCodes = [httpStatusCode]
         }
 
-<<<<<<< HEAD
-        let websiteBreakage = WebsiteBreakage(siteUrl: currentURL,
-                                              category: category.lowercased(),
-                                              description: description,
-                                              osVersion: "\(ProcessInfo.processInfo.operatingSystemVersion)",
-                                              manufacturer: "Apple",
-                                              upgradedHttps: currentTab.privacyInfo?.connectionUpgradedTo != nil,
-                                              tdsETag: ContentBlocking.shared.contentBlockingManager.currentRules.first?.etag,
-                                              blockedTrackerDomains: blockedTrackerDomains,
-                                              installedSurrogates: installedSurrogates,
-                                              isGPCEnabled: PrivacySecurityPreferences.shared.gpcEnabled,
-                                              ampURL: ampURL,
-                                              urlParametersRemoved: urlParametersRemoved,
-                                              protectionsState: protectionsState,
-                                              reportFlow: source,
-                                              errors: errors,
-                                              httpStatusCodes: statusCodes,
-                                              openerContext: tabViewModel?.tab.inferredOpenerContext,
-                                              vpnOn: tabViewModel?.tab.tunnelController?.isConnected ?? false,
-                                              jsPerformance: nil,
-                                              userRefreshCount: tabViewModel?.tab.refreshCountSinceLoad ?? 0)
-=======
         let websiteBreakage = BrokenSiteReport(siteUrl: currentURL,
                                                category: category.lowercased(),
                                                description: description,
@@ -368,9 +346,12 @@
                                                reportFlow: source,
                                                errors: errors,
                                                httpStatusCodes: statusCodes,
+                                               openerContext: tabViewModel?.tab.inferredOpenerContext,
+                                               vpnOn: tabViewModel?.tab.tunnelController?.isConnected ?? false,
+                                               jsPerformance: nil,
+                                               userRefreshCount: tabViewModel?.tab.refreshCountSinceLoad ?? 0,
                                                didOpenReportInfo: didOpenReportInfo,
                                                toggleReportCounter: toggleReportCounter)
->>>>>>> 675bbb76
         return websiteBreakage
     }
 }