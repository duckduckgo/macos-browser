--- conflicted
+++ resolved
@@ -330,24 +330,6 @@
             statusCodes = [httpStatusCode]
         }
 
-<<<<<<< HEAD
-        let websiteBreakage = WebsiteBreakage(siteUrl: currentURL,
-                                              category: category.lowercased(),
-                                              description: description,
-                                              osVersion: "\(ProcessInfo.processInfo.operatingSystemVersion)",
-                                              manufacturer: "Apple",
-                                              upgradedHttps: currentTab.privacyInfo?.connectionUpgradedTo != nil,
-                                              tdsETag: ContentBlocking.shared.contentBlockingManager.currentRules.first?.etag,
-                                              blockedTrackerDomains: blockedTrackerDomains,
-                                              installedSurrogates: installedSurrogates,
-                                              isGPCEnabled: WebTrackingProtectionPreferences.shared.isGPCEnabled,
-                                              ampURL: ampURL,
-                                              urlParametersRemoved: urlParametersRemoved,
-                                              protectionsState: protectionsState,
-                                              reportFlow: source,
-                                              errors: errors,
-                                              httpStatusCodes: statusCodes)
-=======
         let websiteBreakage = BrokenSiteReport(siteUrl: currentURL,
                                                category: category.lowercased(),
                                                description: description,
@@ -357,7 +339,7 @@
                                                tdsETag: ContentBlocking.shared.contentBlockingManager.currentRules.first?.etag,
                                                blockedTrackerDomains: blockedTrackerDomains,
                                                installedSurrogates: installedSurrogates,
-                                               isGPCEnabled: PrivacySecurityPreferences.shared.gpcEnabled,
+                                               isGPCEnabled: WebTrackingProtectionPreferences.shared.isGPCEnabled,
                                                ampURL: ampURL,
                                                urlParametersRemoved: urlParametersRemoved,
                                                protectionsState: protectionsState,
@@ -366,7 +348,6 @@
                                                httpStatusCodes: statusCodes,
                                                didOpenReportInfo: didOpenReportInfo,
                                                toggleReportCounter: toggleReportCounter)
->>>>>>> 4982b83f
         return websiteBreakage
     }
 }