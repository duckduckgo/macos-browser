//
//  MaliciousSiteProtectionManager.swift
//
//  Copyright © 2024 DuckDuckGo. All rights reserved.
//
//  Licensed under the Apache License, Version 2.0 (the "License");
//  you may not use this file except in compliance with the License.
//  You may obtain a copy of the License at
//
//  http://www.apache.org/licenses/LICENSE-2.0
//
//  Unless required by applicable law or agreed to in writing, software
//  distributed under the License is distributed on an "AS IS" BASIS,
//  WITHOUT WARRANTIES OR CONDITIONS OF ANY KIND, either express or implied.
//  See the License for the specific language governing permissions and
//  limitations under the License.
//

import BrowserServicesKit
import Combine
import Common
import FeatureFlags
import Foundation
import MaliciousSiteProtection
import Networking
import PixelKit

extension MaliciousSiteProtectionManager {

    static func fileName(for dataType: MaliciousSiteProtection.DataManager.StoredDataType) -> String {
        switch (dataType, dataType.threatKind) {
        case (.hashPrefixSet, .phishing): "phishingHashPrefixes.json"
        case (.filterSet, .phishing): "phishingFilterSet.json"
//            case (.hashPrefixes, .malware): "malwareHashPrefixes.json"
//            case (.filters, .malware): "malwareFilterSet.json"
        }
    }

    struct EmbeddedDataProvider: MaliciousSiteProtection.EmbeddedDataProviding {

        private enum Constants {
            static let embeddedDataRevision = 1694418
            static let phishingEmbeddedHashPrefixDataSHA = "d9eccd24d05ce16d4ab877574df728f69be6c7840aea00e1be11aeafffb0b1dc"
            static let phishingEmbeddedFilterSetDataSHA = "5452a5a36651c3edb5f87716042175b5a3074acb5cc62a279dbca75479fc1eda"
//            static let malwareEmbeddedHashPrefixDataSHA = "be5a2320307ed0dd8b8b2f2702dbade752dfb886aae24f212b0c3009524636aa"
//            static let malwareEmbeddedFilterSetDataSHA = "37517e5f3dc66819f61f5a7bb8ace1921282415f10551d2defa5c3eb0985b570"
        }

        func revision(for dataType: MaliciousSiteProtection.DataManager.StoredDataType) -> Int {
            Constants.embeddedDataRevision
        }

        func url(for dataType: MaliciousSiteProtection.DataManager.StoredDataType) -> URL {
            let fileName = fileName(for: dataType)
            guard let url = Bundle.main.url(forResource: fileName, withExtension: nil) else {
                fatalError("Could not find embedded data file \"\(fileName)\"")
            }
            return url
        }

        func hash(for dataType: MaliciousSiteProtection.DataManager.StoredDataType) -> String {
            switch (dataType, dataType.threatKind) {
            case (.hashPrefixSet, .phishing): Constants.phishingEmbeddedHashPrefixDataSHA
            case (.filterSet, .phishing): Constants.phishingEmbeddedFilterSetDataSHA
//            case (.hashPrefixes, .malware): Constants.malwareEmbeddedHashPrefixDataSHA
//            case (.filters, .malware): Constants.malwareEmbeddedFilterSetDataSHA
            }
        }

        // see `EmbeddedThreatDataProviding.swift` extension for `EmbeddedThreatDataProviding.load` method implementation
    }
}

public class MaliciousSiteProtectionManager: MaliciousSiteDetecting {
    static let shared = MaliciousSiteProtectionManager()

    private let detector: MaliciousSiteDetecting
    private let updateManager: MaliciousSiteProtection.UpdateManager
    private let detectionPreferences: MaliciousSiteProtectionPreferences
    private let featureFlagger: FeatureFlagger
    private let configManager: PrivacyConfigurationManaging

    private var featureFlagsCancellable: AnyCancellable?
    private var detectionPreferencesEnabledCancellable: AnyCancellable?
    private var updateTask: Task<Void, Error>?
    var backgroundUpdatesEnabled: Bool { updateTask != nil }

    init(
        apiEnvironment: MaliciousSiteDetector.APIEnvironment = .production,
        apiService: APIService = DefaultAPIService(urlSession: .shared),
        embeddedDataProvider: MaliciousSiteProtection.EmbeddedDataProviding? = nil,
        dataManager: MaliciousSiteProtection.DataManager? = nil,
        detector: MaliciousSiteProtection.MaliciousSiteDetecting? = nil,
        detectionPreferences: MaliciousSiteProtectionPreferences = MaliciousSiteProtectionPreferences.shared,
        featureFlagger: FeatureFlagger? = nil,
        configManager: PrivacyConfigurationManaging? = nil,
        updateIntervalProvider: UpdateManager.UpdateIntervalProvider? = nil
    ) {
        self.featureFlagger = featureFlagger ?? NSApp.delegateTyped.featureFlagger
        let configManager = configManager ?? AppPrivacyFeatures.shared.contentBlocking.privacyConfigurationManager
        self.configManager = configManager

        let embeddedDataProvider = embeddedDataProvider ?? EmbeddedDataProvider()
        let dataManager = dataManager ?? {
            let configurationUrl = FileManager.default.configurationDirectory()
            let fileStore = MaliciousSiteProtection.FileStore(dataStoreURL: configurationUrl)
            return MaliciousSiteProtection.DataManager(fileStore: fileStore, embeddedDataProvider: embeddedDataProvider, fileNameProvider: Self.fileName(for:))
        }()

        self.detector = detector ?? MaliciousSiteDetector(apiEnvironment: apiEnvironment, service: apiService, dataManager: dataManager, eventMapping: Self.debugEvents)
<<<<<<< HEAD

        let updateIntervalProvider = { (dataType: MaliciousSiteProtection.DataManager.StoredDataType) -> TimeInterval? in
            let settings = MaliciousSiteProtectionRemoteSettings(privacyConfigurationManager: configManager)
            let minutes: TimeInterval
            switch dataType {
            case .hashPrefixSet: minutes = settings[.hashPrefixUpdateFrequencyMinutes]
            case .filterSet: minutes = settings[.filterSetUpdateFrequencyMinutes]
            }
            guard minutes > 0 else { return nil }
            return minutes * 60
        }

        self.updateManager = MaliciousSiteProtection.UpdateManager(apiEnvironment: apiEnvironment, service: apiService, dataManager: dataManager, updateIntervalProvider: updateIntervalProvider)
=======
        self.updateManager = MaliciousSiteProtection.UpdateManager(apiEnvironment: apiEnvironment, service: apiService, dataManager: dataManager, updateIntervalProvider: updateIntervalProvider ?? Self.updateInterval)
>>>>>>> aeee5dff
        self.detectionPreferences = detectionPreferences

        self.setupBindings()
    }

    private static let debugEvents = EventMapping<MaliciousSiteProtection.Event> {event, _, _, _ in
        PixelKit.fire(event)
    }

    private func setupBindings() {
        if featureFlagger.isFeatureOn(.maliciousSiteProtectionErrorPage) {
            subscribeToDetectionPreferences()
            return
        }

        guard let overridesHandler = featureFlagger.localOverrides?.actionHandler as? FeatureFlagOverridesPublishingHandler<FeatureFlag> else { return }
        featureFlagsCancellable = overridesHandler.flagDidChangePublisher
            .filter { $0.0 == .maliciousSiteProtectionErrorPage }
            .sink { [weak self] change in
                guard let self else { return }
                if change.1 {
                    subscribeToDetectionPreferences()
                } else {
                    detectionPreferencesEnabledCancellable = nil
                    stopUpdateTasks()
                }
            }
    }

    private func subscribeToDetectionPreferences() {
        detectionPreferencesEnabledCancellable = detectionPreferences.$isEnabled
            .sink { [weak self] isEnabled in
                self?.handleIsEnabledChange(enabled: isEnabled)
            }
    }

    private func handleIsEnabledChange(enabled: Bool) {
        if enabled {
            startUpdateTasks()
        } else {
            stopUpdateTasks()
        }
    }

    private func startUpdateTasks() {
        self.updateTask = updateManager.startPeriodicUpdates()
    }

    private func stopUpdateTasks() {
        updateTask?.cancel()
        updateTask = nil
    }

    // MARK: - Public

    public func evaluate(_ url: URL) async -> ThreatKind? {
        guard configManager.privacyConfig.isFeature(.maliciousSiteProtection, enabledForDomain: url.host),
              detectionPreferences.isEnabled else { return .none }

        return await detector.evaluate(url)
    }

}<|MERGE_RESOLUTION|>--- conflicted
+++ resolved
@@ -108,7 +108,6 @@
         }()
 
         self.detector = detector ?? MaliciousSiteDetector(apiEnvironment: apiEnvironment, service: apiService, dataManager: dataManager, eventMapping: Self.debugEvents)
-<<<<<<< HEAD
 
         let updateIntervalProvider = { (dataType: MaliciousSiteProtection.DataManager.StoredDataType) -> TimeInterval? in
             let settings = MaliciousSiteProtectionRemoteSettings(privacyConfigurationManager: configManager)
@@ -122,9 +121,6 @@
         }
 
         self.updateManager = MaliciousSiteProtection.UpdateManager(apiEnvironment: apiEnvironment, service: apiService, dataManager: dataManager, updateIntervalProvider: updateIntervalProvider)
-=======
-        self.updateManager = MaliciousSiteProtection.UpdateManager(apiEnvironment: apiEnvironment, service: apiService, dataManager: dataManager, updateIntervalProvider: updateIntervalProvider ?? Self.updateInterval)
->>>>>>> aeee5dff
         self.detectionPreferences = detectionPreferences
 
         self.setupBindings()
