//
//  MaliciousSiteProtectionManager.swift
//
//  Copyright © 2024 DuckDuckGo. All rights reserved.
//
//  Licensed under the Apache License, Version 2.0 (the "License");
//  you may not use this file except in compliance with the License.
//  You may obtain a copy of the License at
//
//  http://www.apache.org/licenses/LICENSE-2.0
//
//  Unless required by applicable law or agreed to in writing, software
//  distributed under the License is distributed on an "AS IS" BASIS,
//  WITHOUT WARRANTIES OR CONDITIONS OF ANY KIND, either express or implied.
//  See the License for the specific language governing permissions and
//  limitations under the License.
//

import BrowserServicesKit
import Combine
import Common
import FeatureFlags
import Foundation
import MaliciousSiteProtection
import PixelKit

extension MaliciousSiteProtectionManager {

    static func fileName(for dataType: MaliciousSiteProtection.DataManager.StoredDataType) -> String {
        switch (dataType, dataType.threatKind) {
        case (.hashPrefixSet, .phishing): "phishingHashPrefixes.json"
        case (.filterSet, .phishing): "phishingFilterSet.json"
//            case (.hashPrefixes, .malware): "malwareHashPrefixes.json"
//            case (.filters, .malware): "malwareFilterSet.json"
        }
    }

    static func updateInterval(for dataKind: MaliciousSiteProtection.DataManager.StoredDataType) -> TimeInterval? {
        switch dataKind {
        case .hashPrefixSet: .minutes(20)
        case .filterSet: .hours(12)
        }
    }

    struct EmbeddedDataProvider: MaliciousSiteProtection.EmbeddedDataProviding {

        private enum Constants {
            static let embeddedDataRevision = 1692083
            static let phishingEmbeddedHashPrefixDataSHA = "b423fa3cf21d82a8f537ae3c817c7aa5338603401c77a6ed7094f0b20af30055"
            static let phishingEmbeddedFilterSetDataSHA = "6633f7a2e521071485128c6bf3b84ce2a2dc7bd09750fed7b0300913ed8bfa96"
//            static let malwareEmbeddedHashPrefixDataSHA = "b423fa3cf21d82a8f537ae3c817c7aa5338603401c77a6ed7094f0b20af30055"
//            static let malwareEmbeddedFilterSetDataSHA = "6633f7a2e521071485128c6bf3b84ce2a2dc7bd09750fed7b0300913ed8bfa96"
        }

        func revision(for dataType: MaliciousSiteProtection.DataManager.StoredDataType) -> Int {
            Constants.embeddedDataRevision
        }

        func url(for dataType: MaliciousSiteProtection.DataManager.StoredDataType) -> URL {
            return Bundle.main.url(forResource: fileName(for: dataType), withExtension: nil)!
        }

        func hash(for dataType: MaliciousSiteProtection.DataManager.StoredDataType) -> String {
            switch (dataType, dataType.threatKind) {
            case (.hashPrefixSet, .phishing): Constants.phishingEmbeddedHashPrefixDataSHA
            case (.filterSet, .phishing): Constants.phishingEmbeddedFilterSetDataSHA
//            case (.hashPrefixes, .malware): Constants.malwareEmbeddedHashPrefixDataSHA
//            case (.filters, .malware): Constants.malwareEmbeddedFilterSetDataSHA
            }
        }

        // see `EmbeddedThreatDataProviding.swift` extension for `EmbeddedThreatDataProviding.load` method implementation
    }
}

public class MaliciousSiteProtectionManager: MaliciousSiteDetecting {
    static let shared = MaliciousSiteProtectionManager()

    private let detector: MaliciousSiteDetecting
<<<<<<< HEAD
    private let updateManager: MaliciousSiteProtection.UpdateManaging
=======
    private let updateManager: MaliciousSiteProtection.UpdateManager
    private let dataActivities: PhishingDetectionDataActivityHandling
>>>>>>> 82f6f7f8
    private let detectionPreferences: MaliciousSiteProtectionPreferences
    private let featureFlagger: FeatureFlagger
    private let configManager: PrivacyConfigurationManaging

    private var featureFlagsCancellable: AnyCancellable?
    private var detectionPreferencesEnabledCancellable: AnyCancellable?
    private var updateTask: Task<Void, Error>?

    init(
        apiEnvironment: MaliciousSiteDetector.APIEnvironment = .production,
        embeddedDataProvider: MaliciousSiteProtection.EmbeddedDataProviding? = nil,
        dataManager: MaliciousSiteProtection.DataManager? = nil,
        detector: MaliciousSiteProtection.MaliciousSiteDetecting? = nil,
<<<<<<< HEAD
        updateManager: MaliciousSiteProtection.UpdateManaging? = nil,
=======
        dataActivities: PhishingDetectionDataActivityHandling? = nil,
>>>>>>> 82f6f7f8
        detectionPreferences: MaliciousSiteProtectionPreferences = MaliciousSiteProtectionPreferences.shared,
        featureFlagger: FeatureFlagger? = nil,
        configManager: PrivacyConfigurationManaging? = nil
    ) {
        self.featureFlagger = featureFlagger ?? NSApp.delegateTyped.featureFlagger
        self.configManager = configManager ?? AppPrivacyFeatures.shared.contentBlocking.privacyConfigurationManager

        let embeddedDataProvider = embeddedDataProvider ?? EmbeddedDataProvider()
<<<<<<< HEAD
        let configurationUrl = fileStoreUrl ?? FileManager.default.configurationDirectory()
        let fileStore = MaliciousSiteProtection.FileStore(dataStoreURL: configurationUrl)
        let dataManager = dataManager ?? MaliciousSiteProtection.DataManager(fileStore: fileStore, embeddedDataProvider: embeddedDataProvider, fileNameProvider: Self.fileName(for:))

        self.detector = detector ?? MaliciousSiteDetector(apiClient: apiClient, dataManager: dataManager, eventMapping: Self.debugEvents)
        self.updateManager = updateManager ?? MaliciousSiteProtection.UpdateManager(apiClient: apiClient, dataManager: dataManager, updateIntervalProvider: Self.updateInterval)
=======
        let dataManager = dataManager ?? {
            let configurationUrl = FileManager.default.configurationDirectory()
            let fileStore = MaliciousSiteProtection.FileStore(dataStoreURL: configurationUrl)
            return MaliciousSiteProtection.DataManager(fileStore: fileStore, embeddedDataProvider: embeddedDataProvider, fileNameProvider: Self.fileName(for:))
        }()

        self.detector = detector ?? MaliciousSiteDetector(apiEnvironment: apiEnvironment, dataManager: dataManager, eventMapping: Self.debugEvents)
        self.updateManager = MaliciousSiteProtection.UpdateManager(apiEnvironment: apiEnvironment, dataManager: dataManager)
>>>>>>> 82f6f7f8
        self.detectionPreferences = detectionPreferences

        self.setupBindings()
    }

    private static let debugEvents = EventMapping<MaliciousSiteProtection.Event> {event, _, _, _ in
        PixelKit.fire(event)
    }

    private func setupBindings() {
        if featureFlagger.isFeatureOn(.maliciousSiteProtectionErrorPage) {
            subscribeToDetectionPreferences()
            return
        }

        guard let overridesHandler = featureFlagger.localOverrides?.actionHandler as? FeatureFlagOverridesPublishingHandler<FeatureFlag> else { return }
        featureFlagsCancellable = overridesHandler.flagDidChangePublisher
            .filter { $0.0 == .maliciousSiteProtectionErrorPage }
            .sink { [weak self] change in
                guard let self else { return }
                if change.1 {
                    subscribeToDetectionPreferences()
                } else {
                    detectionPreferencesEnabledCancellable = nil
                    stopUpdateTasks()
                }
            }
    }

    private func subscribeToDetectionPreferences() {
        detectionPreferencesEnabledCancellable = detectionPreferences.$isEnabled
            .sink { [weak self] isEnabled in
                self?.handleIsEnabledChange(enabled: isEnabled)
            }
    }

    private func handleIsEnabledChange(enabled: Bool) {
        if enabled {
            startUpdateTasks()
        } else {
            stopUpdateTasks()
        }
    }

    private func startUpdateTasks() {
        self.updateTask = updateManager.startPeriodicUpdates()
    }

    private func stopUpdateTasks() {
        updateTask?.cancel()
        updateTask = nil
    }

    // MARK: - Public

    public func evaluate(_ url: URL) async -> ThreatKind? {
        guard configManager.privacyConfig.isFeature(.maliciousSiteProtection, enabledForDomain: url.host) || featureFlagger.localOverrides?.override(for: FeatureFlag.maliciousSiteProtectionErrorPage) == true,
              detectionPreferences.isEnabled || !(featureFlagger.isFeatureOn(.maliciousSiteProtectionPreferences) || featureFlagger.localOverrides?.override(for: FeatureFlag.maliciousSiteProtectionPreferences) == true) else { return .none }

        return await detector.evaluate(url)
    }

}<|MERGE_RESOLUTION|>--- conflicted
+++ resolved
@@ -77,12 +77,7 @@
     static let shared = MaliciousSiteProtectionManager()
 
     private let detector: MaliciousSiteDetecting
-<<<<<<< HEAD
-    private let updateManager: MaliciousSiteProtection.UpdateManaging
-=======
     private let updateManager: MaliciousSiteProtection.UpdateManager
-    private let dataActivities: PhishingDetectionDataActivityHandling
->>>>>>> 82f6f7f8
     private let detectionPreferences: MaliciousSiteProtectionPreferences
     private let featureFlagger: FeatureFlagger
     private let configManager: PrivacyConfigurationManaging
@@ -90,17 +85,13 @@
     private var featureFlagsCancellable: AnyCancellable?
     private var detectionPreferencesEnabledCancellable: AnyCancellable?
     private var updateTask: Task<Void, Error>?
+    var backgroundUpdatesEnabled: Bool { updateTask != nil }
 
     init(
         apiEnvironment: MaliciousSiteDetector.APIEnvironment = .production,
         embeddedDataProvider: MaliciousSiteProtection.EmbeddedDataProviding? = nil,
         dataManager: MaliciousSiteProtection.DataManager? = nil,
         detector: MaliciousSiteProtection.MaliciousSiteDetecting? = nil,
-<<<<<<< HEAD
-        updateManager: MaliciousSiteProtection.UpdateManaging? = nil,
-=======
-        dataActivities: PhishingDetectionDataActivityHandling? = nil,
->>>>>>> 82f6f7f8
         detectionPreferences: MaliciousSiteProtectionPreferences = MaliciousSiteProtectionPreferences.shared,
         featureFlagger: FeatureFlagger? = nil,
         configManager: PrivacyConfigurationManaging? = nil
@@ -109,14 +100,6 @@
         self.configManager = configManager ?? AppPrivacyFeatures.shared.contentBlocking.privacyConfigurationManager
 
         let embeddedDataProvider = embeddedDataProvider ?? EmbeddedDataProvider()
-<<<<<<< HEAD
-        let configurationUrl = fileStoreUrl ?? FileManager.default.configurationDirectory()
-        let fileStore = MaliciousSiteProtection.FileStore(dataStoreURL: configurationUrl)
-        let dataManager = dataManager ?? MaliciousSiteProtection.DataManager(fileStore: fileStore, embeddedDataProvider: embeddedDataProvider, fileNameProvider: Self.fileName(for:))
-
-        self.detector = detector ?? MaliciousSiteDetector(apiClient: apiClient, dataManager: dataManager, eventMapping: Self.debugEvents)
-        self.updateManager = updateManager ?? MaliciousSiteProtection.UpdateManager(apiClient: apiClient, dataManager: dataManager, updateIntervalProvider: Self.updateInterval)
-=======
         let dataManager = dataManager ?? {
             let configurationUrl = FileManager.default.configurationDirectory()
             let fileStore = MaliciousSiteProtection.FileStore(dataStoreURL: configurationUrl)
@@ -124,8 +107,7 @@
         }()
 
         self.detector = detector ?? MaliciousSiteDetector(apiEnvironment: apiEnvironment, dataManager: dataManager, eventMapping: Self.debugEvents)
-        self.updateManager = MaliciousSiteProtection.UpdateManager(apiEnvironment: apiEnvironment, dataManager: dataManager)
->>>>>>> 82f6f7f8
+        self.updateManager = MaliciousSiteProtection.UpdateManager(apiEnvironment: apiEnvironment, dataManager: dataManager, updateIntervalProvider: Self.updateInterval)
         self.detectionPreferences = detectionPreferences
 
         self.setupBindings()
