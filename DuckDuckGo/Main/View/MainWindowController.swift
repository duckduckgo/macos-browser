--- conflicted
+++ resolved
@@ -20,28 +20,8 @@
 import os.log
 import Combine
 
-<<<<<<< HEAD
 final class MainWindowController: NSWindowController {
-
-    private enum WindowButtonTrailingSpace {
-        static let close: CGFloat = 12
-        static let minimize: CGFloat = 32
-        static let zoom: CGFloat = 52
-    }
-
-    private enum WindowButtonTopSpace {
-        static let common: CGFloat = 27
-    }
-
-    private var isLoaded = false
-
-    private var closeWidget: NSView?
-    private var minimizeWidget: NSView?
-    private var zoomWidget: NSView?
-=======
-class MainWindowController: NSWindowController {
     private static let windowFrameSaveName = "MainWindow"
->>>>>>> a4cd536c
 
     var mainViewController: MainViewController? {
         contentViewController as? MainViewController
