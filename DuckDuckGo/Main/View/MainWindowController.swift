//
//  MainWindowController.swift
//
//  Copyright © 2020 DuckDuckGo. All rights reserved.
//
//  Licensed under the Apache License, Version 2.0 (the "License");
//  you may not use this file except in compliance with the License.
//  You may obtain a copy of the License at
//
//  http://www.apache.org/licenses/LICENSE-2.0
//
//  Unless required by applicable law or agreed to in writing, software
//  distributed under the License is distributed on an "AS IS" BASIS,
//  WITHOUT WARRANTIES OR CONDITIONS OF ANY KIND, either express or implied.
//  See the License for the specific language governing permissions and
//  limitations under the License.
//

import Cocoa
import Combine
import Common

@MainActor
final class MainWindowController: NSWindowController {

    private static let windowFrameSaveName = "MainWindow"
    private var fireViewModel: FireViewModel
    private static var knownFullScreenMouseDetectionWindows = Set<NSValue>()

    var mainViewController: MainViewController {
        // swiftlint:disable force_cast
        contentViewController as! MainViewController
        // swiftlint:enable force_cast
    }

    var titlebarView: NSView? {
        return window?.standardWindowButton(.closeButton)?.superview
    }

    init(mainViewController: MainViewController, popUp: Bool, fireViewModel: FireViewModel? = nil) {
        let size = mainViewController.view.frame.size
        let moveToCenter = CGAffineTransform(translationX: ((NSScreen.main?.frame.width ?? 1024) - size.width) / 2,
                                             y: ((NSScreen.main?.frame.height ?? 790) - size.height) / 2)
        let frame = NSRect(origin: (NSScreen.main?.frame.origin ?? .zero).applying(moveToCenter),
                           size: size)

        let window = popUp ? PopUpWindow(frame: frame) : MainWindow(frame: frame)
        window.contentViewController = mainViewController
        self.fireViewModel = fireViewModel ?? FireCoordinator.fireViewModel

        super.init(window: window)

        setupWindow()
        setupToolbar()
        subscribeToTrafficLightsAlpha()
        subscribeToBurningData()
        subscribeToResolutionChange()
    }

    required init?(coder: NSCoder) {
        fatalError("init(coder:) has not been implemented")
    }

    deinit {
        NotificationCenter.default.removeObserver(self)
    }

    private var shouldShowOnboarding: Bool {
#if DEBUG
        return false
#else
        let onboardingIsComplete = OnboardingViewModel().onboardingFinished || LocalStatisticsStore().waitlistUnlocked
        return !onboardingIsComplete
#endif
    }

    private func setupWindow() {
        window?.delegate = self
        window?.setFrameAutosaveName(Self.windowFrameSaveName)

        if shouldShowOnboarding {
            mainViewController.tabCollectionViewModel.selectedTabViewModel?.tab.startOnboarding()
        }
    }

    private func subscribeToResolutionChange() {
        NotificationCenter.default.addObserver(self, selector: #selector(didChangeScreenParameters), name: NSApplication.didChangeScreenParametersNotification, object: NSApp)
    }

<<<<<<< HEAD
    private func resizeWindowIfNeeded() {
=======
    @objc
    private func didChangeScreenParameters(_ notification: NSNotification) {
>>>>>>> 0ba4168c
        if let visibleWindowFrame = window?.screen?.visibleFrame,
           let windowFrame = window?.frame {

            if windowFrame.width > visibleWindowFrame.width || windowFrame.height > visibleWindowFrame.height {
                window?.performZoom(nil)
            }
        }
    }

    private func setupToolbar() {
        // Empty toolbar ensures that window buttons are centered vertically
        window?.toolbar = NSToolbar()
        window?.toolbar?.showsBaselineSeparator = true

        moveTabBarView(toTitlebarView: true)
    }

    private var trafficLightsAlphaCancellable: AnyCancellable?
    private func subscribeToTrafficLightsAlpha() {
        guard let tabBarViewController = mainViewController.tabBarViewController else {
            assertionFailure("MainWindowController: tabBarViewController is nil" )
            return
        }

        // slide tabs to the left in full screen
        trafficLightsAlphaCancellable = window?.standardWindowButton(.closeButton)?
            .publisher(for: \.alphaValue)
            .map { alphaValue in TabBarViewController.HorizontalSpace.pinnedTabsScrollViewPadding.rawValue * alphaValue }
            .assign(to: \.constant, onWeaklyHeld: tabBarViewController.pinnedTabsViewLeadingConstraint)
    }

    private var burningDataCancellable: AnyCancellable?
    private func subscribeToBurningData() {
        burningDataCancellable = fireViewModel.fire.$burningData
            .dropFirst()
            .removeDuplicates()
            .sink(receiveValue: { [weak self] burningData in
                guard let self else { return }
                self.userInteraction(prevented: burningData != nil)
            })
    }

    func userInteraction(prevented: Bool) {
        mainViewController.tabCollectionViewModel.changesEnabled = !prevented
        mainViewController.tabCollectionViewModel.selectedTabViewModel?.tab.contentChangeEnabled = !prevented

        mainViewController.tabBarViewController.fireButton.isEnabled = !prevented
        mainViewController.navigationBarViewController.controlsForUserPrevention.forEach { $0?.isEnabled = !prevented }

        NSApplication.shared.mainMenuTyped.autoupdatingMenusForUserPrevention.forEach { $0.autoenablesItems = !prevented }
        NSApplication.shared.mainMenuTyped.menuItemsForUserPrevention.forEach { $0.isEnabled = !prevented }

        if prevented {
            window?.styleMask.remove(.closable)
            mainViewController.view.makeMeFirstResponder()
        } else {
            window?.styleMask.update(with: .closable)
            mainViewController.adjustFirstResponder()
        }
    }

    private func moveTabBarView(toTitlebarView: Bool) {
        guard let newParentView = toTitlebarView ? titlebarView : mainViewController.view,
              let tabBarViewController = mainViewController.tabBarViewController else {
            assertionFailure("Failed to move tab bar view")
            return
        }

        tabBarViewController.view.removeFromSuperview()
        if toTitlebarView {
            newParentView.addSubview(tabBarViewController.view)
        } else {
            newParentView.addSubview(tabBarViewController.view, positioned: .below, relativeTo: mainViewController.fireViewController.view)
        }

        tabBarViewController.view.frame = newParentView.bounds
        tabBarViewController.view.translatesAutoresizingMaskIntoConstraints = false
        let constraints = tabBarViewController.view.addConstraints(to: newParentView, [
            .leading: .leading(),
            .trailing: .trailing(),
            .top: .top(),
            .height: .const(40.0)
        ])
        NSLayoutConstraint.activate(constraints)
    }

    override func showWindow(_ sender: Any?) {
        window?.makeKeyAndOrderFront(sender)
        register()
    }

    func orderWindowBack(_ sender: Any?) {
        window?.orderBack(sender)
        register()
    }

    private func register() {
        WindowControllersManager.shared.register(self)
    }

}

extension MainWindowController: NSWindowDelegate {

    func windowDidBecomeKey(_ notification: Notification) {
        mainViewController.windowDidBecomeMain()

        if (notification.object as? NSWindow)?.isPopUpWindow == false {
            WindowControllersManager.shared.lastKeyMainWindowController = self
        }
    }

    func windowDidResignKey(_ notification: Notification) {
        mainViewController.windowDidResignKey()
    }

    func windowWillEnterFullScreen(_ notification: Notification) {
        mainViewController.tabBarViewController.draggingSpace.isHidden = true
    }

    func windowDidEnterFullScreen(_ notification: Notification) {
        // fix NSToolbarFullScreenWindow occurring beneath the MainWindow
        // https://app.asana.com/0/1177771139624306/1203853030672990/f
        // NSApp should be active at the moment of window ordering otherwise toolbar would disappear on activation
        for window in NSApp.windows {
            let windowValue = NSValue(nonretainedObject: window)

            guard window.className.contains("NSFullScreenMouseDetectionWindow"),
                  !Self.knownFullScreenMouseDetectionWindows.contains(windowValue),
                  window.screen == self.window!.screen else { continue }

            // keep record of NSFullScreenMouseDetectionWindow to avoid adding other‘s windows
            Self.knownFullScreenMouseDetectionWindows.insert(windowValue)
            window.onDeinit {
                Self.knownFullScreenMouseDetectionWindows.remove(windowValue)
            }

            // add NSFullScreenMouseDetectionWindow as a child window to activate the app without revealing all of its windows
            let activeApp = NSWorkspace.shared.frontmostApplication
            if activeApp != .current {
                self.window!.addChildWindow(window, ordered: .above)
            }

            // remove the child window and reactivate initially active app as soon as current app becomes active
            // otherwise the fullscreen will reactivate its Space when switching to window in another Space
            var cancellable: AnyCancellable!
            cancellable = NSApp.isActivePublisher().dropFirst().sink { [weak self, weak window] _ in
                withExtendedLifetime(cancellable) {
                    if let activeApp, activeApp != .current {
                        activeApp.activate()
                    }

                    if let self, let window, self.window?.childWindows?.contains(window) == true {
                        self.window?.removeChildWindow(window)
                    }
                    cancellable = nil
                }
            }

            break
        }
    }

    func windowWillExitFullScreen(_ notification: Notification) {
        mainViewController.tabBarViewController.draggingSpace.isHidden = false
    }

    func windowWillClose(_ notification: Notification) {
        mainViewController.windowWillClose()

        window?.resignKey()
        window?.resignMain()

        // Unregistering triggers deinitialization of this object.
        // Because it's also the delegate, deinit within this method caused crash
        DispatchQueue.main.async {
            WindowControllersManager.shared.unregister(self)
        }
    }

    func windowShouldClose(_ sender: NSWindow) -> Bool {
        // Animate fire for Burner Window when closing
        guard mainViewController.tabCollectionViewModel.isBurner else {
            return true
        }
        Task {
            await mainViewController.fireViewController.animateFireWhenClosing()
            sender.close()
        }
        return false
    }

}

fileprivate extension MainMenu {

    var menuItemsForUserPrevention: [NSMenuItem] {
        return [
            newWindowMenuItem,
            newTabMenuItem,
            openLocationMenuItem,
            closeWindowMenuItem,
            closeAllWindowsMenuItem,
            closeTabMenuItem,
            importBrowserDataMenuItem,
            manageBookmarksMenuItem,
            importBookmarksMenuItem,
            preferencesMenuItem
        ]
    }

    var autoupdatingMenusForUserPrevention: [NSMenu] {
        return [
            preferencesMenuItem.menu,
            manageBookmarksMenuItem.menu
        ].compactMap { $0 }
    }

}

fileprivate extension NavigationBarViewController {

    var controlsForUserPrevention: [NSControl?] {
        return [goBackButton,
                goForwardButton,
                refreshOrStopButton,
                optionsButton,
                bookmarkListButton,
                passwordManagementButton,
                addressBarViewController?.addressBarTextField,
                addressBarViewController?.passiveTextField
        ]
    }

}<|MERGE_RESOLUTION|>--- conflicted
+++ resolved
@@ -87,12 +87,8 @@
         NotificationCenter.default.addObserver(self, selector: #selector(didChangeScreenParameters), name: NSApplication.didChangeScreenParametersNotification, object: NSApp)
     }
 
-<<<<<<< HEAD
-    private func resizeWindowIfNeeded() {
-=======
     @objc
     private func didChangeScreenParameters(_ notification: NSNotification) {
->>>>>>> 0ba4168c
         if let visibleWindowFrame = window?.screen?.visibleFrame,
            let windowFrame = window?.frame {
 
