<?xml version="1.0" encoding="UTF-8"?>
<document type="com.apple.InterfaceBuilder3.Cocoa.Storyboard.XIB" version="3.0" toolsVersion="18122" targetRuntime="MacOSX.Cocoa" propertyAccessControl="none" useAutolayout="YES">
    <dependencies>
        <deployment identifier="macosx"/>
        <plugIn identifier="com.apple.InterfaceBuilder.CocoaPlugin" version="18122"/>
    </dependencies>
    <scenes>
        <!--Application-->
        <scene sceneID="JPo-4y-FX3">
            <objects>
                <customObject id="Voe-Tx-rLC" customClass="AppDelegate" customModule="DuckDuckGo_Privacy_Browser" customModuleProvider="target"/>
                <customObject id="Ady-hI-5gd" userLabel="First Responder" customClass="NSResponder" sceneMemberID="firstResponder"/>
                <customObject id="YLy-65-1bz" customClass="NSFontManager"/>
                <application id="hnw-xV-0zn" sceneMemberID="viewController">
                    <menu key="mainMenu" title="Main Menu" systemMenu="main" id="AYu-sK-qS6" customClass="MainMenu" customModule="DuckDuckGo_Privacy_Browser" customModuleProvider="target">
                        <items>
                            <menuItem title="DuckDuckGo" id="1Xt-HY-uBw">
                                <modifierMask key="keyEquivalentModifierMask"/>
                                <menu key="submenu" title="DuckDuckGo" systemMenu="apple" id="uQy-DD-JDr">
                                    <items>
                                        <menuItem title="About DuckDuckGo" id="5kV-Vb-QxS">
                                            <modifierMask key="keyEquivalentModifierMask"/>
                                            <connections>
                                                <action selector="orderFrontStandardAboutPanel:" target="Ady-hI-5gd" id="Exp-CZ-Vem"/>
                                            </connections>
                                        </menuItem>
                                        <menuItem isSeparatorItem="YES" id="VOq-y0-SEH"/>
                                        <menuItem title="Preferences…" keyEquivalent="," id="BOF-NM-1cW">
                                            <connections>
                                                <action selector="openPreferences:" target="Ady-hI-5gd" id="hyM-Fd-dVF"/>
                                            </connections>
                                        </menuItem>
                                        <menuItem isSeparatorItem="YES" id="wFC-TO-SCJ"/>
                                        <menuItem title="Import Browser Data..." id="cjx-Dl-3Ee">
                                            <modifierMask key="keyEquivalentModifierMask"/>
                                            <connections>
                                                <action selector="openImportBrowserDataWindow:" target="Ady-hI-5gd" id="qEF-dO-46Y"/>
                                            </connections>
                                        </menuItem>
                                        <menuItem title="Export Browser Data..." id="vta-9Y-Afe">
                                            <modifierMask key="keyEquivalentModifierMask"/>
                                            <connections>
                                                <action selector="openExportBrowserDataWindow:" target="Ady-hI-5gd" id="K5l-AF-4Yn"/>
                                            </connections>
                                        </menuItem>
                                        <menuItem isSeparatorItem="YES" id="yfw-P5-xpf"/>
                                        <menuItem title="Services" id="NMo-om-nkz">
                                            <modifierMask key="keyEquivalentModifierMask"/>
                                            <menu key="submenu" title="Services" systemMenu="services" id="hz9-B4-Xy5"/>
                                        </menuItem>
                                        <menuItem isSeparatorItem="YES" id="4je-JR-u6R"/>
                                        <menuItem title="Check for Updates..." id="RbH-ua-rrN">
                                            <modifierMask key="keyEquivalentModifierMask"/>
                                            <connections>
                                                <action selector="checkForUpdates:" target="Ady-hI-5gd" id="Xyf-1S-VhK"/>
                                            </connections>
                                        </menuItem>
                                        <menuItem isSeparatorItem="YES" id="gNj-hj-EIc"/>
                                        <menuItem title="Hide DuckDuckGo" keyEquivalent="h" id="Olw-nP-bQN">
                                            <connections>
                                                <action selector="hide:" target="Ady-hI-5gd" id="PnN-Uc-m68"/>
                                            </connections>
                                        </menuItem>
                                        <menuItem title="Hide Others" keyEquivalent="h" id="Vdr-fp-XzO">
                                            <modifierMask key="keyEquivalentModifierMask" option="YES" command="YES"/>
                                            <connections>
                                                <action selector="hideOtherApplications:" target="Ady-hI-5gd" id="VT4-aY-XCT"/>
                                            </connections>
                                        </menuItem>
                                        <menuItem title="Show All" id="Kd2-mp-pUS">
                                            <modifierMask key="keyEquivalentModifierMask"/>
                                            <connections>
                                                <action selector="unhideAllApplications:" target="Ady-hI-5gd" id="Dhg-Le-xox"/>
                                            </connections>
                                        </menuItem>
                                        <menuItem isSeparatorItem="YES" id="kCx-OE-vgT"/>
                                        <menuItem title="Quit DuckDuckGo" keyEquivalent="q" id="4sb-4s-VLi">
                                            <connections>
                                                <action selector="terminate:" target="Ady-hI-5gd" id="Te7-pn-YzF"/>
                                            </connections>
                                        </menuItem>
                                    </items>
                                </menu>
                            </menuItem>
                            <menuItem title="File" id="dMs-cI-mzQ">
                                <modifierMask key="keyEquivalentModifierMask"/>
                                <menu key="submenu" title="File" id="bib-Uj-vzu">
                                    <items>
                                        <menuItem title="New Window" keyEquivalent="n" id="Was-JA-tGl">
                                            <connections>
                                                <action selector="newWindow:" target="Ady-hI-5gd" id="nK2-0w-B4c"/>
                                            </connections>
                                        </menuItem>
                                        <menuItem title="New Tab" keyEquivalent="t" id="9qI-62-tsd" userLabel="New Tab">
                                            <connections>
                                                <action selector="newTab:" target="Ady-hI-5gd" id="Gnb-ML-joG"/>
                                            </connections>
                                        </menuItem>
                                        <menuItem title="Open Location..." keyEquivalent="l" id="xnU-dQ-JR1">
                                            <connections>
                                                <action selector="openLocation:" target="Ady-hI-5gd" id="ggi-sX-Mec"/>
                                            </connections>
                                        </menuItem>
                                        <menuItem isSeparatorItem="YES" id="m54-Is-iLE"/>
                                        <menuItem title="Close Window" keyEquivalent="W" id="CzI-4o-2re">
                                            <connections>
                                                <action selector="performClose:" target="Ady-hI-5gd" id="7UD-1F-xow"/>
                                            </connections>
                                        </menuItem>
                                        <menuItem title="Close All Windows" keyEquivalent="W" id="VeX-H4-NpP">
                                            <modifierMask key="keyEquivalentModifierMask" option="YES" command="YES"/>
                                            <connections>
                                                <action selector="closeAllWindows:" target="Ady-hI-5gd" id="Mpf-Li-edD"/>
                                            </connections>
                                        </menuItem>
                                        <menuItem title="Close Tab" keyEquivalent="w" id="DVo-aG-piG">
                                            <connections>
                                                <action selector="closeTab:" target="Ady-hI-5gd" id="zjx-YQ-d6C"/>
                                            </connections>
                                        </menuItem>
                                        <menuItem title="Save As..." keyEquivalent="s" id="Gla-S3-yci">
                                            <connections>
                                                <action selector="saveAs:" target="Ady-hI-5gd" id="VSN-fV-7wi"/>
                                            </connections>
                                        </menuItem>
                                        <menuItem isSeparatorItem="YES" id="anH-0y-7dE"/>
                                        <menuItem title="Print..." keyEquivalent="p" id="uFk-FD-FTB">
                                            <connections>
                                                <action selector="printWebView:" target="Ady-hI-5gd" id="l7P-cI-Mco"/>
                                            </connections>
                                        </menuItem>
                                    </items>
                                </menu>
                            </menuItem>
                            <menuItem title="Edit" id="5QF-Oa-p0T">
                                <modifierMask key="keyEquivalentModifierMask"/>
                                <menu key="submenu" title="Edit" id="W48-6f-4Dl">
                                    <items>
                                        <menuItem title="Undo" keyEquivalent="z" id="dRJ-4n-Yzg">
                                            <connections>
                                                <action selector="undo:" target="Ady-hI-5gd" id="M6e-cu-g7V"/>
                                            </connections>
                                        </menuItem>
                                        <menuItem title="Redo" keyEquivalent="Z" id="6dh-zS-Vam">
                                            <connections>
                                                <action selector="redo:" target="Ady-hI-5gd" id="oIA-Rs-6OD"/>
                                            </connections>
                                        </menuItem>
                                        <menuItem isSeparatorItem="YES" id="WRV-NI-Exz"/>
                                        <menuItem title="Cut" keyEquivalent="x" id="uRl-iY-unG">
                                            <connections>
                                                <action selector="cut:" target="Ady-hI-5gd" id="YJe-68-I9s"/>
                                            </connections>
                                        </menuItem>
                                        <menuItem title="Copy" keyEquivalent="c" id="x3v-GG-iWU">
                                            <connections>
                                                <action selector="copy:" target="Ady-hI-5gd" id="G1f-GL-Joy"/>
                                            </connections>
                                        </menuItem>
                                        <menuItem title="Paste" keyEquivalent="v" id="gVA-U4-sdL">
                                            <connections>
                                                <action selector="paste:" target="Ady-hI-5gd" id="UvS-8e-Qdg"/>
                                            </connections>
                                        </menuItem>
                                        <menuItem title="Paste and Match Style" keyEquivalent="V" id="WeT-3V-zwk">
                                            <modifierMask key="keyEquivalentModifierMask" option="YES" command="YES"/>
                                            <connections>
                                                <action selector="pasteAsPlainText:" target="Ady-hI-5gd" id="cEh-KX-wJQ"/>
                                            </connections>
                                        </menuItem>
                                        <menuItem title="Delete" id="pa3-QI-u2k">
                                            <modifierMask key="keyEquivalentModifierMask"/>
                                            <connections>
                                                <action selector="delete:" target="Ady-hI-5gd" id="0Mk-Ml-PaM"/>
                                            </connections>
                                        </menuItem>
                                        <menuItem title="Select All" keyEquivalent="a" id="Ruw-6m-B2m">
                                            <connections>
                                                <action selector="selectAll:" target="Ady-hI-5gd" id="VNm-Mi-diN"/>
                                            </connections>
                                        </menuItem>
                                        <menuItem isSeparatorItem="YES" id="uyl-h8-XO2"/>
                                        <menuItem title="Find" id="4EN-yA-p0u">
                                            <modifierMask key="keyEquivalentModifierMask"/>
                                            <menu key="submenu" title="Find" id="1b7-l0-nxx">
                                                <items>
                                                    <menuItem title="Find…" tag="1" keyEquivalent="f" id="Xz5-n4-O0W">
                                                        <connections>
                                                            <action selector="findInPage:" target="Ady-hI-5gd" id="XOi-sW-sOR"/>
                                                        </connections>
                                                    </menuItem>
                                                    <menuItem title="Find Next" tag="2" keyEquivalent="g" id="q09-fT-Sye">
                                                        <connections>
                                                            <action selector="findInPageNext:" target="Ady-hI-5gd" id="fYZ-yR-xkS"/>
                                                        </connections>
                                                    </menuItem>
                                                    <menuItem title="Find Previous" tag="3" keyEquivalent="G" id="OwM-mh-QMV">
                                                        <connections>
                                                            <action selector="findInPagePrevious:" target="Ady-hI-5gd" id="Seu-2E-Cds"/>
                                                        </connections>
                                                    </menuItem>
                                                    <menuItem isSeparatorItem="YES" id="L2T-zv-9Po"/>
                                                    <menuItem title="Hide Find" keyEquivalent="F" id="NVw-yL-2Hn">
                                                        <connections>
                                                            <action selector="findInPageDone:" target="Ady-hI-5gd" id="kZJ-vx-uyS"/>
                                                        </connections>
                                                    </menuItem>
                                                </items>
                                            </menu>
                                        </menuItem>
                                        <menuItem title="Spelling and Grammar" id="Dv1-io-Yv7">
                                            <modifierMask key="keyEquivalentModifierMask"/>
                                            <menu key="submenu" title="Spelling" id="3IN-sU-3Bg">
                                                <items>
                                                    <menuItem title="Show Spelling and Grammar" keyEquivalent=":" id="HFo-cy-zxI">
                                                        <connections>
                                                            <action selector="showGuessPanel:" target="Ady-hI-5gd" id="vFj-Ks-hy3"/>
                                                        </connections>
                                                    </menuItem>
                                                    <menuItem title="Check Document Now" keyEquivalent=";" id="hz2-CU-CR7">
                                                        <connections>
                                                            <action selector="checkSpelling:" target="Ady-hI-5gd" id="fz7-VC-reM"/>
                                                        </connections>
                                                    </menuItem>
                                                    <menuItem isSeparatorItem="YES" id="bNw-od-mp5"/>
                                                    <menuItem title="Check Spelling While Typing" id="rbD-Rh-wIN">
                                                        <modifierMask key="keyEquivalentModifierMask"/>
                                                        <connections>
                                                            <action selector="toggleContinuousSpellChecking:" target="Ady-hI-5gd" id="7w6-Qz-0kB"/>
                                                        </connections>
                                                    </menuItem>
                                                    <menuItem title="Check Grammar With Spelling" id="mK6-2p-4JG">
                                                        <modifierMask key="keyEquivalentModifierMask"/>
                                                        <connections>
                                                            <action selector="toggleGrammarChecking:" target="Ady-hI-5gd" id="muD-Qn-j4w"/>
                                                        </connections>
                                                    </menuItem>
                                                    <menuItem title="Correct Spelling Automatically" id="78Y-hA-62v">
                                                        <modifierMask key="keyEquivalentModifierMask"/>
                                                        <connections>
                                                            <action selector="toggleAutomaticSpellingCorrection:" target="Ady-hI-5gd" id="2lM-Qi-WAP"/>
                                                        </connections>
                                                    </menuItem>
                                                </items>
                                            </menu>
                                        </menuItem>
                                        <menuItem title="Substitutions" id="9ic-FL-obx">
                                            <modifierMask key="keyEquivalentModifierMask"/>
                                            <menu key="submenu" title="Substitutions" id="FeM-D8-WVr">
                                                <items>
                                                    <menuItem title="Show Substitutions" id="z6F-FW-3nz">
                                                        <modifierMask key="keyEquivalentModifierMask"/>
                                                        <connections>
                                                            <action selector="orderFrontSubstitutionsPanel:" target="Ady-hI-5gd" id="oku-mr-iSq"/>
                                                        </connections>
                                                    </menuItem>
                                                    <menuItem isSeparatorItem="YES" id="gPx-C9-uUO"/>
                                                    <menuItem title="Smart Copy/Paste" id="9yt-4B-nSM">
                                                        <modifierMask key="keyEquivalentModifierMask"/>
                                                        <connections>
                                                            <action selector="toggleSmartInsertDelete:" target="Ady-hI-5gd" id="3IJ-Se-DZD"/>
                                                        </connections>
                                                    </menuItem>
                                                    <menuItem title="Smart Quotes" id="hQb-2v-fYv">
                                                        <modifierMask key="keyEquivalentModifierMask"/>
                                                        <connections>
                                                            <action selector="toggleAutomaticQuoteSubstitution:" target="Ady-hI-5gd" id="ptq-xd-QOA"/>
                                                        </connections>
                                                    </menuItem>
                                                    <menuItem title="Smart Dashes" id="rgM-f4-ycn">
                                                        <modifierMask key="keyEquivalentModifierMask"/>
                                                        <connections>
                                                            <action selector="toggleAutomaticDashSubstitution:" target="Ady-hI-5gd" id="oCt-pO-9gS"/>
                                                        </connections>
                                                    </menuItem>
                                                    <menuItem title="Smart Links" id="cwL-P1-jid">
                                                        <modifierMask key="keyEquivalentModifierMask"/>
                                                        <connections>
                                                            <action selector="toggleAutomaticLinkDetection:" target="Ady-hI-5gd" id="Gip-E3-Fov"/>
                                                        </connections>
                                                    </menuItem>
                                                    <menuItem title="Data Detectors" id="tRr-pd-1PS">
                                                        <modifierMask key="keyEquivalentModifierMask"/>
                                                        <connections>
                                                            <action selector="toggleAutomaticDataDetection:" target="Ady-hI-5gd" id="R1I-Nq-Kbl"/>
                                                        </connections>
                                                    </menuItem>
                                                    <menuItem title="Text Replacement" id="HFQ-gK-NFA">
                                                        <modifierMask key="keyEquivalentModifierMask"/>
                                                        <connections>
                                                            <action selector="toggleAutomaticTextReplacement:" target="Ady-hI-5gd" id="DvP-Fe-Py6"/>
                                                        </connections>
                                                    </menuItem>
                                                </items>
                                            </menu>
                                        </menuItem>
                                        <menuItem title="Transformations" id="2oI-Rn-ZJC">
                                            <modifierMask key="keyEquivalentModifierMask"/>
                                            <menu key="submenu" title="Transformations" id="c8a-y6-VQd">
                                                <items>
                                                    <menuItem title="Make Upper Case" id="vmV-6d-7jI">
                                                        <modifierMask key="keyEquivalentModifierMask"/>
                                                        <connections>
                                                            <action selector="uppercaseWord:" target="Ady-hI-5gd" id="sPh-Tk-edu"/>
                                                        </connections>
                                                    </menuItem>
                                                    <menuItem title="Make Lower Case" id="d9M-CD-aMd">
                                                        <modifierMask key="keyEquivalentModifierMask"/>
                                                        <connections>
                                                            <action selector="lowercaseWord:" target="Ady-hI-5gd" id="iUZ-b5-hil"/>
                                                        </connections>
                                                    </menuItem>
                                                    <menuItem title="Capitalize" id="UEZ-Bs-lqG">
                                                        <modifierMask key="keyEquivalentModifierMask"/>
                                                        <connections>
                                                            <action selector="capitalizeWord:" target="Ady-hI-5gd" id="26H-TL-nsh"/>
                                                        </connections>
                                                    </menuItem>
                                                </items>
                                            </menu>
                                        </menuItem>
                                        <menuItem title="Speech" id="xrE-MZ-jX0">
                                            <modifierMask key="keyEquivalentModifierMask"/>
                                            <menu key="submenu" title="Speech" id="3rS-ZA-NoH">
                                                <items>
                                                    <menuItem title="Start Speaking" id="Ynk-f8-cLZ">
                                                        <modifierMask key="keyEquivalentModifierMask"/>
                                                        <connections>
                                                            <action selector="startSpeaking:" target="Ady-hI-5gd" id="654-Ng-kyl"/>
                                                        </connections>
                                                    </menuItem>
                                                    <menuItem title="Stop Speaking" id="Oyz-dy-DGm">
                                                        <modifierMask key="keyEquivalentModifierMask"/>
                                                        <connections>
                                                            <action selector="stopSpeaking:" target="Ady-hI-5gd" id="dX8-6p-jy9"/>
                                                        </connections>
                                                    </menuItem>
                                                </items>
                                            </menu>
                                        </menuItem>
                                    </items>
                                </menu>
                            </menuItem>
                            <menuItem title="View" id="H8h-7b-M4v">
                                <modifierMask key="keyEquivalentModifierMask"/>
                                <menu key="submenu" title="View" id="HyV-fh-RgO">
                                    <items>
                                        <menuItem title="Stop" keyEquivalent="." id="FyY-q1-f0k">
                                            <connections>
                                                <action selector="stopLoadingPage:" target="Ady-hI-5gd" id="hhx-Ut-x0X"/>
                                            </connections>
                                        </menuItem>
                                        <menuItem title="Reload Page" keyEquivalent="r" id="aKZ-VG-MOp">
                                            <connections>
                                                <action selector="reloadPage:" target="Ady-hI-5gd" id="czn-DY-LzM"/>
                                            </connections>
                                        </menuItem>
                                        <menuItem isSeparatorItem="YES" id="hB3-LF-h0Y"/>
                                        <menuItem title="Enter Full Screen" keyEquivalent="f" id="4J7-dP-txa">
                                            <modifierMask key="keyEquivalentModifierMask" control="YES" command="YES"/>
                                            <connections>
                                                <action selector="toggleFullScreen:" target="Ady-hI-5gd" id="dU3-MA-1Rq"/>
                                            </connections>
                                        </menuItem>
                                        <menuItem isSeparatorItem="YES" id="ZRv-VX-Njo"/>
                                        <menuItem title="Actual Size" keyEquivalent="0" id="X4G-sF-YZC">
                                            <connections>
                                                <action selector="actualSize:" target="Ady-hI-5gd" id="fDo-Ir-xVA"/>
                                            </connections>
                                        </menuItem>
                                        <menuItem title="Zoom In" keyEquivalent="+" id="lMK-tC-RJd">
                                            <connections>
                                                <action selector="zoomIn:" target="Ady-hI-5gd" id="Zdk-lO-aZk"/>
                                            </connections>
                                        </menuItem>
                                        <menuItem title="Zoom Out" keyEquivalent="-" id="flw-Fc-cm6">
                                            <connections>
                                                <action selector="zoomOut:" target="Ady-hI-5gd" id="prL-67-8bi"/>
                                            </connections>
                                        </menuItem>
                                    </items>
                                </menu>
                            </menuItem>
                            <menuItem title="History" id="sRV-6k-P2o">
                                <modifierMask key="keyEquivalentModifierMask"/>
                                <menu key="submenu" title="History" id="yLz-zX-NKV">
                                    <items>
                                        <menuItem title="Back" enabled="NO" keyEquivalent="[" id="VWV-vB-Mtc">
                                            <connections>
                                                <action selector="back:" target="Ady-hI-5gd" id="h04-cY-Ixk"/>
                                            </connections>
                                        </menuItem>
                                        <menuItem title="Forward" enabled="NO" keyEquivalent="]" id="Gbj-sV-aI3">
                                            <connections>
                                                <action selector="forward:" target="Ady-hI-5gd" id="eVr-CZ-DBf"/>
                                            </connections>
                                        </menuItem>
                                        <menuItem title="Home" keyEquivalent="H" id="FPm-eZ-BQ8">
                                            <connections>
                                                <action selector="home:" target="Ady-hI-5gd" id="z3t-iv-FBh"/>
                                            </connections>
                                        </menuItem>
                                        <menuItem isSeparatorItem="YES" id="IJK-jz-3WO"/>
                                        <menuItem title="Reopen Last Closed Tab" enabled="NO" keyEquivalent="T" id="c3l-v1-kxk">
                                            <connections>
                                                <action selector="reopenLastClosedTab:" target="Ady-hI-5gd" id="jzQ-2q-HGB"/>
                                            </connections>
                                        </menuItem>
                                    </items>
                                </menu>
                            </menuItem>
                            <menuItem title="Bookmarks" id="xf8-PW-TOA">
                                <modifierMask key="keyEquivalentModifierMask"/>
                                <menu key="submenu" title="Bookmarks" id="AGQ-XC-31O">
                                    <items>
                                        <menuItem title="Bookmark this page..." enabled="NO" keyEquivalent="d" id="Nkm-zy-JXD">
                                            <connections>
                                                <action selector="bookmarkThisPage:" target="Ady-hI-5gd" id="Mah-44-bE1"/>
                                            </connections>
                                        </menuItem>
                                        <menuItem title="Manage Bookmarks" id="BaO-sP-wbQ">
                                            <modifierMask key="keyEquivalentModifierMask"/>
                                            <connections>
                                                <action selector="showManageBookmarks:" target="Ady-hI-5gd" id="meV-V2-zJ2"/>
                                            </connections>
                                        </menuItem>
                                        <menuItem isSeparatorItem="YES" id="aPG-H0-BrG"/>
                                        <menuItem title="Favorites" image="Favorite" id="Y9I-ZC-gGg">
                                            <modifierMask key="keyEquivalentModifierMask"/>
                                            <menu key="submenu" id="Nxf-cs-uVD">
                                                <items>
                                                    <menuItem title="Favorite This Page..." image="Favorite" enabled="NO" id="cHZ-Fb-aKU">
                                                        <modifierMask key="keyEquivalentModifierMask"/>
                                                        <connections>
                                                            <action selector="favoriteThisPage:" target="Ady-hI-5gd" id="wPO-TZ-mVB"/>
                                                        </connections>
                                                    </menuItem>
                                                    <menuItem isSeparatorItem="YES" tag="521" id="eL9-aR-XDR"/>
                                                </items>
                                            </menu>
                                        </menuItem>
                                        <menuItem isSeparatorItem="YES" tag="53" id="s02-vH-KA3"/>
                                    </items>
                                </menu>
                            </menuItem>
                            <menuItem title="Window" id="aUF-d1-5bR">
                                <modifierMask key="keyEquivalentModifierMask"/>
                                <menu key="submenu" title="Window" systemMenu="window" id="Td7-aD-5lo">
                                    <items>
                                        <menuItem title="Minimize" keyEquivalent="m" id="OY7-WF-poV">
                                            <connections>
                                                <action selector="performMiniaturize:" target="Ady-hI-5gd" id="VwT-WD-YPe"/>
                                            </connections>
                                        </menuItem>
                                        <menuItem title="Zoom" id="R4o-n2-Eq4">
                                            <modifierMask key="keyEquivalentModifierMask"/>
                                            <connections>
                                                <action selector="performZoom:" target="Ady-hI-5gd" id="DIl-cC-cCs"/>
                                            </connections>
                                        </menuItem>
                                        <menuItem isSeparatorItem="YES" id="eu3-7i-yIM"/>
                                        <menuItem title="Show Previous Tab" id="xkB-bY-Afr">
                                            <string key="keyEquivalent" base64-UTF8="YES">
GQ
</string>
                                            <modifierMask key="keyEquivalentModifierMask" shift="YES" control="YES"/>
                                            <connections>
                                                <action selector="showPreviousTab:" target="Ady-hI-5gd" id="NeM-V9-0DD"/>
                                            </connections>
                                        </menuItem>
                                        <menuItem title="Show Previous Tab (Hidden)" hidden="YES" keyEquivalent="[" allowsKeyEquivalentWhenHidden="YES" id="Xai-UH-5jc">
                                            <modifierMask key="keyEquivalentModifierMask" shift="YES" command="YES"/>
                                            <connections>
                                                <action selector="showPreviousTab:" target="Ady-hI-5gd" id="sdG-QM-RLb"/>
                                            </connections>
                                        </menuItem>
                                        <menuItem title="Show Next Tab" id="ell-8c-IYS">
                                            <string key="keyEquivalent" base64-UTF8="YES">
CQ
</string>
                                            <modifierMask key="keyEquivalentModifierMask" control="YES"/>
                                            <connections>
                                                <action selector="showNextTab:" target="Ady-hI-5gd" id="7A4-j4-is4"/>
                                            </connections>
                                        </menuItem>
                                        <menuItem title="Show Next Tab (Hidden)" hidden="YES" keyEquivalent="]" allowsKeyEquivalentWhenHidden="YES" id="nJL-wF-hje">
                                            <modifierMask key="keyEquivalentModifierMask" shift="YES" command="YES"/>
                                            <connections>
                                                <action selector="showNextTab:" target="Ady-hI-5gd" id="wOR-ar-KT6"/>
                                            </connections>
                                        </menuItem>
                                        <menuItem title="Show First Tab (Hidden)" hidden="YES" keyEquivalent="1" allowsKeyEquivalentWhenHidden="YES" id="jjn-9W-TQZ">
                                            <connections>
                                                <action selector="showTab:" target="Ady-hI-5gd" id="0OJ-vu-U3E"/>
                                            </connections>
                                        </menuItem>
                                        <menuItem title="Show Second Tab (Hidden)" hidden="YES" keyEquivalent="2" allowsKeyEquivalentWhenHidden="YES" id="R8W-JK-YGI">
                                            <connections>
                                                <action selector="showTab:" target="Ady-hI-5gd" id="fS3-s0-B79"/>
                                            </connections>
                                        </menuItem>
                                        <menuItem title="Show Third Tab (Hidden)" hidden="YES" keyEquivalent="3" allowsKeyEquivalentWhenHidden="YES" id="vka-5z-cmK">
                                            <connections>
                                                <action selector="showTab:" target="Ady-hI-5gd" id="luV-Cr-e6S"/>
                                            </connections>
                                        </menuItem>
                                        <menuItem title="Show Fourth Tab (Hidden)" hidden="YES" keyEquivalent="4" allowsKeyEquivalentWhenHidden="YES" id="vBg-BX-Ndx">
                                            <connections>
                                                <action selector="showTab:" target="Ady-hI-5gd" id="ik0-9K-CxQ"/>
                                            </connections>
                                        </menuItem>
                                        <menuItem title="Show Fifth Tab (Hidden)" hidden="YES" keyEquivalent="5" allowsKeyEquivalentWhenHidden="YES" id="E0Y-Ob-M6P">
                                            <connections>
                                                <action selector="showTab:" target="Ady-hI-5gd" id="Lb8-eA-Kmv"/>
                                            </connections>
                                        </menuItem>
                                        <menuItem title="Show Sixth Tab (Hidden)" hidden="YES" keyEquivalent="6" allowsKeyEquivalentWhenHidden="YES" id="mrr-fE-5cw">
                                            <connections>
                                                <action selector="showTab:" target="Ady-hI-5gd" id="s4U-jb-a7h"/>
                                            </connections>
                                        </menuItem>
                                        <menuItem title="Show Seventh Tab (Hidden)" hidden="YES" keyEquivalent="7" allowsKeyEquivalentWhenHidden="YES" id="nqZ-gT-MTl">
                                            <connections>
                                                <action selector="showTab:" target="Ady-hI-5gd" id="ENK-46-hZW"/>
                                            </connections>
                                        </menuItem>
                                        <menuItem title="Show Eighth Tab (Hidden)" hidden="YES" keyEquivalent="8" allowsKeyEquivalentWhenHidden="YES" id="tfY-rc-h3N">
                                            <connections>
                                                <action selector="showTab:" target="Ady-hI-5gd" id="inZ-7I-1yc"/>
                                            </connections>
                                        </menuItem>
                                        <menuItem title="Show Ninth Tab (Hidden)" hidden="YES" keyEquivalent="9" allowsKeyEquivalentWhenHidden="YES" id="Tht-D3-312">
                                            <connections>
                                                <action selector="showTab:" target="Ady-hI-5gd" id="JqA-RD-GZA"/>
                                            </connections>
                                        </menuItem>
                                        <menuItem title="Move Tab to New Window" id="8LN-7f-htp">
                                            <modifierMask key="keyEquivalentModifierMask"/>
                                            <connections>
                                                <action selector="moveTabToNewWindow:" target="Ady-hI-5gd" id="fCP-ze-pja"/>
                                            </connections>
                                        </menuItem>
                                        <menuItem title="Merge All Windows" enabled="NO" id="mSV-y2-3DW">
                                            <modifierMask key="keyEquivalentModifierMask"/>
                                            <connections>
                                                <action selector="mergeAllWindows:" target="Ady-hI-5gd" id="Jz6-se-61Z"/>
                                            </connections>
                                        </menuItem>
                                        <menuItem isSeparatorItem="YES" id="pC4-EZ-Df8"/>
                                        <menuItem title="Bring All to Front" id="LE2-aR-0XJ">
                                            <modifierMask key="keyEquivalentModifierMask"/>
                                            <connections>
                                                <action selector="arrangeInFront:" target="Ady-hI-5gd" id="DRN-fu-gQh"/>
                                            </connections>
                                        </menuItem>
                                        <menuItem isSeparatorItem="YES" id="NnU-b2-poS"/>
                                    </items>
                                </menu>
                            </menuItem>
                            <menuItem title="Debug" id="ilv-5f-YpZ" userLabel="Debug">
                                <modifierMask key="keyEquivalentModifierMask"/>
                                <menu key="submenu" title="Debug" systemMenu="help" autoenablesItems="NO" id="y0w-AM-Bho">
                                    <items>
                                        <menuItem title="Reset Default Browser Prompt" id="3Ve-bg-l5b" userLabel="Reset Default Browser Prompt">
                                            <modifierMask key="keyEquivalentModifierMask"/>
                                            <connections>
                                                <action selector="resetDefaultBrowserPrompt:" target="Ady-hI-5gd" id="Esm-iy-0kW"/>
                                            </connections>
                                        </menuItem>
                                        <menuItem title="Reset Default Grammar Checks" id="xUM-bO-mMw" userLabel="Reset Default Browser Prompt">
                                            <modifierMask key="keyEquivalentModifierMask"/>
                                            <connections>
                                                <action selector="resetDefaultGrammarChecks:" target="Ady-hI-5gd" id="Ces-GX-TM5"/>
                                            </connections>
                                        </menuItem>
<<<<<<< HEAD
                                        <menuItem title="Reset Secure Vault Data" id="d3t-2o-9wg">
                                            <modifierMask key="keyEquivalentModifierMask"/>
                                            <connections>
                                                <action selector="resetSecureVaultData:" target="Ady-hI-5gd" id="Ybr-ky-wrj"/>
=======
                                        <menuItem title="Fatal Error" id="FeS-hb-rvM" userLabel="Reset Default Browser Prompt">
                                            <modifierMask key="keyEquivalentModifierMask"/>
                                            <connections>
                                                <action selector="triggerFatalError:" target="Ady-hI-5gd" id="pS0-iQ-TPe"/>
>>>>>>> fcffea15
                                            </connections>
                                        </menuItem>
                                    </items>
                                </menu>
                            </menuItem>
                            <menuItem title="Help" tag="7" id="wpr-3q-Mcd">
                                <modifierMask key="keyEquivalentModifierMask"/>
                                <menu key="submenu" title="Help" systemMenu="help" id="F2S-fz-NVQ">
                                    <items>
                                        <menuItem title="DuckDuckGo Help" hidden="YES" enabled="NO" keyEquivalent="?" id="FKE-Sm-Kum">
                                            <connections>
                                                <action selector="showHelp:" target="Ady-hI-5gd" id="y7X-2Q-9no"/>
                                            </connections>
                                        </menuItem>
                                        <menuItem isSeparatorItem="YES" id="ESk-wA-tC4"/>
                                        <menuItem title="Send Feedback" id="V8t-Ts-q0L">
                                            <modifierMask key="keyEquivalentModifierMask"/>
                                            <connections>
                                                <action selector="openFeedback:" target="Ady-hI-5gd" id="FWM-NE-Ftt"/>
                                            </connections>
                                        </menuItem>
                                    </items>
                                </menu>
                            </menuItem>
                        </items>
                        <connections>
                            <outlet property="actualSizeMenuItem" destination="X4G-sF-YZC" id="7Yi-ui-Gp4"/>
                            <outlet property="backMenuItem" destination="VWV-vB-Mtc" id="Keo-4E-dRW"/>
                            <outlet property="bookmarkThisPageMenuItem" destination="Nkm-zy-JXD" id="HVV-JT-gvV"/>
                            <outlet property="bookmarksMenuItem" destination="xf8-PW-TOA" id="Pfa-kN-nIj"/>
                            <outlet property="checkForUpdatesMenuItem" destination="RbH-ua-rrN" id="pdB-jS-fc3"/>
                            <outlet property="checkForUpdatesSeparatorItem" destination="gNj-hj-EIc" id="EH1-yf-r5I"/>
                            <outlet property="checkGrammarWithSpellingMenuItem" destination="mK6-2p-4JG" id="hA4-qY-11q"/>
                            <outlet property="checkSpellingWhileTypingMenuItem" destination="rbD-Rh-wIN" id="I0y-qO-6tE"/>
                            <outlet property="debugMenuItem" destination="ilv-5f-YpZ" id="4F7-9b-Mve"/>
                            <outlet property="favoriteThisPageMenuItem" destination="cHZ-Fb-aKU" id="uPM-LY-AmL"/>
                            <outlet property="favoritesMenuItem" destination="Y9I-ZC-gGg" id="zk1-XL-x3e"/>
                            <outlet property="forwardMenuItem" destination="Gbj-sV-aI3" id="54P-Ym-Ic2"/>
                            <outlet property="helpMenuItem" destination="wpr-3q-Mcd" id="PSe-Hj-hck"/>
                            <outlet property="helpSeparatorMenuItem" destination="ESk-wA-tC4" id="XV6-OM-YLi"/>
                            <outlet property="homeMenuItem" destination="FPm-eZ-BQ8" id="Taj-EN-6R8"/>
                            <outlet property="printMenuItem" destination="uFk-FD-FTB" id="mOP-Xp-myS"/>
                            <outlet property="printSeparatorItem" destination="anH-0y-7dE" id="E6b-rl-clQ"/>
                            <outlet property="reloadMenuItem" destination="aKZ-VG-MOp" id="J3D-X3-Xg3"/>
                            <outlet property="reopenLastClosedTabMenuItem" destination="c3l-v1-kxk" id="eGw-Dg-del"/>
                            <outlet property="sendFeedbackMenuItem" destination="V8t-Ts-q0L" id="qwz-Oh-HGm"/>
                            <outlet property="stopMenuItem" destination="FyY-q1-f0k" id="BFN-Kd-aAb"/>
                            <outlet property="toggleFullscreenMenuItem" destination="4J7-dP-txa" id="lyl-pp-TR0"/>
                            <outlet property="zoomInMenuItem" destination="lMK-tC-RJd" id="Ddo-RX-A6Z"/>
                            <outlet property="zoomOutMenuItem" destination="flw-Fc-cm6" id="1AB-0r-vvx"/>
                        </connections>
                    </menu>
                    <connections>
                        <outlet property="delegate" destination="Voe-Tx-rLC" id="PrD-fu-P6m"/>
                    </connections>
                </application>
            </objects>
            <point key="canvasLocation" x="-215" y="-265"/>
        </scene>
    </scenes>
    <resources>
        <image name="Favorite" width="15" height="15"/>
    </resources>
</document><|MERGE_RESOLUTION|>--- conflicted
+++ resolved
@@ -31,19 +31,6 @@
                                             </connections>
                                         </menuItem>
                                         <menuItem isSeparatorItem="YES" id="wFC-TO-SCJ"/>
-                                        <menuItem title="Import Browser Data..." id="cjx-Dl-3Ee">
-                                            <modifierMask key="keyEquivalentModifierMask"/>
-                                            <connections>
-                                                <action selector="openImportBrowserDataWindow:" target="Ady-hI-5gd" id="qEF-dO-46Y"/>
-                                            </connections>
-                                        </menuItem>
-                                        <menuItem title="Export Browser Data..." id="vta-9Y-Afe">
-                                            <modifierMask key="keyEquivalentModifierMask"/>
-                                            <connections>
-                                                <action selector="openExportBrowserDataWindow:" target="Ady-hI-5gd" id="K5l-AF-4Yn"/>
-                                            </connections>
-                                        </menuItem>
-                                        <menuItem isSeparatorItem="YES" id="yfw-P5-xpf"/>
                                         <menuItem title="Services" id="NMo-om-nkz">
                                             <modifierMask key="keyEquivalentModifierMask"/>
                                             <menu key="submenu" title="Services" systemMenu="services" id="hz9-B4-Xy5"/>
@@ -573,17 +560,10 @@
                                                 <action selector="resetDefaultGrammarChecks:" target="Ady-hI-5gd" id="Ces-GX-TM5"/>
                                             </connections>
                                         </menuItem>
-<<<<<<< HEAD
-                                        <menuItem title="Reset Secure Vault Data" id="d3t-2o-9wg">
-                                            <modifierMask key="keyEquivalentModifierMask"/>
-                                            <connections>
-                                                <action selector="resetSecureVaultData:" target="Ady-hI-5gd" id="Ybr-ky-wrj"/>
-=======
                                         <menuItem title="Fatal Error" id="FeS-hb-rvM" userLabel="Reset Default Browser Prompt">
                                             <modifierMask key="keyEquivalentModifierMask"/>
                                             <connections>
                                                 <action selector="triggerFatalError:" target="Ady-hI-5gd" id="pS0-iQ-TPe"/>
->>>>>>> fcffea15
                                             </connections>
                                         </menuItem>
                                     </items>
