--- conflicted
+++ resolved
@@ -636,11 +636,7 @@
                 <controllerPlaceholder storyboardName="BrowserTab" id="wo6-dV-Q3Q" sceneMemberID="viewController"/>
                 <customObject id="ECq-3v-dmj" userLabel="First Responder" customClass="NSResponder" sceneMemberID="firstResponder"/>
             </objects>
-<<<<<<< HEAD
             <point key="canvasLocation" x="860" y="1224"/>
-=======
-            <point key="canvasLocation" x="862" y="1228"/>
->>>>>>> f8a37365
         </scene>
     </scenes>
     <resources>
