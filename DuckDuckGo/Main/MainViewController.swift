//
//  MainViewController.swift
//
//  Copyright © 2020 DuckDuckGo. All rights reserved.
//
//  Licensed under the Apache License, Version 2.0 (the "License");
//  you may not use this file except in compliance with the License.
//  You may obtain a copy of the License at
//
//  http://www.apache.org/licenses/LICENSE-2.0
//
//  Unless required by applicable law or agreed to in writing, software
//  distributed under the License is distributed on an "AS IS" BASIS,
//  WITHOUT WARRANTIES OR CONDITIONS OF ANY KIND, either express or implied.
//  See the License for the specific language governing permissions and
//  limitations under the License.
//

import Cocoa
import Carbon.HIToolbox
import Combine
import os.log

class MainViewController: NSViewController {

    @IBOutlet weak var tabBarContainerView: NSView!
    @IBOutlet weak var navigationBarContainerView: NSView!
    @IBOutlet weak var webContainerView: NSView!
    @IBOutlet weak var findInPageContainerView: NSView!

    private(set) weak var tabBarViewController: TabBarViewController?
    private(set) weak var navigationBarViewController: NavigationBarViewController?
    private(set) weak var browserTabViewController: BrowserTabViewController?
    private(set) weak var findInPageViewController: FindInPageViewController?

    let tabCollectionViewModel: TabCollectionViewModel

    private var selectedTabViewModelCancellable: AnyCancellable?
    private var canGoForwardCancellable: AnyCancellable?
    private var canGoBackCancellable: AnyCancellable?
    private var canInsertLastRemovedTabCancellable: AnyCancellable?
    private var findInPageCancellable: AnyCancellable?
    private var keyDownMonitor: Any?

    required init?(coder: NSCoder) {
        self.tabCollectionViewModel = TabCollectionViewModel()
        super.init(coder: coder)
    }

    init?(coder: NSCoder, tabCollectionViewModel: TabCollectionViewModel) {
        self.tabCollectionViewModel = tabCollectionViewModel
        super.init(coder: coder)
    }

    override func viewDidLoad() {
        super.viewDidLoad()

        listenToKeyDownEvents()
        subscribeToSelectedTabViewModel()
        subscribeToCanInsertLastRemovedTab()
        findInPageContainerView.applyDropShadow()
    }
    
    override func viewDidLayout() {
        findInPageContainerView.applyDropShadow()
    }

    override func encodeRestorableState(with coder: NSCoder) {
        fatalError("Default AppKit State Restoration should not be used")
    }

    func windowDidBecomeMain() {
        updateBackMenuItem()
        updateForwardMenuItem()
        updateReopenLastClosedTabMenuItem()
    }

    func windowWillClose() {
<<<<<<< HEAD
        if let monitor = keyDownMonitor {
            NSEvent.removeMonitor(monitor)
            keyDownMonitor = nil
        }

        tabCollectionViewModel.removeAllTabs()
=======
        tabBarViewController?.hideTooltip()
>>>>>>> 40734caa
    }

    @IBSegueAction
    func createTabBarViewController(coder: NSCoder, sender: Any?, segueIdentifier: String?) -> TabBarViewController? {
        guard let tabBarViewController = TabBarViewController(coder: coder, tabCollectionViewModel: tabCollectionViewModel) else {
            os_log("MainViewController: Failed to init TabBarViewController", type: .error)
            return nil
        }

        self.tabBarViewController = tabBarViewController
        return tabBarViewController
    }

    @IBSegueAction
    func createNavigationBarViewController(coder: NSCoder, sender: Any?, segueIdentifier: String?) -> NavigationBarViewController? {
        guard let navigationBarViewController = NavigationBarViewController(coder: coder, tabCollectionViewModel: tabCollectionViewModel) else {
            os_log("MainViewController: Failed to init NavigationBarViewController", type: .error)
            return nil
        }

        self.navigationBarViewController = navigationBarViewController
        return navigationBarViewController
    }

    @IBSegueAction
    func createWebViewController(coder: NSCoder, sender: Any?, segueIdentifier: String?) -> BrowserTabViewController? {
        guard let browserTabViewController = BrowserTabViewController(coder: coder,
                                                                      tabCollectionViewModel: tabCollectionViewModel) else {
            os_log("MainViewController: Failed to init BrowserTabViewController", type: .error)
            return nil
        }

        self.browserTabViewController = browserTabViewController
        return browserTabViewController
    }

    @IBSegueAction
    func createFindInPageViewController(coder: NSCoder, sender: Any?, segueIdentifier: String?) -> FindInPageViewController? {
        let findInPageViewController = FindInPageViewController(coder: coder)
        findInPageViewController?.delegate = self
        self.findInPageViewController = findInPageViewController
        return findInPageViewController
    }

    private func subscribeToSelectedTabViewModel() {
        selectedTabViewModelCancellable = tabCollectionViewModel.$selectedTabViewModel.receive(on: DispatchQueue.main).sink { [weak self] _ in
            self?.subscribeToCanGoBackForward()
            self?.subscribeToFindInPage()
        }
    }

    private func subscribeToFindInPage() {
        findInPageCancellable?.cancel()
        let model = tabCollectionViewModel.selectedTabViewModel?.findInPage
        findInPageCancellable = model?.$visible.receive(on: DispatchQueue.main).sink { [weak self] _ in
            self?.updateFindInPage()
        }
    }

    private func subscribeToCanGoBackForward() {
        canGoBackCancellable?.cancel()
        canGoBackCancellable = tabCollectionViewModel.selectedTabViewModel?.$canGoBack.receive(on: DispatchQueue.main).sink { [weak self] _ in
            self?.updateBackMenuItem()
        }
        canGoForwardCancellable?.cancel()
        canGoForwardCancellable = tabCollectionViewModel.selectedTabViewModel?.$canGoForward.receive(on: DispatchQueue.main).sink { [weak self] _ in
            self?.updateForwardMenuItem()
        }
    }

    private func subscribeToCanInsertLastRemovedTab() {
        canInsertLastRemovedTabCancellable?.cancel()
        canInsertLastRemovedTabCancellable = tabCollectionViewModel.$canInsertLastRemovedTab.receive(on: DispatchQueue.main).sink { [weak self] _ in
            self?.updateReopenLastClosedTabMenuItem()
        }
    }

    private func updateFindInPage() {

        guard let model = tabCollectionViewModel.selectedTabViewModel?.findInPage else {
            findInPageViewController?.makeMeFirstResponder()
            os_log("MainViewController: Failed to get find in page model", type: .error)
            return
        }

        findInPageContainerView.isHidden = !model.visible
        findInPageViewController?.model = model
        if model.visible {
            findInPageViewController?.makeMeFirstResponder()
        } else if !(tabCollectionViewModel.selectedTabViewModel?.addressBarString.isEmpty ?? false) {
            // If there's an address bar string, this isn't a new tab, so make the webview the first responder
            tabCollectionViewModel.selectedTabViewModel?.tab.webView.makeMeFirstResponder()
        }
        
    }

    private func updateBackMenuItem() {
        guard let selectedTabViewModel = tabCollectionViewModel.selectedTabViewModel else {
            os_log("MainViewController: No tab view model selected", type: .error)
            return
        }
        guard let backMenuItem = NSApplication.shared.mainMenuTyped?.backMenuItem else {
            os_log("MainViewController: Failed to get reference to back menu item", type: .error)
            return
        }

        backMenuItem.isEnabled = selectedTabViewModel.canGoBack
    }

    func updateForwardMenuItem() {
        guard let selectedTabViewModel = tabCollectionViewModel.selectedTabViewModel else {
            os_log("MainViewController: No tab view model selected", type: .error)
            return
        }
        guard let forwardMenuItem = NSApplication.shared.mainMenuTyped?.forwardMenuItem else {
            os_log("MainViewController: Failed to get reference to back menu item", type: .error)
            return
        }

        forwardMenuItem.isEnabled = selectedTabViewModel.canGoForward
    }

    func updateReopenLastClosedTabMenuItem() {
        guard let reopenLastClosedTabMenuItem = NSApplication.shared.mainMenuTyped?.reopenLastClosedTabMenuItem else {
            os_log("MainViewController: Failed to get reference to back menu item", type: .error)
            return
        }

        reopenLastClosedTabMenuItem.isEnabled = tabCollectionViewModel.canInsertLastRemovedTab
    }

}

// MARK: - Escape key

// This needs to be handled here or else there will be a "beep" even if handled in a different view controller. This now
//  matches Safari behaviour.
extension MainViewController {

    func listenToKeyDownEvents() {
        if let monitor = keyDownMonitor {
            NSEvent.removeMonitor(monitor)
            keyDownMonitor = nil
        }

        self.keyDownMonitor = NSEvent.addLocalMonitorForEvents(matching: .keyDown) { [weak self] event in
            guard let self = self else { return nil }
            return self.customKeyDown(with: event) ? nil : event
        }
    }

    func customKeyDown(with event: NSEvent) -> Bool {
       guard let locWindow = self.view.window,
          NSApplication.shared.keyWindow === locWindow else { return false }

        if Int(event.keyCode) == kVK_Escape {
            findInPageViewController?.findInPageDone(self)
            checkForEndAddressBarEditing()
            return true
        }

        return false
    }

    private func checkForEndAddressBarEditing() {
        let addressBarTextField = navigationBarViewController?.addressBarViewController?.addressBarTextField
        guard view.window?.firstResponder == addressBarTextField?.currentEditor() else { return }

        // If the webview doesn't have content it doesn't handle becoming the first responder properly
        if tabCollectionViewModel.selectedTabViewModel?.tab.webView.url != nil {
            tabCollectionViewModel.selectedTabViewModel?.tab.webView.makeMeFirstResponder()
        } else {
            navigationBarContainerView.makeMeFirstResponder()
        }

    }

}<|MERGE_RESOLUTION|>--- conflicted
+++ resolved
@@ -76,16 +76,12 @@
     }
 
     func windowWillClose() {
-<<<<<<< HEAD
         if let monitor = keyDownMonitor {
             NSEvent.removeMonitor(monitor)
             keyDownMonitor = nil
         }
 
-        tabCollectionViewModel.removeAllTabs()
-=======
         tabBarViewController?.hideTooltip()
->>>>>>> 40734caa
     }
 
     @IBSegueAction
