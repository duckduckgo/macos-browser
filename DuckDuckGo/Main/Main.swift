--- conflicted
+++ resolved
@@ -39,46 +39,24 @@
 
     static func main() {
 #if NETWORK_PROTECTION
-<<<<<<< HEAD
         if let startVPN = AppLaunchCommand.startVPN.rawValue, ProcessInfo.processInfo.arguments.contains(startVPN) {
             swizzleMainBundle()
-            
-=======
-        switch (CommandLine.arguments.first! as NSString).lastPathComponent {
-        case "startVPN":
-            swizzleMainBundle()
 
->>>>>>> d2e3bb2e
             Task {
                 await NetworkProtectionTunnelController().start(enableLoginItems: false)
                 exit(0)
             }
-<<<<<<< HEAD
-            
+
             dispatchMain()
         } else if let stopVPN = AppLaunchCommand.stopVPN.rawValue, ProcessInfo.processInfo.arguments.contains(stopVPN) {
             swizzleMainBundle()
-            
-=======
 
-            dispatchMain()
-        case "stopVPN":
-            swizzleMainBundle()
-
->>>>>>> d2e3bb2e
             Task {
                 await NetworkProtectionTunnelController().stop()
                 exit(0)
             }
-<<<<<<< HEAD
-            
-            dispatchMain()
-=======
 
             dispatchMain()
-        default:
-            break
->>>>>>> d2e3bb2e
         }
 #endif
 
