//
//  DownloadsPreferences.swift
//
//  Copyright © 2022 DuckDuckGo. All rights reserved.
//
//  Licensed under the Apache License, Version 2.0 (the "License");
//  you may not use this file except in compliance with the License.
//  You may obtain a copy of the License at
//
//  http://www.apache.org/licenses/LICENSE-2.0
//
//  Unless required by applicable law or agreed to in writing, software
//  distributed under the License is distributed on an "AS IS" BASIS,
//  WITHOUT WARRANTIES OR CONDITIONS OF ANY KIND, either express or implied.
//  See the License for the specific language governing permissions and
//  limitations under the License.
//

import Common
import Foundation

protocol DownloadsPreferencesPersistor {
    var selectedDownloadLocation: String? { get set }
    var lastUsedCustomDownloadLocation: String? { get set }

    var alwaysRequestDownloadLocation: Bool { get set }
    var shouldOpenPopupOnCompletion: Bool { get set }

    var defaultDownloadLocation: URL? { get }
    func isDownloadLocationValid(_ location: URL) -> Bool
}

struct DownloadsPreferencesUserDefaultsPersistor: DownloadsPreferencesPersistor {
    @UserDefaultsWrapper(key: .selectedDownloadLocationKey, defaultValue: nil)
    var selectedDownloadLocation: String?

    @UserDefaultsWrapper(key: .lastUsedCustomDownloadLocation, defaultValue: nil)
    var lastUsedCustomDownloadLocation: String?

    @UserDefaultsWrapper(key: .alwaysRequestDownloadLocationKey, defaultValue: false)
    var alwaysRequestDownloadLocation: Bool

    @UserDefaultsWrapper(key: .openDownloadsPopupOnCompletionKey, defaultValue: true)
    var shouldOpenPopupOnCompletion: Bool

    var defaultDownloadLocation: URL? {
        let fileManager = FileManager.default
        let folders = fileManager.urls(for: .downloadsDirectory, in: .userDomainMask)

        guard let folderURL = folders.first,
              let resolvedURL = try? URL(resolvingAliasFileAt: folderURL),
              fileManager.isWritableFile(atPath: resolvedURL.path) else { return nil }

        return resolvedURL
    }

    func isDownloadLocationValid(_ directoryLocation: URL) -> Bool {
        let fileManager = FileManager.default
        guard let resolvedURL = try? URL(resolvingAliasFileAt: directoryLocation) else { return false }

        return fileManager.isWritableFile(atPath: resolvedURL.path)
    }
}

final class DownloadsPreferences: ObservableObject {

    static let shared = DownloadsPreferences(persistor: DownloadsPreferencesUserDefaultsPersistor())

    private func validatedDownloadLocation(_ selectedLocation: URL?) -> URL? {
        if let selectedLocation, Self.isDownloadLocationValid(selectedLocation) {
            return selectedLocation
        }
        return nil
    }

    var effectiveDownloadLocation: URL? {
        if alwaysRequestDownloadLocation {
            if let lastUsedCustomDownloadLocation = validatedDownloadLocation(persistor.lastUsedCustomDownloadLocation.flatMap(URL.init(string:))) {
                return lastUsedCustomDownloadLocation
            }
        } else if let selectedLocationURL = validatedDownloadLocation(selectedDownloadLocation) {
            return selectedLocationURL
        }
        return Self.defaultDownloadLocation()
    }

    var lastUsedCustomDownloadLocation: URL? {
        get {
            let url = persistor.lastUsedCustomDownloadLocation?.url
            var isDirectory: ObjCBool = false
            guard let url, FileManager.default.fileExists(atPath: url.path, isDirectory: &isDirectory), isDirectory.boolValue else {
                return nil
            }
            return url
        }
        set {
            defer {
                objectWillChange.send()
            }

            persistor.lastUsedCustomDownloadLocation = newValue?.absoluteString
        }
    }

<<<<<<< HEAD
    private var _selectedDownloadLocation: URL?
    private var isUsingSecurityScopedResource = false
    var selectedDownloadLocation: URL? {
        get {
            if let selectedDownloadLocation = _selectedDownloadLocation {
=======
    private var selectedDownloadLocationController: SecurityScopedFileURLController?

    var selectedDownloadLocation: URL? {
        get {
            if let selectedDownloadLocation = selectedDownloadLocationController?.url {
>>>>>>> 404b0b04
                return selectedDownloadLocation
            }
#if APPSTORE
            var isStale = false
            if let bookmarkData = persistor.selectedDownloadLocation.flatMap({ Data(base64Encoded: $0) }),
               let url = try? URL(resolvingBookmarkData: bookmarkData, options: .withSecurityScope, relativeTo: nil, bookmarkDataIsStale: &isStale) {
                if isStale {
<<<<<<< HEAD
                    setSelectedDownloadLocation(url) // update bookmark data
                }
                if !isUsingSecurityScopedResource {
                    isUsingSecurityScopedResource = url.startAccessingSecurityScopedResource()
                }

                _selectedDownloadLocation = url
=======
                    setSelectedDownloadLocation(url) // update bookmark data and selectedDownloadLocationController
                } else {
                    selectedDownloadLocationController = SecurityScopedFileURLController(url: url, logger: OSLog.downloads)
                }
>>>>>>> 404b0b04
                return url
            }
#endif
            guard let url = persistor.selectedDownloadLocation.flatMap(URL.init(string:)),
                  url.isFileURL else { return nil }
<<<<<<< HEAD
            return url
=======
            return url.resolvingSymlinksInPath()
>>>>>>> 404b0b04
        }
        set {
            defer {
                objectWillChange.send()
            }

<<<<<<< HEAD
            if isUsingSecurityScopedResource,
               let newValue, _selectedDownloadLocation /* oldValue */ != newValue {
                selectedDownloadLocation?.stopAccessingSecurityScopedResource()
            }
            // the setter is called for already selected directory,
            // so consume the unbalanced startAccessingSecurityScopedResource
            isUsingSecurityScopedResource = true

=======
>>>>>>> 404b0b04
            setSelectedDownloadLocation(validatedDownloadLocation(newValue))
        }
    }
    private func setSelectedDownloadLocation(_ url: URL?) {
        _selectedDownloadLocation = url
        let locationString: String?
#if APPSTORE
        locationString = (try? url?.bookmarkData(options: .withSecurityScope).base64EncodedString()) ?? url?.absoluteString
#else
        locationString = url?.absoluteString
#endif
        persistor.selectedDownloadLocation = locationString
    }

    private func setSelectedDownloadLocation(_ url: URL?) {
        selectedDownloadLocationController = url.map { SecurityScopedFileURLController(url: $0, logger: OSLog.downloads) }
        let locationString: String?
#if APPSTORE
        locationString = (try? url?.bookmarkData(options: .withSecurityScope).base64EncodedString()) ?? url?.absoluteString
#else
        locationString = url?.absoluteString
#endif
        persistor.selectedDownloadLocation = locationString
    }

    var alwaysRequestDownloadLocation: Bool {
        get {
            persistor.alwaysRequestDownloadLocation
        }
        set {
            persistor.alwaysRequestDownloadLocation = newValue
            objectWillChange.send()
        }
    }

    var shouldOpenPopupOnCompletion: Bool {
        get {
            persistor.shouldOpenPopupOnCompletion
        }
        set {
            persistor.shouldOpenPopupOnCompletion = newValue
            objectWillChange.send()
        }
    }

    func presentDownloadDirectoryPanel() {
        let panel = NSOpenPanel.downloadDirectoryPanel()
        let result = panel.runModal()

        if result == .OK, let selectedURL = panel.url {
            selectedDownloadLocation = selectedURL
        }
    }

    init(persistor: DownloadsPreferencesPersistor) {
        self.persistor = persistor

        // Fix the selected download location if it needs it
        if selectedDownloadLocation == nil || !Self.isDownloadLocationValid(selectedDownloadLocation!) {
            selectedDownloadLocation = Self.defaultDownloadLocation()
        }
    }

    private var persistor: DownloadsPreferencesPersistor

    static func defaultDownloadLocation(validate: Bool = true) -> URL? {
        let fileManager = FileManager.default
        let folders = fileManager.urls(for: .downloadsDirectory, in: .userDomainMask)

        guard let folderURL = folders.first,
              let resolvedURL = try? URL(resolvingAliasFileAt: folderURL),
              fileManager.isWritableFile(atPath: resolvedURL.path) || !validate else { return nil }

        return resolvedURL
    }

    static func isDownloadLocationValid(_ directoryLocation: URL) -> Bool {
        let fileManager = FileManager.default
        guard let resolvedURL = try? URL(resolvingAliasFileAt: directoryLocation) else { return false }

        return fileManager.isWritableFile(atPath: resolvedURL.path)
    }
}<|MERGE_RESOLUTION|>--- conflicted
+++ resolved
@@ -102,19 +102,11 @@
         }
     }
 
-<<<<<<< HEAD
-    private var _selectedDownloadLocation: URL?
-    private var isUsingSecurityScopedResource = false
+    private var selectedDownloadLocationController: SecurityScopedFileURLController?
+
     var selectedDownloadLocation: URL? {
         get {
-            if let selectedDownloadLocation = _selectedDownloadLocation {
-=======
-    private var selectedDownloadLocationController: SecurityScopedFileURLController?
-
-    var selectedDownloadLocation: URL? {
-        get {
             if let selectedDownloadLocation = selectedDownloadLocationController?.url {
->>>>>>> 404b0b04
                 return selectedDownloadLocation
             }
 #if APPSTORE
@@ -122,59 +114,24 @@
             if let bookmarkData = persistor.selectedDownloadLocation.flatMap({ Data(base64Encoded: $0) }),
                let url = try? URL(resolvingBookmarkData: bookmarkData, options: .withSecurityScope, relativeTo: nil, bookmarkDataIsStale: &isStale) {
                 if isStale {
-<<<<<<< HEAD
-                    setSelectedDownloadLocation(url) // update bookmark data
-                }
-                if !isUsingSecurityScopedResource {
-                    isUsingSecurityScopedResource = url.startAccessingSecurityScopedResource()
-                }
-
-                _selectedDownloadLocation = url
-=======
                     setSelectedDownloadLocation(url) // update bookmark data and selectedDownloadLocationController
                 } else {
                     selectedDownloadLocationController = SecurityScopedFileURLController(url: url, logger: OSLog.downloads)
                 }
->>>>>>> 404b0b04
                 return url
             }
 #endif
             guard let url = persistor.selectedDownloadLocation.flatMap(URL.init(string:)),
                   url.isFileURL else { return nil }
-<<<<<<< HEAD
-            return url
-=======
             return url.resolvingSymlinksInPath()
->>>>>>> 404b0b04
         }
         set {
             defer {
                 objectWillChange.send()
             }
 
-<<<<<<< HEAD
-            if isUsingSecurityScopedResource,
-               let newValue, _selectedDownloadLocation /* oldValue */ != newValue {
-                selectedDownloadLocation?.stopAccessingSecurityScopedResource()
-            }
-            // the setter is called for already selected directory,
-            // so consume the unbalanced startAccessingSecurityScopedResource
-            isUsingSecurityScopedResource = true
-
-=======
->>>>>>> 404b0b04
             setSelectedDownloadLocation(validatedDownloadLocation(newValue))
         }
-    }
-    private func setSelectedDownloadLocation(_ url: URL?) {
-        _selectedDownloadLocation = url
-        let locationString: String?
-#if APPSTORE
-        locationString = (try? url?.bookmarkData(options: .withSecurityScope).base64EncodedString()) ?? url?.absoluteString
-#else
-        locationString = url?.absoluteString
-#endif
-        persistor.selectedDownloadLocation = locationString
     }
 
     private func setSelectedDownloadLocation(_ url: URL?) {
