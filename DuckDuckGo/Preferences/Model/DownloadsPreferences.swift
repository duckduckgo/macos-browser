//
//  DownloadsPreferences.swift
//
//  Copyright © 2022 DuckDuckGo. All rights reserved.
//
//  Licensed under the Apache License, Version 2.0 (the "License");
//  you may not use this file except in compliance with the License.
//  You may obtain a copy of the License at
//
//  http://www.apache.org/licenses/LICENSE-2.0
//
//  Unless required by applicable law or agreed to in writing, software
//  distributed under the License is distributed on an "AS IS" BASIS,
//  WITHOUT WARRANTIES OR CONDITIONS OF ANY KIND, either express or implied.
//  See the License for the specific language governing permissions and
//  limitations under the License.
//

import Common
import Foundation

protocol DownloadsPreferencesPersistor {
    var selectedDownloadLocation: String? { get set }
    var lastUsedCustomDownloadLocation: String? { get set }

    var alwaysRequestDownloadLocation: Bool { get set }
    var shouldOpenPopupOnCompletion: Bool { get set }

    var defaultDownloadLocation: URL? { get }
    func isDownloadLocationValid(_ location: URL) -> Bool
}

struct DownloadsPreferencesUserDefaultsPersistor: DownloadsPreferencesPersistor {
    @UserDefaultsWrapper(key: .selectedDownloadLocationKey, defaultValue: nil)
    var selectedDownloadLocation: String?

    @UserDefaultsWrapper(key: .lastUsedCustomDownloadLocation, defaultValue: nil)
    var lastUsedCustomDownloadLocation: String?

    @UserDefaultsWrapper(key: .alwaysRequestDownloadLocationKey, defaultValue: false)
    var alwaysRequestDownloadLocation: Bool

    @UserDefaultsWrapper(key: .openDownloadsPopupOnCompletionKey, defaultValue: true)
    var shouldOpenPopupOnCompletion: Bool

    var defaultDownloadLocation: URL? {
        let fileManager = FileManager.default
        let folders = fileManager.urls(for: .downloadsDirectory, in: .userDomainMask)

        guard let folderURL = folders.first,
              let resolvedURL = try? URL(resolvingAliasFileAt: folderURL),
              fileManager.isWritableFile(atPath: resolvedURL.path) else { return nil }

        return resolvedURL
    }

    func isDownloadLocationValid(_ directoryLocation: URL) -> Bool {
        let fileManager = FileManager.default
        guard let resolvedURL = try? URL(resolvingAliasFileAt: directoryLocation) else { return false }

        return fileManager.isWritableFile(atPath: resolvedURL.path)
    }
}

final class DownloadsPreferences: ObservableObject {

    static let shared = DownloadsPreferences(persistor: DownloadsPreferencesUserDefaultsPersistor())

    private func validatedDownloadLocation(_ selectedLocation: URL?) -> URL? {
        if let selectedLocation, Self.isDownloadLocationValid(selectedLocation) {
            return selectedLocation
        }
        return nil
    }

    var effectiveDownloadLocation: URL? {
        if alwaysRequestDownloadLocation {
            if let lastUsedCustomDownloadLocation = validatedDownloadLocation(persistor.lastUsedCustomDownloadLocation.flatMap(URL.init(string:))) {
                return lastUsedCustomDownloadLocation
            }
        } else if let selectedLocationURL = validatedDownloadLocation(selectedDownloadLocation) {
            return selectedLocationURL
        }
        return Self.defaultDownloadLocation()
    }

    var lastUsedCustomDownloadLocation: URL? {
        get {
            let url = persistor.lastUsedCustomDownloadLocation?.url
            var isDirectory: ObjCBool = false
            guard let url, FileManager.default.fileExists(atPath: url.path, isDirectory: &isDirectory), isDirectory.boolValue else {
                return nil
            }
            return url
        }
        set {
            defer {
                objectWillChange.send()
            }

            persistor.lastUsedCustomDownloadLocation = newValue?.absoluteString
        }
    }

<<<<<<< HEAD
    private var _selectedDownloadLocation: URL?
    private var isUsingSecurityScopedResource = false
    var selectedDownloadLocation: URL? {
        get {
            if let selectedDownloadLocation = _selectedDownloadLocation {
=======
    private var selectedDownloadLocationController: SecurityScopedFileURLController?

    var selectedDownloadLocation: URL? {
        get {
            if let selectedDownloadLocation = selectedDownloadLocationController?.url {
>>>>>>> c3b0c7ba
                return selectedDownloadLocation
            }
#if APPSTORE
            var isStale = false
            if let bookmarkData = persistor.selectedDownloadLocation.flatMap({ Data(base64Encoded: $0) }),
               let url = try? URL(resolvingBookmarkData: bookmarkData, options: .withSecurityScope, relativeTo: nil, bookmarkDataIsStale: &isStale) {
                if isStale {
<<<<<<< HEAD
                    setSelectedDownloadLocation(url) // update bookmark data
                }
                if !isUsingSecurityScopedResource {
                    isUsingSecurityScopedResource = url.startAccessingSecurityScopedResource()
                }

                _selectedDownloadLocation = url
=======
                    setSelectedDownloadLocation(url) // update bookmark data and selectedDownloadLocationController
                } else {
                    selectedDownloadLocationController = SecurityScopedFileURLController(url: url, logger: OSLog.downloads)
                }
>>>>>>> c3b0c7ba
                return url
            }
#endif
            guard let url = persistor.selectedDownloadLocation.flatMap(URL.init(string:)),
                  url.isFileURL else { return nil }
<<<<<<< HEAD
            return url
=======
            return url.resolvingSymlinksInPath()
>>>>>>> c3b0c7ba
        }
        set {
            defer {
                objectWillChange.send()
            }

<<<<<<< HEAD
            if isUsingSecurityScopedResource,
               let newValue, _selectedDownloadLocation /* oldValue */ != newValue {
                selectedDownloadLocation?.stopAccessingSecurityScopedResource()
            }
            // the setter is called for already selected directory,
            // so consume the unbalanced startAccessingSecurityScopedResource
            isUsingSecurityScopedResource = true

=======
>>>>>>> c3b0c7ba
            setSelectedDownloadLocation(validatedDownloadLocation(newValue))
        }
    }
    private func setSelectedDownloadLocation(_ url: URL?) {
        _selectedDownloadLocation = url
        let locationString: String?
#if APPSTORE
        locationString = (try? url?.bookmarkData(options: .withSecurityScope).base64EncodedString()) ?? url?.absoluteString
#else
        locationString = url?.absoluteString
#endif
        persistor.selectedDownloadLocation = locationString
    }

    private func setSelectedDownloadLocation(_ url: URL?) {
        selectedDownloadLocationController = url.map { SecurityScopedFileURLController(url: $0, logger: OSLog.downloads) }
        let locationString: String?
#if APPSTORE
        locationString = (try? url?.bookmarkData(options: .withSecurityScope).base64EncodedString()) ?? url?.absoluteString
#else
        locationString = url?.absoluteString
#endif
        persistor.selectedDownloadLocation = locationString
    }

    var alwaysRequestDownloadLocation: Bool {
        get {
            persistor.alwaysRequestDownloadLocation
        }
        set {
            persistor.alwaysRequestDownloadLocation = newValue
            objectWillChange.send()
        }
    }

    var shouldOpenPopupOnCompletion: Bool {
        get {
            persistor.shouldOpenPopupOnCompletion
        }
        set {
            persistor.shouldOpenPopupOnCompletion = newValue
            objectWillChange.send()
        }
    }

    func presentDownloadDirectoryPanel() {
        let panel = NSOpenPanel.downloadDirectoryPanel()
        let result = panel.runModal()

        if result == .OK, let selectedURL = panel.url {
            selectedDownloadLocation = selectedURL
        }
    }

    init(persistor: DownloadsPreferencesPersistor) {
        self.persistor = persistor

        // Fix the selected download location if it needs it
        if selectedDownloadLocation == nil || !Self.isDownloadLocationValid(selectedDownloadLocation!) {
            selectedDownloadLocation = Self.defaultDownloadLocation()
        }
    }

    private var persistor: DownloadsPreferencesPersistor

    static func defaultDownloadLocation(validate: Bool = true) -> URL? {
        let fileManager = FileManager.default
        let folders = fileManager.urls(for: .downloadsDirectory, in: .userDomainMask)

        guard let folderURL = folders.first,
              let resolvedURL = try? URL(resolvingAliasFileAt: folderURL),
              fileManager.isWritableFile(atPath: resolvedURL.path) || !validate else { return nil }

        return resolvedURL
    }

    static func isDownloadLocationValid(_ directoryLocation: URL) -> Bool {
        let fileManager = FileManager.default
        guard let resolvedURL = try? URL(resolvingAliasFileAt: directoryLocation) else { return false }

        return fileManager.isWritableFile(atPath: resolvedURL.path)
    }
}<|MERGE_RESOLUTION|>--- conflicted
+++ resolved
@@ -102,19 +102,11 @@
         }
     }
 
-<<<<<<< HEAD
-    private var _selectedDownloadLocation: URL?
-    private var isUsingSecurityScopedResource = false
+    private var selectedDownloadLocationController: SecurityScopedFileURLController?
+
     var selectedDownloadLocation: URL? {
         get {
-            if let selectedDownloadLocation = _selectedDownloadLocation {
-=======
-    private var selectedDownloadLocationController: SecurityScopedFileURLController?
-
-    var selectedDownloadLocation: URL? {
-        get {
             if let selectedDownloadLocation = selectedDownloadLocationController?.url {
->>>>>>> c3b0c7ba
                 return selectedDownloadLocation
             }
 #if APPSTORE
@@ -122,47 +114,22 @@
             if let bookmarkData = persistor.selectedDownloadLocation.flatMap({ Data(base64Encoded: $0) }),
                let url = try? URL(resolvingBookmarkData: bookmarkData, options: .withSecurityScope, relativeTo: nil, bookmarkDataIsStale: &isStale) {
                 if isStale {
-<<<<<<< HEAD
-                    setSelectedDownloadLocation(url) // update bookmark data
-                }
-                if !isUsingSecurityScopedResource {
-                    isUsingSecurityScopedResource = url.startAccessingSecurityScopedResource()
-                }
-
-                _selectedDownloadLocation = url
-=======
                     setSelectedDownloadLocation(url) // update bookmark data and selectedDownloadLocationController
                 } else {
                     selectedDownloadLocationController = SecurityScopedFileURLController(url: url, logger: OSLog.downloads)
                 }
->>>>>>> c3b0c7ba
                 return url
             }
 #endif
             guard let url = persistor.selectedDownloadLocation.flatMap(URL.init(string:)),
                   url.isFileURL else { return nil }
-<<<<<<< HEAD
-            return url
-=======
             return url.resolvingSymlinksInPath()
->>>>>>> c3b0c7ba
         }
         set {
             defer {
                 objectWillChange.send()
             }
 
-<<<<<<< HEAD
-            if isUsingSecurityScopedResource,
-               let newValue, _selectedDownloadLocation /* oldValue */ != newValue {
-                selectedDownloadLocation?.stopAccessingSecurityScopedResource()
-            }
-            // the setter is called for already selected directory,
-            // so consume the unbalanced startAccessingSecurityScopedResource
-            isUsingSecurityScopedResource = true
-
-=======
->>>>>>> c3b0c7ba
             setSelectedDownloadLocation(validatedDownloadLocation(newValue))
         }
     }
