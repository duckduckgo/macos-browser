//
//  AutofillPreferencesModel.swift
//
//  Copyright © 2022 DuckDuckGo. All rights reserved.
//
//  Licensed under the Apache License, Version 2.0 (the "License");
//  you may not use this file except in compliance with the License.
//  You may obtain a copy of the License at
//
//  http://www.apache.org/licenses/LICENSE-2.0
//
//  Unless required by applicable law or agreed to in writing, software
//  distributed under the License is distributed on an "AS IS" BASIS,
//  WITHOUT WARRANTIES OR CONDITIONS OF ANY KIND, either express or implied.
//  See the License for the specific language governing permissions and
//  limitations under the License.
//

import Foundation

final class AutofillPreferencesModel: ObservableObject {

    @Published var askToSaveUsernamesAndPasswords: Bool {
        didSet {
            persistor.askToSaveUsernamesAndPasswords = askToSaveUsernamesAndPasswords
        }
    }

    @Published var askToSaveAddresses: Bool {
        didSet {
            persistor.askToSaveAddresses = askToSaveAddresses
        }
    }

    @Published var askToSavePaymentMethods: Bool {
        didSet {
            persistor.askToSavePaymentMethods = askToSavePaymentMethods
        }
    }

    @Published private(set) var isAutoLockEnabled: Bool {
        didSet {
            persistor.isAutoLockEnabled = isAutoLockEnabled
        }
    }

    @Published private(set) var autoLockThreshold: AutofillAutoLockThreshold {
        didSet {
            persistor.autoLockThreshold = autoLockThreshold
        }
    }

    @MainActor
    @Published private(set) var passwordManager: PasswordManager {
        didSet {
            persistor.passwordManager = passwordManager

            let enabled = passwordManager == .bitwarden
            PasswordManagerCoordinator.shared.setEnabled(enabled)
            if enabled {
                presentBitwardenSetupFlow()
            }
        }
    }

    @Published private(set) var isBitwardenSetupFlowPresented = false

    func authorizeAutoLockSettingsChange(
        isEnabled isAutoLockEnabledNewValue: Bool? = nil,
        threshold autoLockThresholdNewValue: AutofillAutoLockThreshold? = nil
    ) {
        guard isAutoLockEnabledNewValue != nil || autoLockThresholdNewValue != nil else {
            return
        }

        let isAutoLockEnabled = isAutoLockEnabledNewValue ?? self.isAutoLockEnabled
        let autoLockThreshold = autoLockThresholdNewValue ?? self.autoLockThreshold

        userAuthenticator.authenticateUser(reason: .changeLoginsSettings) { [weak self] authenticationResult in
            guard let self = self else {
                return
            }

            if authenticationResult.authenticated {
                if isAutoLockEnabled != self.isAutoLockEnabled {
                    self.isAutoLockEnabled = isAutoLockEnabled
                }

                if autoLockThreshold != self.autoLockThreshold {
                    self.autoLockThreshold = autoLockThreshold
                }
            }
        }
    }

    @MainActor
    func passwordManagerSettingsChange(passwordManager: PasswordManager) {
        self.passwordManager = passwordManager
    }

    func openImportBrowserDataWindow() {
        NSApp.sendAction(#selector(AppDelegate.openImportBrowserDataWindow(_:)), to: nil, from: nil)
    }

<<<<<<< HEAD
    func showAutofillPopover(_ selectedCategory: SecureVaultSorting.Category = .allItems) {
=======
    @MainActor
    func showAutofillPopover() {
>>>>>>> 47a85571
        guard let parentWindowController = WindowControllersManager.shared.lastKeyMainWindowController else { return }
        guard let navigationViewController = parentWindowController.mainViewController.navigationBarViewController else { return }
        navigationViewController.showPasswordManagerPopover(selectedCategory: selectedCategory)
    }

    @MainActor
    init(
        persistor: AutofillPreferencesPersistor = AutofillPreferences(),
        userAuthenticator: UserAuthenticating = DeviceAuthenticator.shared,
        bitwardenInstallationService: BWInstallationService = LocalBitwardenInstallationService()
    ) {
        self.persistor = persistor
        self.userAuthenticator = userAuthenticator
        self.bitwardenInstallationService = bitwardenInstallationService

        isAutoLockEnabled = persistor.isAutoLockEnabled
        autoLockThreshold = persistor.autoLockThreshold
        askToSaveUsernamesAndPasswords = persistor.askToSaveUsernamesAndPasswords
        askToSaveAddresses = persistor.askToSaveAddresses
        askToSavePaymentMethods = persistor.askToSavePaymentMethods
        passwordManager = persistor.passwordManager
    }

    private var persistor: AutofillPreferencesPersistor
    private var userAuthenticator: UserAuthenticating
    private let bitwardenInstallationService: BWInstallationService

    // MARK: - Password Manager

    @MainActor
    func presentBitwardenSetupFlow() {
        let connectBitwardenViewController = ConnectBitwardenViewController(nibName: nil, bundle: nil)
        let connectBitwardenWindowController = connectBitwardenViewController.wrappedInWindowController()

        connectBitwardenViewController.setupFlowCancellationHandler = { [weak self] in
            self?.passwordManager = .duckduckgo
        }

        guard let connectBitwardenWindow = connectBitwardenWindowController.window,
              let parentWindowController = WindowControllersManager.shared.lastKeyMainWindowController
        else {
            assertionFailure("Privacy Preferences: Failed to present ConnectBitwardenViewController")
            return
        }

        isBitwardenSetupFlowPresented = true
        parentWindowController.window?.beginSheet(connectBitwardenWindow) { [weak self] _ in
            self?.isBitwardenSetupFlowPresented = false
        }
    }

    func openBitwarden() {
        PasswordManagerCoordinator.shared.openPasswordManager()
    }

}<|MERGE_RESOLUTION|>--- conflicted
+++ resolved
@@ -102,12 +102,9 @@
         NSApp.sendAction(#selector(AppDelegate.openImportBrowserDataWindow(_:)), to: nil, from: nil)
     }
 
-<<<<<<< HEAD
     func showAutofillPopover(_ selectedCategory: SecureVaultSorting.Category = .allItems) {
-=======
     @MainActor
     func showAutofillPopover() {
->>>>>>> 47a85571
         guard let parentWindowController = WindowControllersManager.shared.lastKeyMainWindowController else { return }
         guard let navigationViewController = parentWindowController.mainViewController.navigationBarViewController else { return }
         navigationViewController.showPasswordManagerPopover(selectedCategory: selectedCategory)
