//
//  PreferenceSections.swift
//
//  Copyright © 2021 DuckDuckGo. All rights reserved.
//
//  Licensed under the Apache License, Version 2.0 (the "License");
//  you may not use this file except in compliance with the License.
//  You may obtain a copy of the License at
//
//  http://www.apache.org/licenses/LICENSE-2.0
//
//  Unless required by applicable law or agreed to in writing, software
//  distributed under the License is distributed on an "AS IS" BASIS,
//  WITHOUT WARRANTIES OR CONDITIONS OF ANY KIND, either express or implied.
//  See the License for the specific language governing permissions and
//  limitations under the License.
//

import Foundation

protocol PreferenceSection {

    var displayName: String { get }
    var preferenceIcon: NSImage { get }

}

struct PreferenceSections {

    let sections: [PreferenceSection]

    init(sections: [PreferenceSection] = [
        DefaultBrowserPreferences(),
        AppearancePreferences(),
<<<<<<< HEAD
        PrivacySecurityPreferences(),
        LoginsPreferences(),
=======
        PrivacySecurityPreferences.shared,
>>>>>>> f187c96f
        DownloadPreferences()
    ]) {
        self.sections = sections
    }

}<|MERGE_RESOLUTION|>--- conflicted
+++ resolved
@@ -32,12 +32,8 @@
     init(sections: [PreferenceSection] = [
         DefaultBrowserPreferences(),
         AppearancePreferences(),
-<<<<<<< HEAD
-        PrivacySecurityPreferences(),
+        PrivacySecurityPreferences.shared,
         LoginsPreferences(),
-=======
-        PrivacySecurityPreferences.shared,
->>>>>>> f187c96f
         DownloadPreferences()
     ]) {
         self.sections = sections
