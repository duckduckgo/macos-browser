//
//  TabsPreferences.swift
//
//  Copyright © 2024 DuckDuckGo. All rights reserved.
//
//  Licensed under the Apache License, Version 2.0 (the "License");
//  you may not use this file except in compliance with the License.
//  You may obtain a copy of the License at
//
//  http://www.apache.org/licenses/LICENSE-2.0
//
//  Unless required by applicable law or agreed to in writing, software
//  distributed under the License is distributed on an "AS IS" BASIS,
//  WITHOUT WARRANTIES OR CONDITIONS OF ANY KIND, either express or implied.
//  See the License for the specific language governing permissions and
//  limitations under the License.
//

import Foundation

protocol TabsPreferencesPersistor {
    var switchToNewTabWhenOpened: Bool { get set }
<<<<<<< HEAD
    var newTabPosition: NewTabPosition { get set }
=======
    var preferNewTabsToWindows: Bool { get set }
>>>>>>> 2d885d03
}

struct TabsPreferencesUserDefaultsPersistor: TabsPreferencesPersistor {
    @UserDefaultsWrapper(key: .preferNewTabsToWindows, defaultValue: true)
    var preferNewTabsToWindows: Bool

    @UserDefaultsWrapper(key: .switchToNewTabWhenOpened, defaultValue: false)
    var switchToNewTabWhenOpened: Bool

    @UserDefaultsWrapper(key: .newTabPosition, defaultValue: .atEnd)
    var newTabPosition: NewTabPosition
}

final class TabsPreferences: ObservableObject, PreferencesTabOpening {

    static let shared = TabsPreferences()

    @Published var preferNewTabsToWindows: Bool {
        didSet {
            persistor.preferNewTabsToWindows = preferNewTabsToWindows
        }
    }

    @Published var switchToNewTabWhenOpened: Bool {
        didSet {
            persistor.switchToNewTabWhenOpened = switchToNewTabWhenOpened
        }
    }

    @Published var newTabPosition: NewTabPosition {
        didSet {
            persistor.newTabPosition = newTabPosition
        }
    }

    init(persistor: TabsPreferencesPersistor = TabsPreferencesUserDefaultsPersistor()) {
        self.persistor = persistor
        preferNewTabsToWindows = persistor.preferNewTabsToWindows
        switchToNewTabWhenOpened = persistor.switchToNewTabWhenOpened
        newTabPosition = persistor.newTabPosition
    }

    private var persistor: TabsPreferencesPersistor
}

enum NewTabPosition: String, CaseIterable {
    case atEnd
    case nextToCurrent
}<|MERGE_RESOLUTION|>--- conflicted
+++ resolved
@@ -20,11 +20,8 @@
 
 protocol TabsPreferencesPersistor {
     var switchToNewTabWhenOpened: Bool { get set }
-<<<<<<< HEAD
+    var preferNewTabsToWindows: Bool { get set }
     var newTabPosition: NewTabPosition { get set }
-=======
-    var preferNewTabsToWindows: Bool { get set }
->>>>>>> 2d885d03
 }
 
 struct TabsPreferencesUserDefaultsPersistor: TabsPreferencesPersistor {
