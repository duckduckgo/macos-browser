//
//  PreferencesSection.swift
//
//  Copyright © 2022 DuckDuckGo. All rights reserved.
//
//  Licensed under the Apache License, Version 2.0 (the "License");
//  you may not use this file except in compliance with the License.
//  You may obtain a copy of the License at
//
//  http://www.apache.org/licenses/LICENSE-2.0
//
//  Unless required by applicable law or agreed to in writing, software
//  distributed under the License is distributed on an "AS IS" BASIS,
//  WITHOUT WARRANTIES OR CONDITIONS OF ANY KIND, either express or implied.
//  See the License for the specific language governing permissions and
//  limitations under the License.
//

import Foundation
import SwiftUI

#if SUBSCRIPTION
import Subscription
#endif

struct PreferencesSection: Hashable, Identifiable {
    let id: PreferencesSectionIdentifier
    let panes: [PreferencePaneIdentifier]

    @MainActor
    static func defaultSections(includingDuckPlayer: Bool, includingSync: Bool, includingVPN: Bool) -> [PreferencesSection] {
        var privacyPanes: [PreferencePaneIdentifier] = [.defaultBrowser, .privateSearch, .webTrackingProtection, .cookiePopupProtection, .emailProtection]

<<<<<<< HEAD
#if SUBSCRIPTION
            if NSApp.delegateTyped.subscriptionFeatureAvailability.isFeatureAvailable {
                panes = [.privacy, .subscription, .general, .appearance, .autofill, .downloads]
            }
#endif
=======
#if NETWORK_PROTECTION
        if includingVPN {
            privacyPanes.append(.vpn)
        }
#endif

        let regularPanes: [PreferencePaneIdentifier] = {
            var panes: [PreferencePaneIdentifier] = [.general, .appearance, .autofill, .accessibility, .dataClearing]
>>>>>>> 2f0b7f20

            if includingSync {
                panes.insert(.sync, at: 1)
            }

            if includingDuckPlayer {
                panes.append(.duckPlayer)
            }

            return panes
        }()

        let otherPanes: [PreferencePaneIdentifier] = [.about, .otherPlatforms]

        var sections: [PreferencesSection] = [
            .init(id: .privacyProtections, panes: privacyPanes),
            .init(id: .regularPreferencePanes, panes: regularPanes),
            .init(id: .about, panes: otherPanes)
        ]

#if SUBSCRIPTION
        if DefaultSubscriptionFeatureAvailability().isFeatureAvailable() {
            let subscriptionPanes: [PreferencePaneIdentifier] = [.subscription]
            sections.insert(.init(id: .privacyPro, panes: subscriptionPanes), at: 1)
        }
#endif

        return sections
    }
}

enum PreferencesSectionIdentifier: Hashable, CaseIterable {
    case privacyProtections
    case privacyPro
    case regularPreferencePanes
    case about

    var displayName: String? {
        switch self {
        case .privacyProtections:
            return UserText.privacyProtections
        case .privacyPro:
            return nil
        case .regularPreferencePanes:
            return UserText.mainSettings
        case .about:
            return nil
        }
    }

}

enum PreferencePaneIdentifier: String, Equatable, Hashable, Identifiable {
    case defaultBrowser
    case privateSearch
    case webTrackingProtection
    case cookiePopupProtection
    case emailProtection

    case general
    case sync
    case appearance
    case dataClearing
#if NETWORK_PROTECTION
    case vpn
#endif
#if SUBSCRIPTION
    case subscription
#endif
    case autofill
    case accessibility
    case duckPlayer = "duckplayer"
    case otherPlatforms = "https://duckduckgo.com/app"
    case about

    var id: Self {
        self
    }

    init?(url: URL) {
        // manually extract path because URLs such as "about:settings" can't figure out their host or path
        for urlPrefix in [URL.settings, URL.Invalid.aboutPreferences, URL.Invalid.aboutConfig, URL.Invalid.aboutSettings, URL.Invalid.duckConfig, URL.Invalid.duckPreferences] {
            let prefix = urlPrefix.absoluteString + "/"
            guard url.absoluteString.hasPrefix(prefix) else { continue }

            let path = url.absoluteString.dropping(prefix: prefix)
            self.init(rawValue: path)
            return
        }
        return nil
    }

    @MainActor
    var displayName: String {
        switch self {
        case .defaultBrowser:
            return UserText.defaultBrowser
        case .privateSearch:
            return UserText.privateSearch
        case .webTrackingProtection:
            return UserText.webTrackingProtection
        case .cookiePopupProtection:
            return UserText.cookiePopUpProtection
        case .emailProtection:
            return UserText.emailProtectionPreferences
        case .general:
            return UserText.general
        case .sync:
            let isSyncBookmarksPaused = UserDefaults.standard.bool(forKey: UserDefaultsWrapper<Bool>.Key.syncBookmarksPaused.rawValue)
            let isSyncCredentialsPaused = UserDefaults.standard.bool(forKey: UserDefaultsWrapper<Bool>.Key.syncCredentialsPaused.rawValue)
            let syncService = NSApp.delegateTyped.syncService
            let isDataSyncingDisabled = syncService?.featureFlags.contains(.dataSyncing) == false && syncService?.authState == .active
            if isSyncBookmarksPaused || isSyncCredentialsPaused || isDataSyncingDisabled {
                return UserText.sync + " ⚠️"
            }
            return UserText.sync
        case .appearance:
            return UserText.appearance
        case .dataClearing:
            return UserText.dataClearing
#if NETWORK_PROTECTION
        case .vpn:
            return UserText.vpn
#endif
#if SUBSCRIPTION
        case .subscription:
            return UserText.subscription
#endif
        case .autofill:
            return UserText.autofill
        case .accessibility:
            return UserText.accessibility
        case .duckPlayer:
            return UserText.duckPlayer
        case .about:
            return UserText.about
        case .otherPlatforms:
            return UserText.duckduckgoOnOtherPlatforms
        }
    }

    var preferenceIconName: String {
        switch self {
        case .defaultBrowser:
            return "DefaultBrowser"
        case .privateSearch:
            return "PrivateSearchIcon"
        case .webTrackingProtection:
            return "WebTrackingProtectionIcon"
        case .cookiePopupProtection:
            return "CookieProtectionIcon"
        case .emailProtection:
            return "EmailProtectionIcon"
        case .general:
            return "GeneralIcon"
        case .sync:
            return "Sync"
        case .appearance:
            return "Appearance"
        case .dataClearing:
            return "FireSettings"
#if NETWORK_PROTECTION
        case .vpn:
            return "VPN"
#endif
#if SUBSCRIPTION
        case .subscription:
            return "PrivacyPro"
#endif
        case .autofill:
            return "Autofill"
        case .accessibility:
            return "Accessibility"
        case .duckPlayer:
            return "DuckPlayerSettings"
        case .about:
            return "About"
        case .otherPlatforms:
            return "OtherPlatformsPreferences"
        }
    }
}<|MERGE_RESOLUTION|>--- conflicted
+++ resolved
@@ -31,13 +31,6 @@
     static func defaultSections(includingDuckPlayer: Bool, includingSync: Bool, includingVPN: Bool) -> [PreferencesSection] {
         var privacyPanes: [PreferencePaneIdentifier] = [.defaultBrowser, .privateSearch, .webTrackingProtection, .cookiePopupProtection, .emailProtection]
 
-<<<<<<< HEAD
-#if SUBSCRIPTION
-            if NSApp.delegateTyped.subscriptionFeatureAvailability.isFeatureAvailable {
-                panes = [.privacy, .subscription, .general, .appearance, .autofill, .downloads]
-            }
-#endif
-=======
 #if NETWORK_PROTECTION
         if includingVPN {
             privacyPanes.append(.vpn)
@@ -46,7 +39,6 @@
 
         let regularPanes: [PreferencePaneIdentifier] = {
             var panes: [PreferencePaneIdentifier] = [.general, .appearance, .autofill, .accessibility, .dataClearing]
->>>>>>> 2f0b7f20
 
             if includingSync {
                 panes.insert(.sync, at: 1)
@@ -68,7 +60,7 @@
         ]
 
 #if SUBSCRIPTION
-        if DefaultSubscriptionFeatureAvailability().isFeatureAvailable() {
+        if NSApp.delegateTyped.subscriptionFeatureAvailability.isFeatureAvailable {
             let subscriptionPanes: [PreferencePaneIdentifier] = [.subscription]
             sections.insert(.init(id: .privacyPro, panes: subscriptionPanes), at: 1)
         }
