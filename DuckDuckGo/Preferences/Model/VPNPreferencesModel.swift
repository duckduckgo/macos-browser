--- conflicted
+++ resolved
@@ -74,17 +74,17 @@
         }
     }
 
-<<<<<<< HEAD
+
     var appExclusionsFeatureEnabled: Bool {
         featureFlagger.isFeatureOn(.networkProtectionAppExclusions)
-=======
+    }
+
     /// Whether the excluded sites section in preferences is shown.
     ///
     /// Only necessary because this is feature flagged to internal users.
     ///
     var showExcludedSites: Bool {
         proxySettings.proxyAvailable
->>>>>>> c6761d5c
     }
 
     @Published var notifyStatusChanges: Bool {
