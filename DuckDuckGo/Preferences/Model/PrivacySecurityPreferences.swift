//
//  PrivacySecurityPreferences.swift
//
//  Copyright © 2021 DuckDuckGo. All rights reserved.
//
//  Licensed under the Apache License, Version 2.0 (the "License");
//  you may not use this file except in compliance with the License.
//  You may obtain a copy of the License at
//
//  http://www.apache.org/licenses/LICENSE-2.0
//
//  Unless required by applicable law or agreed to in writing, software
//  distributed under the License is distributed on an "AS IS" BASIS,
//  WITHOUT WARRANTIES OR CONDITIONS OF ANY KIND, either express or implied.
//  See the License for the specific language governing permissions and
//  limitations under the License.
//

import Foundation
import Combine

final class PrivacySecurityPreferences {
    static let shared = PrivacySecurityPreferences()

    private init() {}

    @UserDefaultsWrapper(key: .loginDetectionEnabled, defaultValue: true)
    var loginDetectionEnabled: Bool

    @Published
    var gpcEnabled: Bool = UserDefaultsWrapper(key: .gpcEnabled, defaultValue: true).wrappedValue {
        didSet {
            var udWrapper = UserDefaultsWrapper(key: .gpcEnabled, defaultValue: true)
            udWrapper.wrappedValue = gpcEnabled
        }
    }
<<<<<<< HEAD

=======
    
    // This setting is an optional boolean as it has three states:
    // - nil: User has not chosen a setting
    // - true: Enabled by the user
    // - false: Disabled by the user
    @UserDefaultsWrapper(key: .autoconsentEnabled, defaultValue: nil)
    public var autoconsentEnabled: Bool?
>>>>>>> e0345e75
}

extension PrivacySecurityPreferences: PreferenceSection {
    
    var displayName: String {
        return UserText.privacyAndSecurity
    }

    var preferenceIcon: NSImage {
        return NSImage(named: "Privacy")!
    }

}<|MERGE_RESOLUTION|>--- conflicted
+++ resolved
@@ -34,17 +34,14 @@
             udWrapper.wrappedValue = gpcEnabled
         }
     }
-<<<<<<< HEAD
 
-=======
-    
     // This setting is an optional boolean as it has three states:
     // - nil: User has not chosen a setting
     // - true: Enabled by the user
     // - false: Disabled by the user
     @UserDefaultsWrapper(key: .autoconsentEnabled, defaultValue: nil)
     public var autoconsentEnabled: Bool?
->>>>>>> e0345e75
+
 }
 
 extension PrivacySecurityPreferences: PreferenceSection {
