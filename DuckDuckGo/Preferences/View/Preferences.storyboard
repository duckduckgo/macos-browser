--- conflicted
+++ resolved
@@ -65,13 +65,8 @@
                                                     </constraints>
                                                     <imageCell key="cell" refusesFirstResponder="YES" alignment="left" imageScaling="proportionallyDown" image="Logo" id="V3u-lP-o54"/>
                                                 </imageView>
-<<<<<<< HEAD
                                                 <button verticalHuggingPriority="750" translatesAutoresizingMaskIntoConstraints="NO" id="ExO-AA-imf">
                                                     <rect key="frame" x="8" y="191" width="184" height="16"/>
-=======
-                                                <button verticalHuggingPriority="1000" verticalCompressionResistancePriority="1000" translatesAutoresizingMaskIntoConstraints="NO" id="ExO-AA-imf">
-                                                    <rect key="frame" x="8" y="192" width="184" height="15"/>
->>>>>>> 6e0530c5
                                                     <buttonCell key="cell" type="bevel" title="More at duckduckgo.com/about" bezelStyle="rounded" alignment="center" imageScaling="proportionallyDown" inset="2" id="YrD-Nw-OMB">
                                                         <behavior key="behavior" pushIn="YES" lightByBackground="YES" lightByGray="YES"/>
                                                         <font key="font" metaFont="cellTitle"/>
@@ -599,11 +594,7 @@
             <color red="0.97647058823529409" green="0.98039215686274506" blue="0.98039215686274506" alpha="1" colorSpace="custom" customColorSpace="sRGB"/>
         </namedColor>
         <namedColor name="LinkBlueColor">
-<<<<<<< HEAD
             <color red="0.22400000691413879" green="0.41200000047683716" blue="0.93699997663497925" alpha="1" colorSpace="custom" customColorSpace="sRGB"/>
-=======
-            <color red="0.224" green="0.41199999999999998" blue="0.93700000000000006" alpha="1" colorSpace="custom" customColorSpace="sRGB"/>
->>>>>>> 6e0530c5
         </namedColor>
     </resources>
 </document>