//
//  PreferencesSidebar.swift
//
//  Copyright © 2022 DuckDuckGo. All rights reserved.
//
//  Licensed under the Apache License, Version 2.0 (the "License");
//  you may not use this file except in compliance with the License.
//  You may obtain a copy of the License at
//
//  http://www.apache.org/licenses/LICENSE-2.0
//
//  Unless required by applicable law or agreed to in writing, software
//  distributed under the License is distributed on an "AS IS" BASIS,
//  WITHOUT WARRANTIES OR CONDITIONS OF ANY KIND, either express or implied.
//  See the License for the specific language governing permissions and
//  limitations under the License.
//

import PreferencesViews
import SwiftUI
import SwiftUIExtensions

extension Preferences {

    struct SidebarSectionHeader: View {
        let section: PreferencesSectionIdentifier

        var body: some View {
            Group {
                if let name = section.displayName {
                    Text(name)
                        .padding(.horizontal, 16)
                        .padding(.bottom, 3)
                        .font(PreferencesViews.Const.Fonts.sideBarHeader)
                        .foregroundColor(.secondary)
                        .frame(maxWidth: .infinity, minHeight: 31, alignment: .leading)
                }
            }
        }
    }

    struct PaneSidebarItem: View {
        let pane: PreferencePaneIdentifier
        let isSelected: Bool
        let action: () -> Void
        @ObservedObject var protectionStatus: PrivacyProtectionStatus

        init(pane: PreferencePaneIdentifier, isSelected: Bool, action: @escaping () -> Void) {
            self.pane = pane
            self.isSelected = isSelected
            self.action = action
            self.protectionStatus = PrivacyProtectionStatus.status(for: pane)
        }

        var body: some View {
            Button(action: action) {
                HStack(spacing: 6) {
                    Image(pane.preferenceIconName).frame(width: 16, height: 16)
                    Text(pane.displayName).font(PreferencesViews.Const.Fonts.sideBarItem)

                    Spacer()

                    if let status = protectionStatus.status {
                        StatusIndicatorView(status: status)
                    }
                }
            }
            .buttonStyle(SidebarItemButtonStyle(isSelected: isSelected))
        }
    }

    enum StatusIndicator {
        case alwaysOn
        case on
        case off
        case custom(String)

        var text: String {
            switch self {
            case .alwaysOn:
                return "Always On"
            case .on:
                return "On"
            case .off:
                return "Off"
            case .custom(let customText):
                return customText
            }
        }
    }

    struct StatusIndicatorView: View {
        var status: StatusIndicator
        var isLarge: Bool = false

        private var fontSize: CGFloat {
            isLarge ? 13 : 10
        }

        private var circleSize: CGFloat {
            isLarge ? 7 : 5
        }

        var body: some View {
            HStack(spacing: isLarge ? 6 : 4) {
                Circle()
                    .frame(width: circleSize, height: circleSize)
                    .foregroundColor(colorForStatus(status))

                Text(status.text)
                    .font(.system(size: fontSize))
                    .foregroundColor(.secondary)
            }
        }

        private func colorForStatus(_ status: StatusIndicator) -> Color {
            switch status {
            case .on, .alwaysOn:
                return .alertGreen
            case .off:
                return Color.secondary.opacity(0.33)
            case .custom:
                return .orange
            }
        }
    }

    struct TabSwitcher: View {
        @EnvironmentObject var model: PreferencesSidebarModel

        var body: some View {
            NSPopUpButtonView(selection: $model.selectedTabIndex, viewCreator: {
                let button = NSPopUpButton()
                button.font = PreferencesViews.Const.Fonts.popUpButton
                button.setButtonType(.momentaryLight)
                button.isBordered = false

                for (index, type) in model.tabSwitcherTabs.enumerated() {
                    guard let tabTitle = type.title else {
                        assertionFailure("Attempted to display standard tab type in tab switcher")
                        continue
                    }

                    let item = button.menu?.addItem(withTitle: tabTitle, action: nil, keyEquivalent: "")
                    item?.representedObject = index
                }

                return button
            })
            .padding(.horizontal, 3)
            .frame(height: 60)
            .onAppear(perform: model.resetTabSelectionIfNeeded)
        }
    }

    struct Sidebar: View {
        @EnvironmentObject var model: PreferencesSidebarModel

        var body: some View {
            VStack(spacing: 12) {
                TabSwitcher()
                    .environmentObject(model)

                ScrollView {
                    VStack(spacing: 0) {
                        ForEach(model.sections) { section in
<<<<<<< HEAD
                            SidebarSectionHeader(section: section.id)
                            ForEach(section.panes) { pane in
                                PaneSidebarItem(pane: pane,
                                                isSelected: model.selectedPane == pane,
                                                action: { model.selectPane(pane) })
                            }
                            if section != model.sections.last {
                                Color(NSColor.separatorColor)
                                    .frame(height: 1)
                                    .padding(8)
                            }
=======
                            sidebarSection(section)
>>>>>>> 774adaa8
                        }
                    }
                }

            }
            .padding(.top, 18)
            .padding(.horizontal, 20)
        }

        @ViewBuilder
        private func sidebarSection(_ section: PreferencesSection) -> some View {
            ForEach(section.panes) { pane in
                SidebarItem(pane: pane, isSelected: model.selectedPane == pane) {
                    model.selectPane(pane)
                }
            }
            if section != model.sections.last {
                Color(NSColor.separatorColor)
                    .frame(height: 1)
                    .padding(8)
            }
        }
    }

    private struct SidebarItemButtonStyle: ButtonStyle {

        let isSelected: Bool

        @State private var isHovered: Bool = false

        func makeBody(configuration: Self.Configuration) -> some View {

            let bgColor: Color = {
                if isSelected {
                    return .rowHover
                }
                if isHovered {
                    return .buttonMouseOver
                }
                return Color(NSColor.clear.withAlphaComponent(0.001))
            }()

            configuration.label
                .padding(.horizontal, 16)
                .frame(maxWidth: .infinity, minHeight: 40, alignment: .leading)
                .truncationMode(.tail)
                .background(RoundedRectangle(cornerRadius: 8, style: .continuous).fill(bgColor))
                .onHover { inside in
                    self.isHovered = inside
                }
        }
    }
}<|MERGE_RESOLUTION|>--- conflicted
+++ resolved
@@ -164,21 +164,8 @@
                 ScrollView {
                     VStack(spacing: 0) {
                         ForEach(model.sections) { section in
-<<<<<<< HEAD
                             SidebarSectionHeader(section: section.id)
-                            ForEach(section.panes) { pane in
-                                PaneSidebarItem(pane: pane,
-                                                isSelected: model.selectedPane == pane,
-                                                action: { model.selectPane(pane) })
-                            }
-                            if section != model.sections.last {
-                                Color(NSColor.separatorColor)
-                                    .frame(height: 1)
-                                    .padding(8)
-                            }
-=======
                             sidebarSection(section)
->>>>>>> 774adaa8
                         }
                     }
                 }
@@ -191,7 +178,8 @@
         @ViewBuilder
         private func sidebarSection(_ section: PreferencesSection) -> some View {
             ForEach(section.panes) { pane in
-                SidebarItem(pane: pane, isSelected: model.selectedPane == pane) {
+                PaneSidebarItem(pane: pane,
+                                isSelected: model.selectedPane == pane) {
                     model.selectPane(pane)
                 }
             }
