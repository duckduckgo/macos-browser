//
//  PreferencesViewController.swift
//
//  Copyright © 2022 DuckDuckGo. All rights reserved.
//
//  Licensed under the Apache License, Version 2.0 (the "License");
//  you may not use this file except in compliance with the License.
//  You may obtain a copy of the License at
//
//  http://www.apache.org/licenses/LICENSE-2.0
//
//  Unless required by applicable law or agreed to in writing, software
//  distributed under the License is distributed on an "AS IS" BASIS,
//  WITHOUT WARRANTIES OR CONDITIONS OF ANY KIND, either express or implied.
//  See the License for the specific language governing permissions and
//  limitations under the License.
//

import AppKit
import SwiftUI
import Combine

final class PreferencesViewController: NSViewController {

    weak var delegate: BrowserTabSelectionDelegate?

<<<<<<< HEAD
    let model = PreferencesSidebarModel(includePrivatePlayer: PrivatePlayer.shared.isAvailable)
=======
    let model = PreferencesSidebarModel(includeDuckPlayer: DuckPlayer.shared.isAvailable)
>>>>>>> 0ba4168c
    private var selectedTabIndexCancellable: AnyCancellable?
    private var selectedPreferencePaneCancellable: AnyCancellable?

    private var bitwardenManager: BWManagement = BWManager.shared

    override func loadView() {
        view = NSView()
    }

    override func viewDidLoad() {
        super.viewDidLoad()

        let host = NSHostingView(rootView: Preferences.RootView(model: model))
        view.addAndLayout(host)
    }

    override func viewWillAppear() {
        super.viewWillAppear()
        model.refreshSections()
        bitwardenManager.refreshStatusIfNeeded()
    }

    override func viewDidAppear() {
        super.viewDidAppear()
        selectedTabIndexCancellable = model.$selectedTabIndex
            .dropFirst()
            .sink { [weak self] index in
                self?.delegate?.selectedTab(at: index)
            }

        selectedPreferencePaneCancellable = model.$selectedPane
            .dropFirst()
            .sink { [weak self] identifier in
                self?.delegate?.selectedPreferencePane(identifier)
            }
    }

    override func viewWillDisappear() {
        super.viewWillDisappear()
        selectedTabIndexCancellable?.cancel()
        selectedTabIndexCancellable = nil
        selectedPreferencePaneCancellable?.cancel()
        selectedPreferencePaneCancellable = nil
    }
}<|MERGE_RESOLUTION|>--- conflicted
+++ resolved
@@ -24,11 +24,7 @@
 
     weak var delegate: BrowserTabSelectionDelegate?
 
-<<<<<<< HEAD
-    let model = PreferencesSidebarModel(includePrivatePlayer: PrivatePlayer.shared.isAvailable)
-=======
     let model = PreferencesSidebarModel(includeDuckPlayer: DuckPlayer.shared.isAvailable)
->>>>>>> 0ba4168c
     private var selectedTabIndexCancellable: AnyCancellable?
     private var selectedPreferencePaneCancellable: AnyCancellable?
 
