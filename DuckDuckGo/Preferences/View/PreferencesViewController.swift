//
//  PreferencesViewController.swift
//
//  Copyright © 2022 DuckDuckGo. All rights reserved.
//
//  Licensed under the Apache License, Version 2.0 (the "License");
//  you may not use this file except in compliance with the License.
//  You may obtain a copy of the License at
//
//  http://www.apache.org/licenses/LICENSE-2.0
//
//  Unless required by applicable law or agreed to in writing, software
//  distributed under the License is distributed on an "AS IS" BASIS,
//  WITHOUT WARRANTIES OR CONDITIONS OF ANY KIND, either express or implied.
//  See the License for the specific language governing permissions and
//  limitations under the License.
//

import AppKit
import BrowserServicesKit
import SwiftUI
import SwiftUIExtensions
import Combine
import DDGSync
import NetworkProtection

final class PreferencesViewController: NSViewController {

    weak var delegate: BrowserTabSelectionDelegate?

    let model: PreferencesSidebarModel
    let tabCollectionViewModel: TabCollectionViewModel
    let privacyConfigurationManager: PrivacyConfigurationManaging
    private var selectedTabContentCancellable: AnyCancellable?
    private var selectedPreferencePaneCancellable: AnyCancellable?

    private var bitwardenManager: BWManagement = BWManager.shared

<<<<<<< HEAD
    init(syncService: DDGSyncing,
         duckPlayer: DuckPlayer = DuckPlayer.shared,
         aiChatRemoteSettings: AIChatRemoteSettingsProvider = AIChatRemoteSettings()) {
=======
    init(
        syncService: DDGSyncing,
        duckPlayer: DuckPlayer = DuckPlayer.shared,
        tabCollectionViewModel: TabCollectionViewModel,
        privacyConfigurationManager: PrivacyConfigurationManaging = ContentBlocking.shared.privacyConfigurationManager
    ) {
        self.tabCollectionViewModel = tabCollectionViewModel
        self.privacyConfigurationManager = privacyConfigurationManager
>>>>>>> 2b14de1d
        model = PreferencesSidebarModel(syncService: syncService,
                                        vpnGatekeeper: DefaultVPNFeatureGatekeeper(subscriptionManager: Application.appDelegate.subscriptionManager),
                                        includeDuckPlayer: duckPlayer.shouldDisplayPreferencesSideBar,
                                        includeAIChat: aiChatRemoteSettings.isAIChatEnabled)
        super.init(nibName: nil, bundle: nil)
    }

    required init?(coder: NSCoder) {
        fatalError("init(coder:) has not been implemented")
    }

    override func loadView() {
        view = NSView()
    }

    override func viewDidLoad() {
        super.viewDidLoad()

        let addressBarModel = HomePage.Models.AddressBarModel(
            tabCollectionViewModel: tabCollectionViewModel,
            privacyConfigurationManager: privacyConfigurationManager
        )

        let prefRootView = Preferences.RootView(model: model,
                                                addressBarModel: addressBarModel,
                                                subscriptionManager: Application.appDelegate.subscriptionManager,
                                                subscriptionUIHandler: Application.appDelegate.subscriptionUIHandler)
        let host = NSHostingView(rootView: prefRootView)
        view.addAndLayout(host)
    }

    override func viewWillAppear() {
        super.viewWillAppear()
        model.refreshSections()
        bitwardenManager.refreshStatusIfNeeded()
    }

    override func viewDidAppear() {
        super.viewDidAppear()
        selectedTabContentCancellable = model.selectedTabContent
            .dropFirst()
            .sink { [weak self] in
                self?.delegate?.selectedTabContent($0)
            }

        selectedPreferencePaneCancellable = model.$selectedPane
            .dropFirst()
            .sink { [weak self] identifier in
                self?.delegate?.selectedPreferencePane(identifier)
            }
    }

    override func viewWillDisappear() {
        super.viewWillDisappear()
        selectedTabContentCancellable = nil
        selectedPreferencePaneCancellable = nil
    }
}<|MERGE_RESOLUTION|>--- conflicted
+++ resolved
@@ -36,20 +36,16 @@
 
     private var bitwardenManager: BWManagement = BWManager.shared
 
-<<<<<<< HEAD
-    init(syncService: DDGSyncing,
-         duckPlayer: DuckPlayer = DuckPlayer.shared,
-         aiChatRemoteSettings: AIChatRemoteSettingsProvider = AIChatRemoteSettings()) {
-=======
     init(
         syncService: DDGSyncing,
         duckPlayer: DuckPlayer = DuckPlayer.shared,
         tabCollectionViewModel: TabCollectionViewModel,
-        privacyConfigurationManager: PrivacyConfigurationManaging = ContentBlocking.shared.privacyConfigurationManager
+        privacyConfigurationManager: PrivacyConfigurationManaging = ContentBlocking.shared.privacyConfigurationManager,
+        aiChatRemoteSettings: AIChatRemoteSettingsProvider = AIChatRemoteSettings()
     ) {
         self.tabCollectionViewModel = tabCollectionViewModel
         self.privacyConfigurationManager = privacyConfigurationManager
->>>>>>> 2b14de1d
+
         model = PreferencesSidebarModel(syncService: syncService,
                                         vpnGatekeeper: DefaultVPNFeatureGatekeeper(subscriptionManager: Application.appDelegate.subscriptionManager),
                                         includeDuckPlayer: duckPlayer.shouldDisplayPreferencesSideBar,
