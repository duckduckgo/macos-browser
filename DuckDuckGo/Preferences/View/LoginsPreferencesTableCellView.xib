--- conflicted
+++ resolved
@@ -10,31 +10,19 @@
         <customObject id="-1" userLabel="First Responder" customClass="FirstResponder"/>
         <customObject id="-3" userLabel="Application" customClass="NSObject"/>
         <tableCellView identifier="LoginsPreferencesTableCellView" id="r9o-mb-reY" customClass="LoginsPreferencesTableCellView" customModule="DuckDuckGo_Privacy_Browser" customModuleProvider="target">
-<<<<<<< HEAD
-            <rect key="frame" x="0.0" y="0.0" width="555" height="244"/>
+            <rect key="frame" x="0.0" y="0.0" width="555" height="401"/>
             <autoresizingMask key="autoresizingMask" widthSizable="YES" heightSizable="YES"/>
             <subviews>
                 <textField horizontalHuggingPriority="251" verticalHuggingPriority="750" translatesAutoresizingMaskIntoConstraints="NO" id="eM1-2o-Okg">
-                    <rect key="frame" x="-2" y="191" width="559" height="21"/>
-=======
-            <rect key="frame" x="0.0" y="0.0" width="555" height="361"/>
-            <autoresizingMask key="autoresizingMask" widthSizable="YES" heightSizable="YES"/>
-            <subviews>
-                <textField horizontalHuggingPriority="251" verticalHuggingPriority="750" translatesAutoresizingMaskIntoConstraints="NO" id="eM1-2o-Okg">
-                    <rect key="frame" x="-2" y="308" width="559" height="21"/>
->>>>>>> 3e4702a6
+                    <rect key="frame" x="-2" y="348" width="559" height="21"/>
                     <textFieldCell key="cell" lineBreakMode="clipping" title="Logins+" id="3gs-0d-UT1">
                         <font key="font" metaFont="systemSemibold" size="18"/>
                         <color key="textColor" name="labelColor" catalog="System" colorSpace="catalog"/>
                         <color key="backgroundColor" name="textBackgroundColor" catalog="System" colorSpace="catalog"/>
                     </textFieldCell>
                 </textField>
-<<<<<<< HEAD
-                <stackView distribution="fill" orientation="vertical" alignment="leading" horizontalStackHuggingPriority="249.99998474121094" verticalStackHuggingPriority="249.99998474121094" detachesHiddenViews="YES" translatesAutoresizingMaskIntoConstraints="NO" id="qQE-Lh-xZd">
-                    <rect key="frame" x="0.0" y="20" width="555" height="151"/>
-=======
                 <textField horizontalHuggingPriority="251" verticalHuggingPriority="750" translatesAutoresizingMaskIntoConstraints="NO" id="RZA-TQ-gh7">
-                    <rect key="frame" x="-2" y="269" width="91" height="19"/>
+                    <rect key="frame" x="-2" y="309" width="91" height="19"/>
                     <textFieldCell key="cell" lineBreakMode="clipping" title="Ask to Save" id="JYI-Iq-OIw">
                         <font key="font" metaFont="systemMedium" size="16"/>
                         <color key="textColor" name="labelColor" catalog="System" colorSpace="catalog"/>
@@ -42,7 +30,7 @@
                     </textFieldCell>
                 </textField>
                 <textField horizontalHuggingPriority="251" verticalHuggingPriority="750" translatesAutoresizingMaskIntoConstraints="NO" id="eWX-pv-ufx">
-                    <rect key="frame" x="-2" y="251" width="559" height="14"/>
+                    <rect key="frame" x="-2" y="291" width="559" height="14"/>
                     <textFieldCell key="cell" lineBreakMode="clipping" title="Receive prompts to save new Logins+ information when filling out online forms." id="9eP-Ty-Nrd">
                         <font key="font" metaFont="smallSystem"/>
                         <color key="textColor" name="secondaryLabelColor" catalog="System" colorSpace="catalog"/>
@@ -50,7 +38,7 @@
                     </textFieldCell>
                 </textField>
                 <stackView distribution="fill" orientation="vertical" alignment="leading" horizontalStackHuggingPriority="249.99998474121094" verticalStackHuggingPriority="249.99998474121094" detachesHiddenViews="YES" translatesAutoresizingMaskIntoConstraints="NO" id="BtJ-8i-XgJ" userLabel="Ask to Save Stack View">
-                    <rect key="frame" x="0.0" y="167" width="555" height="64"/>
+                    <rect key="frame" x="0.0" y="207" width="555" height="64"/>
                     <subviews>
                         <button verticalHuggingPriority="750" translatesAutoresizingMaskIntoConstraints="NO" id="PkP-E6-Qat">
                             <rect key="frame" x="-2" y="47" width="189" height="18"/>
@@ -95,11 +83,10 @@
                     </customSpacing>
                 </stackView>
                 <stackView distribution="fill" orientation="vertical" alignment="leading" horizontalStackHuggingPriority="249.99998474121094" verticalStackHuggingPriority="249.99998474121094" detachesHiddenViews="YES" translatesAutoresizingMaskIntoConstraints="NO" id="qQE-Lh-xZd" userLabel="Auto-Lock Stack View">
-                    <rect key="frame" x="0.0" y="20" width="555" height="107"/>
->>>>>>> 3e4702a6
+                    <rect key="frame" x="0.0" y="60" width="555" height="107"/>
                     <subviews>
                         <textField horizontalHuggingPriority="251" verticalHuggingPriority="750" translatesAutoresizingMaskIntoConstraints="NO" id="5n4-x6-cpb">
-                            <rect key="frame" x="-2" y="132" width="77" height="19"/>
+                            <rect key="frame" x="-2" y="88" width="77" height="19"/>
                             <textFieldCell key="cell" lineBreakMode="clipping" title="Auto-lock" id="VnR-0N-eZu">
                                 <font key="font" metaFont="systemMedium" size="16"/>
                                 <color key="textColor" name="labelColor" catalog="System" colorSpace="catalog"/>
@@ -107,13 +94,13 @@
                             </textFieldCell>
                         </textField>
                         <box boxType="custom" borderType="none" borderWidth="0.0" titlePosition="noTitle" transparent="YES" translatesAutoresizingMaskIntoConstraints="NO" id="qM0-e2-nV3">
-                            <rect key="frame" x="0.0" y="0.0" width="555" height="124"/>
+                            <rect key="frame" x="0.0" y="0.0" width="555" height="80"/>
                             <view key="contentView" id="W3M-NP-UBd">
-                                <rect key="frame" x="0.0" y="0.0" width="555" height="124"/>
+                                <rect key="frame" x="0.0" y="0.0" width="555" height="80"/>
                                 <autoresizingMask key="autoresizingMask" widthSizable="YES" heightSizable="YES"/>
                                 <subviews>
                                     <button verticalHuggingPriority="750" translatesAutoresizingMaskIntoConstraints="NO" id="F7W-Ms-h4H">
-                                        <rect key="frame" x="-2" y="103" width="260" height="18"/>
+                                        <rect key="frame" x="-2" y="59" width="260" height="18"/>
                                         <buttonCell key="cell" type="radio" title="Lock Logins+ after computer is idle for" bezelStyle="regularSquare" imagePosition="left" alignment="left" inset="2" id="Zrs-rh-X6V">
                                             <behavior key="behavior" changeContents="YES" doesNotDimImage="YES" lightByContents="YES"/>
                                             <font key="font" metaFont="system"/>
@@ -123,7 +110,7 @@
                                         </connections>
                                     </button>
                                     <popUpButton verticalHuggingPriority="750" translatesAutoresizingMaskIntoConstraints="NO" id="s81-XX-UWd">
-                                        <rect key="frame" x="259" y="98" width="91" height="25"/>
+                                        <rect key="frame" x="259" y="54" width="91" height="25"/>
                                         <popUpButtonCell key="cell" type="push" title="Duration" bezelStyle="rounded" alignment="left" lineBreakMode="truncatingTail" state="on" borderStyle="borderAndBezel" imageScaling="proportionallyDown" inset="2" selectedItem="av6-7R-067" id="DOR-AC-NR6">
                                             <behavior key="behavior" lightByBackground="YES" lightByGray="YES"/>
                                             <font key="font" metaFont="menu"/>
@@ -140,7 +127,7 @@
                                         </connections>
                                     </popUpButton>
                                     <button verticalHuggingPriority="750" translatesAutoresizingMaskIntoConstraints="NO" id="WXS-rX-FCz">
-                                        <rect key="frame" x="-2" y="81" width="557" height="18"/>
+                                        <rect key="frame" x="-2" y="37" width="557" height="18"/>
                                         <buttonCell key="cell" type="radio" title="Never lock Logins+" bezelStyle="regularSquare" imagePosition="left" alignment="left" inset="2" id="Gx5-Z5-NwI">
                                             <behavior key="behavior" changeContents="YES" doesNotDimImage="YES" lightByContents="YES"/>
                                             <font key="font" metaFont="system"/>
@@ -150,30 +137,19 @@
                                         </connections>
                                     </button>
                                     <textField horizontalHuggingPriority="251" verticalHuggingPriority="750" translatesAutoresizingMaskIntoConstraints="NO" id="HFP-kq-s8f">
-                                        <rect key="frame" x="18" y="64" width="519" height="14"/>
+                                        <rect key="frame" x="18" y="20" width="519" height="14"/>
                                         <textFieldCell key="cell" lineBreakMode="clipping" title="Anyone with access to your device will be able to use and modify your Logins+ data." id="tDt-LX-aY1">
                                             <font key="font" metaFont="smallSystem"/>
                                             <color key="textColor" name="secondaryLabelColor" catalog="System" colorSpace="catalog"/>
                                             <color key="backgroundColor" name="textBackgroundColor" catalog="System" colorSpace="catalog"/>
                                         </textFieldCell>
                                     </textField>
-                                    <button verticalHuggingPriority="750" translatesAutoresizingMaskIntoConstraints="NO" id="yvC-6J-62c">
-                                        <rect key="frame" x="-7" y="13" width="251" height="32"/>
-                                        <buttonCell key="cell" type="push" title="Import Bookmarks and Passwords..." bezelStyle="rounded" alignment="center" borderStyle="border" imageScaling="proportionallyDown" inset="2" id="L1Y-jZ-Lim">
-                                            <behavior key="behavior" pushIn="YES" lightByBackground="YES" lightByGray="YES"/>
-                                            <font key="font" metaFont="system"/>
-                                        </buttonCell>
-                                        <connections>
-                                            <action selector="openImportBrowserDataWindow:" target="-1" id="iVv-sQ-jbe"/>
-                                        </connections>
-                                    </button>
                                 </subviews>
                                 <constraints>
                                     <constraint firstItem="F7W-Ms-h4H" firstAttribute="leading" secondItem="W3M-NP-UBd" secondAttribute="leading" id="2ih-sj-jTW"/>
                                     <constraint firstItem="s81-XX-UWd" firstAttribute="leading" secondItem="F7W-Ms-h4H" secondAttribute="trailing" constant="4" id="79p-DY-0uJ"/>
-                                    <constraint firstItem="yvC-6J-62c" firstAttribute="top" secondItem="HFP-kq-s8f" secondAttribute="bottom" constant="24" id="GZb-dC-2IS"/>
-                                    <constraint firstItem="yvC-6J-62c" firstAttribute="leading" secondItem="W3M-NP-UBd" secondAttribute="leading" id="IBK-4a-rZ8"/>
                                     <constraint firstItem="s81-XX-UWd" firstAttribute="centerY" secondItem="F7W-Ms-h4H" secondAttribute="centerY" id="NeK-4O-sIe"/>
+                                    <constraint firstAttribute="bottom" secondItem="HFP-kq-s8f" secondAttribute="bottom" constant="20" symbolic="YES" id="PUb-GH-3JU"/>
                                     <constraint firstAttribute="trailing" secondItem="HFP-kq-s8f" secondAttribute="trailing" constant="20" symbolic="YES" id="ReS-1C-Auo"/>
                                     <constraint firstAttribute="trailing" secondItem="WXS-rX-FCz" secondAttribute="trailing" id="Tav-5V-Bjf"/>
                                     <constraint firstItem="WXS-rX-FCz" firstAttribute="top" secondItem="F7W-Ms-h4H" secondAttribute="bottom" constant="6" symbolic="YES" id="Ymk-nu-Qel"/>
@@ -182,7 +158,6 @@
                                     <constraint firstItem="F7W-Ms-h4H" firstAttribute="top" secondItem="W3M-NP-UBd" secondAttribute="top" constant="4" id="hPk-c8-QBN"/>
                                     <constraint firstItem="HFP-kq-s8f" firstAttribute="top" secondItem="WXS-rX-FCz" secondAttribute="bottom" constant="4" id="jSj-z4-F0Y"/>
                                     <constraint firstItem="WXS-rX-FCz" firstAttribute="leading" secondItem="W3M-NP-UBd" secondAttribute="leading" id="n4r-NA-NRK"/>
-                                    <constraint firstAttribute="bottom" secondItem="yvC-6J-62c" secondAttribute="bottom" constant="20" symbolic="YES" id="zGF-aM-XBD"/>
                                 </constraints>
                             </view>
                         </box>
@@ -202,15 +177,27 @@
                 <box verticalHuggingPriority="750" boxType="separator" translatesAutoresizingMaskIntoConstraints="NO" id="f9p-z4-bcp">
                     <rect key="frame" x="0.0" y="-2" width="555" height="5"/>
                 </box>
+                <button verticalHuggingPriority="750" translatesAutoresizingMaskIntoConstraints="NO" id="Ao8-KY-gLU">
+                    <rect key="frame" x="-7" y="13" width="251" height="32"/>
+                    <buttonCell key="cell" type="push" title="Import Bookmarks and Passwords..." bezelStyle="rounded" alignment="center" borderStyle="border" imageScaling="proportionallyDown" inset="2" id="7Pa-K5-a8Q">
+                        <behavior key="behavior" pushIn="YES" lightByBackground="YES" lightByGray="YES"/>
+                        <font key="font" metaFont="system"/>
+                    </buttonCell>
+                    <connections>
+                        <action selector="openImportBrowserDataWindow:" target="-1" id="T92-mY-OIi"/>
+                    </connections>
+                </button>
             </subviews>
             <constraints>
                 <constraint firstItem="RZA-TQ-gh7" firstAttribute="leading" secondItem="r9o-mb-reY" secondAttribute="leading" id="0UX-TJ-x2K"/>
                 <constraint firstItem="RZA-TQ-gh7" firstAttribute="top" secondItem="eM1-2o-Okg" secondAttribute="bottom" constant="20" id="4JU-Rg-oRv"/>
                 <constraint firstItem="eM1-2o-Okg" firstAttribute="top" secondItem="r9o-mb-reY" secondAttribute="top" constant="32" id="7Po-DE-cKR"/>
                 <constraint firstAttribute="trailing" secondItem="eM1-2o-Okg" secondAttribute="trailing" id="Aev-kb-Yy0"/>
+                <constraint firstAttribute="bottom" secondItem="Ao8-KY-gLU" secondAttribute="bottom" constant="20" symbolic="YES" id="Har-QV-ETe"/>
+                <constraint firstItem="Ao8-KY-gLU" firstAttribute="top" secondItem="qQE-Lh-xZd" secondAttribute="bottom" constant="20" id="JMe-ny-JQc"/>
                 <constraint firstAttribute="trailing" secondItem="f9p-z4-bcp" secondAttribute="trailing" id="KDu-jK-3rU"/>
+                <constraint firstItem="Ao8-KY-gLU" firstAttribute="leading" secondItem="r9o-mb-reY" secondAttribute="leading" id="O32-eb-mnh"/>
                 <constraint firstItem="BtJ-8i-XgJ" firstAttribute="leading" secondItem="r9o-mb-reY" secondAttribute="leading" id="RRO-EE-amT"/>
-                <constraint firstAttribute="bottom" secondItem="qQE-Lh-xZd" secondAttribute="bottom" priority="750" constant="20" symbolic="YES" id="TsU-yS-Eza"/>
                 <constraint firstItem="f9p-z4-bcp" firstAttribute="leading" secondItem="r9o-mb-reY" secondAttribute="leading" id="V6c-aG-8GX"/>
                 <constraint firstItem="eM1-2o-Okg" firstAttribute="leading" secondItem="r9o-mb-reY" secondAttribute="leading" id="XBt-XP-7ew"/>
                 <constraint firstItem="qQE-Lh-xZd" firstAttribute="leading" secondItem="r9o-mb-reY" secondAttribute="leading" id="bAh-BF-kb5"/>
@@ -231,11 +218,7 @@
                 <outlet property="autoLockEnabledRadioButton" destination="F7W-Ms-h4H" id="QWr-Vy-h5x"/>
                 <outlet property="autoLockThresholdPopUpButton" destination="s81-XX-UWd" id="5km-PN-SJU"/>
             </connections>
-<<<<<<< HEAD
-            <point key="canvasLocation" x="316.5" y="200.5"/>
-=======
             <point key="canvasLocation" x="316.5" y="291"/>
->>>>>>> 3e4702a6
         </tableCellView>
     </objects>
 </document>