//
//  PreferencesRootView.swift
//
//  Copyright © 2022 DuckDuckGo. All rights reserved.
//
//  Licensed under the Apache License, Version 2.0 (the "License");
//  you may not use this file except in compliance with the License.
//  You may obtain a copy of the License at
//
//  http://www.apache.org/licenses/LICENSE-2.0
//
//  Unless required by applicable law or agreed to in writing, software
//  distributed under the License is distributed on an "AS IS" BASIS,
//  WITHOUT WARRANTIES OR CONDITIONS OF ANY KIND, either express or implied.
//  See the License for the specific language governing permissions and
//  limitations under the License.
//

import Common
import PreferencesViews
import SwiftUI
import SwiftUIExtensions
import SyncUI

#if SUBSCRIPTION
import Subscription
import SubscriptionUI
#endif

enum Preferences {

    enum Const {
        static let sidebarWidth: CGFloat = 256
        static let paneContentWidth: CGFloat = 524
        static let panePaddingHorizontal: CGFloat = 48
        static let panePaddingVertical: CGFloat = 40
    }

    struct RootView: View {

        @ObservedObject var model: PreferencesSidebarModel

#if SUBSCRIPTION
        var subscriptionModel: PreferencesSubscriptionModel?
#endif

        init(model: PreferencesSidebarModel) {
            self.model = model

#if SUBSCRIPTION
            self.subscriptionModel = makeSubscriptionViewModel()
#endif
        }

        var body: some View {
            HStack(spacing: 0) {
                Sidebar().environmentObject(model).frame(width: Const.sidebarWidth)

                Color(NSColor.separatorColor).frame(width: 1)

                ScrollView(.vertical) {
                    HStack(spacing: 0) {
                        VStack(alignment: .leading) {

                            switch model.selectedPane {
                            case .general:
                                GeneralView(defaultBrowserModel: DefaultBrowserPreferences(), startupModel: StartupPreferences.shared)
                            case .sync:
                                SyncView()
                            case .appearance:
                                AppearanceView(model: .shared)
                            case .privacy:
                                PrivacyView(model: PrivacyPreferencesModel())

#if NETWORK_PROTECTION
                            case .vpn:
                                VPNView(model: VPNPreferencesModel())
#endif

#if SUBSCRIPTION
                            case .subscription:
                                SubscriptionUI.PreferencesSubscriptionView(model: subscriptionModel!)
#endif
                            case .autofill:
                                AutofillView(model: AutofillPreferencesModel())
                            case .downloads:
                                DownloadsView(model: .shared)
                            case .duckPlayer:
                                DuckPlayerView(model: .shared)
                            case .about:
#if NETWORK_PROTECTION
                                let netPInvitePresenter = NetworkProtectionInvitePresenter()
                                AboutView(model: AboutModel(netPInvitePresenter: netPInvitePresenter))
#else
                                AboutView(model: AboutModel())
#endif
                            }
                        }
                        .frame(maxWidth: Const.paneContentWidth, maxHeight: .infinity, alignment: .topLeading)
                        .padding(.vertical, Const.panePaddingVertical)
                        .padding(.horizontal, Const.panePaddingHorizontal)

                        Spacer()
                    }
                }
                .frame(maxWidth: .infinity)
            }
            .frame(maxWidth: .infinity, maxHeight: .infinity)
            .background(Color.preferencesBackground)
        }

#if SUBSCRIPTION
        // swiftlint:disable:next cyclomatic_complexity
        private func makeSubscriptionViewModel() -> PreferencesSubscriptionModel {
            let openURL: (URL) -> Void = { url in
                DispatchQueue.main.async {
                    WindowControllersManager.shared.showTab(with: .subscription(url))
                }
            }

            let handleUIEvent: (PreferencesSubscriptionModel.UserEvent) -> Void = { event in
                DispatchQueue.main.async {
                    switch event {
                    case .openVPN:
                        Pixel.fire(.privacyProVPNSettings)
                        NotificationCenter.default.post(name: .ToggleNetworkProtectionInMainWindow, object: self, userInfo: nil)
                    case .openDB:
                        Pixel.fire(.privacyProPersonalInformationRemovalSettings)
                        WindowControllersManager.shared.showTab(with: .dataBrokerProtection)
                    case .openITR:
                        Pixel.fire(.privacyProIdentityRestorationSettings)
                        WindowControllersManager.shared.showTab(with: .identityTheftRestoration(.identityTheftRestoration))
                    case .iHaveASubscriptionClick:
                        Pixel.fire(.privacyProRestorePurchaseClick)
                    case .activateAddEmailClick:
                        DailyPixel.fire(pixel: .privacyProRestorePurchaseEmailStart, frequency: .dailyAndCount)
                    case .postSubscriptionAddEmailClick:
                        Pixel.fire(.privacyProWelcomeAddDevice, limitTo: .initial)
                    case .restorePurchaseStoreClick:
                        DailyPixel.fire(pixel: .privacyProRestorePurchaseStoreStart, frequency: .dailyAndCount)
                    case .addToAnotherDeviceClick:
                        Pixel.fire(.privacyProSettingsAddDevice)
                    case .addDeviceEnterEmail:
                        Pixel.fire(.privacyProAddDeviceEnterEmail)
                    case .activeSubscriptionSettingsClick:
                        Pixel.fire(.privacyProSubscriptionSettings)
                    case .changePlanOrBillingClick:
                        Pixel.fire(.privacyProSubscriptionManagementPlanBilling)
                    case .removeSubscriptionClick:
                        Pixel.fire(.privacyProSubscriptionManagementRemoval)
                    }
                }
            }

<<<<<<< HEAD
            let openITR: () -> Void = {
                DispatchQueue.main.async {
                    let itrURL = NSApp.delegateTyped.subscriptionManager.urlProvider.url(for: .identityTheftRestoration)
                    WindowControllersManager.shared.showTab(with: .identityTheftRestoration(itrURL))
=======
            let sheetActionHandler = SubscriptionAccessActionHandlers(restorePurchases: {
                if #available(macOS 12.0, *) {
                    SubscriptionPagesUseSubscriptionFeature.startAppStoreRestoreFlow { _ in }
>>>>>>> e9bd56dc
                }
            },
                                                                      openURLHandler: openURL,
                                                                      uiActionHandler: handleUIEvent)

<<<<<<< HEAD
            return PreferencesSubscriptionModel(subscriptionManager: NSApp.delegateTyped.subscriptionManager,
                                                accountManager: NSApp.delegateTyped.subscriptionManager.accountManager,
                                                openURLHandler: openURL,
                                                openVPNHandler: openVPN,
                                                openDBPHandler: openDBP,
                                                openITRHandler: openITR,
=======
            return PreferencesSubscriptionModel(openURLHandler: openURL,
                                                userEventHandler: handleUIEvent,
>>>>>>> e9bd56dc
                                                sheetActionHandler: sheetActionHandler,
                                                subscriptionAppGroup: Bundle.main.appGroup(bundle: .subs))
        }
#endif
    }
}

struct SyncView: View {

    var body: some View {
        if let syncService = NSApp.delegateTyped.syncService, let syncDataProviders = NSApp.delegateTyped.syncDataProviders {
            SyncUI.ManagementView(model: SyncPreferences(syncService: syncService, syncBookmarksAdapter: syncDataProviders.bookmarksAdapter))
                .onAppear {
                    requestSync()
                }
        } else {
            FailedAssertionView("Failed to initialize Sync Management View")
        }
    }

    private func requestSync() {
        Task { @MainActor in
            guard let syncService = (NSApp.delegate as? AppDelegate)?.syncService else {
                return
            }
            os_log(.debug, log: OSLog.sync, "Requesting sync if enabled")
            syncService.scheduler.notifyDataChanged()
        }
    }
}<|MERGE_RESOLUTION|>--- conflicted
+++ resolved
@@ -129,7 +129,8 @@
                         WindowControllersManager.shared.showTab(with: .dataBrokerProtection)
                     case .openITR:
                         Pixel.fire(.privacyProIdentityRestorationSettings)
-                        WindowControllersManager.shared.showTab(with: .identityTheftRestoration(.identityTheftRestoration))
+                        let itrURL = NSApp.delegateTyped.subscriptionManager.urlProvider.url(for: .identityTheftRestoration)
+                        WindowControllersManager.shared.showTab(with: .identityTheftRestoration(itrURL))
                     case .iHaveASubscriptionClick:
                         Pixel.fire(.privacyProRestorePurchaseClick)
                     case .activateAddEmailClick:
@@ -152,32 +153,18 @@
                 }
             }
 
-<<<<<<< HEAD
-            let openITR: () -> Void = {
-                DispatchQueue.main.async {
-                    let itrURL = NSApp.delegateTyped.subscriptionManager.urlProvider.url(for: .identityTheftRestoration)
-                    WindowControllersManager.shared.showTab(with: .identityTheftRestoration(itrURL))
-=======
             let sheetActionHandler = SubscriptionAccessActionHandlers(restorePurchases: {
                 if #available(macOS 12.0, *) {
                     SubscriptionPagesUseSubscriptionFeature.startAppStoreRestoreFlow { _ in }
->>>>>>> e9bd56dc
                 }
             },
                                                                       openURLHandler: openURL,
                                                                       uiActionHandler: handleUIEvent)
 
-<<<<<<< HEAD
             return PreferencesSubscriptionModel(subscriptionManager: NSApp.delegateTyped.subscriptionManager,
                                                 accountManager: NSApp.delegateTyped.subscriptionManager.accountManager,
                                                 openURLHandler: openURL,
-                                                openVPNHandler: openVPN,
-                                                openDBPHandler: openDBP,
-                                                openITRHandler: openITR,
-=======
-            return PreferencesSubscriptionModel(openURLHandler: openURL,
                                                 userEventHandler: handleUIEvent,
->>>>>>> e9bd56dc
                                                 sheetActionHandler: sheetActionHandler,
                                                 subscriptionAppGroup: Bundle.main.appGroup(bundle: .subs))
         }
