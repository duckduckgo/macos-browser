//
//  PreferencesRootView.swift
//
//  Copyright © 2022 DuckDuckGo. All rights reserved.
//
//  Licensed under the Apache License, Version 2.0 (the "License");
//  you may not use this file except in compliance with the License.
//  You may obtain a copy of the License at
//
//  http://www.apache.org/licenses/LICENSE-2.0
//
//  Unless required by applicable law or agreed to in writing, software
//  distributed under the License is distributed on an "AS IS" BASIS,
//  WITHOUT WARRANTIES OR CONDITIONS OF ANY KIND, either express or implied.
//  See the License for the specific language governing permissions and
//  limitations under the License.
//

import Common
import PreferencesViews
import SwiftUI
import SwiftUIExtensions
import SyncUI

#if SUBSCRIPTION
import Subscription
import SubscriptionUI
#endif

enum Preferences {

    enum Const {
        static let sidebarWidth: CGFloat = 256
        static let paneContentWidth: CGFloat = 524
        static let panePaddingHorizontal: CGFloat = 48
        static let panePaddingVertical: CGFloat = 40
    }

    struct RootView: View {

        @ObservedObject var model: PreferencesSidebarModel

#if SUBSCRIPTION
        var subscriptionModel: PreferencesSubscriptionModel?
#endif

        init(model: PreferencesSidebarModel) {
            self.model = model

#if SUBSCRIPTION
            self.subscriptionModel = makeSubscriptionViewModel()
#endif
        }

        var body: some View {
            HStack(spacing: 0) {
                Sidebar().environmentObject(model).frame(width: Const.sidebarWidth)

                Color(NSColor.separatorColor).frame(width: 1)

                ScrollView(.vertical) {
                    HStack(spacing: 0) {
                        VStack(alignment: .leading) {

                            switch model.selectedPane {
                            case .general:
                                GeneralView(defaultBrowserModel: DefaultBrowserPreferences(), startupModel: StartupPreferences.shared)
                            case .sync:
                                SyncView()
                            case .appearance:
                                AppearanceView(model: .shared)
                            case .privacy:
                                PrivacyView(model: PrivacyPreferencesModel())

#if NETWORK_PROTECTION
                            case .vpn:
                                VPNView(model: VPNPreferencesModel())
#endif

#if SUBSCRIPTION
                            case .subscription:
                                SubscriptionUI.PreferencesSubscriptionView(model: subscriptionModel!)
#endif
                            case .autofill:
                                AutofillView(model: AutofillPreferencesModel())
                            case .downloads:
                                DownloadsView(model: DownloadsPreferences())
                            case .duckPlayer:
                                DuckPlayerView(model: .shared)
                            case .about:
#if NETWORK_PROTECTION
                                let netPInvitePresenter = NetworkProtectionInvitePresenter()
                                AboutView(model: AboutModel(netPInvitePresenter: netPInvitePresenter))
#else
                                AboutView(model: AboutModel())
#endif
                            }
                        }
                        .frame(maxWidth: Const.paneContentWidth, maxHeight: .infinity, alignment: .topLeading)
                        .padding(.vertical, Const.panePaddingVertical)
                        .padding(.horizontal, Const.panePaddingHorizontal)

                        Spacer()
                    }
                }
                .frame(maxWidth: .infinity)
            }
            .frame(maxWidth: .infinity, maxHeight: .infinity)
            .background(Color.preferencesBackground)
        }

#if SUBSCRIPTION
        private func makeSubscriptionViewModel() -> PreferencesSubscriptionModel {
            let openURL: (URL) -> Void = { url in
                DispatchQueue.main.async {
                    WindowControllersManager.shared.showTab(with: .subscription(url))
                }
<<<<<<< HEAD
            }

            let openVPN: () -> Void = {
                NotificationCenter.default.post(name: .ToggleNetworkProtectionInMainWindow, object: self, userInfo: nil)
            }

            let openDBP: () -> Void = {
                DispatchQueue.main.async {
                    WindowControllersManager.shared.showTab(with: .dataBrokerProtection)
                }
=======
>>>>>>> d8d1731a
            }

            let sheetActionHandler = SubscriptionAccessActionHandlers(restorePurchases: { SubscriptionPagesUseSubscriptionFeature.startAppStoreRestoreFlow() },
                                                                      openURLHandler: openURL,
                                                                      goToSyncPreferences: { self.model.selectPane(.sync) })

<<<<<<< HEAD
            let model = PreferencesSubscriptionModel(openURLHandler: openURL,
                                                     openVPNHandler: openVPN,
                                                     openDBPHandler: openDBP,
                                                     sheetActionHandler: sheetActionHandler)
            return SubscriptionUI.PreferencesSubscriptionView(model: model)
=======
            return PreferencesSubscriptionModel(openURLHandler: openURL,
                                                sheetActionHandler: sheetActionHandler)
>>>>>>> d8d1731a
        }
#endif
    }
}

struct SyncView: View {

    var body: some View {
        if let syncService = NSApp.delegateTyped.syncService, let syncDataProviders = NSApp.delegateTyped.syncDataProviders {
            SyncUI.ManagementView(model: SyncPreferences(syncService: syncService, syncBookmarksAdapter: syncDataProviders.bookmarksAdapter))
                .onAppear {
                    requestSync()
                }
        } else {
            FailedAssertionView("Failed to initialize Sync Management View")
        }
    }

    private func requestSync() {
        Task { @MainActor in
            guard let syncService = (NSApp.delegate as? AppDelegate)?.syncService else {
                return
            }
            os_log(.debug, log: OSLog.sync, "Requesting sync if enabled")
            syncService.scheduler.notifyDataChanged()
        }
    }
}<|MERGE_RESOLUTION|>--- conflicted
+++ resolved
@@ -115,7 +115,6 @@
                 DispatchQueue.main.async {
                     WindowControllersManager.shared.showTab(with: .subscription(url))
                 }
-<<<<<<< HEAD
             }
 
             let openVPN: () -> Void = {
@@ -126,24 +125,16 @@
                 DispatchQueue.main.async {
                     WindowControllersManager.shared.showTab(with: .dataBrokerProtection)
                 }
-=======
->>>>>>> d8d1731a
             }
 
             let sheetActionHandler = SubscriptionAccessActionHandlers(restorePurchases: { SubscriptionPagesUseSubscriptionFeature.startAppStoreRestoreFlow() },
                                                                       openURLHandler: openURL,
                                                                       goToSyncPreferences: { self.model.selectPane(.sync) })
 
-<<<<<<< HEAD
-            let model = PreferencesSubscriptionModel(openURLHandler: openURL,
-                                                     openVPNHandler: openVPN,
-                                                     openDBPHandler: openDBP,
-                                                     sheetActionHandler: sheetActionHandler)
-            return SubscriptionUI.PreferencesSubscriptionView(model: model)
-=======
             return PreferencesSubscriptionModel(openURLHandler: openURL,
+                                                openVPNHandler: openVPN,
+                                                openDBPHandler: openDBP,
                                                 sheetActionHandler: sheetActionHandler)
->>>>>>> d8d1731a
         }
 #endif
     }
