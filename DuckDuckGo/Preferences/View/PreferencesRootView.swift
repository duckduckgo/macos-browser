--- conflicted
+++ resolved
@@ -106,11 +106,7 @@
                 .frame(maxWidth: .infinity)
             }
             .frame(maxWidth: .infinity, maxHeight: .infinity)
-<<<<<<< HEAD
-            .background(Color(.interfaceBackground))
-=======
             .background(Color.preferencesBackground)
->>>>>>> 8e6fe3dc
         }
 
 #if SUBSCRIPTION
