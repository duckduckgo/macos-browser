--- conflicted
+++ resolved
@@ -88,11 +88,8 @@
                     GeneralView(startupModel: StartupPreferences.shared,
                                 downloadsModel: DownloadsPreferences.shared,
                                 searchModel: SearchPreferences.shared,
-<<<<<<< HEAD
-                                tabsModel: TabsPreferences.shared)
-=======
+                                tabsModel: TabsPreferences.shared,
                                 dataClearingModel: DataClearingPreferences.shared)
->>>>>>> 8762c139
                 case .sync:
                     SyncView()
                 case .appearance:
