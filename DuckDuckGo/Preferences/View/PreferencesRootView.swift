--- conflicted
+++ resolved
@@ -160,8 +160,11 @@
                 }
             }
 
-<<<<<<< HEAD
-            let sheetActionHandler = SubscriptionAccessActionHandlers(restorePurchases: {
+            let sheetActionHandler = SubscriptionAccessActionHandlers(openActivateViaEmailURL: {
+                let url = Application.appDelegate.subscriptionManager.url(for: .activateViaEmail)
+                WindowControllersManager.shared.showTab(with: .subscription(url))
+            },
+                                                                      restorePurchases: {
                 if #available(macOS 12.0, *) {
                     Task {
                         let subscriptionManager = Application.appDelegate.subscriptionManager
@@ -174,25 +177,9 @@
                             appStoreRestoreFlow: appStoreRestoreFlow,
                             uiHandler: Application.appDelegate.subscriptionUIHandler)
                         await subscriptionAppStoreRestorer.restoreAppStoreSubscription()
-=======
-            let sheetActionHandler = SubscriptionAccessActionHandlers(
-                openActivateViaEmailURL: {
-                    let url = Application.appDelegate.subscriptionManager.url(for: .activateViaEmail)
-                    WindowControllersManager.shared.showTab(with: .subscription(url))
-                },
-                restorePurchases: {
-                    if #available(macOS 12.0, *) {
-                        Task {
-                            let subscriptionAppStoreRestorer = SubscriptionAppStoreRestorer(subscriptionManager: Application.appDelegate.subscriptionManager,
-                                                                                            uiHandler: Application.appDelegate.subscriptionUIHandler)
-                            await subscriptionAppStoreRestorer.restoreAppStoreSubscription()
-                        }
->>>>>>> a815051b
                     }
-                },
-                uiActionHandler: handleUIEvent
-            )
-
+                }
+            }, uiActionHandler: handleUIEvent)
             return PreferencesSubscriptionModel(openURLHandler: openURL,
                                                 userEventHandler: handleUIEvent,
                                                 sheetActionHandler: sheetActionHandler,
