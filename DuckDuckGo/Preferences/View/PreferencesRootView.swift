//
//  PreferencesRootView.swift
//
//  Copyright © 2022 DuckDuckGo. All rights reserved.
//
//  Licensed under the Apache License, Version 2.0 (the "License");
//  you may not use this file except in compliance with the License.
//  You may obtain a copy of the License at
//
//  http://www.apache.org/licenses/LICENSE-2.0
//
//  Unless required by applicable law or agreed to in writing, software
//  distributed under the License is distributed on an "AS IS" BASIS,
//  WITHOUT WARRANTIES OR CONDITIONS OF ANY KIND, either express or implied.
//  See the License for the specific language governing permissions and
//  limitations under the License.
//

import Common
import PreferencesViews
import SwiftUI
import SwiftUIExtensions
import SyncUI
import BrowserServicesKit
import PixelKit
import Subscription
import SubscriptionUI

enum Preferences {

    enum Const {
        static var sidebarWidth: CGFloat {
            switch Locale.current.languageCode {
            case "en":
                return 310
            default:
                return 355
            }
        }
        static let paneContentWidth: CGFloat = 524
        static let panePaddingHorizontal: CGFloat = 40
        static let panePaddingVertical: CGFloat = 40
    }

    struct RootView: View {

        @ObservedObject var model: PreferencesSidebarModel

        var subscriptionModel: PreferencesSubscriptionModel?

        init(model: PreferencesSidebarModel) {
            self.model = model
            self.subscriptionModel = makeSubscriptionViewModel()
        }

        var body: some View {
            HStack(spacing: 0) {
                Sidebar().environmentObject(model).frame(width: Const.sidebarWidth)
                Color(NSColor.separatorColor).frame(width: 1)
                ScrollView(.vertical) {
                    HStack(spacing: 0) {
                        contentView
                        Spacer()
                    }
                }
                .frame(maxWidth: .infinity)
            }
            .frame(maxWidth: .infinity, maxHeight: .infinity)
            .background(Color.preferencesBackground)
        }

        @ViewBuilder
        var contentView: some View {
            VStack(alignment: .leading) {
                switch model.selectedPane {
                case .defaultBrowser:
                    DefaultBrowserView(defaultBrowserModel: DefaultBrowserPreferences.shared,
                                       status: PrivacyProtectionStatus.status(for: .defaultBrowser))
                case .privateSearch:
                    PrivateSearchView(model: SearchPreferences.shared)
                case .webTrackingProtection:
                    WebTrackingProtectionView(model: WebTrackingProtectionPreferences.shared)
                case .cookiePopupProtection:
                    CookiePopupProtectionView(model: CookiePopupProtectionPreferences.shared)
                case .emailProtection:
                    EmailProtectionView(emailManager: EmailManager())
                case .general:
                    GeneralView(startupModel: StartupPreferences.shared,
                                downloadsModel: DownloadsPreferences.shared,
                                searchModel: SearchPreferences.shared,
<<<<<<< HEAD
                                dockCustomizer: DockCustomizer())
=======
                                dataClearingModel: DataClearingPreferences.shared)
>>>>>>> 9ef6a4c5
                case .sync:
                    SyncView()
                case .appearance:
                    AppearanceView(model: .shared)
                case .dataClearing:
                    DataClearingView(model: DataClearingPreferences.shared)
                case .vpn:
                    VPNView(model: VPNPreferencesModel())
                case .subscription:
                    SubscriptionUI.PreferencesSubscriptionView(model: subscriptionModel!)
                case .autofill:
                    AutofillView(model: AutofillPreferencesModel())
                case .accessibility:
                    AccessibilityView(model: AccessibilityPreferences.shared)
                case .duckPlayer:
                    DuckPlayerView(model: .shared)
                case .otherPlatforms:
                    // Opens a new tab
                    Spacer()
                case .about:
                    AboutView(model: AboutModel())
                }
            }
            .frame(maxWidth: Const.paneContentWidth, maxHeight: .infinity, alignment: .topLeading)
            .padding(.vertical, Const.panePaddingVertical)
            .padding(.horizontal, Const.panePaddingHorizontal)
        }

        // swiftlint:disable:next cyclomatic_complexity function_body_length
        private func makeSubscriptionViewModel() -> PreferencesSubscriptionModel {
            let openURL: (URL) -> Void = { url in
                DispatchQueue.main.async {
                    WindowControllersManager.shared.showTab(with: .subscription(url))
                }
            }

            let handleUIEvent: (PreferencesSubscriptionModel.UserEvent) -> Void = { event in
                DispatchQueue.main.async {
                    switch event {
                    case .openVPN:
                        PixelKit.fire(PrivacyProPixel.privacyProVPNSettings)
                        NotificationCenter.default.post(name: .ToggleNetworkProtectionInMainWindow, object: self, userInfo: nil)
                    case .openDB:
                        PixelKit.fire(PrivacyProPixel.privacyProPersonalInformationRemovalSettings)
                        WindowControllersManager.shared.showTab(with: .dataBrokerProtection)
                    case .openITR:
                        PixelKit.fire(PrivacyProPixel.privacyProIdentityRestorationSettings)
                        WindowControllersManager.shared.showTab(with: .identityTheftRestoration(.identityTheftRestoration))
                    case .iHaveASubscriptionClick:
                        PixelKit.fire(PrivacyProPixel.privacyProRestorePurchaseClick)
                    case .activateAddEmailClick:
                        PixelKit.fire(PrivacyProPixel.privacyProRestorePurchaseEmailStart, frequency: .dailyAndCount)
                    case .postSubscriptionAddEmailClick:
                        PixelKit.fire(PrivacyProPixel.privacyProWelcomeAddDevice, frequency: .unique)
                    case .restorePurchaseStoreClick:
                        PixelKit.fire(PrivacyProPixel.privacyProRestorePurchaseStoreStart, frequency: .dailyAndCount)
                    case .addToAnotherDeviceClick:
                        PixelKit.fire(PrivacyProPixel.privacyProSettingsAddDevice)
                    case .addDeviceEnterEmail:
                        PixelKit.fire(PrivacyProPixel.privacyProAddDeviceEnterEmail)
                    case .activeSubscriptionSettingsClick:
                        PixelKit.fire(PrivacyProPixel.privacyProSubscriptionSettings)
                    case .changePlanOrBillingClick:
                        PixelKit.fire(PrivacyProPixel.privacyProSubscriptionManagementPlanBilling)
                    case .removeSubscriptionClick:
                        PixelKit.fire(PrivacyProPixel.privacyProSubscriptionManagementRemoval)
                    }
                }
            }

            let sheetActionHandler = SubscriptionAccessActionHandlers(restorePurchases: {
                if #available(macOS 12.0, *) {
                    Task {
                        guard let mainViewController = WindowControllersManager.shared.lastKeyMainWindowController?.mainViewController,
                              let windowControllerManager = WindowControllersManager.shared.lastKeyMainWindowController else {
                            return
                        }

                        await SubscriptionAppStoreRestorer.restoreAppStoreSubscription(mainViewController: mainViewController, windowController: windowControllerManager)
                    }
                }
            },
                                                                      openURLHandler: openURL,
                                                                      uiActionHandler: handleUIEvent)

            return PreferencesSubscriptionModel(openURLHandler: openURL,
                                                userEventHandler: handleUIEvent,
                                                sheetActionHandler: sheetActionHandler,
                                                subscriptionAppGroup: Bundle.main.appGroup(bundle: .subs))
        }
    }
}<|MERGE_RESOLUTION|>--- conflicted
+++ resolved
@@ -88,11 +88,8 @@
                     GeneralView(startupModel: StartupPreferences.shared,
                                 downloadsModel: DownloadsPreferences.shared,
                                 searchModel: SearchPreferences.shared,
-<<<<<<< HEAD
-                                dockCustomizer: DockCustomizer())
-=======
+                                dockCustomizer: DockCustomizer(),
                                 dataClearingModel: DataClearingPreferences.shared)
->>>>>>> 9ef6a4c5
                 case .sync:
                     SyncView()
                 case .appearance:
