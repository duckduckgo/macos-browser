//
//  PreferencesRootView.swift
//
//  Copyright © 2022 DuckDuckGo. All rights reserved.
//
//  Licensed under the Apache License, Version 2.0 (the "License");
//  you may not use this file except in compliance with the License.
//  You may obtain a copy of the License at
//
//  http://www.apache.org/licenses/LICENSE-2.0
//
//  Unless required by applicable law or agreed to in writing, software
//  distributed under the License is distributed on an "AS IS" BASIS,
//  WITHOUT WARRANTIES OR CONDITIONS OF ANY KIND, either express or implied.
//  See the License for the specific language governing permissions and
//  limitations under the License.
//

import Common
import PreferencesViews
import SwiftUI
import SwiftUIExtensions
import SyncUI

#if SUBSCRIPTION
import Subscription
import SubscriptionUI
#endif

enum Preferences {

    enum Const {
        static let sidebarWidth: CGFloat = 256
        static let paneContentWidth: CGFloat = 524
        static let panePaddingHorizontal: CGFloat = 48
        static let panePaddingVertical: CGFloat = 40
    }

    struct RootView: View {

        @ObservedObject var model: PreferencesSidebarModel

        var body: some View {
            HStack(spacing: 0) {
                Sidebar().environmentObject(model).frame(width: Const.sidebarWidth)

                Color(NSColor.separatorColor).frame(width: 1)

                ScrollView(.vertical) {
                    HStack(spacing: 0) {
                        VStack(alignment: .leading) {

                            switch model.selectedPane {
                            case .general:
                                GeneralView(defaultBrowserModel: DefaultBrowserPreferences(), startupModel: StartupPreferences.shared)
                            case .sync:
                                SyncView()
                            case .appearance:
                                AppearanceView(model: .shared)
                            case .privacy:
                                PrivacyView(model: PrivacyPreferencesModel())

#if NETWORK_PROTECTION
                            case .vpn:
                                VPNView(model: VPNPreferencesModel())
#endif

#if SUBSCRIPTION
                            case .subscription:
                                makeSubscriptionView()
#endif
                            case .autofill:
                                AutofillView(model: AutofillPreferencesModel())
                            case .downloads:
                                DownloadsView(model: DownloadsPreferences())
                            case .duckPlayer:
                                DuckPlayerView(model: .shared)
                            case .about:
#if NETWORK_PROTECTION
                                let netPInvitePresenter = NetworkProtectionInvitePresenter()
                                AboutView(model: AboutModel(netPInvitePresenter: netPInvitePresenter))
#else
                                AboutView(model: AboutModel())
#endif
                            }
                        }
                        .frame(maxWidth: Const.paneContentWidth, maxHeight: .infinity, alignment: .topLeading)
                        .padding(.vertical, Const.panePaddingVertical)
                        .padding(.horizontal, Const.panePaddingHorizontal)

                        Spacer()
                    }
                }
                .frame(maxWidth: .infinity)
            }
            .frame(maxWidth: .infinity, maxHeight: .infinity)
            .background(Color.preferencesBackground)
        }

#if SUBSCRIPTION
        private func makeSubscriptionView() -> some View {
            let openURL: (URL) -> Void = { url in
                WindowControllersManager.shared.show(url: url, source: .ui, newTab: true)
<<<<<<< HEAD
            }, changePlanOrBilling: {
                self.changePlanOrBilling()
            }, openVPN: {
                NotificationCenter.default.post(name: .openVPN, object: self, userInfo: nil)
            }, openPersonalInformationRemoval: {
                NotificationCenter.default.post(name: .openPersonalInformationRemoval, object: self, userInfo: nil)
            }, openIdentityTheftRestoration: {
                WindowControllersManager.shared.showTab(with: .subscription(.identityTheftRestoration))
            })

            let sheetActionHandler = SubscriptionAccessActionHandlers(restorePurchases: {
                self.restorePurchases()
            }, openURLHandler: { url in
                WindowControllersManager.shared.showTab(with: .subscription(url))
            }, goToSyncPreferences: {
                self.model.selectPane(.sync)
            })

            let model = PreferencesSubscriptionModel(actionHandler: actionHandler, sheetActionHandler: sheetActionHandler)
            return SubscriptionUI.PreferencesSubscriptionView(model: model)
        }

        private func changePlanOrBilling() {
            switch SubscriptionPurchaseEnvironment.current {
            case .appStore:
                NSWorkspace.shared.open(.manageSubscriptionsInAppStoreAppURL)
            case .stripe:
                Task {
                    guard let accessToken = AccountManager().accessToken, let externalID = AccountManager().externalID,
                          case let .success(response) = await SubscriptionService.getCustomerPortalURL(accessToken: accessToken, externalID: externalID) else { return }
                    guard let customerPortalURL = URL(string: response.customerPortalUrl) else { return }

                    WindowControllersManager.shared.show(url: customerPortalURL, source: .ui, newTab: true)
                }
=======
>>>>>>> 7ba54bd5
            }

            let sheetActionHandler = SubscriptionAccessActionHandlers(restorePurchases: { SubscriptionPagesUseSubscriptionFeature.startAppStoreRestoreFlow() },
                                                                      openURLHandler: openURL,
                                                                      goToSyncPreferences: { self.model.selectPane(.sync) })

            let model = PreferencesSubscriptionModel(openURLHandler: openURL,
                                                     sheetActionHandler: sheetActionHandler)
            return SubscriptionUI.PreferencesSubscriptionView(model: model)
        }
#endif
    }
}

struct SyncView: View {

    var body: some View {
        if let syncService = NSApp.delegateTyped.syncService, let syncDataProviders = NSApp.delegateTyped.syncDataProviders {
            SyncUI.ManagementView(model: SyncPreferences(syncService: syncService, syncBookmarksAdapter: syncDataProviders.bookmarksAdapter))
                .onAppear {
                    requestSync()
                }
        } else {
            FailedAssertionView("Failed to initialize Sync Management View")
        }
    }

    private func requestSync() {
        Task { @MainActor in
            guard let syncService = (NSApp.delegate as? AppDelegate)?.syncService else {
                return
            }
            os_log(.debug, log: OSLog.sync, "Requesting sync if enabled")
            syncService.scheduler.notifyDataChanged()
        }
    }
}<|MERGE_RESOLUTION|>--- conflicted
+++ resolved
@@ -100,44 +100,7 @@
 #if SUBSCRIPTION
         private func makeSubscriptionView() -> some View {
             let openURL: (URL) -> Void = { url in
-                WindowControllersManager.shared.show(url: url, source: .ui, newTab: true)
-<<<<<<< HEAD
-            }, changePlanOrBilling: {
-                self.changePlanOrBilling()
-            }, openVPN: {
-                NotificationCenter.default.post(name: .openVPN, object: self, userInfo: nil)
-            }, openPersonalInformationRemoval: {
-                NotificationCenter.default.post(name: .openPersonalInformationRemoval, object: self, userInfo: nil)
-            }, openIdentityTheftRestoration: {
-                WindowControllersManager.shared.showTab(with: .subscription(.identityTheftRestoration))
-            })
-
-            let sheetActionHandler = SubscriptionAccessActionHandlers(restorePurchases: {
-                self.restorePurchases()
-            }, openURLHandler: { url in
                 WindowControllersManager.shared.showTab(with: .subscription(url))
-            }, goToSyncPreferences: {
-                self.model.selectPane(.sync)
-            })
-
-            let model = PreferencesSubscriptionModel(actionHandler: actionHandler, sheetActionHandler: sheetActionHandler)
-            return SubscriptionUI.PreferencesSubscriptionView(model: model)
-        }
-
-        private func changePlanOrBilling() {
-            switch SubscriptionPurchaseEnvironment.current {
-            case .appStore:
-                NSWorkspace.shared.open(.manageSubscriptionsInAppStoreAppURL)
-            case .stripe:
-                Task {
-                    guard let accessToken = AccountManager().accessToken, let externalID = AccountManager().externalID,
-                          case let .success(response) = await SubscriptionService.getCustomerPortalURL(accessToken: accessToken, externalID: externalID) else { return }
-                    guard let customerPortalURL = URL(string: response.customerPortalUrl) else { return }
-
-                    WindowControllersManager.shared.show(url: customerPortalURL, source: .ui, newTab: true)
-                }
-=======
->>>>>>> 7ba54bd5
             }
 
             let sheetActionHandler = SubscriptionAccessActionHandlers(restorePurchases: { SubscriptionPagesUseSubscriptionFeature.startAppStoreRestoreFlow() },
