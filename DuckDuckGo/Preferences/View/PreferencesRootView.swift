--- conflicted
+++ resolved
@@ -139,14 +139,9 @@
             return PreferencesSubscriptionModel(openURLHandler: openURL,
                                                 openVPNHandler: openVPN,
                                                 openDBPHandler: openDBP,
-<<<<<<< HEAD
+                                                openITRHandler: openITR,
                                                 sheetActionHandler: sheetActionHandler,
                                                 subscriptionAppGroup: Bundle.main.appGroup(bundle: .subs))
-
-=======
-                                                openITRHandler: openITR,
-                                                sheetActionHandler: sheetActionHandler)
->>>>>>> 774adaa8
         }
 #endif
     }
