//
//  PreferencesRootView.swift
//
//  Copyright © 2022 DuckDuckGo. All rights reserved.
//
//  Licensed under the Apache License, Version 2.0 (the "License");
//  you may not use this file except in compliance with the License.
//  You may obtain a copy of the License at
//
//  http://www.apache.org/licenses/LICENSE-2.0
//
//  Unless required by applicable law or agreed to in writing, software
//  distributed under the License is distributed on an "AS IS" BASIS,
//  WITHOUT WARRANTIES OR CONDITIONS OF ANY KIND, either express or implied.
//  See the License for the specific language governing permissions and
//  limitations under the License.
//

import Common
import PreferencesViews
import SwiftUI
import SwiftUIExtensions
import SyncUI
import BrowserServicesKit

#if SUBSCRIPTION
import Subscription
import SubscriptionUI
#endif

enum Preferences {

    enum Const {
        static let sidebarWidth: CGFloat = 310
        static let paneContentWidth: CGFloat = 524
        static let panePaddingHorizontal: CGFloat = 48
        static let panePaddingVertical: CGFloat = 40
    }

    struct RootView: View {

        @ObservedObject var model: PreferencesSidebarModel

#if SUBSCRIPTION
        var subscriptionModel: PreferencesSubscriptionModel?
#endif

        init(model: PreferencesSidebarModel) {
            self.model = model

#if SUBSCRIPTION
            self.subscriptionModel = makeSubscriptionViewModel()
#endif
        }

        var body: some View {
            HStack(spacing: 0) {
                Sidebar().environmentObject(model).frame(width: Const.sidebarWidth)

                Color(NSColor.separatorColor).frame(width: 1)

                ScrollView(.vertical) {
                    HStack(spacing: 0) {
                        VStack(alignment: .leading) {

                            switch model.selectedPane {
                            case .defaultBrowser:
                                DefaultBrowserView(defaultBrowserModel: DefaultBrowserPreferences.shared,
                                                   status: PrivacyProtectionStatus.status(for: .defaultBrowser))
                            case .privateSearch:
                                PrivateSearchView(model: SearchPreferences.shared)
                            case .webTrackingProtection:
                                WebTrackingProtectionView(model: WebTrackingProtectionPreferences.shared)
                            case .cookiePopupProtection:
                                CookiePopupProtectionView(model: CookiePopupProtectionPreferences.shared)
                            case .emailProtection:
                                EmailProtectionView(emailManager: EmailManager())
                            case .general:
                                GeneralView(startupModel: StartupPreferences.shared,
                                            downloadsModel: DownloadsPreferences(),
                                            searchModel: SearchPreferences.shared)
                            case .sync:
                                SyncView()
                            case .appearance:
                                AppearanceView(model: .shared)
                            case .dataClearing:
                                DataClearingView(model: FireButtonPreferences())

#if NETWORK_PROTECTION
                            case .vpn:
                                VPNView(model: VPNPreferencesModel())
#endif

#if SUBSCRIPTION
                            case .subscription:
                                SubscriptionUI.PreferencesSubscriptionView(model: subscriptionModel!)
#endif
                            case .autofill:
                                AutofillView(model: AutofillPreferencesModel())
<<<<<<< HEAD
                            case .accessibility:
                                AccessibilityView(model: AccessibilityPreferences.shared)
=======
                            case .downloads:
                                DownloadsView(model: .shared)
>>>>>>> 5e51e220
                            case .duckPlayer:
                                DuckPlayerView(model: .shared)
                            case .otherPlatforms:
                                // Opens a new tab
                                Spacer()
                            case .about:
#if NETWORK_PROTECTION
                                let netPInvitePresenter = NetworkProtectionInvitePresenter()
                                AboutView(model: AboutModel(netPInvitePresenter: netPInvitePresenter))
#else
                                AboutView(model: AboutModel())
#endif

                            }
                        }
                        .frame(maxWidth: Const.paneContentWidth, maxHeight: .infinity, alignment: .topLeading)
                        .padding(.vertical, Const.panePaddingVertical)
                        .padding(.horizontal, Const.panePaddingHorizontal)

                        Spacer()
                    }
                }
                .frame(maxWidth: .infinity)
            }
            .frame(maxWidth: .infinity, maxHeight: .infinity)
            .background(Color.preferencesBackground)
        }

#if SUBSCRIPTION
        private func makeSubscriptionViewModel() -> PreferencesSubscriptionModel {
            let openURL: (URL) -> Void = { url in
                DispatchQueue.main.async {
                    WindowControllersManager.shared.showTab(with: .subscription(url))
                }
            }

            let openVPN: () -> Void = {
                NotificationCenter.default.post(name: .ToggleNetworkProtectionInMainWindow, object: self, userInfo: nil)
            }

            let openDBP: () -> Void = {
                DispatchQueue.main.async {
                    WindowControllersManager.shared.showTab(with: .dataBrokerProtection)
                }
            }

            let openITR: () -> Void = {
                DispatchQueue.main.async {
                    WindowControllersManager.shared.showTab(with: .identityTheftRestoration(.identityTheftRestoration))
                }
            }

            let sheetActionHandler = SubscriptionAccessActionHandlers(restorePurchases: { SubscriptionPagesUseSubscriptionFeature.startAppStoreRestoreFlow() },
                                                                      openURLHandler: openURL)

            return PreferencesSubscriptionModel(openURLHandler: openURL,
                                                openVPNHandler: openVPN,
                                                openDBPHandler: openDBP,
                                                openITRHandler: openITR,
                                                sheetActionHandler: sheetActionHandler,
                                                subscriptionAppGroup: Bundle.main.appGroup(bundle: .subs))
        }
#endif
    }
}<|MERGE_RESOLUTION|>--- conflicted
+++ resolved
@@ -77,7 +77,7 @@
                                 EmailProtectionView(emailManager: EmailManager())
                             case .general:
                                 GeneralView(startupModel: StartupPreferences.shared,
-                                            downloadsModel: DownloadsPreferences(),
+                                            downloadsModel: DownloadsPreferences.shared,
                                             searchModel: SearchPreferences.shared)
                             case .sync:
                                 SyncView()
@@ -97,13 +97,8 @@
 #endif
                             case .autofill:
                                 AutofillView(model: AutofillPreferencesModel())
-<<<<<<< HEAD
                             case .accessibility:
                                 AccessibilityView(model: AccessibilityPreferences.shared)
-=======
-                            case .downloads:
-                                DownloadsView(model: .shared)
->>>>>>> 5e51e220
                             case .duckPlayer:
                                 DuckPlayerView(model: .shared)
                             case .otherPlatforms:
