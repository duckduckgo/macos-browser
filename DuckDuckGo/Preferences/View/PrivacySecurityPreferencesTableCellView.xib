<?xml version="1.0" encoding="UTF-8"?>
<<<<<<< HEAD
<document type="com.apple.InterfaceBuilder3.Cocoa.XIB" version="3.0" toolsVersion="19529" targetRuntime="MacOSX.Cocoa" propertyAccessControl="none" useAutolayout="YES" customObjectInstantitationMethod="direct">
    <dependencies>
        <deployment identifier="macosx"/>
        <plugIn identifier="com.apple.InterfaceBuilder.CocoaPlugin" version="19529"/>
=======
<document type="com.apple.InterfaceBuilder3.Cocoa.XIB" version="3.0" toolsVersion="19455" targetRuntime="MacOSX.Cocoa" propertyAccessControl="none" useAutolayout="YES" customObjectInstantitationMethod="direct">
    <dependencies>
        <deployment identifier="macosx"/>
        <plugIn identifier="com.apple.InterfaceBuilder.CocoaPlugin" version="19455"/>
>>>>>>> f187c96f
        <capability name="Named colors" minToolsVersion="9.0"/>
        <capability name="documents saved in the Xcode 8 format" minToolsVersion="8.0"/>
    </dependencies>
    <objects>
        <customObject id="-2" userLabel="File's Owner"/>
        <customObject id="-1" userLabel="First Responder" customClass="FirstResponder"/>
        <customObject id="-3" userLabel="Application" customClass="NSObject"/>
        <tableCellView id="ZOv-mQ-BdW" customClass="PrivacySecurityPreferencesTableCellView" customModule="DuckDuckGo_Privacy_Browser" customModuleProvider="target">
<<<<<<< HEAD
            <rect key="frame" x="0.0" y="0.0" width="480" height="385"/>
            <autoresizingMask key="autoresizingMask" widthSizable="YES" heightSizable="YES"/>
            <subviews>
                <textField horizontalHuggingPriority="251" verticalHuggingPriority="750" translatesAutoresizingMaskIntoConstraints="NO" id="UTK-kg-11g">
                    <rect key="frame" x="-2" y="332" width="158" height="21"/>
=======
            <rect key="frame" x="0.0" y="0.0" width="480" height="509"/>
            <autoresizingMask key="autoresizingMask" widthSizable="YES" heightSizable="YES"/>
            <subviews>
                <textField horizontalHuggingPriority="251" verticalHuggingPriority="750" translatesAutoresizingMaskIntoConstraints="NO" id="UTK-kg-11g">
                    <rect key="frame" x="2" y="456" width="158" height="21"/>
>>>>>>> f187c96f
                    <textFieldCell key="cell" lineBreakMode="clipping" title="Privacy &amp; Security" id="gee-cf-Edf">
                        <font key="font" metaFont="systemSemibold" size="18"/>
                        <color key="textColor" name="labelColor" catalog="System" colorSpace="catalog"/>
                        <color key="backgroundColor" name="textBackgroundColor" catalog="System" colorSpace="catalog"/>
                    </textFieldCell>
                </textField>
                <button verticalHuggingPriority="750" translatesAutoresizingMaskIntoConstraints="NO" id="Fd2-fn-gaX">
<<<<<<< HEAD
                    <rect key="frame" x="-2" y="264" width="278" height="18"/>
=======
                    <rect key="frame" x="1" y="388" width="278" height="18"/>
>>>>>>> f187c96f
                    <buttonCell key="cell" type="check" title="Ask to Fireproof websites when signing in" bezelStyle="regularSquare" imagePosition="left" state="on" inset="2" id="ek6-wk-QQo">
                        <behavior key="behavior" changeContents="YES" doesNotDimImage="YES" lightByContents="YES"/>
                        <font key="font" metaFont="system"/>
                    </buttonCell>
                    <connections>
                        <action selector="toggledLoginDetectionCheckbox:" target="ZOv-mQ-BdW" id="Edx-4D-gM7"/>
                    </connections>
                </button>
                <button verticalHuggingPriority="750" translatesAutoresizingMaskIntoConstraints="NO" id="3Oj-RS-EIB">
<<<<<<< HEAD
                    <rect key="frame" x="-7" y="166" width="185" height="32"/>
=======
                    <rect key="frame" x="-3" y="290" width="185" height="32"/>
>>>>>>> f187c96f
                    <buttonCell key="cell" type="push" title="Manage Fireproof Sites…" bezelStyle="rounded" alignment="center" borderStyle="border" imageScaling="proportionallyDown" inset="2" id="0HE-gw-PLQ">
                        <behavior key="behavior" pushIn="YES" lightByBackground="YES" lightByGray="YES"/>
                        <font key="font" metaFont="system"/>
                    </buttonCell>
                    <connections>
                        <action selector="manageFireproofWebsitesButtonClicked:" target="ZOv-mQ-BdW" id="IZz-CL-VKe"/>
                    </connections>
                </button>
                <textField horizontalHuggingPriority="251" verticalHuggingPriority="750" translatesAutoresizingMaskIntoConstraints="NO" id="4U5-6s-Y6q">
<<<<<<< HEAD
                    <rect key="frame" x="-2" y="293" width="113" height="19"/>
=======
                    <rect key="frame" x="1" y="417" width="113" height="19"/>
>>>>>>> f187c96f
                    <textFieldCell key="cell" lineBreakMode="clipping" title="Fireproof Sites" id="UhZ-7t-gWn">
                        <font key="font" metaFont="systemMedium" size="16"/>
                        <color key="textColor" name="labelColor" catalog="System" colorSpace="catalog"/>
                        <color key="backgroundColor" name="textBackgroundColor" catalog="System" colorSpace="catalog"/>
                    </textFieldCell>
                </textField>
                <textField verticalHuggingPriority="750" horizontalCompressionResistancePriority="250" translatesAutoresizingMaskIntoConstraints="NO" id="1Hn-nJ-bFt">
<<<<<<< HEAD
                    <rect key="frame" x="-2" y="205" width="467" height="48"/>
=======
                    <rect key="frame" x="1" y="329" width="464" height="48"/>
>>>>>>> f187c96f
                    <textFieldCell key="cell" selectable="YES" id="VcP-EL-hod">
                        <font key="font" metaFont="system"/>
                        <string key="title">Websites rely on cookies to keep you signed in. When you Fireproof a site, cookies won’t be erased and you'll stay signed in, even after using the Fire Button. We still block third-party trackers found on Fireproof websites.</string>
                        <color key="textColor" name="labelColor" catalog="System" colorSpace="catalog"/>
                        <color key="backgroundColor" name="textBackgroundColor" catalog="System" colorSpace="catalog"/>
                    </textFieldCell>
                </textField>
                <textField horizontalHuggingPriority="251" verticalHuggingPriority="750" translatesAutoresizingMaskIntoConstraints="NO" id="tRB-fw-cq1">
                    <rect key="frame" x="1" y="238" width="190" height="19"/>
                    <textFieldCell key="cell" lineBreakMode="clipping" title="Cookie Consent Pop-ups" id="GKH-vC-pHF">
                        <font key="font" metaFont="systemMedium" size="16"/>
                        <color key="textColor" name="labelColor" catalog="System" colorSpace="catalog"/>
                        <color key="backgroundColor" name="textBackgroundColor" catalog="System" colorSpace="catalog"/>
                    </textFieldCell>
                </textField>
                <button verticalHuggingPriority="750" translatesAutoresizingMaskIntoConstraints="NO" id="qhZ-7l-I3R">
                    <rect key="frame" x="1" y="209" width="331" height="18"/>
                    <buttonCell key="cell" type="check" title="Let DuckDuckGo manage cookie consent pop-ups" bezelStyle="regularSquare" imagePosition="left" state="on" inset="2" id="6WC-hP-931">
                        <behavior key="behavior" changeContents="YES" doesNotDimImage="YES" lightByContents="YES"/>
                        <font key="font" metaFont="system"/>
                    </buttonCell>
                    <connections>
                        <action selector="toggledAutoconsentCheckbox:" target="ZOv-mQ-BdW" id="WMM-qb-teq"/>
                    </connections>
                </button>
                <textField verticalHuggingPriority="750" horizontalCompressionResistancePriority="250" translatesAutoresizingMaskIntoConstraints="NO" id="Nbq-mp-IDe">
                    <rect key="frame" x="1" y="150" width="464" height="48"/>
                    <textFieldCell key="cell" selectable="YES" id="jGL-ur-LHs">
                        <font key="font" metaFont="system"/>
                        <string key="title">When DuckDuckGo detects cookie consent pop-ups on sites you visit, we'll automatically set your cookie preferences to minimize cookies and maximize privacy, then close the pop-ups.</string>
                        <color key="textColor" name="labelColor" catalog="System" colorSpace="catalog"/>
                        <color key="backgroundColor" name="textBackgroundColor" catalog="System" colorSpace="catalog"/>
                    </textFieldCell>
                </textField>
                <textField horizontalHuggingPriority="251" verticalHuggingPriority="750" translatesAutoresizingMaskIntoConstraints="NO" id="14N-V1-min">
<<<<<<< HEAD
                    <rect key="frame" x="-2" y="114" width="219" height="19"/>
=======
                    <rect key="frame" x="2" y="91" width="219" height="19"/>
>>>>>>> f187c96f
                    <textFieldCell key="cell" lineBreakMode="clipping" title="Global Privacy Control (GPC)" id="TIG-QJ-483">
                        <font key="font" metaFont="systemMedium" size="16"/>
                        <color key="textColor" name="labelColor" catalog="System" colorSpace="catalog"/>
                        <color key="backgroundColor" name="textBackgroundColor" catalog="System" colorSpace="catalog"/>
                    </textFieldCell>
                </textField>
                <button verticalHuggingPriority="750" translatesAutoresizingMaskIntoConstraints="NO" id="CBG-hn-odn">
<<<<<<< HEAD
                    <rect key="frame" x="-2" y="85" width="205" height="18"/>
=======
                    <rect key="frame" x="2" y="62" width="205" height="18"/>
>>>>>>> f187c96f
                    <buttonCell key="cell" type="check" title="Enable Global Privacy Control" bezelStyle="regularSquare" imagePosition="left" state="on" inset="2" id="ikS-HK-oiZ">
                        <behavior key="behavior" changeContents="YES" doesNotDimImage="YES" lightByContents="YES"/>
                        <font key="font" metaFont="system"/>
                    </buttonCell>
                    <connections>
                        <action selector="toggledGPCCheckbox:" target="ZOv-mQ-BdW" id="60V-da-e9e"/>
                    </connections>
                </button>
<<<<<<< HEAD
                <scrollView borderType="none" horizontalLineScroll="10" horizontalPageScroll="10" verticalLineScroll="10" verticalPageScroll="10" hasHorizontalScroller="NO" hasVerticalScroller="NO" translatesAutoresizingMaskIntoConstraints="NO" id="tkg-2B-nUj" customClass="ToggleableScrollView" customModule="DuckDuckGo_Privacy_Browser" customModuleProvider="target">
                    <rect key="frame" x="-5" y="16" width="468" height="60"/>
                    <clipView key="contentView" drawsBackground="NO" id="KPO-Y2-B7T">
                        <rect key="frame" x="0.0" y="0.0" width="468" height="60"/>
                        <autoresizingMask key="autoresizingMask" widthSizable="YES" heightSizable="YES"/>
                        <subviews>
                            <textView editable="NO" importsGraphics="NO" richText="NO" verticallyResizable="NO" spellingCorrection="YES" smartInsertDelete="YES" id="s6V-Yz-UIH">
                                <rect key="frame" x="0.0" y="0.0" width="468" height="60"/>
                                <autoresizingMask key="autoresizingMask" widthSizable="YES" heightSizable="YES"/>
                                <color key="textColor" name="labelColor" catalog="System" colorSpace="catalog"/>
                                <color key="backgroundColor" name="ClearColor"/>
                                <size key="minSize" width="468" height="60"/>
                                <size key="maxSize" width="468" height="10000000"/>
=======
                <scrollView borderType="none" horizontalLineScroll="10" horizontalPageScroll="10" verticalLineScroll="10" verticalPageScroll="10" hasHorizontalScroller="NO" hasVerticalScroller="NO" translatesAutoresizingMaskIntoConstraints="NO" id="tkg-2B-nUj">
                    <rect key="frame" x="0.0" y="5" width="463" height="50"/>
                    <clipView key="contentView" drawsBackground="NO" id="KPO-Y2-B7T">
                        <rect key="frame" x="0.0" y="0.0" width="463" height="50"/>
                        <autoresizingMask key="autoresizingMask" widthSizable="YES" heightSizable="YES"/>
                        <subviews>
                            <textView editable="NO" importsGraphics="NO" richText="NO" verticallyResizable="YES" spellingCorrection="YES" smartInsertDelete="YES" id="s6V-Yz-UIH">
                                <rect key="frame" x="0.0" y="0.0" width="463" height="50"/>
                                <autoresizingMask key="autoresizingMask" widthSizable="YES" heightSizable="YES"/>
                                <color key="textColor" name="labelColor" catalog="System" colorSpace="catalog"/>
                                <color key="backgroundColor" name="ClearColor"/>
                                <size key="minSize" width="463" height="50"/>
                                <size key="maxSize" width="463" height="10000000"/>
>>>>>>> f187c96f
                                <attributedString key="textStorage">
                                    <fragment>
                                        <string key="content">DuckDuckGo automatically blocks many trackers. With Global Privacy Control (GPC), you can also ask participating websites to restrict selling or sharing your personal data with other companies. </string>
                                        <attributes>
                                            <color key="NSColor" name="labelColor" catalog="System" colorSpace="catalog"/>
                                            <font key="NSFont" metaFont="system"/>
                                            <paragraphStyle key="NSParagraphStyle" alignment="natural" lineBreakMode="wordWrapping" baseWritingDirection="natural" tighteningFactorForTruncation="0.0"/>
                                        </attributes>
                                    </fragment>
                                </attributedString>
                                <color key="insertionPointColor" name="textColor" catalog="System" colorSpace="catalog"/>
                                <connections>
                                    <outlet property="delegate" destination="ZOv-mQ-BdW" id="b9Z-oL-fsV"/>
                                </connections>
                            </textView>
                        </subviews>
                        <color key="backgroundColor" name="ClearColor"/>
                    </clipView>
                    <constraints>
<<<<<<< HEAD
                        <constraint firstAttribute="height" constant="60" id="QEb-Jg-v8U"/>
=======
                        <constraint firstAttribute="height" relation="greaterThanOrEqual" constant="50" id="QEb-Jg-v8U"/>
>>>>>>> f187c96f
                    </constraints>
                    <edgeInsets key="contentInsets" left="0.0" right="0.0" top="0.0" bottom="0.0"/>
                    <scroller key="horizontalScroller" hidden="YES" wantsLayer="YES" verticalHuggingPriority="750" horizontal="YES" id="3cd-Cl-dGw">
                        <rect key="frame" x="-100" y="-100" width="225" height="15"/>
                        <autoresizingMask key="autoresizingMask"/>
                    </scroller>
                    <scroller key="verticalScroller" hidden="YES" wantsLayer="YES" verticalHuggingPriority="750" horizontal="NO" id="2rh-IS-YSH">
                        <rect key="frame" x="-100" y="-100" width="15" height="135"/>
                        <autoresizingMask key="autoresizingMask"/>
                    </scroller>
                    <userDefinedRuntimeAttributes>
                        <userDefinedRuntimeAttribute type="boolean" keyPath="isEnabled" value="NO"/>
                    </userDefinedRuntimeAttributes>
                </scrollView>
                <box verticalHuggingPriority="750" boxType="separator" translatesAutoresizingMaskIntoConstraints="NO" id="OWb-7K-YL1">
                    <rect key="frame" x="0.0" y="-2" width="480" height="5"/>
                </box>
            </subviews>
            <constraints>
                <constraint firstAttribute="trailing" secondItem="OWb-7K-YL1" secondAttribute="trailing" id="1Df-PR-zPG"/>
                <constraint firstItem="tkg-2B-nUj" firstAttribute="trailing" secondItem="1Hn-nJ-bFt" secondAttribute="trailing" id="23C-Fg-KOC"/>
<<<<<<< HEAD
                <constraint firstItem="1Hn-nJ-bFt" firstAttribute="leading" secondItem="ZOv-mQ-BdW" secondAttribute="leading" id="F45-Xp-jFH"/>
=======
                <constraint firstItem="tRB-fw-cq1" firstAttribute="top" secondItem="3Oj-RS-EIB" secondAttribute="bottom" constant="40" id="2TP-W9-3vN"/>
                <constraint firstItem="tRB-fw-cq1" firstAttribute="leading" secondItem="ZOv-mQ-BdW" secondAttribute="leading" constant="3" id="DdP-eD-VKb"/>
                <constraint firstItem="1Hn-nJ-bFt" firstAttribute="leading" secondItem="ZOv-mQ-BdW" secondAttribute="leading" constant="3" id="F45-Xp-jFH"/>
>>>>>>> f187c96f
                <constraint firstItem="4U5-6s-Y6q" firstAttribute="top" secondItem="UTK-kg-11g" secondAttribute="bottom" constant="20" id="G13-tL-MJQ"/>
                <constraint firstItem="Nbq-mp-IDe" firstAttribute="top" secondItem="qhZ-7l-I3R" secondAttribute="bottom" constant="12" id="I3Y-w2-Qma"/>
                <constraint firstItem="Nbq-mp-IDe" firstAttribute="leading" secondItem="ZOv-mQ-BdW" secondAttribute="leading" constant="3" id="MA9-jE-otM"/>
                <constraint firstItem="UTK-kg-11g" firstAttribute="leading" secondItem="3Oj-RS-EIB" secondAttribute="leading" id="NDv-h8-7Yl"/>
                <constraint firstItem="OWb-7K-YL1" firstAttribute="leading" secondItem="ZOv-mQ-BdW" secondAttribute="leading" id="NOz-eL-0hz"/>
                <constraint firstItem="1Hn-nJ-bFt" firstAttribute="top" secondItem="Fd2-fn-gaX" secondAttribute="bottom" constant="12" id="Qpx-ee-2UM"/>
<<<<<<< HEAD
                <constraint firstItem="Fd2-fn-gaX" firstAttribute="leading" secondItem="ZOv-mQ-BdW" secondAttribute="leading" id="Ucq-ST-8rU"/>
                <constraint firstAttribute="bottom" secondItem="tkg-2B-nUj" secondAttribute="bottom" constant="16" id="Xmp-Is-LRu"/>
                <constraint firstItem="14N-V1-min" firstAttribute="top" secondItem="3Oj-RS-EIB" secondAttribute="bottom" constant="40" id="ZJC-o1-cVp"/>
                <constraint firstItem="3Oj-RS-EIB" firstAttribute="leading" secondItem="ZOv-mQ-BdW" secondAttribute="leading" id="b4L-nr-UPf"/>
                <constraint firstItem="3Oj-RS-EIB" firstAttribute="top" secondItem="1Hn-nJ-bFt" secondAttribute="bottom" constant="12" id="daF-ap-Cg8"/>
                <constraint firstItem="tkg-2B-nUj" firstAttribute="leading" secondItem="ZOv-mQ-BdW" secondAttribute="leading" constant="-5" id="eFn-2P-dIa"/>
                <constraint firstAttribute="bottom" secondItem="OWb-7K-YL1" secondAttribute="bottom" id="ed9-E4-J9G"/>
                <constraint firstItem="UTK-kg-11g" firstAttribute="leading" secondItem="ZOv-mQ-BdW" secondAttribute="leading" id="lry-mD-SGN"/>
=======
                <constraint firstItem="Fd2-fn-gaX" firstAttribute="leading" secondItem="ZOv-mQ-BdW" secondAttribute="leading" constant="3" id="Ucq-ST-8rU"/>
                <constraint firstItem="qhZ-7l-I3R" firstAttribute="top" secondItem="tRB-fw-cq1" secondAttribute="bottom" constant="12" id="W5u-Ve-2ak"/>
                <constraint firstItem="14N-V1-min" firstAttribute="top" secondItem="Nbq-mp-IDe" secondAttribute="bottom" constant="40" id="ZJC-o1-cVp"/>
                <constraint firstItem="3Oj-RS-EIB" firstAttribute="leading" secondItem="ZOv-mQ-BdW" secondAttribute="leading" constant="4" id="b4L-nr-UPf"/>
                <constraint firstItem="qhZ-7l-I3R" firstAttribute="leading" secondItem="ZOv-mQ-BdW" secondAttribute="leading" constant="3" id="cPd-cL-vvi"/>
                <constraint firstItem="3Oj-RS-EIB" firstAttribute="top" secondItem="1Hn-nJ-bFt" secondAttribute="bottom" constant="12" id="daF-ap-Cg8"/>
                <constraint firstItem="tkg-2B-nUj" firstAttribute="leading" secondItem="ZOv-mQ-BdW" secondAttribute="leading" id="eFn-2P-dIa"/>
                <constraint firstAttribute="trailing" secondItem="Nbq-mp-IDe" secondAttribute="trailing" constant="17" id="ga3-xa-qWL"/>
>>>>>>> f187c96f
                <constraint firstItem="UTK-kg-11g" firstAttribute="leading" secondItem="14N-V1-min" secondAttribute="leading" id="mrY-fb-vPL"/>
                <constraint firstItem="CBG-hn-odn" firstAttribute="top" secondItem="14N-V1-min" secondAttribute="bottom" constant="12" id="n8i-tj-2Xp"/>
                <constraint firstItem="tkg-2B-nUj" firstAttribute="top" secondItem="CBG-hn-odn" secondAttribute="bottom" constant="10" id="p7G-w9-dKp"/>
                <constraint firstItem="4U5-6s-Y6q" firstAttribute="leading" secondItem="ZOv-mQ-BdW" secondAttribute="leading" id="r09-c5-p7U"/>
                <constraint firstAttribute="trailing" secondItem="1Hn-nJ-bFt" secondAttribute="trailing" constant="17" id="r4a-mD-LWN"/>
                <constraint firstAttribute="bottom" secondItem="tkg-2B-nUj" secondAttribute="bottom" constant="5" id="vhM-hN-cuZ"/>
                <constraint firstItem="UTK-kg-11g" firstAttribute="top" secondItem="ZOv-mQ-BdW" secondAttribute="top" constant="32" id="x6L-Gm-STF"/>
                <constraint firstItem="UTK-kg-11g" firstAttribute="leading" secondItem="CBG-hn-odn" secondAttribute="leading" id="yJo-Kj-WqV"/>
                <constraint firstItem="Fd2-fn-gaX" firstAttribute="top" secondItem="4U5-6s-Y6q" secondAttribute="bottom" constant="12" id="ycV-8V-FW2"/>
            </constraints>
            <connections>
                <outlet property="autoconsentCheckbox" destination="qhZ-7l-I3R" id="s57-ih-T7F"/>
                <outlet property="gpcCheckbox" destination="CBG-hn-odn" id="KuZ-PT-pmv"/>
                <outlet property="gpcDisclaimer" destination="s6V-Yz-UIH" id="cUj-of-i03"/>
                <outlet property="loginDetectionCheckbox" destination="Fd2-fn-gaX" id="7R3-cm-RFP"/>
            </connections>
            <point key="canvasLocation" x="-476" y="468"/>
        </tableCellView>
    </objects>
    <resources>
        <namedColor name="ClearColor">
            <color red="1" green="1" blue="1" alpha="0.0" colorSpace="custom" customColorSpace="sRGB"/>
        </namedColor>
    </resources>
</document><|MERGE_RESOLUTION|>--- conflicted
+++ resolved
@@ -1,15 +1,8 @@
 <?xml version="1.0" encoding="UTF-8"?>
-<<<<<<< HEAD
 <document type="com.apple.InterfaceBuilder3.Cocoa.XIB" version="3.0" toolsVersion="19529" targetRuntime="MacOSX.Cocoa" propertyAccessControl="none" useAutolayout="YES" customObjectInstantitationMethod="direct">
     <dependencies>
         <deployment identifier="macosx"/>
         <plugIn identifier="com.apple.InterfaceBuilder.CocoaPlugin" version="19529"/>
-=======
-<document type="com.apple.InterfaceBuilder3.Cocoa.XIB" version="3.0" toolsVersion="19455" targetRuntime="MacOSX.Cocoa" propertyAccessControl="none" useAutolayout="YES" customObjectInstantitationMethod="direct">
-    <dependencies>
-        <deployment identifier="macosx"/>
-        <plugIn identifier="com.apple.InterfaceBuilder.CocoaPlugin" version="19455"/>
->>>>>>> f187c96f
         <capability name="Named colors" minToolsVersion="9.0"/>
         <capability name="documents saved in the Xcode 8 format" minToolsVersion="8.0"/>
     </dependencies>
@@ -18,19 +11,11 @@
         <customObject id="-1" userLabel="First Responder" customClass="FirstResponder"/>
         <customObject id="-3" userLabel="Application" customClass="NSObject"/>
         <tableCellView id="ZOv-mQ-BdW" customClass="PrivacySecurityPreferencesTableCellView" customModule="DuckDuckGo_Privacy_Browser" customModuleProvider="target">
-<<<<<<< HEAD
-            <rect key="frame" x="0.0" y="0.0" width="480" height="385"/>
+            <rect key="frame" x="0.0" y="0.0" width="480" height="536"/>
             <autoresizingMask key="autoresizingMask" widthSizable="YES" heightSizable="YES"/>
             <subviews>
                 <textField horizontalHuggingPriority="251" verticalHuggingPriority="750" translatesAutoresizingMaskIntoConstraints="NO" id="UTK-kg-11g">
-                    <rect key="frame" x="-2" y="332" width="158" height="21"/>
-=======
-            <rect key="frame" x="0.0" y="0.0" width="480" height="509"/>
-            <autoresizingMask key="autoresizingMask" widthSizable="YES" heightSizable="YES"/>
-            <subviews>
-                <textField horizontalHuggingPriority="251" verticalHuggingPriority="750" translatesAutoresizingMaskIntoConstraints="NO" id="UTK-kg-11g">
-                    <rect key="frame" x="2" y="456" width="158" height="21"/>
->>>>>>> f187c96f
+                    <rect key="frame" x="-2" y="483" width="158" height="21"/>
                     <textFieldCell key="cell" lineBreakMode="clipping" title="Privacy &amp; Security" id="gee-cf-Edf">
                         <font key="font" metaFont="systemSemibold" size="18"/>
                         <color key="textColor" name="labelColor" catalog="System" colorSpace="catalog"/>
@@ -38,11 +23,7 @@
                     </textFieldCell>
                 </textField>
                 <button verticalHuggingPriority="750" translatesAutoresizingMaskIntoConstraints="NO" id="Fd2-fn-gaX">
-<<<<<<< HEAD
-                    <rect key="frame" x="-2" y="264" width="278" height="18"/>
-=======
-                    <rect key="frame" x="1" y="388" width="278" height="18"/>
->>>>>>> f187c96f
+                    <rect key="frame" x="1" y="415" width="278" height="18"/>
                     <buttonCell key="cell" type="check" title="Ask to Fireproof websites when signing in" bezelStyle="regularSquare" imagePosition="left" state="on" inset="2" id="ek6-wk-QQo">
                         <behavior key="behavior" changeContents="YES" doesNotDimImage="YES" lightByContents="YES"/>
                         <font key="font" metaFont="system"/>
@@ -52,11 +33,7 @@
                     </connections>
                 </button>
                 <button verticalHuggingPriority="750" translatesAutoresizingMaskIntoConstraints="NO" id="3Oj-RS-EIB">
-<<<<<<< HEAD
-                    <rect key="frame" x="-7" y="166" width="185" height="32"/>
-=======
-                    <rect key="frame" x="-3" y="290" width="185" height="32"/>
->>>>>>> f187c96f
+                    <rect key="frame" x="-6" y="317" width="185" height="32"/>
                     <buttonCell key="cell" type="push" title="Manage Fireproof Sites…" bezelStyle="rounded" alignment="center" borderStyle="border" imageScaling="proportionallyDown" inset="2" id="0HE-gw-PLQ">
                         <behavior key="behavior" pushIn="YES" lightByBackground="YES" lightByGray="YES"/>
                         <font key="font" metaFont="system"/>
@@ -66,11 +43,7 @@
                     </connections>
                 </button>
                 <textField horizontalHuggingPriority="251" verticalHuggingPriority="750" translatesAutoresizingMaskIntoConstraints="NO" id="4U5-6s-Y6q">
-<<<<<<< HEAD
-                    <rect key="frame" x="-2" y="293" width="113" height="19"/>
-=======
-                    <rect key="frame" x="1" y="417" width="113" height="19"/>
->>>>>>> f187c96f
+                    <rect key="frame" x="-2" y="444" width="113" height="19"/>
                     <textFieldCell key="cell" lineBreakMode="clipping" title="Fireproof Sites" id="UhZ-7t-gWn">
                         <font key="font" metaFont="systemMedium" size="16"/>
                         <color key="textColor" name="labelColor" catalog="System" colorSpace="catalog"/>
@@ -78,11 +51,7 @@
                     </textFieldCell>
                 </textField>
                 <textField verticalHuggingPriority="750" horizontalCompressionResistancePriority="250" translatesAutoresizingMaskIntoConstraints="NO" id="1Hn-nJ-bFt">
-<<<<<<< HEAD
-                    <rect key="frame" x="-2" y="205" width="467" height="48"/>
-=======
-                    <rect key="frame" x="1" y="329" width="464" height="48"/>
->>>>>>> f187c96f
+                    <rect key="frame" x="1" y="356" width="464" height="48"/>
                     <textFieldCell key="cell" selectable="YES" id="VcP-EL-hod">
                         <font key="font" metaFont="system"/>
                         <string key="title">Websites rely on cookies to keep you signed in. When you Fireproof a site, cookies won’t be erased and you'll stay signed in, even after using the Fire Button. We still block third-party trackers found on Fireproof websites.</string>
@@ -91,7 +60,7 @@
                     </textFieldCell>
                 </textField>
                 <textField horizontalHuggingPriority="251" verticalHuggingPriority="750" translatesAutoresizingMaskIntoConstraints="NO" id="tRB-fw-cq1">
-                    <rect key="frame" x="1" y="238" width="190" height="19"/>
+                    <rect key="frame" x="-2" y="265" width="190" height="19"/>
                     <textFieldCell key="cell" lineBreakMode="clipping" title="Cookie Consent Pop-ups" id="GKH-vC-pHF">
                         <font key="font" metaFont="systemMedium" size="16"/>
                         <color key="textColor" name="labelColor" catalog="System" colorSpace="catalog"/>
@@ -99,7 +68,7 @@
                     </textFieldCell>
                 </textField>
                 <button verticalHuggingPriority="750" translatesAutoresizingMaskIntoConstraints="NO" id="qhZ-7l-I3R">
-                    <rect key="frame" x="1" y="209" width="331" height="18"/>
+                    <rect key="frame" x="-2" y="236" width="331" height="18"/>
                     <buttonCell key="cell" type="check" title="Let DuckDuckGo manage cookie consent pop-ups" bezelStyle="regularSquare" imagePosition="left" state="on" inset="2" id="6WC-hP-931">
                         <behavior key="behavior" changeContents="YES" doesNotDimImage="YES" lightByContents="YES"/>
                         <font key="font" metaFont="system"/>
@@ -109,7 +78,7 @@
                     </connections>
                 </button>
                 <textField verticalHuggingPriority="750" horizontalCompressionResistancePriority="250" translatesAutoresizingMaskIntoConstraints="NO" id="Nbq-mp-IDe">
-                    <rect key="frame" x="1" y="150" width="464" height="48"/>
+                    <rect key="frame" x="-2" y="177" width="467" height="48"/>
                     <textFieldCell key="cell" selectable="YES" id="jGL-ur-LHs">
                         <font key="font" metaFont="system"/>
                         <string key="title">When DuckDuckGo detects cookie consent pop-ups on sites you visit, we'll automatically set your cookie preferences to minimize cookies and maximize privacy, then close the pop-ups.</string>
@@ -118,11 +87,7 @@
                     </textFieldCell>
                 </textField>
                 <textField horizontalHuggingPriority="251" verticalHuggingPriority="750" translatesAutoresizingMaskIntoConstraints="NO" id="14N-V1-min">
-<<<<<<< HEAD
-                    <rect key="frame" x="-2" y="114" width="219" height="19"/>
-=======
-                    <rect key="frame" x="2" y="91" width="219" height="19"/>
->>>>>>> f187c96f
+                    <rect key="frame" x="-2" y="118" width="219" height="19"/>
                     <textFieldCell key="cell" lineBreakMode="clipping" title="Global Privacy Control (GPC)" id="TIG-QJ-483">
                         <font key="font" metaFont="systemMedium" size="16"/>
                         <color key="textColor" name="labelColor" catalog="System" colorSpace="catalog"/>
@@ -130,11 +95,7 @@
                     </textFieldCell>
                 </textField>
                 <button verticalHuggingPriority="750" translatesAutoresizingMaskIntoConstraints="NO" id="CBG-hn-odn">
-<<<<<<< HEAD
-                    <rect key="frame" x="-2" y="85" width="205" height="18"/>
-=======
-                    <rect key="frame" x="2" y="62" width="205" height="18"/>
->>>>>>> f187c96f
+                    <rect key="frame" x="-2" y="89" width="205" height="18"/>
                     <buttonCell key="cell" type="check" title="Enable Global Privacy Control" bezelStyle="regularSquare" imagePosition="left" state="on" inset="2" id="ikS-HK-oiZ">
                         <behavior key="behavior" changeContents="YES" doesNotDimImage="YES" lightByContents="YES"/>
                         <font key="font" metaFont="system"/>
@@ -143,23 +104,8 @@
                         <action selector="toggledGPCCheckbox:" target="ZOv-mQ-BdW" id="60V-da-e9e"/>
                     </connections>
                 </button>
-<<<<<<< HEAD
-                <scrollView borderType="none" horizontalLineScroll="10" horizontalPageScroll="10" verticalLineScroll="10" verticalPageScroll="10" hasHorizontalScroller="NO" hasVerticalScroller="NO" translatesAutoresizingMaskIntoConstraints="NO" id="tkg-2B-nUj" customClass="ToggleableScrollView" customModule="DuckDuckGo_Privacy_Browser" customModuleProvider="target">
-                    <rect key="frame" x="-5" y="16" width="468" height="60"/>
-                    <clipView key="contentView" drawsBackground="NO" id="KPO-Y2-B7T">
-                        <rect key="frame" x="0.0" y="0.0" width="468" height="60"/>
-                        <autoresizingMask key="autoresizingMask" widthSizable="YES" heightSizable="YES"/>
-                        <subviews>
-                            <textView editable="NO" importsGraphics="NO" richText="NO" verticallyResizable="NO" spellingCorrection="YES" smartInsertDelete="YES" id="s6V-Yz-UIH">
-                                <rect key="frame" x="0.0" y="0.0" width="468" height="60"/>
-                                <autoresizingMask key="autoresizingMask" widthSizable="YES" heightSizable="YES"/>
-                                <color key="textColor" name="labelColor" catalog="System" colorSpace="catalog"/>
-                                <color key="backgroundColor" name="ClearColor"/>
-                                <size key="minSize" width="468" height="60"/>
-                                <size key="maxSize" width="468" height="10000000"/>
-=======
-                <scrollView borderType="none" horizontalLineScroll="10" horizontalPageScroll="10" verticalLineScroll="10" verticalPageScroll="10" hasHorizontalScroller="NO" hasVerticalScroller="NO" translatesAutoresizingMaskIntoConstraints="NO" id="tkg-2B-nUj">
-                    <rect key="frame" x="0.0" y="5" width="463" height="50"/>
+                <scrollView borderType="none" horizontalLineScroll="10" horizontalPageScroll="10" verticalLineScroll="10" verticalPageScroll="10" hasHorizontalScroller="NO" hasVerticalScroller="NO" verticalScrollElasticity="none" translatesAutoresizingMaskIntoConstraints="NO" id="tkg-2B-nUj" customClass="ToggleableScrollView" customModule="DuckDuckGo_Privacy_Browser" customModuleProvider="target">
+                    <rect key="frame" x="0.0" y="32" width="463" height="50"/>
                     <clipView key="contentView" drawsBackground="NO" id="KPO-Y2-B7T">
                         <rect key="frame" x="0.0" y="0.0" width="463" height="50"/>
                         <autoresizingMask key="autoresizingMask" widthSizable="YES" heightSizable="YES"/>
@@ -171,7 +117,6 @@
                                 <color key="backgroundColor" name="ClearColor"/>
                                 <size key="minSize" width="463" height="50"/>
                                 <size key="maxSize" width="463" height="10000000"/>
->>>>>>> f187c96f
                                 <attributedString key="textStorage">
                                     <fragment>
                                         <string key="content">DuckDuckGo automatically blocks many trackers. With Global Privacy Control (GPC), you can also ask participating websites to restrict selling or sharing your personal data with other companies. </string>
@@ -191,13 +136,8 @@
                         <color key="backgroundColor" name="ClearColor"/>
                     </clipView>
                     <constraints>
-<<<<<<< HEAD
-                        <constraint firstAttribute="height" constant="60" id="QEb-Jg-v8U"/>
-=======
                         <constraint firstAttribute="height" relation="greaterThanOrEqual" constant="50" id="QEb-Jg-v8U"/>
->>>>>>> f187c96f
                     </constraints>
-                    <edgeInsets key="contentInsets" left="0.0" right="0.0" top="0.0" bottom="0.0"/>
                     <scroller key="horizontalScroller" hidden="YES" wantsLayer="YES" verticalHuggingPriority="750" horizontal="YES" id="3cd-Cl-dGw">
                         <rect key="frame" x="-100" y="-100" width="225" height="15"/>
                         <autoresizingMask key="autoresizingMask"/>
@@ -210,51 +150,37 @@
                         <userDefinedRuntimeAttribute type="boolean" keyPath="isEnabled" value="NO"/>
                     </userDefinedRuntimeAttributes>
                 </scrollView>
-                <box verticalHuggingPriority="750" boxType="separator" translatesAutoresizingMaskIntoConstraints="NO" id="OWb-7K-YL1">
+                <box verticalHuggingPriority="750" boxType="separator" translatesAutoresizingMaskIntoConstraints="NO" id="ht8-zc-QnK">
                     <rect key="frame" x="0.0" y="-2" width="480" height="5"/>
                 </box>
             </subviews>
             <constraints>
-                <constraint firstAttribute="trailing" secondItem="OWb-7K-YL1" secondAttribute="trailing" id="1Df-PR-zPG"/>
                 <constraint firstItem="tkg-2B-nUj" firstAttribute="trailing" secondItem="1Hn-nJ-bFt" secondAttribute="trailing" id="23C-Fg-KOC"/>
-<<<<<<< HEAD
-                <constraint firstItem="1Hn-nJ-bFt" firstAttribute="leading" secondItem="ZOv-mQ-BdW" secondAttribute="leading" id="F45-Xp-jFH"/>
-=======
                 <constraint firstItem="tRB-fw-cq1" firstAttribute="top" secondItem="3Oj-RS-EIB" secondAttribute="bottom" constant="40" id="2TP-W9-3vN"/>
-                <constraint firstItem="tRB-fw-cq1" firstAttribute="leading" secondItem="ZOv-mQ-BdW" secondAttribute="leading" constant="3" id="DdP-eD-VKb"/>
+                <constraint firstItem="tRB-fw-cq1" firstAttribute="leading" secondItem="ZOv-mQ-BdW" secondAttribute="leading" id="DdP-eD-VKb"/>
+                <constraint firstItem="UTK-kg-11g" firstAttribute="leading" secondItem="ZOv-mQ-BdW" secondAttribute="leading" id="Ee8-bb-7jx"/>
                 <constraint firstItem="1Hn-nJ-bFt" firstAttribute="leading" secondItem="ZOv-mQ-BdW" secondAttribute="leading" constant="3" id="F45-Xp-jFH"/>
->>>>>>> f187c96f
                 <constraint firstItem="4U5-6s-Y6q" firstAttribute="top" secondItem="UTK-kg-11g" secondAttribute="bottom" constant="20" id="G13-tL-MJQ"/>
                 <constraint firstItem="Nbq-mp-IDe" firstAttribute="top" secondItem="qhZ-7l-I3R" secondAttribute="bottom" constant="12" id="I3Y-w2-Qma"/>
-                <constraint firstItem="Nbq-mp-IDe" firstAttribute="leading" secondItem="ZOv-mQ-BdW" secondAttribute="leading" constant="3" id="MA9-jE-otM"/>
-                <constraint firstItem="UTK-kg-11g" firstAttribute="leading" secondItem="3Oj-RS-EIB" secondAttribute="leading" id="NDv-h8-7Yl"/>
-                <constraint firstItem="OWb-7K-YL1" firstAttribute="leading" secondItem="ZOv-mQ-BdW" secondAttribute="leading" id="NOz-eL-0hz"/>
+                <constraint firstItem="ht8-zc-QnK" firstAttribute="leading" secondItem="ZOv-mQ-BdW" secondAttribute="leading" id="Kjk-Gw-O8U"/>
+                <constraint firstItem="Nbq-mp-IDe" firstAttribute="leading" secondItem="ZOv-mQ-BdW" secondAttribute="leading" id="MA9-jE-otM"/>
                 <constraint firstItem="1Hn-nJ-bFt" firstAttribute="top" secondItem="Fd2-fn-gaX" secondAttribute="bottom" constant="12" id="Qpx-ee-2UM"/>
-<<<<<<< HEAD
-                <constraint firstItem="Fd2-fn-gaX" firstAttribute="leading" secondItem="ZOv-mQ-BdW" secondAttribute="leading" id="Ucq-ST-8rU"/>
-                <constraint firstAttribute="bottom" secondItem="tkg-2B-nUj" secondAttribute="bottom" constant="16" id="Xmp-Is-LRu"/>
-                <constraint firstItem="14N-V1-min" firstAttribute="top" secondItem="3Oj-RS-EIB" secondAttribute="bottom" constant="40" id="ZJC-o1-cVp"/>
-                <constraint firstItem="3Oj-RS-EIB" firstAttribute="leading" secondItem="ZOv-mQ-BdW" secondAttribute="leading" id="b4L-nr-UPf"/>
-                <constraint firstItem="3Oj-RS-EIB" firstAttribute="top" secondItem="1Hn-nJ-bFt" secondAttribute="bottom" constant="12" id="daF-ap-Cg8"/>
-                <constraint firstItem="tkg-2B-nUj" firstAttribute="leading" secondItem="ZOv-mQ-BdW" secondAttribute="leading" constant="-5" id="eFn-2P-dIa"/>
-                <constraint firstAttribute="bottom" secondItem="OWb-7K-YL1" secondAttribute="bottom" id="ed9-E4-J9G"/>
-                <constraint firstItem="UTK-kg-11g" firstAttribute="leading" secondItem="ZOv-mQ-BdW" secondAttribute="leading" id="lry-mD-SGN"/>
-=======
                 <constraint firstItem="Fd2-fn-gaX" firstAttribute="leading" secondItem="ZOv-mQ-BdW" secondAttribute="leading" constant="3" id="Ucq-ST-8rU"/>
                 <constraint firstItem="qhZ-7l-I3R" firstAttribute="top" secondItem="tRB-fw-cq1" secondAttribute="bottom" constant="12" id="W5u-Ve-2ak"/>
                 <constraint firstItem="14N-V1-min" firstAttribute="top" secondItem="Nbq-mp-IDe" secondAttribute="bottom" constant="40" id="ZJC-o1-cVp"/>
-                <constraint firstItem="3Oj-RS-EIB" firstAttribute="leading" secondItem="ZOv-mQ-BdW" secondAttribute="leading" constant="4" id="b4L-nr-UPf"/>
-                <constraint firstItem="qhZ-7l-I3R" firstAttribute="leading" secondItem="ZOv-mQ-BdW" secondAttribute="leading" constant="3" id="cPd-cL-vvi"/>
+                <constraint firstItem="3Oj-RS-EIB" firstAttribute="leading" secondItem="ZOv-mQ-BdW" secondAttribute="leading" constant="1" id="b4L-nr-UPf"/>
+                <constraint firstItem="qhZ-7l-I3R" firstAttribute="leading" secondItem="ZOv-mQ-BdW" secondAttribute="leading" id="cPd-cL-vvi"/>
                 <constraint firstItem="3Oj-RS-EIB" firstAttribute="top" secondItem="1Hn-nJ-bFt" secondAttribute="bottom" constant="12" id="daF-ap-Cg8"/>
                 <constraint firstItem="tkg-2B-nUj" firstAttribute="leading" secondItem="ZOv-mQ-BdW" secondAttribute="leading" id="eFn-2P-dIa"/>
+                <constraint firstAttribute="trailing" secondItem="ht8-zc-QnK" secondAttribute="trailing" id="f83-XO-nH0"/>
                 <constraint firstAttribute="trailing" secondItem="Nbq-mp-IDe" secondAttribute="trailing" constant="17" id="ga3-xa-qWL"/>
->>>>>>> f187c96f
+                <constraint firstAttribute="bottom" secondItem="ht8-zc-QnK" secondAttribute="bottom" id="hSy-ZU-EQv"/>
                 <constraint firstItem="UTK-kg-11g" firstAttribute="leading" secondItem="14N-V1-min" secondAttribute="leading" id="mrY-fb-vPL"/>
                 <constraint firstItem="CBG-hn-odn" firstAttribute="top" secondItem="14N-V1-min" secondAttribute="bottom" constant="12" id="n8i-tj-2Xp"/>
-                <constraint firstItem="tkg-2B-nUj" firstAttribute="top" secondItem="CBG-hn-odn" secondAttribute="bottom" constant="10" id="p7G-w9-dKp"/>
+                <constraint firstItem="tkg-2B-nUj" firstAttribute="top" secondItem="CBG-hn-odn" secondAttribute="bottom" constant="8" id="p7G-w9-dKp"/>
                 <constraint firstItem="4U5-6s-Y6q" firstAttribute="leading" secondItem="ZOv-mQ-BdW" secondAttribute="leading" id="r09-c5-p7U"/>
                 <constraint firstAttribute="trailing" secondItem="1Hn-nJ-bFt" secondAttribute="trailing" constant="17" id="r4a-mD-LWN"/>
-                <constraint firstAttribute="bottom" secondItem="tkg-2B-nUj" secondAttribute="bottom" constant="5" id="vhM-hN-cuZ"/>
+                <constraint firstAttribute="bottom" secondItem="tkg-2B-nUj" secondAttribute="bottom" constant="32" id="vhM-hN-cuZ"/>
                 <constraint firstItem="UTK-kg-11g" firstAttribute="top" secondItem="ZOv-mQ-BdW" secondAttribute="top" constant="32" id="x6L-Gm-STF"/>
                 <constraint firstItem="UTK-kg-11g" firstAttribute="leading" secondItem="CBG-hn-odn" secondAttribute="leading" id="yJo-Kj-WqV"/>
                 <constraint firstItem="Fd2-fn-gaX" firstAttribute="top" secondItem="4U5-6s-Y6q" secondAttribute="bottom" constant="12" id="ycV-8V-FW2"/>
