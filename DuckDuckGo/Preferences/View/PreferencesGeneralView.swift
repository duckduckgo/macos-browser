--- conflicted
+++ resolved
@@ -99,9 +99,7 @@
                     }
                 }
 
-<<<<<<< HEAD
-=======
-                // SECTION 2: Tabs
+                // SECTION 3: Tabs
                 PreferencePaneSection(UserText.tabs) {
                     PreferencePaneSubSection {
                         ToggleMenuItem(UserText.preferNewTabsToWindows, isOn: $tabsModel.preferNewTabsToWindows)
@@ -120,8 +118,7 @@
                     }
                 }
 
->>>>>>> 773cffa0
-                // SECTION 3: Home Page
+                // SECTION 4: Home Page
                 PreferencePaneSection(UserText.homePage) {
 
                     PreferencePaneSubSection {
@@ -165,12 +162,12 @@
                     CustomHomePageSheet(startupModel: startupModel, isSheetPresented: $showingCustomHomePageSheet)
                 }
 
-                // SECTION 4: Search Settings
+                // SECTION 5: Search Settings
                 PreferencePaneSection(UserText.privateSearch) {
                     ToggleMenuItem(UserText.showAutocompleteSuggestions, isOn: $searchModel.showAutocompleteSuggestions).accessibilityIdentifier("PreferencesGeneralView.showAutocompleteSuggestions")
                 }
 
-                // SECTION 5: Downloads
+                // SECTION 6: Downloads
                 PreferencePaneSection(UserText.downloads) {
                     PreferencePaneSubSection {
                         ToggleMenuItem(UserText.downloadsOpenPopupOnCompletion,
