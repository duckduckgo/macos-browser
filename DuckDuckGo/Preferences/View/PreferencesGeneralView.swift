--- conflicted
+++ resolved
@@ -196,11 +196,7 @@
                 }
 
                 // SECTION 7: Phishing Detection
-<<<<<<< HEAD
-                if featureFlagger.isFeatureOn(.maliciousSiteProtectionPreferences) {
-=======
                 if featureFlagger.isFeatureOn(.maliciousSiteProtectionErrorPage) || featureFlagger.localOverrides?.override(for: FeatureFlag.maliciousSiteProtectionErrorPage) == true {
->>>>>>> 0eac1a92
                     PreferencePaneSection(UserText.maliciousSiteDetectionHeader) {
                         PreferencePaneSubSection {
                             ToggleMenuItem(UserText.maliciousSiteDetectionIsEnabled,
