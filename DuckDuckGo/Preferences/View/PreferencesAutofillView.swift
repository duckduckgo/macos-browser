--- conflicted
+++ resolved
@@ -62,18 +62,8 @@
         var body: some View {
             VStack(alignment: .leading, spacing: 0) {
 
-<<<<<<< HEAD
-#if !APPSTORE
-                // Password Manager:
-
-                Section(spacing: 0) {
-                    Text(UserText.autofillPasswordManager)
-                        .font(Const.Fonts.preferencePaneSectionHeader)
-                        .padding(.bottom, 6)
-=======
                 // TITLE
                 TextMenuTitle(text: UserText.autofill)
->>>>>>> 0ba4168c
 
                 // Autofill Content  Button
                 PreferencePaneSection {
@@ -109,22 +99,6 @@
                     }
                 }
 #endif
-<<<<<<< HEAD
-
-                // Ask to Save:
-
-                Section(spacing: 0) {
-                    Text(UserText.autofillAskToSave)
-                        .font(Const.Fonts.preferencePaneSectionHeader)
-                        .padding(.bottom, 6)
-
-                    Text(UserText.autofillAskToSaveExplanation)
-                        .font(Const.Fonts.preferencePaneCaption)
-                        .foregroundColor(Color("GreyTextColor"))
-                        .fixMultilineScrollableText()
-                        .padding(.bottom, 12)
-=======
->>>>>>> 0ba4168c
 
                 // SECTION 2: Ask to Save:
                 PreferencePaneSection {
@@ -137,16 +111,7 @@
                     TextMenuItemCaption(text: UserText.autofillAskToSaveExplanation)
                 }
 
-<<<<<<< HEAD
-                // Auto-Lock:
-
-                Section(spacing: 0) {
-                    Text(UserText.autofillAutoLock)
-                        .font(Const.Fonts.preferencePaneSectionHeader)
-                        .padding(.bottom, 12)
-=======
                 // SECTION 3: Auto-Lock:
->>>>>>> 0ba4168c
 
                 PreferencePaneSection {
                     TextMenuItemHeader(text: UserText.autofillAutoLock)
