--- conflicted
+++ resolved
@@ -62,27 +62,15 @@
         var body: some View {
             VStack(alignment: .leading, spacing: 0) {
 
-<<<<<<< HEAD
                 // TITLE
                 TextMenuTitle(text: UserText.autofill)
-=======
+
                 // Autofill Content  Button
                 PreferencePaneSection {
                     Button(UserText.autofillViewContentButton) {
                         model.showAutofillPopover()
                     }
                 }
-
-#if !APPSTORE
-                // Password Manager:
-                PreferencePaneSection(spacing: 0) {
-                    Text(UserText.autofillPasswordManager)
-                        .font(Const.Fonts.preferencePaneSectionHeader)
-                        .padding(.bottom, 6)
-
-                    Picker(selection: passwordManagerBinding, content: {
-                        Text(UserText.autofillPasswordManagerDuckDuckGo).tag(PasswordManager.duckduckgo)
->>>>>>> bd873d56
 
 #if !APPSTORE
                 // SECTION 1: Password Manager
