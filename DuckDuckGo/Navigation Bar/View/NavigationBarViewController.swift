//
//  NavigationBarViewController.swift
//
//  Copyright © 2020 DuckDuckGo. All rights reserved.
//
//  Licensed under the Apache License, Version 2.0 (the "License");
//  you may not use this file except in compliance with the License.
//  You may obtain a copy of the License at
//
//  http://www.apache.org/licenses/LICENSE-2.0
//
//  Unless required by applicable law or agreed to in writing, software
//  distributed under the License is distributed on an "AS IS" BASIS,
//  WITHOUT WARRANTIES OR CONDITIONS OF ANY KIND, either express or implied.
//  See the License for the specific language governing permissions and
//  limitations under the License.
//

import Cocoa
import Combine
import os.log
import BrowserServicesKit

final class NavigationBarViewController: NSViewController {

    enum Constants {
        static let downloadsButtonAutoHidingInterval: TimeInterval = 5 * 60
    }

    @IBOutlet weak var mouseOverView: MouseOverView!
    @IBOutlet weak var goBackButton: NSButton!
    @IBOutlet weak var goForwardButton: NSButton!
    @IBOutlet weak var refreshButton: NSButton!
    @IBOutlet weak var optionsButton: NSButton!
    @IBOutlet weak var bookmarkListButton: MouseOverButton!
    @IBOutlet weak var passwordManagementButton: MouseOverButton!
    @IBOutlet weak var downloadsButton: MouseOverButton!
    @IBOutlet weak var navigationButtons: NSView!
    @IBOutlet weak var addressBarContainer: NSView!
    @IBOutlet weak var daxLogo: NSImageView!
    @IBOutlet weak var addressBarStack: NSStackView!

    @IBOutlet var addressBarLeftToNavButtonsConstraint: NSLayoutConstraint!
    @IBOutlet var addressBarProportionalWidthConstraint: NSLayoutConstraint!
    @IBOutlet var addressBarTopConstraint: NSLayoutConstraint!
    @IBOutlet var addressBarBottomConstraint: NSLayoutConstraint!
    @IBOutlet var buttonsTopConstraint: NSLayoutConstraint!
    @IBOutlet var logoWidthConstraint: NSLayoutConstraint!

    lazy var downloadsProgressView: CircularProgressView = {
        let bounds = downloadsButton.bounds
        let width: CGFloat = 27.0
        let frame = NSRect(x: (bounds.width - width) * 0.5, y: (bounds.height - width) * 0.5, width: width, height: width)
        let progressView = CircularProgressView(frame: frame)
        downloadsButton.addSubview(progressView)
        return progressView
    }()
    private static let activeDownloadsImage = NSImage(named: "DownloadsActive")
    private static let inactiveDownloadsImage = NSImage(named: "Downloads")

    var addressBarViewController: AddressBarViewController?

    private var tabCollectionViewModel: TabCollectionViewModel

    // swiftlint:disable weak_delegate
    private let goBackButtonMenuDelegate: NavigationButtonMenuDelegate
    private let goForwardButtonMenuDelegate: NavigationButtonMenuDelegate
    // swiftlint:enable weak_delegate

    private var popovers = NavigationBarPopovers()
    var isDownloadsPopoverShown: Bool {
        popovers.isDownloadsPopoverShown
    }

    private var urlCancellable: AnyCancellable?
    private var selectedTabViewModelCancellable: AnyCancellable?
    private var credentialsToSaveCancellable: AnyCancellable?
    private var passwordManagerNotificationCancellable: AnyCancellable?
    private var pinnedViewsNotificationCancellable: AnyCancellable?
    private var navigationButtonsCancellables = Set<AnyCancellable>()
    private var downloadsCancellables = Set<AnyCancellable>()

    required init?(coder: NSCoder) {
        fatalError("NavigationBarViewController: Bad initializer")
    }

    init?(coder: NSCoder, tabCollectionViewModel: TabCollectionViewModel) {
        self.tabCollectionViewModel = tabCollectionViewModel
        goBackButtonMenuDelegate = NavigationButtonMenuDelegate(buttonType: .back, tabCollectionViewModel: tabCollectionViewModel)
        goForwardButtonMenuDelegate = NavigationButtonMenuDelegate(buttonType: .forward, tabCollectionViewModel: tabCollectionViewModel)
        super.init(coder: coder)
    }

    override func viewDidLoad() {
        super.viewDidLoad()

        view.wantsLayer = true
        view.layer?.masksToBounds = false
        addressBarContainer.wantsLayer = true
        addressBarContainer.layer?.masksToBounds = false

        mouseOverView.delegate = self

        setupNavigationButtonMenus()
        subscribeToSelectedTabViewModel()
        listenToPasswordManagerNotifications()
        listenToPinningManagerNotifications()
        listenToMessageNotifications()
        subscribeToDownloads()
        addContextMenu()

        optionsButton.sendAction(on: .leftMouseDown)
        bookmarkListButton.sendAction(on: .leftMouseDown)
        downloadsButton.sendAction(on: .leftMouseDown)

        optionsButton.toolTip = UserText.applicationMenuTooltip

        #if DEBUG || REVIEW
        addDebugNotificationListeners()
        #endif
    }

    override func viewWillAppear() {
        updateDownloadsButton()
        updatePasswordManagementButton()
        updateBookmarksButton()

        if view.window?.isPopUpWindow == true {
            goBackButton.isHidden = true
            goForwardButton.isHidden = true
            refreshButton.isHidden = true
            optionsButton.isHidden = true
            addressBarTopConstraint.constant = 0
            addressBarBottomConstraint.constant = 0
            addressBarLeftToNavButtonsConstraint.isActive = false
            addressBarProportionalWidthConstraint.isActive = false

            // This pulls the dashboard button to the left for the popup
            NSLayoutConstraint.activate(addressBarStack.addConstraints(to: view, [
                .leading: .leading(multiplier: 1.0, const: 72)
            ]))
        }
    }

    func windowDidBecomeMain() {
        updateNavigationButtons()
    }

    @IBSegueAction func createAddressBarViewController(_ coder: NSCoder) -> AddressBarViewController? {
        guard let addressBarViewController = AddressBarViewController(coder: coder,
                                                                      tabCollectionViewModel: tabCollectionViewModel) else {
            fatalError("NavigationBarViewController: Failed to init AddressBarViewController")
        }

        self.addressBarViewController = addressBarViewController
        return addressBarViewController
    }

    @IBAction func goBackAction(_ sender: NSButton) {
        guard let selectedTabViewModel = tabCollectionViewModel.selectedTabViewModel else {
            os_log("%s: Selected tab view model is nil", type: .error, className)
            return
        }

        if NSApp.isCommandPressed,
           let backItem = selectedTabViewModel.tab.webView.backForwardList.backItem {
            openNewChildTab(with: backItem.url)
        } else {
            selectedTabViewModel.tab.goBack()
        }
    }

    @IBAction func goForwardAction(_ sender: NSButton) {
        guard let selectedTabViewModel = tabCollectionViewModel.selectedTabViewModel else {
            os_log("%s: Selected tab view model is nil", type: .error, className)
            return
        }

        if NSApp.isCommandPressed,
           let forwardItem = selectedTabViewModel.tab.webView.backForwardList.forwardItem {
            openNewChildTab(with: forwardItem.url)
        } else {
            selectedTabViewModel.tab.goForward()
        }
    }

    private func openNewChildTab(with url: URL) {
        let tab = Tab(content: .url(url), parentTab: tabCollectionViewModel.selectedTabViewModel?.tab, shouldLoadInBackground: true)
        tabCollectionViewModel.insert(tab, selected: false)
    }

    @IBAction func refreshAction(_ sender: NSButton) {
        guard let selectedTabViewModel = tabCollectionViewModel.selectedTabViewModel else {
            os_log("%s: Selected tab view model is nil", type: .error, className)
            return
        }

        selectedTabViewModel.reload()
    }

    @IBAction func optionsButtonAction(_ sender: NSButton) {

        let menu = MoreOptionsMenu(tabCollectionViewModel: tabCollectionViewModel,
                                   passwordManagerCoordinator: PasswordManagerCoordinator.shared)
        menu.actionDelegate = self
        menu.popUp(positioning: nil, at: NSPoint(x: 0, y: sender.bounds.height + 4), in: sender)
    }

    @IBAction func bookmarksButtonAction(_ sender: NSButton) {
        popovers.bookmarksButtonPressed(anchorView: bookmarkListButton,
                                        popoverDelegate: self,
                                        tab: tabCollectionViewModel.selectedTabViewModel?.tab)
    }

    @IBAction func passwordManagementButtonAction(_ sender: NSButton) {
        popovers.passwordManagementButtonPressed(usingView: passwordManagementButton, withDelegate: self)
    }

    @IBAction func downloadsButtonAction(_ sender: NSButton) {
        toggleDownloadsPopover(keepButtonVisible: false)
    }

    override func mouseDown(with event: NSEvent) {
        if let menu = view.menu, NSEvent.isContextClick(event) {
            NSMenu.popUpContextMenu(menu, with: event, for: view)
            return
        }

        super.mouseDown(with: event)
    }

    func listenToPasswordManagerNotifications() {
        passwordManagerNotificationCancellable = NotificationCenter.default.publisher(for: .PasswordManagerChanged).sink { [weak self] _ in
            self?.updatePasswordManagementButton()
        }
    }

    func listenToPinningManagerNotifications() {
        pinnedViewsNotificationCancellable = NotificationCenter.default.publisher(for: .PinnedViewsChanged).sink { [weak self] notification in
            guard let self = self else {
                return
            }

            if let userInfo = notification.userInfo as? [String: Any],
               let viewType = userInfo[LocalPinningManager.pinnedViewChangedNotificationViewTypeKey] as? String,
               let view = PinnableView(rawValue: viewType) {
                switch view {
                case .autofill:
                    self.updatePasswordManagementButton()
                case .bookmarks:
                    self.updateBookmarksButton()
                case .downloads:
                    self.updateDownloadsButton(updatingFromPinnedViewsNotification: true)
                }
            } else {
                assertionFailure("Failed to get changed pinned view type")
                self.updateBookmarksButton()
                self.updatePasswordManagementButton()
            }
        }
    }

    func listenToMessageNotifications() {
        NotificationCenter.default.addObserver(self,
                                               selector: #selector(showFireproofingFeedback(_:)),
                                               name: FireproofDomains.Constants.newFireproofDomainNotification,
                                               object: nil)

        NotificationCenter.default.addObserver(self,
                                               selector: #selector(showPrivateEmailCopiedToClipboard(_:)),
                                               name: Notification.Name.privateEmailCopiedToClipboard,
                                               object: nil)
        if #available(macOS 11, *) {
            NotificationCenter.default.addObserver(self,
                                                   selector: #selector(showAutoconsentFeedback(_:)),
                                                   name: AutoconsentUserScript.Constants.newSitePopupHidden,
                                                   object: nil)
        }
    }

    @objc private func showPrivateEmailCopiedToClipboard(_ sender: Notification) {
        guard view.window?.isKeyWindow == true else { return }

        DispatchQueue.main.async {
            let viewController = PopoverMessageViewController.createWithMessage(UserText.privateEmailCopiedToClipboard)
            viewController.show(onParent: self, relativeTo: self.optionsButton)
        }

    }

    @objc private func showFireproofingFeedback(_ sender: Notification) {
        guard view.window?.isKeyWindow == true,
              let domain = sender.userInfo?[FireproofDomains.Constants.newFireproofDomainKey] as? String else { return }

        DispatchQueue.main.async {
            let viewController = PopoverMessageViewController.createWithMessage(UserText.domainIsFireproof(domain: domain))
            viewController.show(onParent: self, relativeTo: self.optionsButton)
        }
    }

    @objc private func showAutoconsentFeedback(_ sender: Notification) {
        if #available(macOS 11, *) {
            guard view.window?.isKeyWindow == true,
                  let topUrl = sender.userInfo?["topUrl"] as? URL,
                  let isCosmetic = sender.userInfo?["isCosmetic"] as? Bool
            else { return }
            
            DispatchQueue.main.async { [weak self] in
                guard let self = self,
                      self.tabCollectionViewModel.selectedTabViewModel?.tab.url == topUrl else {
                          // if the tab is not active, don't show the popup
                          return
                      }
<<<<<<< HEAD
                let animationType = isCosmetic ?
                                        NavigationBarBadgeAnimationView.AnimationType.cookiePopupHidden :
                                        NavigationBarBadgeAnimationView.AnimationType.cookiePopupManaged
                self.addressBarViewController?.addressBarButtonsViewController?.showBadgeNotification(animationType)
=======
                self.addressBarViewController?.addressBarButtonsViewController?.showBadgeNotification(.cookieManaged)
>>>>>>> 92e37959
            }
        }
    }

    func toggleDownloadsPopover(keepButtonVisible: Bool) {

        downloadsButton.isHidden = false
        if keepButtonVisible {
            setDownloadButtonHidingTimer()
        }

        popovers.toggleDownloadsPopover(usingView: downloadsButton, popoverDelegate: self, downloadsDelegate: self)
    }

    private func setupNavigationButtonMenus() {
        let backButtonMenu = NSMenu()
        backButtonMenu.delegate = goBackButtonMenuDelegate
        goBackButton.menu = backButtonMenu
        let forwardButtonMenu = NSMenu()
        forwardButtonMenu.delegate = goForwardButtonMenuDelegate
        goForwardButton.menu = forwardButtonMenu

        goBackButton.toolTip = UserText.navigateBackTooltip
        goForwardButton.toolTip = UserText.navigateForwardTooltip
        refreshButton.toolTip = UserText.refreshPageTooltip
    }

    private func subscribeToSelectedTabViewModel() {
        selectedTabViewModelCancellable = tabCollectionViewModel.$selectedTabViewModel.receive(on: DispatchQueue.main).sink { [weak self] _ in
            self?.subscribeToNavigationActionFlags()
            self?.subscribeToCredentialsToSave()
            self?.subscribeToTabContent()
        }
    }

    private func subscribeToTabContent() {
        urlCancellable = tabCollectionViewModel.selectedTabViewModel?.tab.$content
            .receive(on: DispatchQueue.main)
            .sink(receiveValue: { [weak self] _ in
                self?.updatePasswordManagementButton()
            })
    }

    var daxFadeInAnimation: DispatchWorkItem?
    func resizeAddressBarForHomePage(_ homePage: Bool, animated: Bool) {
        daxFadeInAnimation?.cancel()

        let verticalPadding: CGFloat = view.window?.isPopUpWindow == true ? 0 : 6

        let barTop = animated ? addressBarTopConstraint.animator() : addressBarTopConstraint
        barTop?.constant = homePage ? 16 : verticalPadding

        let bottom = animated ? addressBarBottomConstraint.animator() : addressBarBottomConstraint
        bottom?.constant = homePage ? 2 : verticalPadding

        let logoWidth = animated ? logoWidthConstraint.animator() : logoWidthConstraint
        logoWidth?.constant = homePage ? 44 : 0

        daxLogo.alphaValue = homePage ? 0 : 1 // initial value to animate from

        if animated {
            let fadeIn = DispatchWorkItem { [weak self] in
                NSAnimationContext.runAnimationGroup { ctx in
                    ctx.duration = 0.2
                    self?.daxLogo.animator().alphaValue = homePage ? 1 : 0
                }
            }
            DispatchQueue.main.asyncAfter(deadline: .now() + 0.1, execute: fadeIn)
            self.daxFadeInAnimation = fadeIn
        } else {
            daxLogo.alphaValue = homePage ? 1 : 0
        }

    }

    private func subscribeToDownloads() {
        DownloadListCoordinator.shared.updates
            .throttle(for: 1.0, scheduler: DispatchQueue.main, latest: true)
            .sink { [weak self] update in
                guard let self = self else { return }

                let shouldShowPopover = update.kind == .updated
                    && update.item.destinationURL != nil
                    && update.item.tempURL == nil
                    && WindowControllersManager.shared.lastKeyMainWindowController?.window === self.downloadsButton.window

                if shouldShowPopover {
                    self.popovers.showDownloadsPopoverAndAutoHide(usingView: self.downloadsButton,
                                                                  popoverDelegate: self,
                                                                  downloadsDelegate: self)
                }
                self.updateDownloadsButton()
            }
            .store(in: &downloadsCancellables)
        DownloadListCoordinator.shared.progress
            .publisher(for: \.fractionCompleted)
            .throttle(for: 0.2, scheduler: DispatchQueue.main, latest: true)
            .map { _ in
                let progress = DownloadListCoordinator.shared.progress
                return progress.fractionCompleted == 1.0 || progress.totalUnitCount == 0 ? nil : progress.fractionCompleted
            }
            .assign(to: \.progress, onWeaklyHeld: downloadsProgressView)
            .store(in: &downloadsCancellables)
    }

    private func addContextMenu() {
        let menu = NSMenu()
        menu.delegate = self
        self.view.menu = menu
    }

    private func updatePasswordManagementButton() {
        let menu = NSMenu()
        let title = LocalPinningManager.shared.toggleShortcutInterfaceTitle(for: .autofill)
        menu.addItem(withTitle: title, action: #selector(toggleAutofillPanelPinning), keyEquivalent: "")

        passwordManagementButton.menu = menu
        passwordManagementButton.toolTip = UserText.autofillShortcutTooltip

        let url = tabCollectionViewModel.selectedTabViewModel?.tab.content.url

        passwordManagementButton.image = NSImage(named: "PasswordManagement")

        if popovers.hasAnySavePopoversVisible() {
            return
        }

        if popovers.isPasswordManagementDirty {
            passwordManagementButton.image = NSImage(named: "PasswordManagementDirty")
            return
        }

        if LocalPinningManager.shared.isPinned(.autofill) {
            passwordManagementButton.isHidden = false
        } else {
            passwordManagementButton.isHidden = !popovers.isPasswordManagementPopoverShown
        }

        popovers.passwordManagementDomain = nil
        guard let url = url, let domain = url.host else {
            return
        }
        popovers.passwordManagementDomain = domain
    }

    private func updateDownloadsButton(updatingFromPinnedViewsNotification: Bool = false) {
        let menu = NSMenu()
        let title = LocalPinningManager.shared.toggleShortcutInterfaceTitle(for: .downloads)
        menu.addItem(withTitle: title, action: #selector(toggleDownloadsPanelPinning(_:)), keyEquivalent: "")

        downloadsButton.menu = menu
        downloadsButton.toolTip = UserText.downloadsShortcutTooltip

        if LocalPinningManager.shared.isPinned(.downloads) {
            downloadsButton.isHidden = false
            return
        }

        let hasActiveDownloads = DownloadListCoordinator.shared.hasActiveDownloads
        downloadsButton.image = hasActiveDownloads ? Self.activeDownloadsImage : Self.inactiveDownloadsImage
        let isTimerActive = downloadsButtonHidingTimer != nil

        downloadsButton.isHidden = !(hasActiveDownloads || isTimerActive)

        if !downloadsButton.isHidden { setDownloadButtonHidingTimer() }
        downloadsButton.isMouseDown = popovers.isDownloadsPopoverShown

        // If the user has selected Hide Downloads from the navigation bar context menu, and no downloads are active, then force it to be hidden
        // even if the timer is active.
        if updatingFromPinnedViewsNotification {
            if !LocalPinningManager.shared.isPinned(.downloads) {
                invalidateDownloadButtonHidingTimer()
                downloadsButton.isHidden = !hasActiveDownloads
            }
        }
    }

    private var downloadsButtonHidingTimer: Timer?
    private func setDownloadButtonHidingTimer() {
        guard downloadsButtonHidingTimer == nil else { return }

        let timerBlock: (Timer) -> Void = { [weak self] _ in
            guard let self = self else { return }

            self.invalidateDownloadButtonHidingTimer()
            self.hideDownloadButtonIfPossible()
        }

        downloadsButtonHidingTimer = Timer.scheduledTimer(withTimeInterval: Constants.downloadsButtonAutoHidingInterval,
                                                          repeats: false,
                                                          block: timerBlock)
    }

    private func invalidateDownloadButtonHidingTimer() {
        self.downloadsButtonHidingTimer?.invalidate()
        self.downloadsButtonHidingTimer = nil
    }

    private func hideDownloadButtonIfPossible() {
        if LocalPinningManager.shared.isPinned(.downloads) ||
            DownloadListCoordinator.shared.hasActiveDownloads ||
            popovers.isDownloadsPopoverShown { return }

        downloadsButton.isHidden = true
    }

    private func updateBookmarksButton() {
        let menu = NSMenu()
        let title = LocalPinningManager.shared.toggleShortcutInterfaceTitle(for: .bookmarks)
        menu.addItem(withTitle: title, action: #selector(toggleBookmarksPanelPinning(_:)), keyEquivalent: "")

        bookmarkListButton.menu = menu
        bookmarkListButton.toolTip = UserText.bookmarksShortcutTooltip

        if LocalPinningManager.shared.isPinned(.bookmarks) {
            bookmarkListButton.isHidden = false
        } else {
            bookmarkListButton.isHidden = !popovers.bookmarkListPopoverShown
        }
    }

    private func subscribeToCredentialsToSave() {
        credentialsToSaveCancellable = tabCollectionViewModel.selectedTabViewModel?.tab.autofillDataToSavePublisher
            .receive(on: DispatchQueue.main)
            .sink { [weak self] data in
                guard let self, let data else { return }
                self.promptToSaveAutofillData(data)
                self.tabCollectionViewModel.selectedTabViewModel?.tab.resetAutofillData()
            }
    }

    private func promptToSaveAutofillData(_ data: AutofillData) {
        let autofillPreferences = AutofillPreferences()

        if autofillPreferences.askToSaveUsernamesAndPasswords, let credentials = data.credentials {
            os_log("Presenting Save Credentials popover", log: .passwordManager)
            popovers.displaySaveCredentials(credentials,
                                            automaticallySaved: data.automaticallySavedCredentials,
                                            usingView: passwordManagementButton,
                                            withDelegate: self)
        } else if autofillPreferences.askToSavePaymentMethods, let card = data.creditCard {
            os_log("Presenting Save Payment Method popover", log: .passwordManager)
            popovers.displaySavePaymentMethod(card,
                                              usingView: passwordManagementButton,
                                              withDelegate: self)
        } else if autofillPreferences.askToSaveAddresses, let identity = data.identity {
            os_log("Presenting Save Identity popover", log: .passwordManager)
            popovers.displaySaveIdentity(identity,
                                         usingView: passwordManagementButton,
                                         withDelegate: self)
        } else {
            os_log("Received save autofill data call, but there was no data to present", log: .passwordManager)
        }
    }

    private func subscribeToNavigationActionFlags() {
        navigationButtonsCancellables.forEach { $0.cancel() }
        navigationButtonsCancellables.removeAll()

        guard let selectedTabViewModel = tabCollectionViewModel.selectedTabViewModel else {
            goBackButton.isEnabled = false
            goForwardButton.isEnabled = false
            return
        }
        selectedTabViewModel.$canGoBack.receive(on: DispatchQueue.main).sink { [weak self] _ in
            self?.updateNavigationButtons()
        } .store(in: &navigationButtonsCancellables)

        selectedTabViewModel.$canGoForward.receive(on: DispatchQueue.main).sink { [weak self] _ in
            self?.updateNavigationButtons()
        } .store(in: &navigationButtonsCancellables)

        selectedTabViewModel.$canReload.receive(on: DispatchQueue.main).sink { [weak self] _ in
            self?.updateNavigationButtons()
        } .store(in: &navigationButtonsCancellables)
    }

    private func updateNavigationButtons() {
        guard let selectedTabViewModel = tabCollectionViewModel.selectedTabViewModel else {
            os_log("%s: Selected tab view model is nil", type: .error, className)
            return
        }

        goBackButton.isEnabled = selectedTabViewModel.canGoBack
        goForwardButton.isEnabled = selectedTabViewModel.canGoForward
        refreshButton.isEnabled = selectedTabViewModel.canReload
    }

}

extension NavigationBarViewController: MouseOverViewDelegate {

    func mouseOverView(_ mouseOverView: MouseOverView, isMouseOver: Bool) {
        addressBarViewController?.addressBarButtonsViewController?.isMouseOverNavigationBar = isMouseOver
    }

}

extension NavigationBarViewController: NSMenuDelegate {

    public func menuNeedsUpdate(_ menu: NSMenu) {
        menu.removeAllItems()

        let bookmarksBarTitle = PersistentAppInterfaceSettings.shared.showBookmarksBar ? UserText.hideBookmarksBar : UserText.showBookmarksBar
        menu.addItem(withTitle: bookmarksBarTitle, action: #selector(toggleBookmarksBar), keyEquivalent: "B")

        menu.addItem(NSMenuItem.separator())

        let autofillTitle = LocalPinningManager.shared.toggleShortcutInterfaceTitle(for: .autofill)
        menu.addItem(withTitle: autofillTitle, action: #selector(toggleAutofillPanelPinning), keyEquivalent: "A")

        let bookmarksTitle = LocalPinningManager.shared.toggleShortcutInterfaceTitle(for: .bookmarks)
        menu.addItem(withTitle: bookmarksTitle, action: #selector(toggleBookmarksPanelPinning), keyEquivalent: "K")

        let downloadsTitle = LocalPinningManager.shared.toggleShortcutInterfaceTitle(for: .downloads)
        menu.addItem(withTitle: downloadsTitle, action: #selector(toggleDownloadsPanelPinning), keyEquivalent: "J")
    }

    @objc
    private func toggleBookmarksBar(_ sender: NSMenuItem) {
        PersistentAppInterfaceSettings.shared.showBookmarksBar.toggle()
    }

    @objc
    private func toggleAutofillPanelPinning(_ sender: NSMenuItem) {
        LocalPinningManager.shared.togglePinning(for: .autofill)
    }

    @objc
    private func toggleBookmarksPanelPinning(_ sender: NSMenuItem) {
        LocalPinningManager.shared.togglePinning(for: .bookmarks)
    }

    @objc
    private func toggleDownloadsPanelPinning(_ sender: NSMenuItem) {
        LocalPinningManager.shared.togglePinning(for: .downloads)
    }

}

extension NavigationBarViewController: OptionsButtonMenuDelegate {
    func optionsButtonMenuRequestedOpenExternalPasswordManager(_ menu: NSMenu) {
        BWManager.shared.openBitwarden()
    }

    func optionsButtonMenuRequestedBookmarkThisPage(_ sender: NSMenuItem) {
        addressBarViewController?
            .addressBarButtonsViewController?
            .openBookmarkPopover(setFavorite: false, accessPoint: .init(sender: sender, default: .moreMenu))
    }

    func optionsButtonMenuRequestedBookmarkPopover(_ menu: NSMenu) {
        popovers.showBookmarkListPopover(usingView: bookmarkListButton,
                                         withDelegate: self,
                                         forTab: tabCollectionViewModel.selectedTabViewModel?.tab)
    }

    func optionsButtonMenuRequestedToggleBookmarksBar(_ menu: NSMenu) {
        PersistentAppInterfaceSettings.shared.showBookmarksBar.toggle()
    }

    func optionsButtonMenuRequestedBookmarkManagementInterface(_ menu: NSMenu) {
        WindowControllersManager.shared.showBookmarksTab()
    }

    func optionsButtonMenuRequestedBookmarkImportInterface(_ menu: NSMenu) {
        DataImportViewController.show()
    }

    func optionsButtonMenuRequestedLoginsPopover(_ menu: NSMenu, selectedCategory: SecureVaultSorting.Category) {
        popovers.showPasswordManagementPopover(selectedCategory: selectedCategory,
                                               usingView: passwordManagementButton,
                                               withDelegate: self)
    }

    func optionsButtonMenuRequestedDownloadsPopover(_ menu: NSMenu) {
        toggleDownloadsPopover(keepButtonVisible: false)
    }

    func optionsButtonMenuRequestedPrint(_ menu: NSMenu) {
        WindowControllersManager.shared.lastKeyMainWindowController?.mainViewController.printWebView(self)
    }

}

extension NavigationBarViewController: NSPopoverDelegate {

    /// We check references here because these popovers might be on other windows.
    func popoverDidClose(_ notification: Notification) {
        if let popover = popovers.downloadsPopover, notification.object as AnyObject? === popover {
            popovers.downloadsPopoverClosed()
            updateDownloadsButton()
        } else if let popover = popovers.bookmarkListPopover, notification.object as AnyObject? === popover {
            popovers.bookmarkListPopoverClosed()
            updateBookmarksButton()
        } else if let popover = popovers.passwordManagementPopover, notification.object as AnyObject? === popover {
            popovers.passwordManagementPopoverClosed()
        } else if let popover = popovers.saveIdentityPopover, notification.object as AnyObject? === popover {
            popovers.saveIdentityPopoverClosed()
            updatePasswordManagementButton()
        } else if let popover = popovers.saveCredentialsPopover, notification.object as AnyObject? === popover {
            popovers.saveCredentialsPopoverClosed()
            updatePasswordManagementButton()
        } else if let popover = popovers.savePaymentMethodPopover, notification.object as AnyObject? === popover {
            popovers.savePaymentMethodPopoverClosed()
            updatePasswordManagementButton()
        }
    }

}

extension NavigationBarViewController: DownloadsViewControllerDelegate {

    func clearDownloadsActionTriggered() {
        invalidateDownloadButtonHidingTimer()
        hideDownloadButtonIfPossible()
    }

}

#if DEBUG || REVIEW
extension NavigationBarViewController {

    fileprivate func addDebugNotificationListeners() {
        NotificationCenter.default.addObserver(forName: .ShowSaveCredentialsPopover, object: nil, queue: .main) { [weak self] _ in
            self?.showMockSaveCredentialsPopover()
        }

        NotificationCenter.default.addObserver(forName: .ShowCredentialsSavedPopover, object: nil, queue: .main) { [weak self] _ in
            self?.showMockCredentialsSavedPopover()
        }
    }

    fileprivate func showMockSaveCredentialsPopover() {
        let account = SecureVaultModels.WebsiteAccount(title: nil, username: "example-username", domain: "example.com")
        let mockCredentials = SecureVaultModels.WebsiteCredentials(account: account, password: "password".data(using: .utf8)!)

        popovers.displaySaveCredentials(mockCredentials, automaticallySaved: false,
                                        usingView: passwordManagementButton,
                                        withDelegate: self)
    }

    fileprivate func showMockCredentialsSavedPopover() {
        let account = SecureVaultModels.WebsiteAccount(title: nil, username: "example-username", domain: "example.com")
        let mockCredentials = SecureVaultModels.WebsiteCredentials(account: account, password: "password".data(using: .utf8)!)

        popovers.displaySaveCredentials(mockCredentials,
                                        automaticallySaved: true,
                                        usingView: passwordManagementButton,
                                        withDelegate: self)
    }

}
#endif<|MERGE_RESOLUTION|>--- conflicted
+++ resolved
@@ -311,14 +311,10 @@
                           // if the tab is not active, don't show the popup
                           return
                       }
-<<<<<<< HEAD
                 let animationType = isCosmetic ?
                                         NavigationBarBadgeAnimationView.AnimationType.cookiePopupHidden :
                                         NavigationBarBadgeAnimationView.AnimationType.cookiePopupManaged
                 self.addressBarViewController?.addressBarButtonsViewController?.showBadgeNotification(animationType)
-=======
-                self.addressBarViewController?.addressBarButtonsViewController?.showBadgeNotification(.cookieManaged)
->>>>>>> 92e37959
             }
         }
     }
