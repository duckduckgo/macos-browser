//
//  NavigationBarViewController.swift
//
//  Copyright © 2020 DuckDuckGo. All rights reserved.
//
//  Licensed under the Apache License, Version 2.0 (the "License");
//  you may not use this file except in compliance with the License.
//  You may obtain a copy of the License at
//
//  http://www.apache.org/licenses/LICENSE-2.0
//
//  Unless required by applicable law or agreed to in writing, software
//  distributed under the License is distributed on an "AS IS" BASIS,
//  WITHOUT WARRANTIES OR CONDITIONS OF ANY KIND, either express or implied.
//  See the License for the specific language governing permissions and
//  limitations under the License.
//

import Cocoa
import Combine
import os.log
import BrowserServicesKit

final class NavigationBarViewController: NSViewController {

    enum Constants {
        static let downloadsButtonAutoHidingInterval: TimeInterval = 5 * 60
    }

    @IBOutlet weak var mouseOverView: MouseOverView!
    @IBOutlet weak var goBackButton: NSButton!
    @IBOutlet weak var goForwardButton: NSButton!
    @IBOutlet weak var refreshOrStopButton: NSButton!
    @IBOutlet weak var optionsButton: NSButton!
    @IBOutlet weak var bookmarkListButton: MouseOverButton!
    @IBOutlet weak var passwordManagementButton: MouseOverButton!
    @IBOutlet weak var downloadsButton: MouseOverButton!
    @IBOutlet weak var navigationButtons: NSView!
    @IBOutlet weak var addressBarContainer: NSView!
    @IBOutlet weak var daxLogo: NSImageView!
    @IBOutlet weak var addressBarStack: NSStackView!

    @IBOutlet var addressBarLeftToNavButtonsConstraint: NSLayoutConstraint!
    @IBOutlet var addressBarProportionalWidthConstraint: NSLayoutConstraint!
    @IBOutlet var addressBarTopConstraint: NSLayoutConstraint!
    @IBOutlet var addressBarBottomConstraint: NSLayoutConstraint!
    @IBOutlet var buttonsTopConstraint: NSLayoutConstraint!
    @IBOutlet var logoWidthConstraint: NSLayoutConstraint!

    lazy var downloadsProgressView: CircularProgressView = {
        let bounds = downloadsButton.bounds
        let width: CGFloat = 27.0
        let frame = NSRect(x: (bounds.width - width) * 0.5, y: (bounds.height - width) * 0.5, width: width, height: width)
        let progressView = CircularProgressView(frame: frame)
        downloadsButton.addSubview(progressView)
        return progressView
    }()
    private static let activeDownloadsImage = NSImage(named: "DownloadsActive")
    private static let inactiveDownloadsImage = NSImage(named: "Downloads")

    var addressBarViewController: AddressBarViewController?

    private var tabCollectionViewModel: TabCollectionViewModel

    // swiftlint:disable weak_delegate
    private let goBackButtonMenuDelegate: NavigationButtonMenuDelegate
    private let goForwardButtonMenuDelegate: NavigationButtonMenuDelegate
    // swiftlint:enable weak_delegate

    private var popovers = NavigationBarPopovers()
    var isDownloadsPopoverShown: Bool {
        popovers.isDownloadsPopoverShown
    }

    private var urlCancellable: AnyCancellable?
    private var selectedTabViewModelCancellable: AnyCancellable?
    private var credentialsToSaveCancellable: AnyCancellable?
    private var passwordManagerNotificationCancellable: AnyCancellable?
    private var pinnedViewsNotificationCancellable: AnyCancellable?
    private var navigationButtonsCancellable: AnyCancellable?
    private var downloadsCancellables = Set<AnyCancellable>()

    required init?(coder: NSCoder) {
        fatalError("NavigationBarViewController: Bad initializer")
    }

    init?(coder: NSCoder, tabCollectionViewModel: TabCollectionViewModel) {
        self.tabCollectionViewModel = tabCollectionViewModel
        goBackButtonMenuDelegate = NavigationButtonMenuDelegate(buttonType: .back, tabCollectionViewModel: tabCollectionViewModel)
        goForwardButtonMenuDelegate = NavigationButtonMenuDelegate(buttonType: .forward, tabCollectionViewModel: tabCollectionViewModel)
        super.init(coder: coder)
    }

    override func viewDidLoad() {
        super.viewDidLoad()

        view.wantsLayer = true
        view.layer?.masksToBounds = false
        addressBarContainer.wantsLayer = true
        addressBarContainer.layer?.masksToBounds = false

        mouseOverView.delegate = self

        setupNavigationButtonMenus()
        subscribeToSelectedTabViewModel()
        listenToPasswordManagerNotifications()
        listenToPinningManagerNotifications()
        listenToMessageNotifications()
        subscribeToDownloads()
        addContextMenu()

        optionsButton.sendAction(on: .leftMouseDown)
        bookmarkListButton.sendAction(on: .leftMouseDown)
        downloadsButton.sendAction(on: .leftMouseDown)

        optionsButton.toolTip = UserText.applicationMenuTooltip

#if DEBUG || REVIEW
        addDebugNotificationListeners()
#endif
    }

    override func viewWillAppear() {
        updateDownloadsButton()
        updatePasswordManagementButton()
        updateBookmarksButton()

        if view.window?.isPopUpWindow == true {
            goBackButton.isHidden = true
            goForwardButton.isHidden = true
            refreshOrStopButton.isHidden = true
            optionsButton.isHidden = true
            addressBarTopConstraint.constant = 0
            addressBarBottomConstraint.constant = 0
            addressBarLeftToNavButtonsConstraint.isActive = false
            addressBarProportionalWidthConstraint.isActive = false

            // This pulls the dashboard button to the left for the popup
            NSLayoutConstraint.activate(addressBarStack.addConstraints(to: view, [
                .leading: .leading(multiplier: 1.0, const: 72)
            ]))
        }
    }

    func windowDidBecomeMain() {
        updateNavigationButtons()
    }

    @IBSegueAction func createAddressBarViewController(_ coder: NSCoder) -> AddressBarViewController? {
        guard let addressBarViewController = AddressBarViewController(coder: coder,
                                                                      tabCollectionViewModel: tabCollectionViewModel) else {
            fatalError("NavigationBarViewController: Failed to init AddressBarViewController")
        }

        self.addressBarViewController = addressBarViewController
        return addressBarViewController
    }

    @IBAction func goBackAction(_ sender: NSButton) {
        guard let selectedTabViewModel = tabCollectionViewModel.selectedTabViewModel else {
            os_log("%s: Selected tab view model is nil", type: .error, className)
            return
        }

        if NSApp.isCommandPressed,
           let backItem = selectedTabViewModel.tab.webView.backForwardList.backItem {
            openNewChildTab(with: backItem.url)
        } else {
            selectedTabViewModel.tab.goBack()
        }
    }

    @IBAction func goForwardAction(_ sender: NSButton) {
        guard let selectedTabViewModel = tabCollectionViewModel.selectedTabViewModel else {
            os_log("%s: Selected tab view model is nil", type: .error, className)
            return
        }

        if NSApp.isCommandPressed,
           let forwardItem = selectedTabViewModel.tab.webView.backForwardList.forwardItem {
            openNewChildTab(with: forwardItem.url)
        } else {
            selectedTabViewModel.tab.goForward()
        }
    }

    private func openNewChildTab(with url: URL) {
        let tab = Tab(content: .url(url), parentTab: tabCollectionViewModel.selectedTabViewModel?.tab, shouldLoadInBackground: true)
        tabCollectionViewModel.insert(tab, selected: false)
    }

    @IBAction func refreshOrStopAction(_ sender: NSButton) {
        guard let selectedTabViewModel = tabCollectionViewModel.selectedTabViewModel else {
            os_log("%s: Selected tab view model is nil", type: .error, className)
            return
        }

        if selectedTabViewModel.isLoading {
            selectedTabViewModel.tab.stopLoading()
        } else {
            selectedTabViewModel.reload()
        }
    }

    @IBAction func optionsButtonAction(_ sender: NSButton) {

        let menu = MoreOptionsMenu(tabCollectionViewModel: tabCollectionViewModel,
                                   passwordManagerCoordinator: PasswordManagerCoordinator.shared)
        menu.actionDelegate = self
        menu.popUp(positioning: nil, at: NSPoint(x: 0, y: sender.bounds.height + 4), in: sender)
    }

    @IBAction func bookmarksButtonAction(_ sender: NSButton) {
        popovers.bookmarksButtonPressed(anchorView: bookmarkListButton,
                                        popoverDelegate: self,
                                        tab: tabCollectionViewModel.selectedTabViewModel?.tab)
    }

    @IBAction func passwordManagementButtonAction(_ sender: NSButton) {
        popovers.passwordManagementButtonPressed(usingView: passwordManagementButton, withDelegate: self)
    }

    @IBAction func downloadsButtonAction(_ sender: NSButton) {
        toggleDownloadsPopover(keepButtonVisible: false)
    }

    override func mouseDown(with event: NSEvent) {
        if let menu = view.menu, NSEvent.isContextClick(event) {
            NSMenu.popUpContextMenu(menu, with: event, for: view)
            return
        }

        super.mouseDown(with: event)
    }

    func listenToPasswordManagerNotifications() {
        passwordManagerNotificationCancellable = NotificationCenter.default.publisher(for: .PasswordManagerChanged).sink { [weak self] _ in
            self?.updatePasswordManagementButton()
        }
    }

    func listenToPinningManagerNotifications() {
        pinnedViewsNotificationCancellable = NotificationCenter.default.publisher(for: .PinnedViewsChanged).sink { [weak self] notification in
            guard let self = self else {
                return
            }

            if let userInfo = notification.userInfo as? [String: Any],
               let viewType = userInfo[LocalPinningManager.pinnedViewChangedNotificationViewTypeKey] as? String,
               let view = PinnableView(rawValue: viewType) {
                switch view {
                case .autofill:
                    self.updatePasswordManagementButton()
                case .bookmarks:
                    self.updateBookmarksButton()
                case .downloads:
                    self.updateDownloadsButton(updatingFromPinnedViewsNotification: true)
                }
            } else {
                assertionFailure("Failed to get changed pinned view type")
                self.updateBookmarksButton()
                self.updatePasswordManagementButton()
            }
        }
    }

    func listenToMessageNotifications() {
        NotificationCenter.default.addObserver(self,
                                               selector: #selector(showFireproofingFeedback(_:)),
                                               name: FireproofDomains.Constants.newFireproofDomainNotification,
                                               object: nil)

        NotificationCenter.default.addObserver(self,
                                               selector: #selector(showPrivateEmailCopiedToClipboard(_:)),
                                               name: Notification.Name.privateEmailCopiedToClipboard,
                                               object: nil)
        if #available(macOS 11, *) {
            NotificationCenter.default.addObserver(self,
                                                   selector: #selector(showAutoconsentFeedback(_:)),
                                                   name: AutoconsentUserScript.Constants.newSitePopupHidden,
                                                   object: nil)
        }
    }

    @objc private func showPrivateEmailCopiedToClipboard(_ sender: Notification) {
        guard view.window?.isKeyWindow == true else { return }

        DispatchQueue.main.async {
            let viewController = PopoverMessageViewController.createWithMessage(UserText.privateEmailCopiedToClipboard)
            viewController.show(onParent: self, relativeTo: self.optionsButton)
        }

    }

    @objc private func showFireproofingFeedback(_ sender: Notification) {
        guard view.window?.isKeyWindow == true,
              let domain = sender.userInfo?[FireproofDomains.Constants.newFireproofDomainKey] as? String else { return }

        DispatchQueue.main.async {
            let viewController = PopoverMessageViewController.createWithMessage(UserText.domainIsFireproof(domain: domain))
            viewController.show(onParent: self, relativeTo: self.optionsButton)
        }
    }

    @objc private func showAutoconsentFeedback(_ sender: Notification) {
        if #available(macOS 11, *) {
            guard view.window?.isKeyWindow == true,
                  let topUrl = sender.userInfo?["topUrl"] as? URL,
                  let isCosmetic = sender.userInfo?["isCosmetic"] as? Bool
            else { return }
            
            DispatchQueue.main.async { [weak self] in
                guard let self = self,
<<<<<<< HEAD
                      self.tabCollectionViewModel.selectedTabViewModel?.tab.url == topUrl else {
                          // if the tab is not active, don't show the popup
                          return
                      }
                let animationType = isCosmetic ?
                                        NavigationBarBadgeAnimationView.AnimationType.cookiePopupHidden :
                                        NavigationBarBadgeAnimationView.AnimationType.cookiePopupManaged
                self.addressBarViewController?.addressBarButtonsViewController?.showBadgeNotification(animationType)
=======
                      self.tabCollectionViewModel.selectedTabViewModel?.tab.url == topUrl
                else {
                    // if the tab is not active, don't show the popup
                    return
                }
                self.addressBarViewController?.addressBarButtonsViewController?.showBadgeNotification(.cookieManaged)
>>>>>>> 6a638208
            }
        }
    }

    func toggleDownloadsPopover(keepButtonVisible: Bool) {

        downloadsButton.isHidden = false
        if keepButtonVisible {
            setDownloadButtonHidingTimer()
        }

        popovers.toggleDownloadsPopover(usingView: downloadsButton, popoverDelegate: self, downloadsDelegate: self)
    }

    private func setupNavigationButtonMenus() {
        let backButtonMenu = NSMenu()
        backButtonMenu.delegate = goBackButtonMenuDelegate
        goBackButton.menu = backButtonMenu
        let forwardButtonMenu = NSMenu()
        forwardButtonMenu.delegate = goForwardButtonMenuDelegate
        goForwardButton.menu = forwardButtonMenu

        goBackButton.toolTip = UserText.navigateBackTooltip
        goForwardButton.toolTip = UserText.navigateForwardTooltip
        refreshOrStopButton.toolTip = UserText.refreshPageTooltip
    }

    private func subscribeToSelectedTabViewModel() {
        selectedTabViewModelCancellable = tabCollectionViewModel.$selectedTabViewModel.receive(on: DispatchQueue.main).sink { [weak self] _ in
            self?.subscribeToNavigationActionFlags()
            self?.subscribeToCredentialsToSave()
            self?.subscribeToTabContent()
        }
    }

    private func subscribeToTabContent() {
        urlCancellable = tabCollectionViewModel.selectedTabViewModel?.tab.$content
            .receive(on: DispatchQueue.main)
            .sink(receiveValue: { [weak self] _ in
                self?.updatePasswordManagementButton()
            })
    }

    var daxFadeInAnimation: DispatchWorkItem?
    func resizeAddressBarForHomePage(_ homePage: Bool, animated: Bool) {
        daxFadeInAnimation?.cancel()

        let verticalPadding: CGFloat = view.window?.isPopUpWindow == true ? 0 : 6

        let barTop = animated ? addressBarTopConstraint.animator() : addressBarTopConstraint
        barTop?.constant = homePage ? 16 : verticalPadding

        let bottom = animated ? addressBarBottomConstraint.animator() : addressBarBottomConstraint
        bottom?.constant = homePage ? 2 : verticalPadding

        let logoWidth = animated ? logoWidthConstraint.animator() : logoWidthConstraint
        logoWidth?.constant = homePage ? 44 : 0

        daxLogo.alphaValue = homePage ? 0 : 1 // initial value to animate from

        if animated {
            let fadeIn = DispatchWorkItem { [weak self] in
                NSAnimationContext.runAnimationGroup { ctx in
                    ctx.duration = 0.2
                    self?.daxLogo.animator().alphaValue = homePage ? 1 : 0
                }
            }
            DispatchQueue.main.asyncAfter(deadline: .now() + 0.1, execute: fadeIn)
            self.daxFadeInAnimation = fadeIn
        } else {
            daxLogo.alphaValue = homePage ? 1 : 0
        }

    }

    private func subscribeToDownloads() {
        DownloadListCoordinator.shared.updates
            .throttle(for: 1.0, scheduler: DispatchQueue.main, latest: true)
            .sink { [weak self] update in
                guard let self = self else { return }

                let shouldShowPopover = update.kind == .updated
                    && update.item.destinationURL != nil
                    && update.item.tempURL == nil
                    && WindowControllersManager.shared.lastKeyMainWindowController?.window === self.downloadsButton.window

                if shouldShowPopover {
                    self.popovers.showDownloadsPopoverAndAutoHide(usingView: self.downloadsButton,
                                                                  popoverDelegate: self,
                                                                  downloadsDelegate: self)
                }
                self.updateDownloadsButton()
            }
            .store(in: &downloadsCancellables)
        DownloadListCoordinator.shared.progress
            .publisher(for: \.fractionCompleted)
            .throttle(for: 0.2, scheduler: DispatchQueue.main, latest: true)
            .map { _ in
                let progress = DownloadListCoordinator.shared.progress
                return progress.fractionCompleted == 1.0 || progress.totalUnitCount == 0 ? nil : progress.fractionCompleted
            }
            .assign(to: \.progress, onWeaklyHeld: downloadsProgressView)
            .store(in: &downloadsCancellables)
    }

    private func addContextMenu() {
        let menu = NSMenu()
        menu.delegate = self
        self.view.menu = menu
    }

    private func updatePasswordManagementButton() {
        let menu = NSMenu()
        let title = LocalPinningManager.shared.toggleShortcutInterfaceTitle(for: .autofill)
        menu.addItem(withTitle: title, action: #selector(toggleAutofillPanelPinning), keyEquivalent: "")

        passwordManagementButton.menu = menu
        passwordManagementButton.toolTip = UserText.autofillShortcutTooltip

        let url = tabCollectionViewModel.selectedTabViewModel?.tab.content.url

        passwordManagementButton.image = NSImage(named: "PasswordManagement")

        if popovers.hasAnySavePopoversVisible() {
            return
        }

        if popovers.isPasswordManagementDirty {
            passwordManagementButton.image = NSImage(named: "PasswordManagementDirty")
            return
        }

        if LocalPinningManager.shared.isPinned(.autofill) {
            passwordManagementButton.isHidden = false
        } else {
            passwordManagementButton.isHidden = !popovers.isPasswordManagementPopoverShown
        }

        popovers.passwordManagementDomain = nil
        guard let url = url, let domain = url.host else {
            return
        }
        popovers.passwordManagementDomain = domain
    }

    private func updateDownloadsButton(updatingFromPinnedViewsNotification: Bool = false) {
        let menu = NSMenu()
        let title = LocalPinningManager.shared.toggleShortcutInterfaceTitle(for: .downloads)
        menu.addItem(withTitle: title, action: #selector(toggleDownloadsPanelPinning(_:)), keyEquivalent: "")

        downloadsButton.menu = menu
        downloadsButton.toolTip = UserText.downloadsShortcutTooltip

        if LocalPinningManager.shared.isPinned(.downloads) {
            downloadsButton.isHidden = false
            return
        }

        let hasActiveDownloads = DownloadListCoordinator.shared.hasActiveDownloads
        downloadsButton.image = hasActiveDownloads ? Self.activeDownloadsImage : Self.inactiveDownloadsImage
        let isTimerActive = downloadsButtonHidingTimer != nil

        downloadsButton.isHidden = !(hasActiveDownloads || isTimerActive)

        if !downloadsButton.isHidden { setDownloadButtonHidingTimer() }
        downloadsButton.isMouseDown = popovers.isDownloadsPopoverShown

        // If the user has selected Hide Downloads from the navigation bar context menu, and no downloads are active, then force it to be hidden
        // even if the timer is active.
        if updatingFromPinnedViewsNotification {
            if !LocalPinningManager.shared.isPinned(.downloads) {
                invalidateDownloadButtonHidingTimer()
                downloadsButton.isHidden = !hasActiveDownloads
            }
        }
    }

    private var downloadsButtonHidingTimer: Timer?
    private func setDownloadButtonHidingTimer() {
        guard downloadsButtonHidingTimer == nil else { return }

        let timerBlock: (Timer) -> Void = { [weak self] _ in
            guard let self = self else { return }

            self.invalidateDownloadButtonHidingTimer()
            self.hideDownloadButtonIfPossible()
        }

        downloadsButtonHidingTimer = Timer.scheduledTimer(withTimeInterval: Constants.downloadsButtonAutoHidingInterval,
                                                          repeats: false,
                                                          block: timerBlock)
    }

    private func invalidateDownloadButtonHidingTimer() {
        self.downloadsButtonHidingTimer?.invalidate()
        self.downloadsButtonHidingTimer = nil
    }

    private func hideDownloadButtonIfPossible() {
        if LocalPinningManager.shared.isPinned(.downloads) ||
            DownloadListCoordinator.shared.hasActiveDownloads ||
            popovers.isDownloadsPopoverShown { return }

        downloadsButton.isHidden = true
    }

    private func updateBookmarksButton() {
        let menu = NSMenu()
        let title = LocalPinningManager.shared.toggleShortcutInterfaceTitle(for: .bookmarks)
        menu.addItem(withTitle: title, action: #selector(toggleBookmarksPanelPinning(_:)), keyEquivalent: "")

        bookmarkListButton.menu = menu
        bookmarkListButton.toolTip = UserText.bookmarksShortcutTooltip

        if LocalPinningManager.shared.isPinned(.bookmarks) {
            bookmarkListButton.isHidden = false
        } else {
            bookmarkListButton.isHidden = !popovers.bookmarkListPopoverShown
        }
    }

    private func subscribeToCredentialsToSave() {
        credentialsToSaveCancellable = tabCollectionViewModel.selectedTabViewModel?.tab.autofillDataToSavePublisher
            .receive(on: DispatchQueue.main)
            .sink { [weak self] data in
                guard let self, let data else { return }
                self.promptToSaveAutofillData(data)
                self.tabCollectionViewModel.selectedTabViewModel?.tab.resetAutofillData()
            }
    }

    private func promptToSaveAutofillData(_ data: AutofillData) {
        let autofillPreferences = AutofillPreferences()

        if autofillPreferences.askToSaveUsernamesAndPasswords, let credentials = data.credentials {
            os_log("Presenting Save Credentials popover", log: .passwordManager)
            popovers.displaySaveCredentials(credentials,
                                            automaticallySaved: data.automaticallySavedCredentials,
                                            usingView: passwordManagementButton,
                                            withDelegate: self)
        } else if autofillPreferences.askToSavePaymentMethods, let card = data.creditCard {
            os_log("Presenting Save Payment Method popover", log: .passwordManager)
            popovers.displaySavePaymentMethod(card,
                                              usingView: passwordManagementButton,
                                              withDelegate: self)
        } else if autofillPreferences.askToSaveAddresses, let identity = data.identity {
            os_log("Presenting Save Identity popover", log: .passwordManager)
            popovers.displaySaveIdentity(identity,
                                         usingView: passwordManagementButton,
                                         withDelegate: self)
        } else {
            os_log("Received save autofill data call, but there was no data to present", log: .passwordManager)
        }
    }

    private func subscribeToNavigationActionFlags() {
        navigationButtonsCancellable = nil

        guard let selectedTabViewModel = tabCollectionViewModel.selectedTabViewModel else {
            goBackButton.isEnabled = false
            goForwardButton.isEnabled = false
            refreshOrStopButton.isEnabled = false
            return
        }

        navigationButtonsCancellable = Publishers.MergeMany(
            selectedTabViewModel.$canGoBack.removeDuplicates(),
            selectedTabViewModel.$canGoForward.removeDuplicates(),
            selectedTabViewModel.$canReload.removeDuplicates(),
            selectedTabViewModel.$isLoading.removeDuplicates()
        )
        .asVoid()
        .receive(on: DispatchQueue.main)
        .sink { [weak self] in
            self?.updateNavigationButtons()
        }
    }

    private func updateNavigationButtons() {
        guard let selectedTabViewModel = tabCollectionViewModel.selectedTabViewModel else {
            os_log("%s: Selected tab view model is nil", type: .error, className)
            return
        }

        goBackButton.isEnabled = selectedTabViewModel.canGoBack
        goForwardButton.isEnabled = selectedTabViewModel.canGoForward
        refreshOrStopButton.isEnabled = selectedTabViewModel.canReload || selectedTabViewModel.isLoading
        refreshOrStopButton.image = selectedTabViewModel.isLoading ? NSImage(imageLiteralResourceName: "Stop") : NSImage(imageLiteralResourceName: "Refresh")
        refreshOrStopButton.toolTip = selectedTabViewModel.isLoading ? UserText.stopLoadingTooltip : UserText.refreshPageTooltip
    }
}

extension NavigationBarViewController: MouseOverViewDelegate {

    func mouseOverView(_ mouseOverView: MouseOverView, isMouseOver: Bool) {
        addressBarViewController?.addressBarButtonsViewController?.isMouseOverNavigationBar = isMouseOver
    }

}

extension NavigationBarViewController: NSMenuDelegate {

    public func menuNeedsUpdate(_ menu: NSMenu) {
        menu.removeAllItems()

        let bookmarksBarTitle = PersistentAppInterfaceSettings.shared.showBookmarksBar ? UserText.hideBookmarksBar : UserText.showBookmarksBar
        menu.addItem(withTitle: bookmarksBarTitle, action: #selector(toggleBookmarksBar), keyEquivalent: "B")

        menu.addItem(NSMenuItem.separator())

        let autofillTitle = LocalPinningManager.shared.toggleShortcutInterfaceTitle(for: .autofill)
        menu.addItem(withTitle: autofillTitle, action: #selector(toggleAutofillPanelPinning), keyEquivalent: "A")

        let bookmarksTitle = LocalPinningManager.shared.toggleShortcutInterfaceTitle(for: .bookmarks)
        menu.addItem(withTitle: bookmarksTitle, action: #selector(toggleBookmarksPanelPinning), keyEquivalent: "K")

        let downloadsTitle = LocalPinningManager.shared.toggleShortcutInterfaceTitle(for: .downloads)
        menu.addItem(withTitle: downloadsTitle, action: #selector(toggleDownloadsPanelPinning), keyEquivalent: "J")
    }

    @objc
    private func toggleBookmarksBar(_ sender: NSMenuItem) {
        PersistentAppInterfaceSettings.shared.showBookmarksBar.toggle()
    }

    @objc
    private func toggleAutofillPanelPinning(_ sender: NSMenuItem) {
        LocalPinningManager.shared.togglePinning(for: .autofill)
    }

    @objc
    private func toggleBookmarksPanelPinning(_ sender: NSMenuItem) {
        LocalPinningManager.shared.togglePinning(for: .bookmarks)
    }

    @objc
    private func toggleDownloadsPanelPinning(_ sender: NSMenuItem) {
        LocalPinningManager.shared.togglePinning(for: .downloads)
    }

}

extension NavigationBarViewController: OptionsButtonMenuDelegate {
    func optionsButtonMenuRequestedOpenExternalPasswordManager(_ menu: NSMenu) {
        BWManager.shared.openBitwarden()
    }

    func optionsButtonMenuRequestedBookmarkThisPage(_ sender: NSMenuItem) {
        addressBarViewController?
            .addressBarButtonsViewController?
            .openBookmarkPopover(setFavorite: false, accessPoint: .init(sender: sender, default: .moreMenu))
    }

    func optionsButtonMenuRequestedBookmarkPopover(_ menu: NSMenu) {
        popovers.showBookmarkListPopover(usingView: bookmarkListButton,
                                         withDelegate: self,
                                         forTab: tabCollectionViewModel.selectedTabViewModel?.tab)
    }

    func optionsButtonMenuRequestedToggleBookmarksBar(_ menu: NSMenu) {
        PersistentAppInterfaceSettings.shared.showBookmarksBar.toggle()
    }

    func optionsButtonMenuRequestedBookmarkManagementInterface(_ menu: NSMenu) {
        WindowControllersManager.shared.showBookmarksTab()
    }

    func optionsButtonMenuRequestedBookmarkImportInterface(_ menu: NSMenu) {
        DataImportViewController.show()
    }

    func optionsButtonMenuRequestedLoginsPopover(_ menu: NSMenu, selectedCategory: SecureVaultSorting.Category) {
        popovers.showPasswordManagementPopover(selectedCategory: selectedCategory,
                                               usingView: passwordManagementButton,
                                               withDelegate: self)
    }

    func optionsButtonMenuRequestedDownloadsPopover(_ menu: NSMenu) {
        toggleDownloadsPopover(keepButtonVisible: false)
    }

    func optionsButtonMenuRequestedPrint(_ menu: NSMenu) {
        WindowControllersManager.shared.lastKeyMainWindowController?.mainViewController.printWebView(self)
    }

}

extension NavigationBarViewController: NSPopoverDelegate {

    /// We check references here because these popovers might be on other windows.
    func popoverDidClose(_ notification: Notification) {
        if let popover = popovers.downloadsPopover, notification.object as AnyObject? === popover {
            popovers.downloadsPopoverClosed()
            updateDownloadsButton()
        } else if let popover = popovers.bookmarkListPopover, notification.object as AnyObject? === popover {
            popovers.bookmarkListPopoverClosed()
            updateBookmarksButton()
        } else if let popover = popovers.passwordManagementPopover, notification.object as AnyObject? === popover {
            popovers.passwordManagementPopoverClosed()
        } else if let popover = popovers.saveIdentityPopover, notification.object as AnyObject? === popover {
            popovers.saveIdentityPopoverClosed()
            updatePasswordManagementButton()
        } else if let popover = popovers.saveCredentialsPopover, notification.object as AnyObject? === popover {
            popovers.saveCredentialsPopoverClosed()
            updatePasswordManagementButton()
        } else if let popover = popovers.savePaymentMethodPopover, notification.object as AnyObject? === popover {
            popovers.savePaymentMethodPopoverClosed()
            updatePasswordManagementButton()
        }
    }

}

extension NavigationBarViewController: DownloadsViewControllerDelegate {

    func clearDownloadsActionTriggered() {
        invalidateDownloadButtonHidingTimer()
        hideDownloadButtonIfPossible()
    }

}

#if DEBUG || REVIEW
extension NavigationBarViewController {

    fileprivate func addDebugNotificationListeners() {
        NotificationCenter.default.addObserver(forName: .ShowSaveCredentialsPopover, object: nil, queue: .main) { [weak self] _ in
            self?.showMockSaveCredentialsPopover()
        }

        NotificationCenter.default.addObserver(forName: .ShowCredentialsSavedPopover, object: nil, queue: .main) { [weak self] _ in
            self?.showMockCredentialsSavedPopover()
        }
    }

    fileprivate func showMockSaveCredentialsPopover() {
        let account = SecureVaultModels.WebsiteAccount(title: nil, username: "example-username", domain: "example.com")
        let mockCredentials = SecureVaultModels.WebsiteCredentials(account: account, password: "password".data(using: .utf8)!)

        popovers.displaySaveCredentials(mockCredentials, automaticallySaved: false,
                                        usingView: passwordManagementButton,
                                        withDelegate: self)
    }

    fileprivate func showMockCredentialsSavedPopover() {
        let account = SecureVaultModels.WebsiteAccount(title: nil, username: "example-username", domain: "example.com")
        let mockCredentials = SecureVaultModels.WebsiteCredentials(account: account, password: "password".data(using: .utf8)!)

        popovers.displaySaveCredentials(mockCredentials,
                                        automaticallySaved: true,
                                        usingView: passwordManagementButton,
                                        withDelegate: self)
    }

}
#endif<|MERGE_RESOLUTION|>--- conflicted
+++ resolved
@@ -311,23 +311,15 @@
             
             DispatchQueue.main.async { [weak self] in
                 guard let self = self,
-<<<<<<< HEAD
-                      self.tabCollectionViewModel.selectedTabViewModel?.tab.url == topUrl else {
-                          // if the tab is not active, don't show the popup
-                          return
-                      }
-                let animationType = isCosmetic ?
-                                        NavigationBarBadgeAnimationView.AnimationType.cookiePopupHidden :
-                                        NavigationBarBadgeAnimationView.AnimationType.cookiePopupManaged
-                self.addressBarViewController?.addressBarButtonsViewController?.showBadgeNotification(animationType)
-=======
                       self.tabCollectionViewModel.selectedTabViewModel?.tab.url == topUrl
                 else {
                     // if the tab is not active, don't show the popup
                     return
                 }
-                self.addressBarViewController?.addressBarButtonsViewController?.showBadgeNotification(.cookieManaged)
->>>>>>> 6a638208
+                let animationType = isCosmetic ?
+                                        NavigationBarBadgeAnimationView.AnimationType.cookiePopupHidden :
+                                        NavigationBarBadgeAnimationView.AnimationType.cookiePopupManaged
+                self.addressBarViewController?.addressBarButtonsViewController?.showBadgeNotification(animationType)
             }
         }
     }
