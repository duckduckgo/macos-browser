--- conflicted
+++ resolved
@@ -298,28 +298,18 @@
     @objc private func showAutoconsentFeedback(_ sender: Notification) {
         if #available(macOS 11, *) {
             guard view.window?.isKeyWindow == true,
-<<<<<<< HEAD
-                  let url = sender.userInfo?[AutoconsentUserScript.Constants.popupHiddenUrlKey] as? URL,
-                  let host = url.host,
-                  !AutoconsentUserScript.background.sitesNotifiedCache.contains(host)
-=======
                   let topUrl = sender.userInfo?["topUrl"] as? URL,
                   let relativeTarget = self.addressBarViewController?.addressBarButtonsViewController?.privacyEntryPointButton
->>>>>>> d61e25f1
             else { return }
             DispatchQueue.main.async { [weak self] in
                 guard let self = self,
-<<<<<<< HEAD
-                      self.tabCollectionViewModel.selectedTabViewModel?.tab.url == url else {
-                          // if the tab is not active, don't show the notification
-=======
                       self.tabCollectionViewModel.selectedTabViewModel?.tab.url == topUrl else {
                           // if the tab is not active, don't show the popup
->>>>>>> d61e25f1
                           return
                       }
 
-                self.addressBarViewController?.addressBarButtonsViewController?.showNotification(.cookieManaged)
+                let viewController = PopoverMessageViewController.createWithMessage(UserText.autoconsentPopoverMessage)
+                viewController.show(onParent: self, relativeTo: relativeTarget)
             }
         }
     }
