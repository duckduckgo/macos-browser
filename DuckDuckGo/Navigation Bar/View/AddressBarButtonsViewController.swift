//
//  AddressBarButtonsViewController.swift
//
//  Copyright © 2021 DuckDuckGo. All rights reserved.
//
//  Licensed under the Apache License, Version 2.0 (the "License");
//  you may not use this file except in compliance with the License.
//  You may obtain a copy of the License at
//
//  http://www.apache.org/licenses/LICENSE-2.0
//
//  Unless required by applicable law or agreed to in writing, software
//  distributed under the License is distributed on an "AS IS" BASIS,
//  WITHOUT WARRANTIES OR CONDITIONS OF ANY KIND, either express or implied.
//  See the License for the specific language governing permissions and
//  limitations under the License.
//

import Cocoa
import Combine
import os.log
import Lottie

protocol AddressBarButtonsViewControllerDelegate: AnyObject {

    func addressBarButtonsViewControllerClearButtonClicked(_ addressBarButtonsViewController: AddressBarButtonsViewController)

}

// swiftlint:disable:next type_body_length
final class AddressBarButtonsViewController: NSViewController {

    static let homeFaviconImage = NSImage(named: "Search")
    static let searchImage = NSImage(named: "Search")
    static let webImage = NSImage(named: "Web")
    static let bookmarkImage = NSImage(named: "Bookmark")
    static let bookmarkFilledImage = NSImage(named: "BookmarkFilled")
    static let shieldImage = NSImage(named: "Shield")
    static let shieldDotImage = NSImage(named: "ShieldDot")

    weak var delegate: AddressBarButtonsViewControllerDelegate?

    private lazy var bookmarkPopover: BookmarkPopover = {
        let popover = BookmarkPopover()
        popover.delegate = self
        return popover
    }()
  
    private var _permissionAuthorizationPopover: PermissionAuthorizationPopover?
    private var permissionAuthorizationPopover: PermissionAuthorizationPopover {
        if _permissionAuthorizationPopover == nil {
            _permissionAuthorizationPopover = PermissionAuthorizationPopover()
        }
        return _permissionAuthorizationPopover!
    }

    private var _popupBlockedPopover: PopupBlockedPopover?
    private var popupBlockedPopover: PopupBlockedPopover {
        if _popupBlockedPopover == nil {
            _popupBlockedPopover = PopupBlockedPopover()
        }
        return _popupBlockedPopover!
    }

    private var _privacyDashboardPopover: PrivacyDashboardPopover?
    private var privacyDashboardPopover: PrivacyDashboardPopover {
        if _privacyDashboardPopover == nil {
            _privacyDashboardPopover = PrivacyDashboardPopover()
            _privacyDashboardPopover!.delegate = self
        }
        return _privacyDashboardPopover!
    }
    @IBOutlet weak var privacyDashboardPositioningView: NSView!

    @IBOutlet weak var privacyEntryPointButton: MouseOverAnimationButton!
    @IBOutlet weak var bookmarkButton: AddressBarButton!
    @IBOutlet weak var imageButtonWrapper: NSView!
    @IBOutlet weak var imageButton: NSButton!
    @IBOutlet weak var clearButton: NSButton!
    @IBOutlet weak var buttonsContainer: NSStackView!

    @IBOutlet weak var animationWrapperView: NSView!
    var trackerAnimationView1: AnimationView!
    var trackerAnimationView2: AnimationView!
    var trackerAnimationView3: AnimationView!
    var shieldAnimationView: AnimationView!
    var shieldDotAnimationView: AnimationView!
    @IBOutlet weak var notificationAnimationView: NavigationBarBadgeAnimationView!
    
    @IBOutlet weak var permissionButtons: NSView!
    @IBOutlet weak var cameraButton: PermissionButton! {
        didSet {
            cameraButton.isHidden = true
            cameraButton.target = self
            cameraButton.action = #selector(cameraButtonAction(_:))
        }
    }
    @IBOutlet weak var microphoneButton: PermissionButton! {
        didSet {
            microphoneButton.isHidden = true
            microphoneButton.target = self
            microphoneButton.action = #selector(microphoneButtonAction(_:))
        }
    }
    @IBOutlet weak var geolocationButton: PermissionButton! {
        didSet {
            geolocationButton.isHidden = true
            geolocationButton.target = self
            geolocationButton.action = #selector(geolocationButtonAction(_:))
        }
    }
    @IBOutlet weak var popupsButton: PermissionButton! {
        didSet {
            popupsButton.isHidden = true
            popupsButton.target = self
            popupsButton.action = #selector(popupsButtonAction(_:))
        }
    }
    @IBOutlet weak var externalSchemeButton: PermissionButton! {
        didSet {
            externalSchemeButton.isHidden = true
            externalSchemeButton.target = self
            externalSchemeButton.action = #selector(externalSchemeButtonAction(_:))
        }
    }

    @Published private(set) var buttonsWidth: CGFloat = 0

    private var tabCollectionViewModel: TabCollectionViewModel
    private var bookmarkManager: BookmarkManager = LocalBookmarkManager.shared
    var controllerMode: AddressBarViewController.Mode? {
        didSet {
            updateButtons()
        }
    }
    var isTextFieldEditorFirstResponder = false {
        didSet {
            updateButtons()
        }
    }
    var textFieldValue: AddressBarTextField.Value? {
        didSet {
            updateButtons()
        }
    }
    var isMouseOverNavigationBar = false {
        didSet {
            updateBookmarkButtonVisibility()
        }
    }

    private var selectedTabViewModelCancellable: AnyCancellable?
    private var urlCancellable: AnyCancellable?
    private var trackerInfoCancellable: AnyCancellable?
    private var bookmarkListCancellable: AnyCancellable?
    private var privacyDashboadPendingUpdatesCancellable: AnyCancellable?
    private var trackersAnimationViewStatusCancellable: AnyCancellable?
    private var effectiveAppearanceCancellable: AnyCancellable?
    private var permissionsCancellables = Set<AnyCancellable>()
    private var trackerAnimationTriggerCancellable: AnyCancellable?
    private var isMouseOverAnimationVisibleCancellable: AnyCancellable?
    private var privacyInfoCancellable: AnyCancellable?
    
    private lazy var buttonsBadgeAnimator = NavigationBarBadgeAnimator()
    
    required init?(coder: NSCoder) {
        fatalError("AddressBarButtonsViewController: Bad initializer")
    }

    init?(coder: NSCoder,
          tabCollectionViewModel: TabCollectionViewModel) {
        self.tabCollectionViewModel = tabCollectionViewModel

        super.init(coder: coder)
    }

    override func viewDidLoad() {
        super.viewDidLoad()

        setupAnimationViews()
        setupNotificationAnimationView()
        subscribeToSelectedTabViewModel()
        subscribeToBookmarkList()
        subscribePrivacyDashboardPendingUpdates()
        subscribeToEffectiveAppearance()
        subscribeToIsMouseOverAnimationVisible()
        updateBookmarkButtonVisibility()
        
        privacyEntryPointButton.toolTip = UserText.privacyDashboardTooltip
    }

    override func viewWillAppear() {
        setupButtons()
    }
    
    override func viewDidAppear() {
        super.viewDidAppear()
    }
    
    func showBadgeNotification(_ type: NavigationBarBadgeAnimationView.AnimationType) {
        if !isAnyShieldAnimationPlaying {
            buttonsBadgeAnimator.showNotification(withType: .cookieManaged,
                                                  buttonsContainer: buttonsContainer,
                                                  and: notificationAnimationView)
        } else {
            buttonsBadgeAnimator.queuedAnimation = NavigationBarBadgeAnimator.QueueData(selectedTab: tabCollectionViewModel.selectedTab,
                                                                                        animationType: type)
        }
    }
    
    private func playBadgeAnimationIfNecessary() {
        if let queuedNotification = buttonsBadgeAnimator.queuedAnimation {
            // Add small time gap in between animations if badge animation was queued
            DispatchQueue.main.asyncAfter(deadline: .now() + 0.6) {
                if self.tabCollectionViewModel.selectedTab == queuedNotification.selectedTab {
                    self.showBadgeNotification(queuedNotification.animationType)
                } else {
                    self.buttonsBadgeAnimator.queuedAnimation = nil
                }
            }
        }
    }

    var mouseEnterExitTrackingArea: NSTrackingArea?

    override func viewDidLayout() {
        super.viewDidLayout()
        if view.window?.isPopUpWindow == false {
            updateTrackingAreaForHover()
        }
        self.buttonsWidth = buttonsContainer.frame.size.width + 4.0
    }

    func updateTrackingAreaForHover() {
        if let previous = mouseEnterExitTrackingArea {
            view.removeTrackingArea(previous)
        }
        let trackingArea = NSTrackingArea(rect: view.frame, options: [.mouseEnteredAndExited, .mouseMoved, .activeAlways], owner: view, userInfo: nil)
        view.addTrackingArea(trackingArea)
        mouseEnterExitTrackingArea = trackingArea
    }

    @IBAction func bookmarkButtonAction(_ sender: Any) {
        openBookmarkPopover(setFavorite: false, accessPoint: .button)
    }

    @IBAction func clearButtonAction(_ sender: Any) {
        delegate?.addressBarButtonsViewControllerClearButtonClicked(self)
    }
    
    @IBAction func privacyEntryPointButtonAction(_ sender: Any) {
        if _permissionAuthorizationPopover?.isShown == true {
            permissionAuthorizationPopover.close()
        }
        _popupBlockedPopover?.close()
        openPrivacyDashboard()
    }

    private func updateBookmarkButtonVisibility() {
        guard view.window?.isPopUpWindow == false else { return }

        let hasEmptyAddressBar = tabCollectionViewModel.selectedTabViewModel?.addressBarString.isEmpty ?? true
        let showBookmarkButton = clearButton.isHidden && !hasEmptyAddressBar && (isMouseOverNavigationBar || bookmarkPopover.isShown)

        bookmarkButton.isHidden = !showBookmarkButton
    }

    func openBookmarkPopover(setFavorite: Bool, accessPoint: Pixel.Event.AccessPoint) {
        guard let bookmark = bookmarkForCurrentUrl(setFavorite: setFavorite, accessPoint: accessPoint) else {
            assertionFailure("Failed to get a bookmark for the popover")
            return
        }

        if !bookmarkPopover.isShown {
            bookmarkButton.isHidden = false
            bookmarkPopover.viewController.bookmark = bookmark
            bookmarkPopover.show(relativeTo: bookmarkButton.bounds, of: bookmarkButton, preferredEdge: .maxY)
        } else {
            updateBookmarkButtonVisibility()
            bookmarkPopover.close()
        }
    }

    func openPermissionAuthorizationPopover(for query: PermissionAuthorizationQuery) {
        let button: NSButton
        var popover: NSPopover = permissionAuthorizationPopover
        popover.behavior = .applicationDefined

        if query.permissions.contains(.camera)
            || (query.permissions.contains(.microphone) && microphoneButton.isHidden && !cameraButton.isHidden) {
            button = cameraButton
        } else {
            assert(query.permissions.count == 1)
            switch query.permissions.first {
            case .microphone:
                button = microphoneButton
            case .geolocation:
                button = geolocationButton
            case .popups:
                guard !query.wasShownOnce else { return }
                button = popupsButton
                popover = popupBlockedPopover
            case .externalScheme:
                guard !query.wasShownOnce else { return }
                button = externalSchemeButton
                popover.behavior = .transient
                query.shouldShowAlwaysAllowCheckbox = true
                query.shouldShowCancelInsteadOfDeny = true
            default:
                assertionFailure("Unexpected permissions")
                query.handleDecision(grant: false)
                return
            }
        }
        guard !button.isHidden,
              !permissionButtons.isHidden
        else { return }

        (popover.contentViewController as? PermissionAuthorizationViewController)?.query = query
        popover.show(relativeTo: button.bounds, of: button, preferredEdge: .maxY)
        query.wasShownOnce = true
    }

    func openPrivacyDashboard() {
        guard let selectedTabViewModel = tabCollectionViewModel.selectedTabViewModel else { return }

        // Prevent popover from being closed with Privacy Entry Point Button, while pending updates
        if privacyDashboardPopover.viewController.isPendingUpdates() { return }

        guard !privacyDashboardPopover.isShown else {
            privacyDashboardPopover.close()
            return
        }
        
        privacyDashboardPopover.viewController.updateTabViewModel(selectedTabViewModel)
        
        let positioningViewInWindow = privacyDashboardPositioningView.convert(privacyDashboardPositioningView.bounds, to: view.window?.contentView)
        privacyDashboardPopover.setPreferredMaxHeight(positioningViewInWindow.origin.y)
        privacyDashboardPopover.show(relativeTo: privacyDashboardPositioningView.bounds, of: privacyDashboardPositioningView, preferredEdge: .maxY)

        privacyEntryPointButton.state = .on
                
        privacyInfoCancellable?.cancel()
        privacyInfoCancellable = selectedTabViewModel.tab.$privacyInfo
            .dropFirst()
            .receive(on: DispatchQueue.main)
            .sink { [weak self, weak selectedTabViewModel] _ in
                guard self?.privacyDashboardPopover.isShown == true, let tabViewModel = selectedTabViewModel else { return }
                self?.privacyDashboardPopover.viewController.updateTabViewModel(tabViewModel)
            }
    }

    func updateButtons() {
        stopAnimationsAfterFocus()

        if tabCollectionViewModel.selectedTabViewModel == nil {
            os_log("%s: Selected tab view model is nil", type: .error, className)
            return
        }

        clearButton.isHidden = !(isTextFieldEditorFirstResponder && !(textFieldValue?.isEmpty ?? true))

        updatePrivacyEntryPoint()
        updateImageButton()
        updatePermissionButtons()
    }

    @IBAction func cameraButtonAction(_ sender: NSButton) {
        guard let selectedTabViewModel = tabCollectionViewModel.selectedTabViewModel else {
            os_log("%s: Selected tab view model is nil", type: .error, className)
            return
        }
        if case .requested(let query) = selectedTabViewModel.usedPermissions.camera {
            openPermissionAuthorizationPopover(for: query)
            return
        }

        var permissions = Permissions()
        permissions.camera = selectedTabViewModel.usedPermissions.camera
        if microphoneButton.isHidden {
            permissions.microphone = selectedTabViewModel.usedPermissions.microphone
        }

        PermissionContextMenu(permissions: permissions.map { ($0, $1) },
                              domain: selectedTabViewModel.tab.content.url?.host ?? "",
                              delegate: self)
            .popUp(positioning: nil, at: NSPoint(x: 0, y: sender.bounds.height), in: sender)
    }

    @IBAction func microphoneButtonAction(_ sender: NSButton) {
        guard let selectedTabViewModel = tabCollectionViewModel.selectedTabViewModel,
              let state = selectedTabViewModel.usedPermissions.microphone
        else {
            os_log("%s: Selected tab view model is nil or no microphone state", type: .error, className)
            return
        }
        if case .requested(let query) = state {
            openPermissionAuthorizationPopover(for: query)
            return
        }

        PermissionContextMenu(permissions: [(.microphone, state)],
                              domain: selectedTabViewModel.tab.content.url?.host ?? "",
                              delegate: self)
            .popUp(positioning: nil, at: NSPoint(x: 0, y: sender.bounds.height), in: sender)
    }

    @IBAction func geolocationButtonAction(_ sender: NSButton) {
        guard let selectedTabViewModel = tabCollectionViewModel.selectedTabViewModel,
              let state = selectedTabViewModel.usedPermissions.geolocation
        else {
            os_log("%s: Selected tab view model is nil or no geolocation state", type: .error, className)
            return
        }
        if case .requested(let query) = state {
            openPermissionAuthorizationPopover(for: query)
            return
        }

        PermissionContextMenu(permissions: [(.geolocation, state)],
                              domain: selectedTabViewModel.tab.content.url?.host ?? "",
                              delegate: self)
            .popUp(positioning: nil, at: NSPoint(x: 0, y: sender.bounds.height), in: sender)
    }

    @IBAction func popupsButtonAction(_ sender: NSButton) {
        guard let selectedTabViewModel = tabCollectionViewModel.selectedTabViewModel,
              let state = selectedTabViewModel.usedPermissions.popups
        else {
            os_log("%s: Selected tab view model is nil or no popups state", type: .error, className)
            return
        }

        let permissions: [(PermissionType, PermissionState)]
        if case .requested = state {
            permissions = selectedTabViewModel.tab.permissions.authorizationQueries.reduce(into: .init()) {
                guard $1.permissions.contains(.popups) else { return }
                $0.append( (.popups, .requested($1)) )
            }
        } else {
            permissions = [(.popups, state)]
        }
        PermissionContextMenu(permissions: permissions,
                              domain: selectedTabViewModel.tab.content.url?.host ?? "",
                              delegate: self)
            .popUp(positioning: nil, at: NSPoint(x: 0, y: sender.bounds.height), in: sender)
    }

    @IBAction func externalSchemeButtonAction(_ sender: NSButton) {
        guard let selectedTabViewModel = tabCollectionViewModel.selectedTabViewModel,
              let (permissionType, state) = selectedTabViewModel.usedPermissions.first(where: { $0.key.isExternalScheme })
        else {
            os_log("%s: Selected tab view model is nil or no externalScheme state", type: .error, className)
            return
        }

        let permissions: [(PermissionType, PermissionState)]
        if case .requested(let query) = state {
            query.wasShownOnce = false
            openPermissionAuthorizationPopover(for: query)
            return
        }

        permissions = [(permissionType, state)]
        
        PermissionContextMenu(permissions: permissions,
                              domain: selectedTabViewModel.tab.content.url?.host ?? "",
                              delegate: self)
            .popUp(positioning: nil, at: NSPoint(x: 0, y: sender.bounds.height), in: sender)
    }

    private func setupButtons() {
        if view.window?.isPopUpWindow == true {
            privacyEntryPointButton.position = .free            
            cameraButton.position = .free
            geolocationButton.position = .free
            popupsButton.position = .free
            microphoneButton.position = .free
            externalSchemeButton.position = .free
            bookmarkButton.isHidden = true
        } else {
            bookmarkButton.position = .right
            privacyEntryPointButton.position = .left
        }

        privacyEntryPointButton.contentTintColor = .privacyEnabledColor

        imageButton.applyFaviconStyle()
        (imageButton.cell as? NSButtonCell)?.highlightsBy = NSCell.StyleMask(rawValue: 0)

        cameraButton.sendAction(on: .leftMouseDown)
        microphoneButton.sendAction(on: .leftMouseDown)
        geolocationButton.sendAction(on: .leftMouseDown)
        popupsButton.sendAction(on: .leftMouseDown)
        externalSchemeButton.sendAction(on: .leftMouseDown)
    }

    private var animationViewCache = [String: AnimationView]()
    private func getAnimationView(for animationName: String) -> AnimationView? {
        if let animationView = animationViewCache[animationName] {
            return animationView
        }

        guard let animationView = AnimationView(named: animationName,
                                                imageProvider: trackerAnimationImageProvider) else {
            assertionFailure("Missing animation file")
            return nil
        }

        animationViewCache[animationName] = animationView
        return animationView
    }
    
    private func setupNotificationAnimationView() {
        notificationAnimationView.alphaValue = 0.0
    }

    private func setupAnimationViews() {
        func addAndLayoutAnimationViewIfNeeded(animationView: AnimationView?, animationName: String) -> AnimationView {
            if let animationView = animationView, animationView.identifier?.rawValue == animationName {
                return animationView
            }

            animationView?.removeFromSuperview()

            let newAnimationView: AnimationView
            if AppDelegate.isRunningTests {
                newAnimationView = AnimationView()
            } else {
                // For unknown reason, this caused infinite execution of various unit tests.
                newAnimationView = getAnimationView(for: animationName) ?? AnimationView()
            }
            animationWrapperView.addAndLayout(newAnimationView)
            newAnimationView.isHidden = true
            return newAnimationView
        }

        let isAquaMode = NSApp.effectiveAppearance.name == NSAppearance.Name.aqua

        trackerAnimationView1 = addAndLayoutAnimationViewIfNeeded(animationView: trackerAnimationView1,
                                                                  animationName: isAquaMode ? "trackers-1" : "dark-trackers-1")
        trackerAnimationView2 = addAndLayoutAnimationViewIfNeeded(animationView: trackerAnimationView2,
                                                                  animationName: isAquaMode ? "trackers-2" : "dark-trackers-2")
        trackerAnimationView3 = addAndLayoutAnimationViewIfNeeded(animationView: trackerAnimationView3,
                                                                  animationName: isAquaMode ? "trackers-3" : "dark-trackers-3")
        shieldAnimationView = addAndLayoutAnimationViewIfNeeded(animationView: shieldAnimationView,
                                                                animationName: isAquaMode ? "shield" : "dark-shield")
        shieldDotAnimationView = addAndLayoutAnimationViewIfNeeded(animationView: shieldDotAnimationView,
                                                                   animationName: isAquaMode ? "shield-dot" : "dark-shield-dot")
    }

    private func subscribeToSelectedTabViewModel() {
        selectedTabViewModelCancellable = tabCollectionViewModel.$selectedTabViewModel.receive(on: DispatchQueue.main).sink { [weak self] _ in
            self?.stopAnimations()
            self?.subscribeToUrl()
            self?.subscribeToPermissions()
            self?.subscribeToTrackerAnimationTrigger()
            self?.closePopover()
        }
    }

    private func subscribeToUrl() {
        urlCancellable?.cancel()

        guard let selectedTabViewModel = tabCollectionViewModel.selectedTabViewModel else {
            updateBookmarkButtonImage()
            return
        }

        urlCancellable = selectedTabViewModel.tab.$content.receive(on: DispatchQueue.main).sink { [weak self] _ in
            self?.stopAnimations()
            self?.updateBookmarkButtonImage()
        }
    }

    private func subscribeToPermissions() {
        permissionsCancellables = []
        guard let selectedTabViewModel = tabCollectionViewModel.selectedTabViewModel else {
            return
        }

        selectedTabViewModel.$usedPermissions.dropFirst().receive(on: DispatchQueue.main).sink { [weak self] _ in
            self?.updatePermissionButtons()
        }.store(in: &permissionsCancellables)
        selectedTabViewModel.$permissionAuthorizationQuery.dropFirst().receive(on: DispatchQueue.main).sink { [weak self] _ in
            self?.updatePermissionButtons()
        }.store(in: &permissionsCancellables)
    }

    private func subscribeToTrackerAnimationTrigger() {
        trackerAnimationTriggerCancellable?.cancel()

        trackerAnimationTriggerCancellable = tabCollectionViewModel.selectedTabViewModel?.trackersAnimationTriggerPublisher
            .sink { [weak self] _ in
                self?.animateTrackers()
        }
    }

    private func subscribeToBookmarkList() {
        bookmarkListCancellable = bookmarkManager.listPublisher.receive(on: DispatchQueue.main).sink { [weak self] _ in
            self?.updateBookmarkButtonImage()
        }
    }

    private func subscribePrivacyDashboardPendingUpdates() {
        privacyDashboadPendingUpdatesCancellable?.cancel()
<<<<<<< HEAD
        guard !AppDelegate.isRunningTests else { return }
        privacyDashboadPendingUpdatesCancellable = privacyDashboardPopover.viewController
=======

        privacyDashboadPendingUpdatesCancellable = privacyDashboardPopover.viewController.rulesUpdateObserver
>>>>>>> e5a28f11
            .$pendingUpdates.receive(on: DispatchQueue.main).sink { [weak self] _ in
            let isPendingUpdate = self?.privacyDashboardPopover.viewController.isPendingUpdates() ?? false

            // Prevent popover from being closed when clicking away, while pending updates
            if isPendingUpdate {
                self?.privacyDashboardPopover.behavior = .applicationDefined
            } else {
                self?.privacyDashboardPopover.close()
#if DEBUG
                self?.privacyDashboardPopover.behavior = .semitransient
#else
                self?.privacyDashboardPopover.behavior = .transient
#endif
            }
        }
    }

    private func updatePermissionButtons() {
        permissionButtons.isHidden = isTextFieldEditorFirstResponder
            || isAnyTrackerAnimationPlaying
            || (tabCollectionViewModel.selectedTabViewModel?.errorViewState.isVisible ?? true)
        defer {
            showOrHidePermissionPopoverIfNeeded()
        }

        guard let selectedTabViewModel = tabCollectionViewModel.selectedTabViewModel else { return }
        
        if controllerMode == .editing(isUrl: false) {
            [geolocationButton, cameraButton, microphoneButton, popupsButton, externalSchemeButton].forEach {
                $0?.buttonState = .none
            }
        } else {
            geolocationButton.buttonState = selectedTabViewModel.usedPermissions.geolocation

            let (camera, microphone) = PermissionState?.combineCamera(selectedTabViewModel.usedPermissions.camera,
                                                                      withMicrophone: selectedTabViewModel.usedPermissions.microphone)
            cameraButton.buttonState = camera
            microphoneButton.buttonState = microphone

            popupsButton.buttonState = selectedTabViewModel.usedPermissions.popups?.isRequested == true // show only when there're popups blocked
                ? selectedTabViewModel.usedPermissions.popups
                : nil
            externalSchemeButton.buttonState = selectedTabViewModel.usedPermissions.externalScheme
        }
    }

    private func showOrHidePermissionPopoverIfNeeded() {
        guard let selectedTabViewModel = tabCollectionViewModel.selectedTabViewModel else { return }

        for permission in selectedTabViewModel.usedPermissions.keys {
            guard case .requested(let query) = selectedTabViewModel.usedPermissions[permission] else { continue }
            guard !permissionAuthorizationPopover.isShown else {
                if permissionAuthorizationPopover.viewController.query === query { return }
                permissionAuthorizationPopover.close()
                return
            }
            openPermissionAuthorizationPopover(for: query)
            return
        }
        if _permissionAuthorizationPopover?.isShown == true {
            permissionAuthorizationPopover.close()
        }

    }

    private func updateBookmarkButtonImage(isUrlBookmarked: Bool = false) {
        if let url = tabCollectionViewModel.selectedTabViewModel?.tab.content.url,
           isUrlBookmarked || bookmarkManager.isUrlBookmarked(url: url) {
            bookmarkButton.image = Self.bookmarkFilledImage
            bookmarkButton.mouseOverTintColor = NSColor.bookmarkFilledTint
            bookmarkButton.toolTip = UserText.editBookmarkTooltip
        } else {
            bookmarkButton.mouseOverTintColor = nil
            bookmarkButton.image = Self.bookmarkImage
            bookmarkButton.contentTintColor = nil
            bookmarkButton.toolTip = UserText.addBookmarkTooltip
        }
    }

    private func updateImageButton() {
        guard let selectedTabViewModel = tabCollectionViewModel.selectedTabViewModel else { return }

        // Image button
        switch controllerMode {
        case .browsing:
            imageButton.image = selectedTabViewModel.favicon
        case .editing(isUrl: true):
            imageButton.image = Self.webImage
        case .editing(isUrl: false):
            imageButton.image = Self.homeFaviconImage
        default:
            imageButton.image = nil
        }

    }

    private func updatePrivacyEntryPoint() {
        self.updatePrivacyEntryPointButton()
        self.updatePrivacyEntryPointIcon()
    }

    private func updatePrivacyEntryPointButton() {
        guard let selectedTabViewModel = tabCollectionViewModel.selectedTabViewModel else {
            return
        }

        let urlScheme = selectedTabViewModel.tab.content.url?.scheme
        let isHypertextUrl = urlScheme == "http" || urlScheme == "https"
        let isDuckDuckGoUrl = selectedTabViewModel.tab.content.url?.isDuckDuckGoSearch ?? false
        let isEditingMode = controllerMode?.isEditing ?? false
        let isTextFieldValueText = textFieldValue?.isText ?? false

        // Privacy entry point button
        privacyEntryPointButton.isHidden = isEditingMode ||
            isTextFieldEditorFirstResponder ||
            isDuckDuckGoUrl ||
            !isHypertextUrl ||
            selectedTabViewModel.errorViewState.isVisible ||
            isTextFieldValueText
        imageButtonWrapper.isHidden = view.window?.isPopUpWindow == true
            || !privacyEntryPointButton.isHidden
            || isAnyTrackerAnimationPlaying
    }

    private func updatePrivacyEntryPointIcon() {
        guard !AppDelegate.isRunningTests else { return }
        guard let selectedTabViewModel = tabCollectionViewModel.selectedTabViewModel else {
            return
        }

        guard !isAnyShieldAnimationPlaying else {
            privacyEntryPointButton.image = nil
            return
        }

        switch selectedTabViewModel.tab.content {
        case .url(let url):
            guard let host = url.host else { break }

            let isNotSecure = url.scheme == URL.NavigationalScheme.http.rawValue

            let majorTrackerThresholdPrevalence = 25.0
            let parentEntity = ContentBlocking.shared.trackerDataManager.trackerData.findEntity(forHost: host)
            let isMajorTrackingNetwork = (parentEntity?.prevalence ?? 0.0) >= majorTrackerThresholdPrevalence

            let configuration = ContentBlocking.shared.privacyConfigurationManager.privacyConfig
            let isUnprotected = configuration.isUserUnprotected(domain: host)

            let isShieldDotVisible = isNotSecure || isMajorTrackingNetwork || isUnprotected

            privacyEntryPointButton.image = isShieldDotVisible ? Self.shieldDotImage : Self.shieldImage

            let shieldDotMouseOverAnimationNames = MouseOverAnimationButton.AnimationNames(aqua: "shield-dot-mouse-over",
                                                                                           dark: "dark-shield-dot-mouse-over")
            let shieldMouseOverAnimationNames = MouseOverAnimationButton.AnimationNames(aqua: "shield-mouse-over",
                                                                                        dark: "dark-shield-mouse-over")
            privacyEntryPointButton.animationNames = isShieldDotVisible ? shieldDotMouseOverAnimationNames: shieldMouseOverAnimationNames
        default:
            break
        }
    }

    // MARK: Tracker Animation

    let trackerAnimationImageProvider = TrackerAnimationImageProvider()

    private func animateTrackers() {
        guard !privacyEntryPointButton.isHidden,
              let selectedTabViewModel = tabCollectionViewModel.selectedTabViewModel else { return }

        switch selectedTabViewModel.tab.content {
        case .url(let url):
            // Don't play the shield animation if mouse is over
            guard !privacyEntryPointButton.isAnimationViewVisible else {
                break
            }

            var animationView: AnimationView
            if url.scheme == "http" {
                animationView = shieldDotAnimationView
            } else {
                animationView = shieldAnimationView
            }

            animationView.isHidden = false
            animationView.play { _ in
                animationView.isHidden = true
            }
        default:
            return
        }

        if let trackerInfo = selectedTabViewModel.tab.privacyInfo?.trackerInfo {
            let lastTrackerImages = PrivacyIconViewModel.trackerImages(from: trackerInfo)
            trackerAnimationImageProvider.lastTrackerImages = lastTrackerImages

            let trackerAnimationView: AnimationView?
            switch lastTrackerImages.count {
            case 0: trackerAnimationView = nil
            case 1: trackerAnimationView = trackerAnimationView1
            case 2: trackerAnimationView = trackerAnimationView2
            default: trackerAnimationView = trackerAnimationView3
            }
            trackerAnimationView?.isHidden = false
            trackerAnimationView?.reloadImages()
            trackerAnimationView?.play { [weak self] _ in
                trackerAnimationView?.isHidden = true
                self?.updatePrivacyEntryPointIcon()
                self?.updatePermissionButtons()
                self?.playBadgeAnimationIfNecessary()
            }
        }

        updatePrivacyEntryPointIcon()
        updatePermissionButtons()
    }

    private func closePopover() {
        _privacyDashboardPopover?.close()
    }
    
    private func stopAnimations(trackerAnimations: Bool = true,
                                shieldAnimations: Bool = true,
                                badgeAnimations: Bool = true) {
        func stopAnimation(_ animationView: AnimationView) {
            if animationView.isAnimationPlaying || !animationView.isHidden {
                animationView.isHidden = true
                animationView.stop()
            }
        }

        if trackerAnimations {
            stopAnimation(trackerAnimationView1)
            stopAnimation(trackerAnimationView2)
            stopAnimation(trackerAnimationView3)
        }
        if shieldAnimations {
            stopAnimation(shieldAnimationView)
            stopAnimation(shieldDotAnimationView)
        }
        if badgeAnimations {
            stopNotificationBadgeAnimations()
        }
    }
    
    private func stopNotificationBadgeAnimations() {
        notificationAnimationView.removeAnimation()
        buttonsBadgeAnimator.queuedAnimation = nil
    }

    private var isAnyTrackerAnimationPlaying: Bool {
        trackerAnimationView1.isAnimationPlaying ||
        trackerAnimationView2.isAnimationPlaying ||
        trackerAnimationView3.isAnimationPlaying
    }

    private var isAnyShieldAnimationPlaying: Bool {
        shieldAnimationView.isAnimationPlaying ||
        shieldDotAnimationView.isAnimationPlaying
    }

    private func stopAnimationsAfterFocus() {
        if isTextFieldEditorFirstResponder {
            stopAnimations()
        }
    }

    private func bookmarkForCurrentUrl(setFavorite: Bool, accessPoint: Pixel.Event.AccessPoint) -> Bookmark? {
        guard let selectedTabViewModel = tabCollectionViewModel.selectedTabViewModel,
              let url = selectedTabViewModel.tab.content.url else {
            assertionFailure("No URL for bookmarking")
            return nil
        }

        if let bookmark = bookmarkManager.getBookmark(for: url) {
            if setFavorite {
                bookmark.isFavorite = true
                bookmarkManager.update(bookmark: bookmark)
            }

            return bookmark
        }

        let bookmark = bookmarkManager.makeBookmark(for: url,
                                                    title: selectedTabViewModel.title,
                                                    isFavorite: setFavorite)
        updateBookmarkButtonImage(isUrlBookmarked: bookmark != nil)

        return bookmark
    }

    private func subscribeToEffectiveAppearance() {
        effectiveAppearanceCancellable = NSApp.publisher(for: \.effectiveAppearance)
            .dropFirst()
            .receive(on: DispatchQueue.main)
            .sink { [weak self] _ in
                self?.setupAnimationViews()
                self?.updatePrivacyEntryPointIcon()
            }
    }

    private func subscribeToIsMouseOverAnimationVisible() {
        isMouseOverAnimationVisibleCancellable = privacyEntryPointButton.$isAnimationViewVisible
            .dropFirst()
            .sink { [weak self] isAnimationViewVisible in
   
                if isAnimationViewVisible {
                    self?.stopAnimations(trackerAnimations: false, shieldAnimations: true, badgeAnimations: false)
                } else {
                    self?.updatePrivacyEntryPointIcon()
                }
            }
    }

}

extension AddressBarButtonsViewController: PermissionContextMenuDelegate {

    func permissionContextMenu(_ menu: PermissionContextMenu, mutePermissions permissions: [PermissionType]) {
        tabCollectionViewModel.selectedTabViewModel?.tab.permissions.set(permissions, muted: true)
    }
    func permissionContextMenu(_ menu: PermissionContextMenu, unmutePermissions permissions: [PermissionType]) {
        tabCollectionViewModel.selectedTabViewModel?.tab.permissions.set(permissions, muted: false)
    }
    func permissionContextMenu(_ menu: PermissionContextMenu, allowPermissionQuery query: PermissionAuthorizationQuery) {
        tabCollectionViewModel.selectedTabViewModel?.tab.permissions.allow(query)
    }
    func permissionContextMenu(_ menu: PermissionContextMenu, alwaysAllowPermission permission: PermissionType) {
        PermissionManager.shared.setPermission(.allow, forDomain: menu.domain, permissionType: permission)
    }
    func permissionContextMenu(_ menu: PermissionContextMenu, alwaysDenyPermission permission: PermissionType) {
        PermissionManager.shared.setPermission(.deny, forDomain: menu.domain, permissionType: permission)
    }
    func permissionContextMenu(_ menu: PermissionContextMenu, resetStoredPermission permission: PermissionType) {
        PermissionManager.shared.setPermission(.ask, forDomain: menu.domain, permissionType: permission)
    }
    func permissionContextMenuReloadPage(_ menu: PermissionContextMenu) {
        tabCollectionViewModel.selectedTabViewModel?.reload()
    }

}

extension AddressBarButtonsViewController: NSPopoverDelegate {

    func popoverDidClose(_ notification: Notification) {
        switch notification.object as? NSPopover {

        case bookmarkPopover:
            updateBookmarkButtonVisibility()

        case _privacyDashboardPopover:
            privacyEntryPointButton.state = .off

        default:
            break
        }
    }

}

final class TrackerAnimationImageProvider: AnimationImageProvider {

    var lastTrackerImages = [CGImage]()

    func imageForAsset(asset: ImageAsset) -> CGImage? {
        switch asset.name {
        case "img_0.png": return lastTrackerImages[safe: 0]
        case "img_1.png": return lastTrackerImages[safe: 1]
        case "img_2.png": return lastTrackerImages[safe: 2]
        case "img_3.png": return lastTrackerImages[safe: 3]
        default: return nil
        }
    }

}<|MERGE_RESOLUTION|>--- conflicted
+++ resolved
@@ -604,13 +604,9 @@
 
     private func subscribePrivacyDashboardPendingUpdates() {
         privacyDashboadPendingUpdatesCancellable?.cancel()
-<<<<<<< HEAD
         guard !AppDelegate.isRunningTests else { return }
-        privacyDashboadPendingUpdatesCancellable = privacyDashboardPopover.viewController
-=======
 
         privacyDashboadPendingUpdatesCancellable = privacyDashboardPopover.viewController.rulesUpdateObserver
->>>>>>> e5a28f11
             .$pendingUpdates.receive(on: DispatchQueue.main).sink { [weak self] _ in
             let isPendingUpdate = self?.privacyDashboardPopover.viewController.isPendingUpdates() ?? false
 
