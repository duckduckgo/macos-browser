//
//  AddressBarTextField.swift
//
//  Copyright © 2020 DuckDuckGo. All rights reserved.
//
//  Licensed under the Apache License, Version 2.0 (the "License");
//  you may not use this file except in compliance with the License.
//  You may obtain a copy of the License at
//
//  http://www.apache.org/licenses/LICENSE-2.0
//
//  Unless required by applicable law or agreed to in writing, software
//  distributed under the License is distributed on an "AS IS" BASIS,
//  WITHOUT WARRANTIES OR CONDITIONS OF ANY KIND, either express or implied.
//  See the License for the specific language governing permissions and
//  limitations under the License.
//

import Cocoa
import Combine
import os.log
import BrowserServicesKit

protocol AddressBarTextFieldDelegate: AnyObject {

    func adressBarTextField(_ addressBarTextField: AddressBarTextField, didChangeValue value: AddressBarTextField.Value)

}

<<<<<<< HEAD
// swiftlint:disable type_body_length
=======
// swiftlint:disable:next type_body_length
>>>>>>> 739d10de
final class AddressBarTextField: NSTextField {

    weak var addressBarTextFieldDelegate: AddressBarTextFieldDelegate?

    var tabCollectionViewModel: TabCollectionViewModel! {
        didSet {
            subscribeToSelectedTabViewModel()
        }
    }

    var suggestionContainerViewModel: SuggestionContainerViewModel? {
        didSet {
            guard suggestionContainerViewModel != nil else { return }
            initSuggestionWindow()
            subscribeToSuggestionResult()
            subscribeToSelectedSuggestionViewModel()
        }
    }

    var suggestionWindowVisible: AnyPublisher<Bool, Never> {
        self.publisher(for: \.suggestionWindowController?.window?.isVisible)
            .map { $0 ?? false }
            .eraseToAnyPublisher()
    }

    var isSuggestionWindowVisible: Bool {
        suggestionWindowController?.window?.isVisible == true
    }

    private var suggestionResultCancellable: AnyCancellable?
    private var selectedSuggestionViewModelCancellable: AnyCancellable?
    private var selectedTabViewModelCancellable: AnyCancellable?
    private var searchSuggestionsCancellable: AnyCancellable?
    private var addressBarStringCancellable: AnyCancellable?
    private var contentTypeCancellable: AnyCancellable?

    override func awakeFromNib() {
        super.awakeFromNib()

        allowsEditingTextAttributes = true
        super.delegate = self
    }

    override func mouseDown(with event: NSEvent) {
        super.mouseDown(with: event)
        currentEditor()?.selectAll(self)
    }

    func viewDidLayout() {
        layoutSuggestionWindow()
    }

    func clearValue() {
        value = .text("")
        suggestionContainerViewModel?.clearSelection()
        suggestionContainerViewModel?.clearUserStringValue()
        hideSuggestionWindow()
    }

    private var isHandlingUserAppendingText = false

    private func subscribeToSuggestionResult() {
        suggestionResultCancellable = suggestionContainerViewModel?.suggestionContainer.$result
            .receive(on: DispatchQueue.main)
            .sink { [weak self] _ in
                guard let self = self else { return }
                if self.suggestionContainerViewModel?.suggestionContainer.result?.count ?? 0 > 0 {
                    self.showSuggestionWindow()
                }
            }
    }

    private func subscribeToSelectedSuggestionViewModel() {
        selectedSuggestionViewModelCancellable =
            suggestionContainerViewModel?.$selectedSuggestionViewModel.receive(on: DispatchQueue.main).sink { [weak self] _ in
                self?.displaySelectedSuggestionViewModel()
        }
    }

    private func subscribeToSelectedTabViewModel() {
        selectedTabViewModelCancellable = tabCollectionViewModel.$selectedTabViewModel.receive(on: DispatchQueue.main).sink { [weak self] _ in
            self?.restoreValueIfPossible()
            self?.subscribeToAddressBarString()
            self?.subscribeToContentType()
        }
    }

    private func subscribeToContentType() {
        contentTypeCancellable = tabCollectionViewModel.selectedTabViewModel?
            .tab.$content .receive(on: DispatchQueue.main).sink { [weak self] contentType in
            self?.font = .systemFont(ofSize: contentType == .homePage ? 15 : 13)
        }
    }

    private func subscribeToAddressBarString() {
        addressBarStringCancellable?.cancel()

        guard let selectedTabViewModel = tabCollectionViewModel.selectedTabViewModel else {
            clearValue()
            return
        }
        addressBarStringCancellable = selectedTabViewModel.$addressBarString.dropFirst().receive(on: DispatchQueue.main).sink { [weak self] _ in
            self?.updateValue()
        }
    }

    private func updateValue() {
        guard let selectedTabViewModel = tabCollectionViewModel.selectedTabViewModel else {
            return
        }

        let addressBarString = selectedTabViewModel.addressBarString
        let isSearch = selectedTabViewModel.tab.content.url?.isDuckDuckGoSearch ?? false
        value = Value(stringValue: addressBarString, userTyped: false, isSearch: isSearch)
    }

    private func saveValue() {
        guard let selectedTabViewModel = tabCollectionViewModel.selectedTabViewModel else {
            return
        }

        selectedTabViewModel.lastAddressBarTextFieldValue = value
    }

    private func restoreValueIfPossible() {
        func restoreValue(_ value: AddressBarTextField.Value) {
            self.value = value
            currentEditor()?.selectAll(self)
        }

        guard let selectedTabViewModel = tabCollectionViewModel.selectedTabViewModel else {
            return
        }

        let lastAddressBarTextFieldValue = selectedTabViewModel.lastAddressBarTextFieldValue

        switch lastAddressBarTextFieldValue {
        case .text(let text):
            if !text.isEmpty {
                restoreValue(lastAddressBarTextFieldValue ?? Value(stringValue: "", userTyped: true))
            } else {
                updateValue()
            }
        case .suggestion(let suggestionViewModel):
            let suggestion = suggestionViewModel.suggestion
            switch suggestion {
            case .website, .bookmark, .historyEntry:
                restoreValue(Value(stringValue: suggestionViewModel.autocompletionString, userTyped: true))
            case .phrase(phrase: let phase):
                restoreValue(Value.text(phase))
            default:
                updateValue()
            }
        case .url(urlString: let urlString, url: _, userTyped: true):
            restoreValue(Value(stringValue: urlString, userTyped: true))
        default:
            updateValue()
        }
    }

    func escapeKeyDown() {
        if suggestionWindowController?.window?.isVisible ?? false {
            hideSuggestionWindow()
            return
        }

        clearValue()
        updateValue()
    }

    private func displaySelectedSuggestionViewModel() {
        guard let suggestionWindow = suggestionWindowController?.window else {
            os_log("AddressBarTextField: Window not available", type: .error)
            return
        }
        guard suggestionWindow.isVisible else { return }

        let originalStringValue = suggestionContainerViewModel?.userStringValue
        guard let selectedSuggestionViewModel = suggestionContainerViewModel?.selectedSuggestionViewModel else {
            if let originalStringValue = originalStringValue {
                value = Value(stringValue: originalStringValue, userTyped: true)
            } else {
                clearValue()
            }

            return
        }

        value = Value.suggestion(selectedSuggestionViewModel)
        if let originalStringValue = originalStringValue,
           value.string.lowercased().hasPrefix(originalStringValue.lowercased()) {

            selectToTheEnd(from: originalStringValue.count)
        } else {
            // if suggestion doesn't start with the user input select whole string
            currentEditor()?.selectAll(nil)
        }
    }

    fileprivate func handlePastedURL() {
        handleTextDidChange()
        selectToTheEnd(from: stringValueWithoutSuffix.count)
    }

    private func addressBarEnterPressed() {
        suggestionContainerViewModel?.clearUserStringValue()

        let suggestion = suggestionContainerViewModel?.selectedSuggestionViewModel?.suggestion
        if NSApp.isCommandPressed {
            openNewTab(selected: NSApp.isShiftPressed, suggestion: suggestion)
        } else {
            navigate(suggestion: suggestion)
        }

        hideSuggestionWindow()
    }

    private func navigate(suggestion: Suggestion?) {
        hideSuggestionWindow()
        updateTabUrl(suggestion: suggestion)

        currentEditor()?.selectAll(self)
    }

    private func updateTabUrlWithUrl(_ providedUrl: URL, suggestion: Suggestion?) {
        guard let selectedTabViewModel = tabCollectionViewModel.selectedTabViewModel else {
            os_log("%s: Selected tab view model is nil", type: .error, className)
            return
        }

        var url = providedUrl

        // keep current search mode
        if url.isDuckDuckGoSearch,
           let oldURL = selectedTabViewModel.tab.content.url,
            oldURL.isDuckDuckGoSearch {
            if let ia = oldURL.getParameter(named: URL.DuckDuckGoParameters.ia.rawValue) {
                url = url.removingParameters(named: [URL.DuckDuckGoParameters.ia.rawValue])
                    .appendingParameter(name: URL.DuckDuckGoParameters.ia.rawValue, value: ia)
            }
            if let iax = oldURL.getParameter(named: URL.DuckDuckGoParameters.iax.rawValue) {
                url = url.removingParameters(named: [URL.DuckDuckGoParameters.iax.rawValue])
                    .appendingParameter(name: URL.DuckDuckGoParameters.iax.rawValue, value: iax)
            }
        }

        if selectedTabViewModel.tab.content.url == url {
            selectedTabViewModel.reload()
        } else {
            selectedTabViewModel.tab.update(url: url)
        }

        self.window?.makeFirstResponder(nil)
    }

    private func updateTabUrl(suggestion: Suggestion?) {
        makeUrl(suggestion: suggestion,
                stringValueWithoutSuffix: stringValueWithoutSuffix,
                completion: { [weak self] url, isUpgraded in
            guard let url = url else { return }

            if isUpgraded { self?.updateTabUpgradedToUrl(url) }
            self?.updateTabUrlWithUrl(url, suggestion: suggestion)
        })
    }

    private func updateTabUpgradedToUrl(_ url: URL?) {
        if url == nil { return }
        let tab = tabCollectionViewModel.selectedTabViewModel?.tab
        tab?.setMainFrameConnectionUpgradedTo(url)
    }

    private func openNewTabWithUrl(_ providedUrl: URL?, selected: Bool, suggestion: Suggestion?) {
        guard let url = providedUrl else {
            os_log("%s: Making url from address bar string failed", type: .error, className)
            return
        }

        let tab = Tab(content: .url(url), shouldLoadInBackground: true)
        tabCollectionViewModel.append(tab: tab, selected: selected)
    }

    private func openNewTab(selected: Bool, suggestion: Suggestion?) {
        makeUrl(suggestion: suggestion,
                stringValueWithoutSuffix: stringValueWithoutSuffix,
                completion: { [weak self] url, isUpgraded in
                    if isUpgraded { self?.updateTabUpgradedToUrl(url) }
                    self?.openNewTabWithUrl(url, selected: selected, suggestion: suggestion)
                })
    }

    private func makeUrl(suggestion: Suggestion?, stringValueWithoutSuffix: String, completion: @escaping (URL?, Bool) -> Void) {
        let finalUrl: URL?
        switch suggestion {
        case .bookmark(title: _, url: let url, isFavorite: _, allowedInTopHits: _),
             .historyEntry(title: _, url: let url, allowedInTopHits: _),
             .website(url: let url):
            finalUrl = url
        case .phrase(phrase: let phrase),
             .unknown(value: let phrase):
            finalUrl = URL.makeSearchUrl(from: phrase)
        case .none:
            finalUrl = URL.makeURL(from: stringValueWithoutSuffix)
        }

        guard let url = finalUrl else {
            completion(finalUrl, false)
            return
        }

        upgradeToHttps(url: url, completion: completion)
    }
    
    private func upgradeToHttps(url: URL, completion: @escaping (URL?, Bool) -> Void) {
        Task {
            let result = await PrivacyFeatures.httpsUpgrade.upgrade(url: url)
            switch result {
            case let .success(upgradedUrl):
                completion(upgradedUrl, true)
            case .failure:
                completion(url, false)
            }
        }
    }

    // MARK: - Value

    enum Value {
        case text(_ text: String)
        case url(urlString: String, url: URL, userTyped: Bool)
        case suggestion(_ suggestionViewModel: SuggestionViewModel)

        init(stringValue: String, userTyped: Bool, isSearch: Bool = false) {
            if let url = URL(trimmedAddressBarString: stringValue), url.isValid {
                var stringValue = stringValue
                // display punycoded url in readable form when editing
                if !userTyped,
                   let punycodeDecoded = url.punycodeDecodedString {
                    stringValue = punycodeDecoded
                }
                self = .url(urlString: stringValue, url: url, userTyped: userTyped)
            } else {
                self = .text(stringValue)
            }
        }

        var string: String {
            switch self {
            case .text(let text):
                return text
            case .url(urlString: let urlString, url: _, userTyped: _):
                return urlString
            case .suggestion(let suggestionViewModel):
                let autocompletionString = suggestionViewModel.autocompletionString
                if autocompletionString.lowercased()
                    .hasPrefix(suggestionViewModel.userStringValue.lowercased()) {
                    // keep user input capitalization
                    let suffixLength = autocompletionString.count - suggestionViewModel.userStringValue.count
                    return suggestionViewModel.userStringValue + autocompletionString.suffix(suffixLength)
                }
                return autocompletionString
            }
        }

        var isEmpty: Bool {
            switch self {
            case .text(let text):
                return text.isEmpty
            case .url(urlString: let urlString, url: _, userTyped: _):
                return urlString.isEmpty
            case .suggestion(let suggestion):
                return suggestion.string.isEmpty
            }
        }

        var isText: Bool {
            if case .text = self {
                return true
            }
            return false
        }
    }

    @Published private(set) var value: Value = .text("") {
        didSet {
            saveValue()

            suffix = Suffix(value: value)

            if let suffix = suffix {
                let attributedString = NSMutableAttributedString(string: value.string, attributes: makeTextAttributes())
                attributedString.append(suffix.toAttributedString(size: isHomePage ? 15 : 13))
                attributedStringValue = attributedString
            } else {
                self.stringValue = value.string
            }

            addressBarTextFieldDelegate?.adressBarTextField(self, didChangeValue: value)
        }
    }

    // MARK: - Suffixes

    var isHomePage: Bool {
        tabCollectionViewModel.selectedTabViewModel?.tab.content == .homePage
    }

    func makeTextAttributes() -> [NSAttributedString.Key: Any] {
        let size: CGFloat = isHomePage ? 15 : 13
        return [
           .font: NSFont.systemFont(ofSize: size, weight: .regular),
           .foregroundColor: NSColor.textColor,
           .kern: -0.16
       ]
    }

    enum Suffix {
        init?(value: Value) {
            if case .text("") = value {
                return nil
            }

            switch value {
            case .text: self = Suffix.search
            case .url(urlString: _, url: let url, userTyped: let userTyped):
                guard userTyped,
                      let host = url.root?.toString(decodePunycode: true, dropScheme: true, dropTrailingSlash: true)
                else { return nil }
                self = Suffix.visit(host: host)
            case .suggestion(let suggestionViewModel):
                self.init(suggestionViewModel: suggestionViewModel)
            }
        }

        init?(suggestionViewModel: SuggestionViewModel) {
            switch suggestionViewModel.suggestion {
            case .phrase:
                self = Suffix.search
            case .website(url: let url):
                guard let host = url.root?.toString(decodePunycode: true, dropScheme: true, dropTrailingSlash: true) else {
                    return nil
                }
                self = Suffix.visit(host: host)

            case .bookmark(title: _, url: let url, isFavorite: _, allowedInTopHits: _),
                 .historyEntry(title: _, url: let url, allowedInTopHits: _):
                if let title = suggestionViewModel.title,
                   !title.isEmpty,
                   suggestionViewModel.autocompletionString != title {
                    self = .title(title)
                } else if let host = url.root?.toString(decodePunycode: true, dropScheme: true, needsWWW: false, dropTrailingSlash: true) {
                    self = .visit(host: host)
                } else {
                    self = .url(url)
                }

            case .unknown:
                self = Suffix.search
            }
        }

        case search
        case visit(host: String)
        case url(URL)
        case title(String)

        func toAttributedString(size: CGFloat) -> NSAttributedString {
            let attrs = [NSAttributedString.Key.font: NSFont.systemFont(ofSize: size, weight: .light),
                         .foregroundColor: NSColor.addressBarSuffixColor]
            return NSAttributedString(string: string, attributes: attrs)
        }

        static let searchSuffix = " – \(UserText.searchDuckDuckGoSuffix)"
        static let visitSuffix = " – \(UserText.addressBarVisitSuffix)"

        var string: String {
            switch self {
            case .search:
                return Self.searchSuffix
            case .visit(host: let host):
                return "\(Self.visitSuffix) \(host)"
            case .url(let url):
                if url.isDuckDuckGoSearch {
                    return Self.searchSuffix
                } else {
                    return " – " + url.toString(decodePunycode: false,
                                                dropScheme: true,
                                                needsWWW: false,
                                                dropTrailingSlash: false)
                }
            case .title(let title):
                return " – " + title
            }
        }
    }

    private var suffix: Suffix?

    private var stringValueWithoutSuffix: String {
        if let suffix = suffix {
            return stringValue.dropping(suffix: suffix.string)
        } else {
            return stringValue
        }
    }

    // MARK: - Cursor & Selection

    private func selectToTheEnd(from offset: Int) {
        guard let currentEditor = currentEditor() else {
            os_log("AddressBarTextField: Current editor not available", type: .error)
            return
        }
        let string = currentEditor.string
        let startIndex = string.index(string.startIndex, offsetBy: string.count >= offset ? offset : 0)
        let endIndex = string.index(string.endIndex, offsetBy: -(suffix?.string.count ?? 0))

        currentEditor.selectedRange = string.nsRange(from: startIndex..<endIndex)
    }

    func filterSuffix(fromSelectionRange range: NSRange, for stringValue: String) -> NSRange {
        let suffixStart = stringValue.utf16.count - (suffix?.string.utf16.count ?? 0)
        let currentSelectionEnd = range.location + range.length
        guard suffixStart >= 0,
              currentSelectionEnd > suffixStart
        else { return range }

        let newLocation = min(range.location, suffixStart)
        let newMaxLength = suffixStart - newLocation
        let newLength = min(newMaxLength, currentSelectionEnd - newLocation)

        return NSRange(location: newLocation, length: newLength)
    }

    // MARK: - Suggestion window

    enum SuggestionWindowSizes {
        static let padding = CGPoint(x: -20, y: 1)
    }

    @objc dynamic private var suggestionWindowController: NSWindowController?
    private lazy var suggestionViewController: SuggestionViewController = {
        NSStoryboard.suggestion.instantiateController(identifier: "SuggestionViewController") { coder in
            let suggestionViewController = SuggestionViewController(coder: coder,
                                                                    suggestionContainerViewModel: self.suggestionContainerViewModel!)
            suggestionViewController?.delegate = self
            return suggestionViewController
        }
    }()

    private func initSuggestionWindow() {
        let windowController = NSStoryboard.suggestion
            .instantiateController(withIdentifier: "SuggestionWindowController") as? NSWindowController

        windowController?.contentViewController = suggestionViewController
        self.suggestionWindowController = windowController
    }

    private func suggestionsContainLocalItems() -> SuggestionListChacteristics {
        var characteristics = SuggestionListChacteristics(hasBookmark: false, hasFavorite: false, hasHistoryEntry: false)
        for suggestion in self.suggestionContainerViewModel?.suggestionContainer.result?.all ?? [] {
            if case .bookmark(title: _, url: _, isFavorite: let isFavorite, allowedInTopHits: _) = suggestion {
                if isFavorite {
                    characteristics.hasFavorite = true
                } else {
                    characteristics.hasBookmark = true
                }
            } else if case .historyEntry = suggestion {
                characteristics.hasHistoryEntry = true
            } else {
                continue
            }

            if characteristics.hasFavorite && characteristics.hasBookmark && characteristics.hasHistoryEntry {
                break
            }
        }
        return characteristics
    }

    private func showSuggestionWindow() {
        guard let window = window, let suggestionWindow = suggestionWindowController?.window else {
            os_log("AddressBarTextField: Window not available", type: .error)
            return
        }

        guard !suggestionWindow.isVisible, window.firstResponder == currentEditor() else { return }

        window.addChildWindow(suggestionWindow, ordered: .above)
        layoutSuggestionWindow()
        postSuggestionWindowOpenNotification()
    }

    private func postSuggestionWindowOpenNotification() {
        NotificationCenter.default.post(name: .suggestionWindowOpen, object: nil)
    }

    private func hideSuggestionWindow() {
        guard let window = window, let suggestionWindow = suggestionWindowController?.window else {
            return
        }

        if !suggestionWindow.isVisible { return }

        window.removeChildWindow(suggestionWindow)
        suggestionWindow.parent?.removeChildWindow(suggestionWindow)
        suggestionWindow.orderOut(nil)
    }

    private func layoutSuggestionWindow() {
        guard let window = window, let suggestionWindow = suggestionWindowController?.window else {
            return
        }
        guard let superview = superview else {
            os_log("AddressBarTextField: Superview not available", type: .error)
            return
        }

        let padding = SuggestionWindowSizes.padding
        suggestionWindow.setFrame(NSRect(x: 0, y: 0, width: superview.frame.width - 2 * padding.x, height: 0), display: true)

        var point = superview.bounds.origin
        point.x += padding.x
        point.y += padding.y

        let converted = superview.convert(point, to: nil)
        let rounded = CGPoint(x: Int(converted.x), y: Int(converted.y))

        let screen = window.convertPoint(toScreen: rounded)
        suggestionWindow.setFrameTopLeftPoint(screen)

        // pixel-perfect window adjustment for fractional points
        suggestionViewController.pixelPerfectConstraint.constant = converted.x - rounded.x
    }

    // MARK: - Menu Actions

    @objc private func pasteAndGo(_ menuItem: NSMenuItem) {
        guard let pasteboardString = NSPasteboard.general.string(forType: .string),
              let url = URL(trimmedAddressBarString: pasteboardString.trimmingWhitespace()) else {
                  assertionFailure("Pasteboard doesn't contain URL")
                  return
              }

        tabCollectionViewModel.selectedTabViewModel?.tab.update(url: url)
    }

    @objc private func pasteAndSearch(_ menuItem: NSMenuItem) {
        guard let pasteboardString = NSPasteboard.general.string(forType: .string),
              let searchURL = URL.makeSearchUrl(from: pasteboardString) else {
                  assertionFailure("Can't create search URL from pasteboard string")
                  return
              }

        tabCollectionViewModel.selectedTabViewModel?.tab.update(url: searchURL)
    }

    @objc private func toggleAutocomplete(_ menuItem: NSMenuItem) {
        AppearancePreferences.shared.showAutocompleteSuggestions.toggle()

        let shouldShowAutocomplete = AppearancePreferences.shared.showAutocompleteSuggestions

        menuItem.state = shouldShowAutocomplete ? .on : .off

        if shouldShowAutocomplete {
            handleTextDidChange()
        } else {
            hideSuggestionWindow()
        }
    }

    @objc private func toggleShowFullWebsiteAddress(_ menuItem: NSMenuItem) {
        AppearancePreferences.shared.showFullURL.toggle()

        let shouldShowFullURL = AppearancePreferences.shared.showFullURL
        menuItem.state = shouldShowFullURL ? .on : .off
    }

}

extension Notification.Name {

    static let suggestionWindowOpen = Notification.Name("suggestionWindowOpen")

}

extension AddressBarTextField: NSTextFieldDelegate {

    func controlTextDidEndEditing(_ obj: Notification) {
        suggestionContainerViewModel?.clearUserStringValue()
        hideSuggestionWindow()
    }

    func controlTextDidChange(_ obj: Notification) {
        handleTextDidChange()
    }

    private func handleTextDidChange() {
        let stringValueWithoutSuffix = self.stringValueWithoutSuffix

        // if user continues typing letters from displayed Suggestion
        // don't blink and keep the Suggestion displayed
        if isHandlingUserAppendingText,
           case .suggestion(let suggestion) = self.value,
           // disable autocompletion when user entered Space
           !stringValueWithoutSuffix.contains(" "),
           stringValueWithoutSuffix.hasPrefix(suggestion.userStringValue),
           suggestion.autocompletionString.hasPrefix(stringValueWithoutSuffix),
           let editor = currentEditor(),
           editor.selectedRange.location == stringValueWithoutSuffix.utf16.count {

            self.value = .suggestion(SuggestionViewModel(isHomePage: isHomePage, suggestion: suggestion.suggestion,
                                                         userStringValue: stringValueWithoutSuffix))
            self.selectToTheEnd(from: stringValueWithoutSuffix.count)

        } else {
            suggestionContainerViewModel?.clearSelection()
            self.value = Value(stringValue: stringValueWithoutSuffix, userTyped: true)
        }

        if stringValue.isEmpty {
            suggestionContainerViewModel?.clearUserStringValue()
            hideSuggestionWindow()
        } else {
            suggestionContainerViewModel?.setUserStringValue(stringValueWithoutSuffix,
                                                            userAppendedStringToTheEnd: isHandlingUserAppendingText)
        }

        // reset user typed flag for the next didChange event
        isHandlingUserAppendingText = false
    }

    func textView(_ textView: NSTextView, userTypedString typedString: String, at range: NSRange) {
        let userTypedLength = suggestionContainerViewModel?.userStringValue?.utf16.count ?? 0
        let currentValueLength = self.stringValueWithoutSuffix.utf16.count
        let selectedSuggestionRange = NSRange(location: userTypedLength, length: currentValueLength - userTypedLength)
        assert(selectedSuggestionRange.upperBound <= currentValueLength)

        // if user is typing in the end of current value or replacing selected suggestion range
        // or replaces the whole string
        if selectedSuggestionRange == range || range.length >= currentValueLength || range.location == NSNotFound {
            // we'll select the first suggested item
            isHandlingUserAppendingText = true
        }
    }

    func control(_ control: NSControl, textView: NSTextView, doCommandBy commandSelector: Selector) -> Bool {
        if NSApp.isReturnOrEnterPressed {
            self.addressBarEnterPressed()
            return true
        }

        if commandSelector == #selector(NSResponder.insertTab(_:)) {
            window?.makeFirstResponder(nextKeyView)
            return false
        }

        // Collision of suffix and forward deleting
        if [#selector(NSResponder.deleteForward(_:)), #selector(NSResponder.deleteWordForward(_:))].contains(commandSelector) {
            if let currentEditor = currentEditor(),
               currentEditor.selectedRange.location == value.string.utf16.count,
               currentEditor.selectedRange.length == 0 {
                // Don't do delete when cursor is in the end
                return true
            }
        }

        if suggestionWindowController?.window?.isVisible ?? false {
            switch commandSelector {
            case #selector(NSResponder.moveDown(_:)):
                suggestionContainerViewModel?.selectNextIfPossible(); return true
            case #selector(NSResponder.moveUp(_:)):
                suggestionContainerViewModel?.selectPreviousIfPossible(); return true
            case #selector(NSResponder.deleteBackward(_:)),
                #selector(NSResponder.deleteForward(_:)),
                #selector(NSResponder.deleteToMark(_:)),
                #selector(NSResponder.deleteWordForward(_:)),
                #selector(NSResponder.deleteWordBackward(_:)),
                #selector(NSResponder.deleteToEndOfLine(_:)),
                #selector(NSResponder.deleteToEndOfParagraph(_:)),
                #selector(NSResponder.deleteToBeginningOfLine(_:)),
                #selector(NSResponder.deleteBackwardByDecomposingPreviousCharacter(_:)):
                suggestionContainerViewModel?.clearSelection(); return false
            default:
                return false
            }
        }

        return false
    }

}

extension AddressBarTextField: SuggestionViewControllerDelegate {

    func suggestionViewControllerDidConfirmSelection(_ suggestionViewController: SuggestionViewController) {
        let suggestion = suggestionContainerViewModel?.selectedSuggestionViewModel?.suggestion
        if NSApp.isCommandPressed {
            openNewTab(selected: NSApp.isShiftPressed, suggestion: suggestion)
            return
        }
        navigate(suggestion: suggestion)
    }

    func shouldCloseSuggestionWindow(forMouseEvent event: NSEvent) -> Bool {
        // don't hide suggestions if clicking somewhere inside the Address Bar view
        return superview?.isMouseLocationInsideBounds(event.locationInWindow) != true
    }
}

extension AddressBarTextField: NSTextViewDelegate {

    func textView(_ textView: NSTextView, willChangeSelectionFromCharacterRange _: NSRange, toCharacterRange range: NSRange) -> NSRange {
        DispatchQueue.main.async {
            // artifacts can appear when the selection changes, especially if the size of the field has changed, this clears them
            textView.needsDisplay = true
        }
        return self.filterSuffix(fromSelectionRange: range, for: textView.string)
    }

    func textView(_ view: NSTextView, menu: NSMenu, for event: NSEvent, at charIndex: Int) -> NSMenu? {
        let textViewMenu = removingAttributeChangingMenuItems(from: menu)
        let additionalMenuItems = [
            makeAutocompleteSuggestionsMenuItem(),
            makeFullWebsiteAddressMenuItem(),
            NSMenuItem.separator()
        ]

        if let pasteMenuItemIndex = pasteMenuItemIndex(within: menu),
           let pasteAndDoMenuItem = makePasteAndDoMenuItem() {
            textViewMenu.insertItem(pasteAndDoMenuItem, at: pasteMenuItemIndex + 1)
        }
        
        if let insertionPoint = menuItemInsertionPoint(within: menu) {
            additionalMenuItems.reversed().forEach { item in
                textViewMenu.insertItem(item, at: insertionPoint)
            }
        } else {
            additionalMenuItems.forEach { item in
                textViewMenu.addItem(item)
            }
        }
        
        return textViewMenu
    }
    
    /// Returns the menu item after which new items should be added.
    /// This will be the first separator that comes after a predefined list of items: Cut, Copy, or Paste.
    ///
    /// - Returns: The preferred menu item. If none are found, nil is returned.
    private func menuItemInsertionPoint(within menu: NSMenu) -> Int? {
        let preferredSelectorNames = ["cut:", "copy:", "paste:"]
        var foundPreferredSelector = false
        
        for (index, item) in menu.items.enumerated() {
            if foundPreferredSelector && item.isSeparatorItem {
                let indexAfterSeparator = index + 1
                return menu.items.indices.contains(indexAfterSeparator) ? indexAfterSeparator : index
            }
            
            if let action = item.action, preferredSelectorNames.contains(action.description) {
                foundPreferredSelector = true
            }
        }

        return nil
    }

    private func pasteMenuItemIndex(within menu: NSMenu) -> Int? {
        let pasteSelector = "paste:"
        let index = menu.items.firstIndex { menuItem in
            guard let action = menuItem.action else { return false }
            return pasteSelector == action.description
        }
        return index
    }

    private static var selectorsToRemove: Set<Selector> = Set([
        Selector(("_makeLinkFromMenu:")),
        Selector(("_searchWithGoogleFromMenu:")),
        #selector(NSFontManager.orderFrontFontPanel(_:)),
        #selector(NSText.showGuessPanel(_:)),
        Selector(("replaceQuotesInSelection:")),
        #selector(NSStandardKeyBindingResponding.uppercaseWord(_:)),
        #selector(NSTextView.startSpeaking(_:)),
        #selector(NSTextView.changeLayoutOrientation(_:))
    ])

    private func removingAttributeChangingMenuItems(from menu: NSMenu) -> NSMenu {
        menu.items.reversed().forEach { menuItem in
            if let action = menuItem.action, Self.selectorsToRemove.contains(action) {
                menu.removeItem(menuItem)
            } else {
                if let submenu = menuItem.submenu, submenu.items.first(where: { submenuItem in
                    if let submenuAction = submenuItem.action, Self.selectorsToRemove.contains(submenuAction) {
                        return true
                    } else {
                        return false
                    }
                }) != nil {
                    menu.removeItem(menuItem)
                }
            }
        }
        return menu
    }

    private func makeAutocompleteSuggestionsMenuItem() -> NSMenuItem {
        let menuItem = NSMenuItem(
            title: UserText.showAutocompleteSuggestions.localizedCapitalized,
            action: #selector(toggleAutocomplete(_:)),
            keyEquivalent: ""
        )
        menuItem.state = AppearancePreferences.shared.showAutocompleteSuggestions ? .on : .off

        return menuItem
    }
    
    private func makeFullWebsiteAddressMenuItem() -> NSMenuItem {
        let menuItem = NSMenuItem(
            title: UserText.showFullWebsiteAddress.localizedCapitalized,
            action: #selector(toggleShowFullWebsiteAddress(_:)),
            keyEquivalent: ""
        )
        menuItem.state = AppearancePreferences.shared.showFullURL ? .on : .off

        return menuItem
    }

    private static var pasteAndGoMenuItem: NSMenuItem {
        NSMenuItem(
            title: UserText.pasteAndGo,
            action: #selector(pasteAndGo(_:)),
            keyEquivalent: ""
        )
    }

    private static var pasteAndSearchMenuItem: NSMenuItem {
        NSMenuItem(
            title: UserText.pasteAndSearch,
            action: #selector(pasteAndSearch(_:)),
            keyEquivalent: ""
        )
    }

    private func makePasteAndDoMenuItem() -> NSMenuItem? {
        if let trimmedPasteboardString = NSPasteboard.general.string(forType: .string)?.trimmingWhitespace(),
           trimmedPasteboardString.count > 0 {
            if URL(trimmedAddressBarString: trimmedPasteboardString) != nil {
                return Self.pasteAndGoMenuItem
            } else {
                return Self.pasteAndSearchMenuItem
            }
        }

        return nil
    }
}

final class AddressBarTextEditor: NSTextView {

    override func mouseDown(with event: NSEvent) {
        super.mouseDown(with: event)

        guard let delegate = delegate as? AddressBarTextField else {
            os_log("AddressBarTextEditor: unexpected kind of delegate")
            return
        }

        if let currentSelection = selectedRanges.first as? NSRange {
            let adjustedSelection = delegate.filterSuffix(fromSelectionRange: currentSelection, for: string)
            setSelectedRange(adjustedSelection)
        }
    }

    override func paste(_ sender: Any?) {
        guard let delegate = delegate as? AddressBarTextField else {
            os_log("AddressBarTextEditor: unexpected kind of delegate")
            super.paste(sender)
            return
        }

        // Fixes an issue when url-name instead of url is pasted
        if let urlString = NSPasteboard.general.string(forType: .URL) {
            string = urlString
            delegate.handlePastedURL()
        } else {
            super.paste(sender)
        }
    }

    override func copy(_ sender: Any?) {
        CopyHandler().copy(sender)
    }

    override func selectionRange(forProposedRange proposedCharRange: NSRange, granularity: NSSelectionGranularity) -> NSRange {
        guard let delegate = delegate as? AddressBarTextField else {
            os_log("AddressBarTextEditor: unexpected kind of delegate")
            return super.selectionRange(forProposedRange: proposedCharRange, granularity: granularity)
        }

        let string = self.string
        var range: NSRange
        switch granularity {
        case .selectByParagraph:
            // select all and then adjust by removing suffix
            range = self.string.nsRange(from: string.startIndex..<string.endIndex)

        case .selectByWord:
            range = delegate.filterSuffix(fromSelectionRange: proposedCharRange, for: self.string)
            // if selection for word included suffix, move one character before adjusted to select last word w/o suffix
            if range != proposedCharRange,
               range.location > 0 {
                range.location -= 1
            }
            // select word and then adjust by removing suffix
            range = super.selectionRange(forProposedRange: range, granularity: granularity)

        case .selectByCharacter: fallthrough
        @unknown default:
            // adjust caret location only
            range = proposedCharRange
        }
        return delegate.filterSuffix(fromSelectionRange: range, for: self.string)
    }

    override func characterIndexForInsertion(at point: NSPoint) -> Int {
        let index = super.characterIndexForInsertion(at: point)
        let adjustedRange = selectionRange(forProposedRange: NSRange(location: index, length: 0),
                                           granularity: .selectByCharacter)
        return adjustedRange.location
    }

    override func insertText(_ string: Any, replacementRange: NSRange) {
        defer {
            super.insertText(string, replacementRange: replacementRange)
        }

        guard let delegate = delegate as? AddressBarTextField else {
            os_log("AddressBarTextEditor: unexpected kind of delegate")
            return
        }
        guard let string = string as? String else { return }

        delegate.textView(self, userTypedString: string, at: replacementRange.location == NSNotFound ? self.selectedRange() : replacementRange)
    }
}

final class AddressBarTextFieldCell: NSTextFieldCell {
    lazy var customEditor = AddressBarTextEditor()

    override func fieldEditor(for controlView: NSView) -> NSTextView? {
        return customEditor
    }
}

fileprivate extension NSStoryboard {
    static let suggestion = NSStoryboard(name: "Suggestion", bundle: .main)
}<|MERGE_RESOLUTION|>--- conflicted
+++ resolved
@@ -27,11 +27,7 @@
 
 }
 
-<<<<<<< HEAD
 // swiftlint:disable type_body_length
-=======
-// swiftlint:disable:next type_body_length
->>>>>>> 739d10de
 final class AddressBarTextField: NSTextField {
 
     weak var addressBarTextFieldDelegate: AddressBarTextFieldDelegate?
