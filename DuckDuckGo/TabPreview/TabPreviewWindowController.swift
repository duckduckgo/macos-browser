--- conflicted
+++ resolved
@@ -129,12 +129,8 @@
 
         // Make sure preview is presented within screen
         if let screenVisibleFrame = window.screen?.visibleFrame {
-<<<<<<< HEAD
-            topLeftPoint.x = min(topLeftPoint.x, screenVisibleFrame.width - window.frame.width)
-=======
             topLeftPoint.x = min(topLeftPoint.x, screenVisibleFrame.origin.x + screenVisibleFrame.width - window.frame.width)
             topLeftPoint.x = max(topLeftPoint.x, screenVisibleFrame.origin.x)
->>>>>>> 2778f1f0
 
             let windowHeight = window.frame.size.height
             if topLeftPoint.y <= windowHeight + screenVisibleFrame.origin.y {
