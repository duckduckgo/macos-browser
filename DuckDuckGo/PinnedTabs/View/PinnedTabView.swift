//
//  PinnedTabView.swift
//
//  Copyright © 2022 DuckDuckGo. All rights reserved.
//
//  Licensed under the Apache License, Version 2.0 (the "License");
//  you may not use this file except in compliance with the License.
//  You may obtain a copy of the License at
//
//  http://www.apache.org/licenses/LICENSE-2.0
//
//  Unless required by applicable law or agreed to in writing, software
//  distributed under the License is distributed on an "AS IS" BASIS,
//  WITHOUT WARRANTIES OR CONDITIONS OF ANY KIND, either express or implied.
//  See the License for the specific language governing permissions and
//  limitations under the License.
//

import SwiftUI
import SwiftUIExtensions

struct PinnedTabView: View {
    enum Const {
        static let dimension: CGFloat = 32
        static let cornerRadius: CGFloat = 6
    }

    @ObservedObject var model: Tab
    @EnvironmentObject var collectionModel: PinnedTabsViewModel

    @Environment(\.controlActiveState) private var controlActiveState

    // Hover highlight is disabled while another tab is dragged
    var showsHover: Bool

    var body: some View {
        let stack = ZStack {
            Button { [weak collectionModel, weak model] in
                if !isSelected {
                    collectionModel?.selectedItem = model
                }
            } label: {
                PinnedTabInnerView(
                    foregroundColor: foregroundColor,
                    drawSeparator: !collectionModel.itemsWithoutSeparator.contains(model)
                )
                .environmentObject(model)
            }
            .buttonStyle(TouchDownButtonStyle())
            .cornerRadius(Const.cornerRadius, corners: [.topLeft, .topRight])
            .contextMenu { contextMenu }

            BorderView(isSelected: isSelected,
                       cornerRadius: Const.cornerRadius,
                       size: TabShadowConfig.dividerSize)
        }

        if controlActiveState == .key {
            stack.onHover { [weak collectionModel, weak model] isHovered in
                collectionModel?.hoveredItem = isHovered ? model : nil
            }
        } else {
            stack
        }

    }

    private var isSelected: Bool {
        collectionModel.selectedItem == model
    }

    private var foregroundColor: Color {
        if isSelected {
            return Color("InterfaceBackgroundColor")
        }
        let isHovered = collectionModel.hoveredItem == model
        return showsHover && isHovered ? Color("TabMouseOverColor") : Color.clear
    }

    @ViewBuilder
    private var contextMenu: some View {
        Button(UserText.duplicateTab) { [weak collectionModel, weak model] in
            guard let model = model else { return }
            collectionModel?.duplicate(model)
        }

        Button(UserText.unpinTab) { [weak collectionModel, weak model] in
            guard let model = model else { return }
            collectionModel?.unpin(model)
        }
        Divider()
        Button(UserText.bookmarkThisPage) { [weak collectionModel, weak model] in
            guard let model = model else { return }
            collectionModel?.bookmark(model)
        }

        fireproofAction
        Divider()

        Button(UserText.closeTab) { [weak collectionModel, weak model] in
            guard let model = model else { return }
            collectionModel?.close(model)
        }
    }

    @ViewBuilder
    private var fireproofAction: some View {
        if collectionModel.isFireproof(model) {
            Button(UserText.removeFireproofing) { [weak collectionModel, weak model] in
                guard let model = model else { return }
                collectionModel?.removeFireproofing(model)
            }
        } else {
            Button(UserText.fireproofSite) { [weak collectionModel, weak model] in
                guard let model = model else { return }
                collectionModel?.fireproof(model)
            }
        }
    }
}

private struct BorderView: View {
    let isSelected: Bool
    let cornerRadius: CGFloat
    let size: CGFloat

    private var borderColor: Color {
        isSelected ? Color(TabShadowConfig.colorName) : .clear
    }

    private var bottomLineColor: Color {
        isSelected ? Color("InterfaceBackgroundColor") : Color(TabShadowConfig.colorName)
    }

    private var cornerPixelsColor: Color {
        isSelected ? .clear : bottomLineColor
    }

    var body: some View {
        ZStack {
            CustomRoundedCornersShape(inset: 0, tl: cornerRadius, tr: cornerRadius, bl: 0, br: 0)
                .strokeBorder(borderColor, lineWidth: size)

            VStack {
                Spacer()
                HStack {
                    Spacer().frame(width: 1, height: size, alignment: .leading)
                        .background(cornerPixelsColor)

                    Rectangle()
                        .fill(bottomLineColor)
                        .frame(height: size, alignment: .leading)

                    Spacer().frame(width: 1, height: size, alignment: .trailing)
                        .background(cornerPixelsColor)
                }
            }
        }
    }
}

struct PinnedTabInnerView: View {
    var foregroundColor: Color
    var drawSeparator: Bool = true

    @EnvironmentObject var model: Tab
    @Environment(\.controlActiveState) private var controlActiveState

    var body: some View {
        ZStack {
            Rectangle()
                .foregroundColor(foregroundColor)
            if drawSeparator {
                GeometryReader { proxy in
                    Rectangle()
                        .foregroundColor(Color("SeparatorColor"))
                        .frame(width: 1, height: 20)
                        .offset(x: proxy.size.width-1, y: 6)
                }
            }
            favicon
                .grayscale(controlActiveState == .key ? 0.0 : 1.0)
                .opacity(controlActiveState == .key ? 1.0 : 0.60)
                .frame(maxWidth: 16, maxHeight: 16)
                .aspectRatio(contentMode: .fit)
        }
        .frame(width: PinnedTabView.Const.dimension)
    }

    @ViewBuilder
    var favicon: some View {
        if let favicon = model.favicon {
            Image(nsImage: favicon)
                .resizable()
        } else if let domain = model.content.url?.host, let eTLDplus1 = ContentBlocking.shared.tld.eTLDplus1(domain), let firstLetter = eTLDplus1.capitalized.first.flatMap(String.init) {
            ZStack {
                Rectangle()
<<<<<<< HEAD
                    .foregroundColor(.forString(domain.droppingWwwPrefix()))
=======
                    .foregroundColor(.forDomain(eTLDplus1))
>>>>>>> e12fb652
                Text(firstLetter)
                    .font(.caption)
                    .foregroundColor(.white)
            }
            .cornerRadius(4.0)
        } else {
            Image(nsImage: #imageLiteral(resourceName: "Web"))
                .resizable()
        }
    }
}<|MERGE_RESOLUTION|>--- conflicted
+++ resolved
@@ -195,11 +195,7 @@
         } else if let domain = model.content.url?.host, let eTLDplus1 = ContentBlocking.shared.tld.eTLDplus1(domain), let firstLetter = eTLDplus1.capitalized.first.flatMap(String.init) {
             ZStack {
                 Rectangle()
-<<<<<<< HEAD
-                    .foregroundColor(.forString(domain.droppingWwwPrefix()))
-=======
                     .foregroundColor(.forDomain(eTLDplus1))
->>>>>>> e12fb652
                 Text(firstLetter)
                     .font(.caption)
                     .foregroundColor(.white)
