--- conflicted
+++ resolved
@@ -16,11 +16,7 @@
 //  limitations under the License.
 //
 
-<<<<<<< HEAD
-import BrowserServicesKit
-=======
 import Navigation
->>>>>>> 28a34126
 import Combine
 import Foundation
 import WebKit
@@ -94,11 +90,7 @@
         self.postflight = postflight
         super.init()
 
-<<<<<<< HEAD
-        download.perform(#selector(Port/* why not? */.setDelegate(_:)), with: self)
-=======
         download.delegate = self
->>>>>>> 28a34126
 
         progress.fileOperationKind = .downloading
         progress.kind = .file
@@ -183,13 +175,9 @@
             }
             return
         }
-<<<<<<< HEAD
-        download.cancel()
-=======
         download.cancel { [weak self] _ in
             self?.downloadDidFail(with: URLError(.cancelled), resumeData: nil)
         }
->>>>>>> 28a34126
     }
 
     private func finish(with result: Result<URL, FileDownloadError>) {
@@ -236,14 +224,9 @@
 
 }
 
-<<<<<<< HEAD
-@available(macOS 11.3, *)
-extension WebKitDownloadTask: WebKitDownloadDelegate {
-=======
 extension WebKitDownloadTask: WebKitDownloadDelegate {}
 @available(macOS 11.3, *) // objc does‘t care about availability
 @objc extension WebKitDownloadTask {
->>>>>>> 28a34126
 
     func download(_: WKDownload,
                   decideDestinationUsing response: URLResponse,
@@ -312,15 +295,7 @@
     }
 
     func download(_: WKDownload, didFailWithError error: Error, resumeData: Data?) {
-<<<<<<< HEAD
-        if resumeData == nil,
-           let tempURL = location.tempURL {
-            try? FileManager.default.removeItem(at: tempURL)
-        }
-        self.finish(with: .failure(.failedToCompleteDownloadTask(underlyingError: error, resumeData: resumeData)))
-=======
         downloadDidFail(with: error, resumeData: resumeData)
->>>>>>> 28a34126
     }
 
     func download(_: WKDownload, didReceiveDataWithLength length: UInt64) {
