//
//  FileDownloadManager.swift
//
//  Copyright © 2020 DuckDuckGo. All rights reserved.
//
//  Licensed under the Apache License, Version 2.0 (the "License");
//  you may not use this file except in compliance with the License.
//  You may obtain a copy of the License at
//
//  http://www.apache.org/licenses/LICENSE-2.0
//
//  Unless required by applicable law or agreed to in writing, software
//  distributed under the License is distributed on an "AS IS" BASIS,
//  WITHOUT WARRANTIES OR CONDITIONS OF ANY KIND, either express or implied.
//  See the License for the specific language governing permissions and
//  limitations under the License.
//

<<<<<<< HEAD
import BrowserServicesKit
import Cocoa
=======
import AppKit
>>>>>>> 28a34126
import Combine
import Navigation
import os

protocol FileDownloadManagerProtocol: AnyObject {
    var downloads: Set<WebKitDownloadTask> { get }
    var downloadsPublisher: AnyPublisher<WebKitDownloadTask, Never> { get }

    @discardableResult
    func add(_ download: WebKitDownload,
             delegate: FileDownloadManagerDelegate?,
             location: FileDownloadManager.DownloadLocationPreference,
             postflight: FileDownloadManager.PostflightAction?) -> WebKitDownloadTask

    func cancelAll(waitUntilDone: Bool)
}

final class FileDownloadManager: FileDownloadManagerProtocol {

    static let shared = FileDownloadManager()
    private let workspace: NSWorkspace
    private let preferences: DownloadsPreferences

    init(workspace: NSWorkspace = NSWorkspace.shared,
         preferences: DownloadsPreferences = .init()) {
        self.workspace = workspace
        self.preferences = preferences
    }

    private (set) var downloads = Set<WebKitDownloadTask>()
    private var downloadAddedSubject = PassthroughSubject<WebKitDownloadTask, Never>()
    var downloadsPublisher: AnyPublisher<WebKitDownloadTask, Never> {
        downloadAddedSubject.eraseToAnyPublisher()
    }

    private var downloadTaskDelegates = [WebKitDownloadTask: () -> FileDownloadManagerDelegate?]()

    enum PostflightAction {
        case reveal
        case open
    }

    enum DownloadLocationPreference: Equatable {
        case auto
        case prompt
        case preset(destinationURL: URL, tempURL: URL?)

        var destinationURL: URL? {
            guard case .preset(destinationURL: let url, tempURL: _) = self else { return nil }
            return url
        }

        var tempURL: URL? {
            guard case .preset(destinationURL: _, tempURL: let url) = self else { return nil }
            return url
        }

        var promptForLocation: Bool {
            switch self {
            case .prompt: return true
            case .preset, .auto: return false
            }
        }
    }

    @discardableResult
    func add(_ download: WebKitDownload,
             delegate: FileDownloadManagerDelegate?,
             location: DownloadLocationPreference,
             postflight: PostflightAction?) -> WebKitDownloadTask {
        dispatchPrecondition(condition: .onQueue(.main))

        let task = WebKitDownloadTask(download: download,
                                      promptForLocation: location.promptForLocation,
                                      destinationURL: location.destinationURL,
                                      tempURL: location.tempURL,
                                      postflight: postflight)

        self.downloadTaskDelegates[task] = { [weak delegate] in delegate }

        downloads.insert(task)
        downloadAddedSubject.send(task)
        task.start(delegate: self)

        return task
    }

    func cancelAll(waitUntilDone: Bool) {
        dispatchPrecondition(condition: .onQueue(.main))

        let dispatchGroup: DispatchGroup? = waitUntilDone ? DispatchGroup() : nil
        var cancellables = Set<AnyCancellable>()
        for task in downloads {
            if waitUntilDone {
                dispatchGroup?.enter()
                task.output.sink { _ in
                    dispatchGroup?.leave()
                } receiveValue: { _ in }
                .store(in: &cancellables)
            }

            task.cancel()
        }
        if let dispatchGroup = dispatchGroup {
            RunLoop.main.run(until: RunLoop.ResumeCondition(dispatchGroup: dispatchGroup))
        }
    }

}

extension FileDownloadManager: WebKitDownloadTaskDelegate {

    // swiftlint:disable:next function_body_length
    func fileDownloadTaskNeedsDestinationURL(_ task: WebKitDownloadTask,
                                             suggestedFilename: String,
                                             completionHandler: @escaping (URL?, UTType?) -> Void) {
        dispatchPrecondition(condition: .onQueue(.main))

        let completion: (URL?, UTType?) -> Void = { url, fileType in
            if let url = url,
               let originalRect = self.downloadTaskDelegates[task]?()?.fileIconFlyAnimationOriginalRect(for: task) {
                task.progress.flyToImage = (UTType(fileExtension: url.pathExtension) ?? fileType)?.icon
                task.progress.fileIconOriginalRect = originalRect
            }

            completionHandler(url, fileType)

            self.downloadTaskDelegates[task] = nil
        }

        let downloadLocation = preferences.effectiveDownloadLocation
        let fileType = task.suggestedFileType

        guard task.shouldPromptForLocation || preferences.alwaysRequestDownloadLocation,
              let delegate = self.downloadTaskDelegates[task]?()
        else {
            // download to default Downloads destination
            var fileName = suggestedFilename
            if fileName.isEmpty {
                fileName = .uniqueFilename(for: fileType)
            }
            if let url = downloadLocation?.appendingPathComponent(fileName) {
                // Make sure the app has an access to destination
                let folderUrl = url.deletingLastPathComponent()
                guard self.verifyAccessToDestinationFolder(folderUrl) else {
                    completion(nil, nil)
                    return
                }

                completion(url, fileType)
            } else {
                os_log("Failed to access Downloads folder")
                Pixel.fire(.debug(event: .fileMoveToDownloadsFailed, error: CocoaError(.fileWriteUnknown)))
                completion(nil, nil)
            }
            return
        }

        // drop known extension, it would be appended by SavePanel
        var suggestedFilename = suggestedFilename
        if let ext = fileType?.fileExtension {
            suggestedFilename = suggestedFilename.dropping(suffix: "." + ext)
        }
        let fileTypes = fileType.map { [$0] } ?? []
        delegate.chooseDestination(suggestedFilename: suggestedFilename, directoryURL: downloadLocation, fileTypes: fileTypes) { [weak self] url, fileType in
            guard let self = self else {
                completion(nil, nil)
                return
            }

            if let url = url {
                // Make sure the app has an access to destination
                let folderUrl = url.deletingLastPathComponent()
                guard self.verifyAccessToDestinationFolder(folderUrl) else {
                    completion(nil, nil)
                    return
                }

                self.preferences.lastUsedCustomDownloadLocation = folderUrl

                if FileManager.default.fileExists(atPath: url.path) {
                    // if SavePanel points to an existing location that means overwrite was chosen
                    try? FileManager.default.removeItem(at: url)
                }
            }

            completion(url, fileType)
        }
    }

    private func verifyAccessToDestinationFolder(_ folderUrl: URL) -> Bool {
        let folderPath = folderUrl.relativePath
        let c = open(folderPath, O_RDONLY)
        let hasAccess = c != -1
        close(c)

        if !hasAccess {
            askUserToGrantAccessToDestination(folderUrl)
        }

        return hasAccess
    }

    private func askUserToGrantAccessToDestination(_ folderUrl: URL) {
        if FileManager.default.urls(for: .downloadsDirectory, in: .userDomainMask).first?.lastPathComponent == folderUrl.lastPathComponent {
            let alert = NSAlert.noAccessToDownloads()
            if alert.runModal() != .cancel {
                guard let preferencesLink = URL(string: "x-apple.systempreferences:com.apple.preference.security?Privacy_DownloadsFolder") else {
                    assertionFailure("Can't initialize preferences link")
                    return
                }
                NSWorkspace.shared.open(preferencesLink)
                return
            }
        } else {
            let alert = NSAlert.noAccessToSelectedFolder()
            alert.runModal()
        }
    }

    func fileDownloadTask(_ task: WebKitDownloadTask, didFinishWith result: Result<URL, FileDownloadError>) {
        dispatchPrecondition(condition: .onQueue(.main))

        defer {
            self.downloads.remove(task)
            self.downloadTaskDelegates[task] = nil
        }

        if case .success(let url) = result {
            try? url.setQuarantineAttributes(sourceURL: task.originalRequest?.url,
                                             referrerURL: task.originalRequest?.mainDocumentURL)

            switch task.postflight {
            case .open:
                self.workspace.open(url)
            case .reveal:
                self.workspace.activateFileViewerSelecting([url])
            case .none:
                break
            }
        }
    }

}

protocol FileDownloadManagerDelegate: AnyObject {

    func chooseDestination(suggestedFilename: String?, directoryURL: URL?, fileTypes: [UTType], callback: @escaping (URL?, UTType?) -> Void)
    func fileIconFlyAnimationOriginalRect(for downloadTask: WebKitDownloadTask) -> NSRect?

}<|MERGE_RESOLUTION|>--- conflicted
+++ resolved
@@ -16,12 +16,7 @@
 //  limitations under the License.
 //
 
-<<<<<<< HEAD
-import BrowserServicesKit
-import Cocoa
-=======
 import AppKit
->>>>>>> 28a34126
 import Combine
 import Navigation
 import os
