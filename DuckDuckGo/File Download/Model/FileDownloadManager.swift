//
//  FileDownloadManager.swift
//
//  Copyright © 2020 DuckDuckGo. All rights reserved.
//
//  Licensed under the Apache License, Version 2.0 (the "License");
//  you may not use this file except in compliance with the License.
//  You may obtain a copy of the License at
//
//  http://www.apache.org/licenses/LICENSE-2.0
//
//  Unless required by applicable law or agreed to in writing, software
//  distributed under the License is distributed on an "AS IS" BASIS,
//  WITHOUT WARRANTIES OR CONDITIONS OF ANY KIND, either express or implied.
//  See the License for the specific language governing permissions and
//  limitations under the License.
//

import AppKit
import Combine
import Navigation
import os

protocol FileDownloadManagerProtocol: AnyObject {
    var downloads: Set<WebKitDownloadTask> { get }
    var downloadsPublisher: AnyPublisher<WebKitDownloadTask, Never> { get }

    @discardableResult
    func add(_ download: WebKitDownload,
             delegate: DownloadTaskDelegate?,
             location: FileDownloadManager.DownloadLocationPreference) -> WebKitDownloadTask

    func cancelAll(waitUntilDone: Bool)
}

extension FileDownloadManagerProtocol {

    @discardableResult
    func add(_ download: WebKitDownload, location: FileDownloadManager.DownloadLocationPreference) -> WebKitDownloadTask {
        add(download, delegate: nil, location: location)
    }

}

protocol FileDownloadManagerDelegate: AnyObject {
    func askUserToGrantAccessToDestination(_ folderUrl: URL)
}

final class FileDownloadManager: FileDownloadManagerProtocol {

    static let shared = FileDownloadManager()
    private let preferences: DownloadsPreferences

    weak var delegate: FileDownloadManagerDelegate?

    init(preferences: DownloadsPreferences = .init()) {
        self.preferences = preferences
    }

    private (set) var downloads = Set<WebKitDownloadTask>()
    private var downloadAddedSubject = PassthroughSubject<WebKitDownloadTask, Never>()
    var downloadsPublisher: AnyPublisher<WebKitDownloadTask, Never> {
        downloadAddedSubject.eraseToAnyPublisher()
    }

    private var downloadTaskDelegates = [WebKitDownloadTask: () -> DownloadTaskDelegate?]()

    enum DownloadLocationPreference: Equatable {
        case auto
        case prompt
        case preset(destinationURL: URL, tempURL: URL?)

        var destinationURL: URL? {
            guard case .preset(destinationURL: let url, tempURL: _) = self else { return nil }
            return url
        }

        var tempURL: URL? {
            guard case .preset(destinationURL: _, tempURL: let url) = self else { return nil }
            return url
        }

        var promptForLocation: Bool {
            switch self {
            case .prompt: return true
            case .preset, .auto: return false
            }
        }
    }

    @discardableResult
    func add(_ download: WebKitDownload, delegate: DownloadTaskDelegate?, location: DownloadLocationPreference) -> WebKitDownloadTask {
        dispatchPrecondition(condition: .onQueue(.main))

        let task = WebKitDownloadTask(download: download,
                                      promptForLocation: location.promptForLocation,
                                      destinationURL: location.destinationURL,
                                      tempURL: location.tempURL)

        self.downloadTaskDelegates[task] = { [weak delegate] in delegate }

        downloads.insert(task)
        downloadAddedSubject.send(task)
        task.start(delegate: self)

        return task
    }

    func cancelAll(waitUntilDone: Bool) {
        dispatchPrecondition(condition: .onQueue(.main))

        let dispatchGroup: DispatchGroup? = waitUntilDone ? DispatchGroup() : nil
        var cancellables = Set<AnyCancellable>()
        for task in downloads {
            if waitUntilDone {
                dispatchGroup?.enter()
                task.output.sink { _ in
                    dispatchGroup?.leave()
                } receiveValue: { _ in }
                .store(in: &cancellables)
            }

            task.cancel()
        }
        if let dispatchGroup = dispatchGroup {
            RunLoop.main.run(until: RunLoop.ResumeCondition(dispatchGroup: dispatchGroup))
        }
    }

}

extension FileDownloadManager: WebKitDownloadTaskDelegate {

    func fileDownloadTaskNeedsDestinationURL(_ task: WebKitDownloadTask,
                                             suggestedFilename: String,
                                             completionHandler: @escaping (URL?, UTType?) -> Void) {
        dispatchPrecondition(condition: .onQueue(.main))

        let completion: (URL?, UTType?) -> Void = { url, fileType in
            defer {
                self.downloadTaskDelegates[task] = nil
            }

            guard let url = url else {
                completionHandler(nil, nil)
                return
            }

            if let originalRect = self.downloadTaskDelegates[task]?()?.fileIconFlyAnimationOriginalRect(for: task) {
                task.progress.flyToImage = (UTType(fileExtension: url.pathExtension) ?? fileType)?.icon
                task.progress.fileIconOriginalRect = originalRect
            }

            completionHandler(url, fileType)
        }

        let downloadLocation = preferences.effectiveDownloadLocation
        let fileType = task.suggestedFileType

        guard task.shouldPromptForLocation || preferences.alwaysRequestDownloadLocation,
              let delegate = self.downloadTaskDelegates[task]?()
        else {
            // download to default Downloads destination
<<<<<<< HEAD
            let fileName = suggestedFilename.isEmpty ? .uniqueFilename(for: fileType) : suggestedFilename

            guard let url = downloadLocation?.appendingPathComponent(fileName) else {
=======
            var fileName = suggestedFilename
            if fileName.isEmpty {
                fileName = .uniqueFilename(for: fileType)
            }
            if let url = downloadLocation?.appendingPathComponent(fileName) {
                // Make sure the app has an access to destination
                let folderUrl = url.deletingLastPathComponent()
                guard self.verifyAccessToDestinationFolder(folderUrl,
                                                           destinationRequested: preferences.alwaysRequestDownloadLocation,
                                                           isSandboxed: NSApp.isSandboxed) else {
                    completion(nil, nil)
                    return
                }

                completion(url, fileType)
            } else {
>>>>>>> 3ed044ac
                os_log("Failed to access Downloads folder")
                Pixel.fire(.debug(event: .fileMoveToDownloadsFailed, error: CocoaError(.fileWriteUnknown)))
                completion(nil, nil)
                return
            }

            // Make sure the app has an access to destination
            guard self.verifyAccessToDestinationFolder(url.deletingLastPathComponent()) else {
                completion(nil, nil)
                return
            }

            completion(url, fileType)
            return
        }

        // drop known extension, it would be appended by SavePanel
        var suggestedFilename = suggestedFilename
        if let ext = fileType?.fileExtension {
            suggestedFilename = suggestedFilename.dropping(suffix: "." + ext)
        }
        let fileTypes = fileType.map { [$0] } ?? []
        delegate.chooseDestination(suggestedFilename: suggestedFilename, directoryURL: downloadLocation, fileTypes: fileTypes) { [weak self] url, fileType in
            guard let self, let url else {
                completion(nil, nil)
                return
            }

<<<<<<< HEAD
            self.preferences.lastUsedCustomDownloadLocation = url.deletingLastPathComponent()
=======
            if let url = url {
                // Make sure the app has an access to destination
                let folderUrl = url.deletingLastPathComponent()
                guard self.verifyAccessToDestinationFolder(folderUrl,
                                                           destinationRequested: self.preferences.alwaysRequestDownloadLocation,
                                                           isSandboxed: NSApp.isSandboxed) else {
                    completion(nil, nil)
                    return
                }
>>>>>>> 3ed044ac

            if FileManager.default.fileExists(atPath: url.path) {
                // if SavePanel points to an existing location that means overwrite was chosen
                try? FileManager.default.removeItem(at: url)
            }

            completion(url, fileType)
        }
    }

    private func verifyAccessToDestinationFolder(_ folderUrl: URL, destinationRequested: Bool, isSandboxed: Bool) -> Bool {
        if destinationRequested && isSandboxed { return true }

        let folderPath = folderUrl.relativePath
        let c = open(folderPath, O_RDONLY)
        let hasAccess = c != -1
        close(c)

        if !hasAccess {
            delegate?.askUserToGrantAccessToDestination(folderUrl)
        }

        return hasAccess
    }

    func fileDownloadTask(_ task: WebKitDownloadTask, didFinishWith result: Result<URL, FileDownloadError>) {
        dispatchPrecondition(condition: .onQueue(.main))

        defer {
            self.downloads.remove(task)
            self.downloadTaskDelegates[task] = nil
        }

        if case .success(let url) = result {
            try? url.setQuarantineAttributes(sourceURL: task.originalRequest?.url,
                                             referrerURL: task.originalRequest?.mainDocumentURL)
        }
    }

}

protocol DownloadTaskDelegate: AnyObject {

    func chooseDestination(suggestedFilename: String?, directoryURL: URL?, fileTypes: [UTType], callback: @escaping (URL?, UTType?) -> Void)
    func fileIconFlyAnimationOriginalRect(for downloadTask: WebKitDownloadTask) -> NSRect?

}<|MERGE_RESOLUTION|>--- conflicted
+++ resolved
@@ -131,6 +131,7 @@
 
 extension FileDownloadManager: WebKitDownloadTaskDelegate {
 
+    // swiftlint:disable:next function_body_length
     func fileDownloadTaskNeedsDestinationURL(_ task: WebKitDownloadTask,
                                              suggestedFilename: String,
                                              completionHandler: @escaping (URL?, UTType?) -> Void) {
@@ -161,28 +162,9 @@
               let delegate = self.downloadTaskDelegates[task]?()
         else {
             // download to default Downloads destination
-<<<<<<< HEAD
             let fileName = suggestedFilename.isEmpty ? .uniqueFilename(for: fileType) : suggestedFilename
 
             guard let url = downloadLocation?.appendingPathComponent(fileName) else {
-=======
-            var fileName = suggestedFilename
-            if fileName.isEmpty {
-                fileName = .uniqueFilename(for: fileType)
-            }
-            if let url = downloadLocation?.appendingPathComponent(fileName) {
-                // Make sure the app has an access to destination
-                let folderUrl = url.deletingLastPathComponent()
-                guard self.verifyAccessToDestinationFolder(folderUrl,
-                                                           destinationRequested: preferences.alwaysRequestDownloadLocation,
-                                                           isSandboxed: NSApp.isSandboxed) else {
-                    completion(nil, nil)
-                    return
-                }
-
-                completion(url, fileType)
-            } else {
->>>>>>> 3ed044ac
                 os_log("Failed to access Downloads folder")
                 Pixel.fire(.debug(event: .fileMoveToDownloadsFailed, error: CocoaError(.fileWriteUnknown)))
                 completion(nil, nil)
@@ -190,7 +172,10 @@
             }
 
             // Make sure the app has an access to destination
-            guard self.verifyAccessToDestinationFolder(url.deletingLastPathComponent()) else {
+            let folderUrl = url.deletingLastPathComponent()
+            guard self.verifyAccessToDestinationFolder(folderUrl,
+                                                       destinationRequested: preferences.alwaysRequestDownloadLocation,
+                                                       isSandboxed: NSApp.isSandboxed) else {
                 completion(nil, nil)
                 return
             }
@@ -211,19 +196,16 @@
                 return
             }
 
-<<<<<<< HEAD
-            self.preferences.lastUsedCustomDownloadLocation = url.deletingLastPathComponent()
-=======
-            if let url = url {
-                // Make sure the app has an access to destination
-                let folderUrl = url.deletingLastPathComponent()
-                guard self.verifyAccessToDestinationFolder(folderUrl,
-                                                           destinationRequested: self.preferences.alwaysRequestDownloadLocation,
-                                                           isSandboxed: NSApp.isSandboxed) else {
-                    completion(nil, nil)
-                    return
-                }
->>>>>>> 3ed044ac
+            let folderUrl = url.deletingLastPathComponent()
+            self.preferences.lastUsedCustomDownloadLocation = folderUrl
+
+            // Make sure the app has an access to destination
+            guard self.verifyAccessToDestinationFolder(folderUrl,
+                                                       destinationRequested: self.preferences.alwaysRequestDownloadLocation,
+                                                       isSandboxed: NSApp.isSandboxed) else {
+                completion(nil, nil)
+                return
+            }
 
             if FileManager.default.fileExists(atPath: url.path) {
                 // if SavePanel points to an existing location that means overwrite was chosen
