--- conflicted
+++ resolved
@@ -16,11 +16,6 @@
 //  limitations under the License.
 //
 
-<<<<<<< HEAD
-import BrowserServicesKit
-import Foundation
-=======
->>>>>>> 28a34126
 import Combine
 import Foundation
 import Navigation
