//
//  DuckURLSchemeHandler.swift
//
//  Copyright © 2022 DuckDuckGo. All rights reserved.
//
//  Licensed under the Apache License, Version 2.0 (the "License");
//  you may not use this file except in compliance with the License.
//  You may obtain a copy of the License at
//
//  http://www.apache.org/licenses/LICENSE-2.0
//
//  Unless required by applicable law or agreed to in writing, software
//  distributed under the License is distributed on an "AS IS" BASIS,
//  WITHOUT WARRANTIES OR CONDITIONS OF ANY KIND, either express or implied.
//  See the License for the specific language governing permissions and
//  limitations under the License.
//

import BrowserServicesKit
import FeatureFlags
import Foundation
import WebKit
import ContentScopeScripts
import PhishingDetection

final class DuckURLSchemeHandler: NSObject, WKURLSchemeHandler {

    let featureFlagger: FeatureFlagger

    init(featureFlagger: FeatureFlagger) {
        self.featureFlagger = featureFlagger
    }

    func webView(_ webView: WKWebView, start urlSchemeTask: WKURLSchemeTask) {
        guard let requestURL = webView.url ?? urlSchemeTask.request.url else {
            assertionFailure("No URL for Duck scheme handler")
            return
        }

        switch requestURL.type {
        case .onboarding, .releaseNotes, .newTab:
            handleSpecialPages(urlSchemeTask: urlSchemeTask)
        case .duckPlayer:
            handleDuckPlayer(requestURL: requestURL, urlSchemeTask: urlSchemeTask, webView: webView)
        case .phishingErrorPage:
            handleErrorPage(urlSchemeTask: urlSchemeTask)
        case .newTab:
            if featureFlagger.isFeatureOn(.htmlNewTabPage) {
                handleSpecialPages(urlSchemeTask: urlSchemeTask)
            } else {
                handleNativeUIPages(requestURL: requestURL, urlSchemeTask: urlSchemeTask)
            }
        default:
            handleNativeUIPages(requestURL: requestURL, urlSchemeTask: urlSchemeTask)
        }
    }

    func webView(_ webView: WKWebView, stop urlSchemeTask: WKURLSchemeTask) {}
}

// MARK: - Native UI Paged
extension DuckURLSchemeHandler {
    static let emptyHtml = """
    <html>
      <head>
        <style>
          body {
            background: rgb(255, 255, 255);
            display: flex;
            height: 100vh;
          }
          // avoid page blinking in dark mode
          @media (prefers-color-scheme: dark) {
            body {
              background: rgb(51, 51, 51);
            }
          }
        </style>
      </head>
      <body />
    </html>
    """

    private func handleNativeUIPages(requestURL: URL, urlSchemeTask: WKURLSchemeTask) {
        // return empty page for native UI pages navigations (like the Home page or Settings) if the request is not for the Duck Player
        let data = Self.emptyHtml.utf8data
        let response = URLResponse(url: requestURL,
                                   mimeType: "text/html",
                                   expectedContentLength: data.count,
                                   textEncodingName: nil)

        urlSchemeTask.didReceive(response)
        urlSchemeTask.didReceive(data)
        urlSchemeTask.didFinish()
    }
}

// MARK: - DuckPlayer
private extension DuckURLSchemeHandler {
    func handleDuckPlayer(requestURL: URL, urlSchemeTask: WKURLSchemeTask, webView: WKWebView) {
        let youtubeHandler = YoutubePlayerNavigationHandler()
        let html = youtubeHandler.makeHTMLFromTemplate()

        if #available(macOS 12.0, *) {
            let newRequest = youtubeHandler.makeDuckPlayerRequest(from: URLRequest(url: requestURL))
            webView.loadSimulatedRequest(newRequest, responseHTML: html)
        } else {
            let data = html.utf8data

            let response = URLResponse(url: requestURL,
                                       mimeType: "text/html",
                                       expectedContentLength: data.count,
                                       textEncodingName: nil)

            urlSchemeTask.didReceive(response)
            urlSchemeTask.didReceive(data)
            urlSchemeTask.didFinish()
        }
        PixelExperiment.fireOnboardingDuckplayerUsed5to7Pixel()
    }
}

// MARK: - Onboarding & Release Notes
private extension DuckURLSchemeHandler {
    func handleSpecialPages(urlSchemeTask: WKURLSchemeTask) {
        guard let requestURL = urlSchemeTask.request.url else {
            assertionFailure("No URL for Special Pages scheme handler")
            return
        }
        guard let (response, data) = response(for: requestURL) else { return }
        urlSchemeTask.didReceive(response)
        urlSchemeTask.didReceive(data)
        urlSchemeTask.didFinish()
    }

    func response(for url: URL) -> (URLResponse, Data)? {
        var fileName = "index"
        var fileExtension = "html"
        var directoryURL: URL
        if url.isOnboarding {
            directoryURL = URL(fileURLWithPath: "/pages/onboarding")
        } else if url.isReleaseNotesScheme {
            directoryURL = URL(fileURLWithPath: "/pages/release-notes")
<<<<<<< HEAD
        } else if url.isNewTabPage {
=======
        } else if url.isNewTab {
>>>>>>> 1396f7b4
            directoryURL = URL(fileURLWithPath: "/pages/new-tab")
        } else {
            assertionFailure("Unknown scheme")
            return nil
        }
        directoryURL.appendPathComponent(url.path)

        if !directoryURL.pathExtension.isEmpty {
            fileExtension = directoryURL.pathExtension
            directoryURL.deletePathExtension()
            fileName = directoryURL.lastPathComponent
            directoryURL.deleteLastPathComponent()
        }

        guard let file = ContentScopeScripts.Bundle.path(forResource: fileName, ofType: fileExtension, inDirectory: directoryURL.path) else {
            assertionFailure("\(fileExtension) template not found")
            return nil
        }

        guard let data = try? Data(contentsOf: URL(fileURLWithPath: file)) else {
            return nil
        }
        let response = URLResponse(url: url, mimeType: mimeType(for: fileExtension), expectedContentLength: data.count, textEncodingName: nil)
        return (response, data)
    }

    func mimeType(for fileExtension: String) -> String? {
        switch fileExtension {
        case "html": return "text/html"
        case "css": return "text/css"
        case "js": return "text/javascript"
        case "png": return "image/png"
        case "jpg", "jpeg": return "image/jpeg"
        case "gif": return "image/gif"
        case "svg": return "image/svg+xml"
        case "ico": return "image/x-icon"
        case "riv": return "application/octet-stream"
        default: return nil
        }
    }

}

// MARK: Error Page
private extension DuckURLSchemeHandler {
    func handleErrorPage(urlSchemeTask: WKURLSchemeTask) {
        guard let requestURL = urlSchemeTask.request.url else {
            assertionFailure("No URL for error page scheme handler")
            return
        }

        guard requestURL.isPhishingErrorPage,
              let urlString = requestURL.getParameter(named: "url"),
              let decodedData = URLTokenValidator.base64URLDecode(base64URLString: urlString),
              let decodedString = String(data: decodedData, encoding: .utf8),
              let url = URL(string: decodedString),
              let token = requestURL.getParameter(named: "token"),
              URLTokenValidator.shared.validateToken(token, for: url) else {
            let error = WKError.unknown
            let nsError = NSError(domain: "Unexpected Error", code: error.rawValue, userInfo: [
                NSURLErrorFailingURLErrorKey: "about:blank",
                NSLocalizedDescriptionKey: "Unexpected Error"
            ])
            urlSchemeTask.didFailWithError(nsError)
            return
        }

        let error = PhishingDetectionError.detected
        let nsError = NSError(domain: PhishingDetectionError.errorDomain, code: error.errorCode, userInfo: [
            NSURLErrorFailingURLErrorKey: url,
            NSLocalizedDescriptionKey: error.errorUserInfo[NSLocalizedDescriptionKey] ?? "Phishing detected"
        ])
        urlSchemeTask.didFailWithError(nsError)
        return
    }
}

extension URL {
    enum URLType {
        case newTab
        case onboarding
        case duckPlayer
        case releaseNotes
        case phishingErrorPage
    }

    var type: URLType? {
        if self.isDuckPlayer {
            return .duckPlayer
        } else if self.isOnboarding {
            return .onboarding
        } else if self.isPhishingErrorPage {
            return .phishingErrorPage
        } else if self.isReleaseNotesScheme {
            return .releaseNotes
<<<<<<< HEAD
        } else if self.isNewTabPage {
=======
        } else if self.isNewTab {
>>>>>>> 1396f7b4
            return .newTab
        } else {
            return nil
        }
    }

    var isOnboarding: Bool {
        return isDuckURLScheme && host == "onboarding"
    }

<<<<<<< HEAD
    var isNewTabPage: Bool {
=======
    var isNewTab: Bool {
>>>>>>> 1396f7b4
        return isDuckURLScheme && host == "newtab"
    }

    var isDuckURLScheme: Bool {
        navigationalScheme == .duck
    }

    var isReleaseNotesScheme: Bool {
        return isDuckURLScheme && host == "release-notes"
    }

    var isErrorPage: Bool {
        isDuckURLScheme && self.host == "error"
    }

    var isPhishingErrorPage: Bool {
        isErrorPage && self.getParameter(named: "reason") == "phishing" && self.getParameter(named: "url") != nil
    }

}<|MERGE_RESOLUTION|>--- conflicted
+++ resolved
@@ -38,7 +38,7 @@
         }
 
         switch requestURL.type {
-        case .onboarding, .releaseNotes, .newTab:
+        case .onboarding, .releaseNotes:
             handleSpecialPages(urlSchemeTask: urlSchemeTask)
         case .duckPlayer:
             handleDuckPlayer(requestURL: requestURL, urlSchemeTask: urlSchemeTask, webView: webView)
@@ -141,11 +141,7 @@
             directoryURL = URL(fileURLWithPath: "/pages/onboarding")
         } else if url.isReleaseNotesScheme {
             directoryURL = URL(fileURLWithPath: "/pages/release-notes")
-<<<<<<< HEAD
         } else if url.isNewTabPage {
-=======
-        } else if url.isNewTab {
->>>>>>> 1396f7b4
             directoryURL = URL(fileURLWithPath: "/pages/new-tab")
         } else {
             assertionFailure("Unknown scheme")
@@ -241,11 +237,7 @@
             return .phishingErrorPage
         } else if self.isReleaseNotesScheme {
             return .releaseNotes
-<<<<<<< HEAD
         } else if self.isNewTabPage {
-=======
-        } else if self.isNewTab {
->>>>>>> 1396f7b4
             return .newTab
         } else {
             return nil
@@ -256,11 +248,7 @@
         return isDuckURLScheme && host == "onboarding"
     }
 
-<<<<<<< HEAD
     var isNewTabPage: Bool {
-=======
-    var isNewTab: Bool {
->>>>>>> 1396f7b4
         return isDuckURLScheme && host == "newtab"
     }
 
