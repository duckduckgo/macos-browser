//
//  DuckURLSchemeHandler.swift
//
//  Copyright © 2022 DuckDuckGo. All rights reserved.
//
//  Licensed under the Apache License, Version 2.0 (the "License");
//  you may not use this file except in compliance with the License.
//  You may obtain a copy of the License at
//
//  http://www.apache.org/licenses/LICENSE-2.0
//
//  Unless required by applicable law or agreed to in writing, software
//  distributed under the License is distributed on an "AS IS" BASIS,
//  WITHOUT WARRANTIES OR CONDITIONS OF ANY KIND, either express or implied.
//  See the License for the specific language governing permissions and
//  limitations under the License.
//

import Foundation
import WebKit
import ContentScopeScripts

final class DuckURLSchemeHandler: NSObject, WKURLSchemeHandler {

    func webView(_ webView: WKWebView, start urlSchemeTask: WKURLSchemeTask) {
        guard let requestURL = webView.url ?? urlSchemeTask.request.url else {
            assertionFailure("No URL for Duck scheme handler")
            return
        }

        switch requestURL.type {
<<<<<<< HEAD
        case .onboarding, .releaseNotes:
=======
        case .onboarding:
>>>>>>> 09a455f2
            handleOnboarding(urlSchemeTask: urlSchemeTask)
        case .duckPlayer:
            handleDuckPlayer(requestURL: requestURL, urlSchemeTask: urlSchemeTask, webView: webView)
        default:
            handleNativeUIPages(requestURL: requestURL, urlSchemeTask: urlSchemeTask)
        }
    }

    func webView(_ webView: WKWebView, stop urlSchemeTask: WKURLSchemeTask) {}
}

// MARK: - Native UI Paged
extension DuckURLSchemeHandler {
    static let emptyHtml = """
    <html>
      <head>
        <style>
          body {
            background: rgb(255, 255, 255);
            display: flex;
            height: 100vh;
          }
          // avoid page blinking in dark mode
          @media (prefers-color-scheme: dark) {
            body {
              background: rgb(51, 51, 51);
            }
          }
        </style>
      </head>
      <body />
    </html>
    """

    private func handleNativeUIPages(requestURL: URL, urlSchemeTask: WKURLSchemeTask) {
        // return empty page for native UI pages navigations (like the Home page or Settings) if the request is not for the Duck Player
        let data = Self.emptyHtml.utf8data

        let response = URLResponse(url: requestURL,
                                   mimeType: "text/html",
                                   expectedContentLength: data.count,
                                   textEncodingName: nil)

        urlSchemeTask.didReceive(response)
        urlSchemeTask.didReceive(data)
        urlSchemeTask.didFinish()
    }
}

// MARK: - DuckPlayer
<<<<<<< HEAD
extension DuckURLSchemeHandler {
    private func handleDuckPlayer(requestURL: URL, urlSchemeTask: WKURLSchemeTask, webView: WKWebView) {
=======
private extension DuckURLSchemeHandler {
    func handleDuckPlayer(requestURL: URL, urlSchemeTask: WKURLSchemeTask, webView: WKWebView) {
>>>>>>> 09a455f2
        let youtubeHandler = YoutubePlayerNavigationHandler()
        let html = youtubeHandler.makeHTMLFromTemplate()

        if #available(macOS 12.0, *) {
            let newRequest = youtubeHandler.makeDuckPlayerRequest(from: URLRequest(url: requestURL))
            webView.loadSimulatedRequest(newRequest, responseHTML: html)
        } else {
            let data = html.utf8data

            let response = URLResponse(url: requestURL,
                                       mimeType: "text/html",
                                       expectedContentLength: data.count,
                                       textEncodingName: nil)

            urlSchemeTask.didReceive(response)
            urlSchemeTask.didReceive(data)
            urlSchemeTask.didFinish()
        }
        PixelExperiment.fireOnboardingDuckplayerUsed5to7Pixel()
    }
}

// MARK: - Onboarding
private extension DuckURLSchemeHandler {
    func handleOnboarding(urlSchemeTask: WKURLSchemeTask) {
        guard let requestURL = urlSchemeTask.request.url else {
            assertionFailure("No URL for Onboarding scheme handler")
            return
        }
        guard let (response, data) = onboardingResponse(for: requestURL) else { return }
        urlSchemeTask.didReceive(response)
        urlSchemeTask.didReceive(data)
        urlSchemeTask.didFinish()
    }

    func onboardingResponse(for url: URL) -> (URLResponse, Data)? {
        var fileName = "index"
        var fileExtension = "html"
<<<<<<< HEAD
        var directoryURL: URL
        if url.isOnboarding {
            directoryURL = URL(fileURLWithPath: "/pages/onboarding")
        } else if url.isReleaseNotesScheme {
            directoryURL = URL(fileURLWithPath: "/pages/release-notes")
        } else {
            assertionFailure("Unknown scheme")
            return nil
        }
=======
        var directoryURL = URL(fileURLWithPath: "/pages/onboarding")
>>>>>>> 09a455f2
        directoryURL.appendPathComponent(url.path)

        if !directoryURL.pathExtension.isEmpty {
            fileExtension = directoryURL.pathExtension
            directoryURL.deletePathExtension()
            fileName = directoryURL.lastPathComponent
            directoryURL.deleteLastPathComponent()
        }

        guard let file = ContentScopeScripts.Bundle.path(forResource: fileName, ofType: fileExtension, inDirectory: directoryURL.path) else {
            assertionFailure("\(fileExtension) template not found")
            return nil
        }

        guard let data = try? Data(contentsOf: URL(fileURLWithPath: file)) else {
            return nil
        }
        let response = URLResponse(url: url, mimeType: mimeType(for: fileExtension), expectedContentLength: data.count, textEncodingName: nil)
        return (response, data)
    }

    func mimeType(for fileExtension: String) -> String? {
        switch fileExtension {
        case "html": return "text/html"
        case "css": return "text/css"
        case "js": return "text/javascript"
        case "png": return "image/png"
        case "jpg", "jpeg": return "image/jpeg"
        case "gif": return "image/gif"
        case "svg": return "image/svg+xml"
        case "ico": return "image/x-icon"
        case "riv": return "application/octet-stream"
        default: return nil
        }
    }

}

extension URL {
    enum URLType {
        case onboarding
        case duckPlayer
<<<<<<< HEAD
        case releaseNotes
=======
>>>>>>> 09a455f2
    }

    var type: URLType? {
        if self.isDuckPlayer {
            return .duckPlayer
        } else if self.isOnboarding {
            return .onboarding
<<<<<<< HEAD
        } else if self.isReleaseNotesScheme {
            return .releaseNotes
        } else {
=======
        } else  {
>>>>>>> 09a455f2
            return nil
        }
    }

    var isOnboarding: Bool {
        return isDuckURLScheme && host == "onboarding"
    }

    var isDuckURLScheme: Bool {
        navigationalScheme == .duck
    }
<<<<<<< HEAD

    var isReleaseNotesScheme: Bool {
        return isDuckURLScheme && host == "release-notes"
    }
=======
>>>>>>> 09a455f2
}<|MERGE_RESOLUTION|>--- conflicted
+++ resolved
@@ -29,11 +29,7 @@
         }
 
         switch requestURL.type {
-<<<<<<< HEAD
         case .onboarding, .releaseNotes:
-=======
-        case .onboarding:
->>>>>>> 09a455f2
             handleOnboarding(urlSchemeTask: urlSchemeTask)
         case .duckPlayer:
             handleDuckPlayer(requestURL: requestURL, urlSchemeTask: urlSchemeTask, webView: webView)
@@ -84,13 +80,8 @@
 }
 
 // MARK: - DuckPlayer
-<<<<<<< HEAD
-extension DuckURLSchemeHandler {
-    private func handleDuckPlayer(requestURL: URL, urlSchemeTask: WKURLSchemeTask, webView: WKWebView) {
-=======
 private extension DuckURLSchemeHandler {
     func handleDuckPlayer(requestURL: URL, urlSchemeTask: WKURLSchemeTask, webView: WKWebView) {
->>>>>>> 09a455f2
         let youtubeHandler = YoutubePlayerNavigationHandler()
         let html = youtubeHandler.makeHTMLFromTemplate()
 
@@ -113,7 +104,7 @@
     }
 }
 
-// MARK: - Onboarding
+// MARK: - Onboarding & Release Notes
 private extension DuckURLSchemeHandler {
     func handleOnboarding(urlSchemeTask: WKURLSchemeTask) {
         guard let requestURL = urlSchemeTask.request.url else {
@@ -129,7 +120,6 @@
     func onboardingResponse(for url: URL) -> (URLResponse, Data)? {
         var fileName = "index"
         var fileExtension = "html"
-<<<<<<< HEAD
         var directoryURL: URL
         if url.isOnboarding {
             directoryURL = URL(fileURLWithPath: "/pages/onboarding")
@@ -139,9 +129,6 @@
             assertionFailure("Unknown scheme")
             return nil
         }
-=======
-        var directoryURL = URL(fileURLWithPath: "/pages/onboarding")
->>>>>>> 09a455f2
         directoryURL.appendPathComponent(url.path)
 
         if !directoryURL.pathExtension.isEmpty {
@@ -184,10 +171,7 @@
     enum URLType {
         case onboarding
         case duckPlayer
-<<<<<<< HEAD
         case releaseNotes
-=======
->>>>>>> 09a455f2
     }
 
     var type: URLType? {
@@ -195,13 +179,9 @@
             return .duckPlayer
         } else if self.isOnboarding {
             return .onboarding
-<<<<<<< HEAD
         } else if self.isReleaseNotesScheme {
             return .releaseNotes
         } else {
-=======
-        } else  {
->>>>>>> 09a455f2
             return nil
         }
     }
@@ -213,11 +193,9 @@
     var isDuckURLScheme: Bool {
         navigationalScheme == .duck
     }
-<<<<<<< HEAD
 
     var isReleaseNotesScheme: Bool {
         return isDuckURLScheme && host == "release-notes"
     }
-=======
->>>>>>> 09a455f2
+
 }