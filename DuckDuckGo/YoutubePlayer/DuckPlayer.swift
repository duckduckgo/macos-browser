//
//  DuckPlayer.swift
//
//  Copyright © 2022 DuckDuckGo. All rights reserved.
//
//  Licensed under the Apache License, Version 2.0 (the "License");
//  you may not use this file except in compliance with the License.
//  You may obtain a copy of the License at
//
//  http://www.apache.org/licenses/LICENSE-2.0
//
//  Unless required by applicable law or agreed to in writing, software
//  distributed under the License is distributed on an "AS IS" BASIS,
//  WITHOUT WARRANTIES OR CONDITIONS OF ANY KIND, either express or implied.
//  See the License for the specific language governing permissions and
//  limitations under the License.
//

import BrowserServicesKit
import Common
import Combine
import Foundation
import Navigation
import WebKit
import UserScript
import PixelKit

enum DuckPlayerMode: Equatable, Codable {
    case enabled, alwaysAsk, disabled

    init(_ duckPlayerMode: Bool?) {
        switch duckPlayerMode {
        case true:
            self = .enabled
        case false:
            self = .disabled
        default:
            self = .alwaysAsk
        }
    }

    var boolValue: Bool? {
        switch self {
        case .enabled:
            return true
        case .alwaysAsk:
            return nil
        case .disabled:
            return false
        }
    }

}

/// Values that the Frontend can use to determine the current state.
struct InitialSetupSettings: Codable {
    struct PlayerSettings: Codable {
        let pip: PIP
    }

    struct PIP: Codable {
        let state: State
    }

    enum State: String, Codable {
        case enabled
        case disabled
    }

    let userValues: UserValues
    let settings: PlayerSettings
}

/// Values that the Frontend can use to determine user settings
public struct UserValues: Codable {
    enum CodingKeys: String, CodingKey {
        case duckPlayerMode = "privatePlayerMode"
        case overlayInteracted
    }
    let duckPlayerMode: DuckPlayerMode
    let overlayInteracted: Bool
}

final class DuckPlayer {
    static let usesSimulatedRequests: Bool = {
        if #available(macOS 12.0, *) {
            return true
        } else {
            return false
        }
    }()

    static let duckPlayerHost: String = "player"
    static let commonName = UserText.duckPlayer

    static let shared = DuckPlayer()

    var isAvailable: Bool {
        if SupportedOSChecker.isCurrentOSReceivingUpdates {
            return isFeatureEnabled
        } else {
            return false
        }
    }

    @Published var mode: DuckPlayerMode

    var overlayInteracted: Bool {
        preferences.youtubeOverlayInteracted
    }

    init(
        preferences: DuckPlayerPreferences = .shared,
        privacyConfigurationManager: PrivacyConfigurationManaging = ContentBlocking.shared.privacyConfigurationManager
    ) {
        self.preferences = preferences
        isFeatureEnabled = privacyConfigurationManager.privacyConfig.isEnabled(featureKey: .duckPlayer)
        isPiPFeatureEnabled = privacyConfigurationManager.privacyConfig.isSubfeatureEnabled(DuckPlayerSubfeature.pip)
        mode = preferences.duckPlayerMode
        bindDuckPlayerModeIfNeeded()

        isFeatureEnabledCancellable = privacyConfigurationManager.updatesPublisher
            .map { [weak privacyConfigurationManager] in
                privacyConfigurationManager?.privacyConfig.isEnabled(featureKey: .duckPlayer) == true
            }
            .receive(on: DispatchQueue.main)
            .assign(to: \.isFeatureEnabled, onWeaklyHeld: self)
    }

    // MARK: - Common Message Handlers

    // swiftlint:disable:next cyclomatic_complexity
    public func handleSetUserValuesMessage(
        from origin: YoutubeOverlayUserScript.MessageOrigin
    ) -> (_ params: Any, _ message: UserScriptMessage) -> Encodable? {

        return { [weak self] params, _ -> Encodable? in
            guard let self else {
                return nil
            }
            guard let userValues: UserValues = DecodableHelper.decode(from: params) else {
                assertionFailure("YoutubeOverlayUserScript: expected JSON representation of UserValues")
                return nil
            }

            let modeDidChange = self.preferences.duckPlayerMode != userValues.duckPlayerMode
            let overlayDidInteract = !self.preferences.youtubeOverlayInteracted && userValues.overlayInteracted

            if modeDidChange {
                self.preferences.duckPlayerMode = userValues.duckPlayerMode
                if case .enabled = userValues.duckPlayerMode {
                    switch origin {
                    case .duckPlayer:
                        PixelKit.fire(GeneralPixel.duckPlayerSettingAlwaysDuckPlayer)
                    case .serpOverlay:
                        PixelKit.fire(GeneralPixel.duckPlayerSettingAlwaysOverlaySERP)
                    case .youtubeOverlay:
                        PixelKit.fire(GeneralPixel.duckPlayerSettingAlwaysOverlayYoutube)
                    }
                }
            }

            if overlayDidInteract {
                self.preferences.youtubeOverlayInteracted = userValues.overlayInteracted

                // If user checks "Remember my choice" and clicks "Watch here", we won't show
                // the overlay anymore, but will keep presenting Dax logos (the mode stays at
                // "alwaysAsk" which may be a bit counterintuitive, but it's the overlayInteracted
                // flag that plays a role here). We want to track users opting in to not showing overlays,
                // hence firing the pixel here.
                if userValues.duckPlayerMode == .alwaysAsk {
                    switch origin {
                    case .serpOverlay:
                        PixelKit.fire(GeneralPixel.duckPlayerSettingNeverOverlaySERP)
                    case .youtubeOverlay:
                        PixelKit.fire(GeneralPixel.duckPlayerSettingNeverOverlayYoutube)
                    default:
                        break
                    }
                }
            }

            return self.encodeUserValues()
        }
    }

    public func handleGetUserValues(params: Any, message: UserScriptMessage) -> Encodable? {
        encodeUserValues()
    }

    public func initialSetup(with webView: WKWebView?) -> (_ params: Any, _ message: UserScriptMessage) async -> Encodable? {
        return { _, _ in
            return await self.encodedSettings(with: webView)
        }
    }

    private func encodeUserValues() -> UserValues {
        UserValues(
            duckPlayerMode: self.preferences.duckPlayerMode,
            overlayInteracted: self.preferences.youtubeOverlayInteracted
        )
    }

    @MainActor
    private func encodedSettings(with webView: WKWebView?) async -> InitialSetupSettings {
<<<<<<< HEAD
        let isPiPEnabled = webView?.configuration.preferences[.allowsPictureInPictureMediaPlayback] == true
        let pip = InitialSetupSettings.PIP(status: isPiPEnabled ? .enabled : .disabled)
=======
        var isPiPEnabled = webView?.configuration.allowsPictureInPictureMediaPlayback == true

        // Disable WebView PiP if if the subFeature is off
        if !isPiPFeatureEnabled {
            webView?.configuration.allowsPictureInPictureMediaPlayback = false
            isPiPEnabled = false
        }

        let pip = InitialSetupSettings.PIP(state: isPiPEnabled ? .enabled : .disabled)
>>>>>>> 3d08ec90

        let playerSettings = InitialSetupSettings.PlayerSettings(pip: pip)
        let userValues = encodeUserValues()

        return InitialSetupSettings(userValues: userValues, settings: playerSettings)
    }

    // MARK: - Private

    private static let websiteTitlePrefix = "\(commonName) - "
    private let preferences: DuckPlayerPreferences

    private var isFeatureEnabled: Bool = false {
        didSet {
            bindDuckPlayerModeIfNeeded()
        }
    }
    private var modeCancellable: AnyCancellable?
    private var isFeatureEnabledCancellable: AnyCancellable?
    private var isPiPFeatureEnabled: Bool

    private func bindDuckPlayerModeIfNeeded() {
        if isFeatureEnabled {
            modeCancellable = preferences.$duckPlayerMode
                .removeDuplicates()
                .dropFirst(1)
                .prepend(preferences.duckPlayerMode)
                .assign(to: \.mode, onWeaklyHeld: self)
        } else {
            modeCancellable = nil
        }
    }
}

// MARK: - Privacy Feed

extension DuckPlayer {

    func image(for faviconView: FaviconView) -> NSImage? {
        guard isAvailable, mode != .disabled, faviconView.url?.isDuckPlayer == true else {
            return nil
        }
        return .duckPlayer
    }

    func image(for bookmark: Bookmark) -> NSImage? {
        // Bookmarks to Duck Player pages retain duck:// URL even when Duck Player is disabled,
        // so we keep the Duck Player favicon even if Duck Player is currently disabled
        return (bookmark.urlObject?.isDuckPlayer ?? false) ? .duckPlayer : nil
    }

    func domainForRecentlyVisitedSite(with url: URL) -> String? {
        guard isAvailable, mode != .disabled else {
            return nil
        }

        return url.isDuckPlayer ? DuckPlayer.commonName : nil
    }

    func sharingData(for title: String, url: URL) -> (title: String, url: URL)? {
        guard isAvailable, mode != .disabled, url.isDuckURLScheme, let (videoID, timestamp) = url.youtubeVideoParams else {
            return nil
        }

        let title = title.dropping(prefix: Self.websiteTitlePrefix)
        let sharingURL = URL.youtube(videoID, timestamp: timestamp)

        return (title, sharingURL)
    }

    func title(for page: HomePage.Models.RecentlyVisitedPageModel) -> String? {
        guard isAvailable, mode != .disabled else {
            return nil
        }

        guard page.url.isDuckPlayer else {
            return nil
        }

        // Private Player page titles are "Duck Player - <YouTube video title>".
        // Extract YouTube video title or fall back to the video ID.
        guard let actualTitle = page.actualTitle, actualTitle.starts(with: Self.websiteTitlePrefix) else {
            return page.url.youtubeVideoID
        }
        return actualTitle.dropping(prefix: Self.websiteTitlePrefix)
    }

}

#if DEBUG

final class DuckPlayerPreferencesPersistorMock: DuckPlayerPreferencesPersistor {

    var duckPlayerModeBool: Bool?
    var youtubeOverlayInteracted: Bool
    var youtubeOverlayAnyButtonPressed: Bool

    init(duckPlayerMode: DuckPlayerMode = .alwaysAsk, youtubeOverlayInteracted: Bool = false, youtubeOverlayAnyButtonPressed: Bool = false) {
        self.duckPlayerModeBool = duckPlayerMode.boolValue
        self.youtubeOverlayInteracted = youtubeOverlayInteracted
        self.youtubeOverlayAnyButtonPressed = youtubeOverlayAnyButtonPressed
    }
}

extension DuckPlayer {

    static func mock(withMode mode: DuckPlayerMode = .enabled) -> DuckPlayer {
        let preferencesPersistor = DuckPlayerPreferencesPersistorMock(duckPlayerMode: mode, youtubeOverlayInteracted: true)
        let preferences = DuckPlayerPreferences(persistor: preferencesPersistor)
        // runtime mock-replacement for Unit Tests, to be redone when we‘ll be doing Dependency Injection
        let privacyConfigurationManager = MockPrivacyConfigurationManager()
        return DuckPlayer(preferences: preferences, privacyConfigurationManager: privacyConfigurationManager)
    }

}

#else

extension DuckPlayer {
    static func mock(withMode mode: DuckPlayerMode = .enabled) -> DuckPlayer { fatalError() }
}

#endif<|MERGE_RESOLUTION|>--- conflicted
+++ resolved
@@ -203,20 +203,15 @@
 
     @MainActor
     private func encodedSettings(with webView: WKWebView?) async -> InitialSetupSettings {
-<<<<<<< HEAD
-        let isPiPEnabled = webView?.configuration.preferences[.allowsPictureInPictureMediaPlayback] == true
-        let pip = InitialSetupSettings.PIP(status: isPiPEnabled ? .enabled : .disabled)
-=======
-        var isPiPEnabled = webView?.configuration.allowsPictureInPictureMediaPlayback == true
+        var isPiPEnabled = webView?.configuration.preferences[.allowsPictureInPictureMediaPlayback] == true
 
         // Disable WebView PiP if if the subFeature is off
         if !isPiPFeatureEnabled {
-            webView?.configuration.allowsPictureInPictureMediaPlayback = false
+            webView?.configuration.preferences[.allowsPictureInPictureMediaPlayback] = false
             isPiPEnabled = false
         }
 
         let pip = InitialSetupSettings.PIP(state: isPiPEnabled ? .enabled : .disabled)
->>>>>>> 3d08ec90
 
         let playerSettings = InitialSetupSettings.PlayerSettings(pip: pip)
         let userValues = encodeUserValues()
