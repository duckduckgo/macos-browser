//
//  DuckPlayer.swift
//
//  Copyright © 2022 DuckDuckGo. All rights reserved.
//
//  Licensed under the Apache License, Version 2.0 (the "License");
//  you may not use this file except in compliance with the License.
//  You may obtain a copy of the License at
//
//  http://www.apache.org/licenses/LICENSE-2.0
//
//  Unless required by applicable law or agreed to in writing, software
//  distributed under the License is distributed on an "AS IS" BASIS,
//  WITHOUT WARRANTIES OR CONDITIONS OF ANY KIND, either express or implied.
//  See the License for the specific language governing permissions and
//  limitations under the License.
//

import BrowserServicesKit
import Combine
import Foundation
import Navigation
import WebKit

extension NSImage {
    static let duckPlayer: NSImage = #imageLiteral(resourceName: "DuckPlayer")
}

enum DuckPlayerMode: Equatable, Codable {
    case enabled, alwaysAsk, disabled

    init(_ duckPlayerMode: Bool?) {
        switch duckPlayerMode {
        case true:
            self = .enabled
        case false:
            self = .disabled
        default:
            self = .alwaysAsk
        }
    }

    var boolValue: Bool? {
        switch self {
        case .enabled:
            return true
        case .alwaysAsk:
            return nil
        case .disabled:
            return false
        }
    }

}

final class DuckPlayer {
    static let usesSimulatedRequests: Bool = {
        if #available(macOS 12.0, *) {
            return true
        } else {
            return false
        }
    }()

    static let duckPlayerHost: String = {
        if usesSimulatedRequests {
            return "www.youtube-nocookie.com"
        } else {
            return "player"
        }
    }()
    static let duckPlayerScheme = "duck"
    static let commonName = UserText.duckPlayer

    static let shared = DuckPlayer()

    var isAvailable: Bool {
        isFeatureEnabled
    }

    @Published var mode: DuckPlayerMode

    var overlayInteracted: Bool {
        preferences.youtubeOverlayInteracted
    }

    init(
        preferences: DuckPlayerPreferences = .shared,
        privacyConfigurationManager: PrivacyConfigurationManaging = ContentBlocking.shared.privacyConfigurationManager
    ) {
        self.preferences = preferences
        isFeatureEnabled = privacyConfigurationManager.privacyConfig.isEnabled(featureKey: .duckPlayer)
        mode = preferences.duckPlayerMode
        bindDuckPlayerModeIfNeeded()

        isFeatureEnabledCancellable = privacyConfigurationManager.updatesPublisher
            .map { [weak privacyConfigurationManager] in
                privacyConfigurationManager?.privacyConfig.isEnabled(featureKey: .duckPlayer) == true
            }
            .receive(on: DispatchQueue.main)
            .assign(to: \.isFeatureEnabled, onWeaklyHeld: self)
    }

    // MARK: - Private

    private static let websiteTitlePrefix = "\(commonName) - "
    private let preferences: DuckPlayerPreferences

    private var isFeatureEnabled: Bool = false {
        didSet {
            bindDuckPlayerModeIfNeeded()
        }
    }
    private var modeCancellable: AnyCancellable?
    private var isFeatureEnabledCancellable: AnyCancellable?

    private func bindDuckPlayerModeIfNeeded() {
        if isFeatureEnabled {
            modeCancellable = preferences.$duckPlayerMode
                .removeDuplicates()
                .assign(to: \.mode, onWeaklyHeld: self)
        } else {
            modeCancellable = nil
        }
    }
}

// MARK: - Privacy Feed

extension DuckPlayer {

    func image(for faviconView: FaviconView) -> NSImage? {
        guard isAvailable, mode != .disabled, faviconView.domain == Self.commonName else {
            return nil
        }
        return .duckPlayer
    }

    func image(for bookmark: Bookmark) -> NSImage? {
        // Bookmarks to Duck Player pages retain duck:// URL even when Duck Player is disabled,
        // so we keep the Duck Player favicon even if Duck Player is currently disabled
        return (bookmark.urlObject?.isDuckPlayerScheme ?? false) ? .duckPlayer : nil
    }

    func domainForRecentlyVisitedSite(with url: URL) -> String? {
        guard isAvailable, mode != .disabled else {
            return nil
        }

        return url.isDuckPlayer ? DuckPlayer.commonName : nil
    }

    func sharingData(for title: String, url: URL) -> (title: String, url: URL)? {
        guard isAvailable, mode != .disabled, url.isDuckPlayerScheme, let (videoID, timestamp) = url.youtubeVideoParams else {
            return nil
        }

        let title = title.dropping(prefix: Self.websiteTitlePrefix)
        let sharingURL = URL.youtube(videoID, timestamp: timestamp)

        return (title, sharingURL)
    }

    func title(for page: HomePage.Models.RecentlyVisitedPageModel) -> String? {
        guard isAvailable, mode != .disabled else {
            return nil
        }

        guard page.url.isDuckPlayer || page.url.isDuckPlayerScheme else {
            return nil
        }

        // Private Player page titles are "Duck Player - <YouTube video title>".
        // Extract YouTube video title or fall back to the video ID.
        guard let actualTitle = page.actualTitle, actualTitle.starts(with: Self.websiteTitlePrefix) else {
            return page.url.youtubeVideoID
        }
        return actualTitle.dropping(prefix: Self.websiteTitlePrefix)
    }
}

#if DEBUG

final class DuckPlayerPreferencesPersistorMock: DuckPlayerPreferencesPersistor {

    var duckPlayerModeBool: Bool?
    var youtubeOverlayInteracted: Bool
<<<<<<< HEAD
    var youtubeOverlayUserPressedButtons: Bool

    init(duckPlayerMode: DuckPlayerMode = .alwaysAsk, youtubeOverlayInteracted: Bool = false, youtubeOverlayUserPressedButtons: Bool = false) {
        self.duckPlayerModeBool = duckPlayerMode.boolValue
        self.youtubeOverlayInteracted = youtubeOverlayInteracted
        self.youtubeOverlayUserPressedButtons = youtubeOverlayUserPressedButtons
=======
    var youtubeOverlayAnyButtonPressed: Bool

    init(duckPlayerMode: DuckPlayerMode = .alwaysAsk, youtubeOverlayInteracted: Bool = false, youtubeOverlayAnyButtonPressed: Bool = false) {
        self.duckPlayerModeBool = duckPlayerMode.boolValue
        self.youtubeOverlayInteracted = youtubeOverlayInteracted
        self.youtubeOverlayAnyButtonPressed = youtubeOverlayAnyButtonPressed
>>>>>>> 7e5affb0
    }
}

extension DuckPlayer {

    static func mock(withMode mode: DuckPlayerMode = .enabled) -> DuckPlayer {
        let preferencesPersistor = DuckPlayerPreferencesPersistorMock(duckPlayerMode: mode, youtubeOverlayInteracted: true)
        let preferences = DuckPlayerPreferences(persistor: preferencesPersistor)
        // runtime mock-replacement for Unit Tests, to be redone when we‘ll be doing Dependency Injection
        let privacyConfigurationManager = ((NSClassFromString("MockPrivacyConfigurationManager") as? NSObject.Type)!.init() as? PrivacyConfigurationManaging)!
        return DuckPlayer(preferences: preferences, privacyConfigurationManager: privacyConfigurationManager)
    }

}

#else

extension DuckPlayer {
    static func mock(withMode mode: DuckPlayerMode = .enabled) -> DuckPlayer { fatalError() }
}

#endif<|MERGE_RESOLUTION|>--- conflicted
+++ resolved
@@ -185,21 +185,12 @@
 
     var duckPlayerModeBool: Bool?
     var youtubeOverlayInteracted: Bool
-<<<<<<< HEAD
-    var youtubeOverlayUserPressedButtons: Bool
-
-    init(duckPlayerMode: DuckPlayerMode = .alwaysAsk, youtubeOverlayInteracted: Bool = false, youtubeOverlayUserPressedButtons: Bool = false) {
-        self.duckPlayerModeBool = duckPlayerMode.boolValue
-        self.youtubeOverlayInteracted = youtubeOverlayInteracted
-        self.youtubeOverlayUserPressedButtons = youtubeOverlayUserPressedButtons
-=======
     var youtubeOverlayAnyButtonPressed: Bool
 
     init(duckPlayerMode: DuckPlayerMode = .alwaysAsk, youtubeOverlayInteracted: Bool = false, youtubeOverlayAnyButtonPressed: Bool = false) {
         self.duckPlayerModeBool = duckPlayerMode.boolValue
         self.youtubeOverlayInteracted = youtubeOverlayInteracted
         self.youtubeOverlayAnyButtonPressed = youtubeOverlayAnyButtonPressed
->>>>>>> 7e5affb0
     }
 }
 
