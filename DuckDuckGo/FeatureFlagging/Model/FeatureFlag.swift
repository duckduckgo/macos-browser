//
//  FeatureFlag.swift
//
//  Copyright © 2023 DuckDuckGo. All rights reserved.
//
//  Licensed under the Apache License, Version 2.0 (the "License");
//  you may not use this file except in compliance with the License.
//  You may obtain a copy of the License at
//
//  http://www.apache.org/licenses/LICENSE-2.0
//
//  Unless required by applicable law or agreed to in writing, software
//  distributed under the License is distributed on an "AS IS" BASIS,
//  WITHOUT WARRANTIES OR CONDITIONS OF ANY KIND, either express or implied.
//  See the License for the specific language governing permissions and
//  limitations under the License.
//

import Foundation
import BrowserServicesKit

public enum FeatureFlag: String {
    case debugMenu
    case sslCertificatesBypass
    case phishingDetectionErrorPage
    case phishingDetectionPreferences

    /// Add experimental atb parameter to SERP queries for internal users to display Privacy Reminder
    /// https://app.asana.com/0/1199230911884351/1205979030848528/f
    case appendAtbToSerpQueries

    // https://app.asana.com/0/72649045549333/1207597760316574/f
    case deduplicateLoginsOnImport

    // https://app.asana.com/0/1206488453854252/1207136666798700/f
    case freemiumPIR

    case highlightsOnboarding

    // https://app.asana.com/0/1201462886803403/1208030658792310/f
    case unknownUsernameCategorization
}

extension FeatureFlag: FeatureFlagSourceProviding {
    public var source: FeatureFlagSource {
        switch self {
        case .debugMenu:
            return .internalOnly
        case .appendAtbToSerpQueries:
            return .internalOnly
        case .sslCertificatesBypass:
            return .remoteReleasable(.subfeature(SslCertificatesSubfeature.allowBypass))
        case .deduplicateLoginsOnImport:
            return .remoteReleasable(.subfeature(AutofillSubfeature.deduplicateLoginsOnImport))
        case .unknownUsernameCategorization:
            return .remoteReleasable(.subfeature(AutofillSubfeature.unknownUsernameCategorization))
        case .freemiumPIR:
            return .remoteDevelopment(.subfeature(DBPSubfeature.freemium))
<<<<<<< HEAD
=======
        case .phishingDetectionErrorPage:
            return .remoteReleasable(.subfeature(PhishingDetectionSubfeature.allowErrorPage))
        case .phishingDetectionPreferences:
            return .remoteReleasable(.subfeature(PhishingDetectionSubfeature.allowPreferencesToggle))
>>>>>>> 27697764
        case .highlightsOnboarding:
            return .internalOnly
        }
    }
}

extension FeatureFlagger {
    public func isFeatureOn(_ featureFlag: FeatureFlag) -> Bool {
        isFeatureOn(forProvider: featureFlag)
    }
}<|MERGE_RESOLUTION|>--- conflicted
+++ resolved
@@ -56,13 +56,10 @@
             return .remoteReleasable(.subfeature(AutofillSubfeature.unknownUsernameCategorization))
         case .freemiumPIR:
             return .remoteDevelopment(.subfeature(DBPSubfeature.freemium))
-<<<<<<< HEAD
-=======
         case .phishingDetectionErrorPage:
             return .remoteReleasable(.subfeature(PhishingDetectionSubfeature.allowErrorPage))
         case .phishingDetectionPreferences:
             return .remoteReleasable(.subfeature(PhishingDetectionSubfeature.allowPreferencesToggle))
->>>>>>> 27697764
         case .highlightsOnboarding:
             return .internalOnly
         }
