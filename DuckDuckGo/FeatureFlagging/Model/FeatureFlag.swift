--- conflicted
+++ resolved
@@ -42,15 +42,12 @@
             return .internalOnly
         case .sslCertificatesBypass:
             return .remoteReleasable(.subfeature(sslCertificatesSubfeature.allowBypass))
-<<<<<<< HEAD
         case .phishingDetection:
             return .remoteReleasable(.subfeature(phishingDetectionSubfeature.allowErrorPage))
         case .phishingDetectionPreferences:
             return .remoteReleasable(.subfeature(phishingDetectionSubfeature.allowPreferencesToggle))
-=======
         case .deduplicateLoginsOnImport:
             return .remoteReleasable(.subfeature(AutofillSubfeature.deduplicateLoginsOnImport))
->>>>>>> f5997909
         }
     }
 }
