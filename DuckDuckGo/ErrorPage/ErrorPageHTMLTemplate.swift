//
//  ErrorPageHTMLTemplate.swift
//
//  Copyright © 2024 DuckDuckGo. All rights reserved.
//
//  Licensed under the Apache License, Version 2.0 (the "License");
//  you may not use this file except in compliance with the License.
//  You may obtain a copy of the License at
//
//  http://www.apache.org/licenses/LICENSE-2.0
//
//  Unless required by applicable law or agreed to in writing, software
//  distributed under the License is distributed on an "AS IS" BASIS,
//  WITHOUT WARRANTIES OR CONDITIONS OF ANY KIND, either express or implied.
//  See the License for the specific language governing permissions and
//  limitations under the License.
//

import Foundation
import ContentScopeScripts
import WebKit

struct ErrorPageHTMLTemplate {

    static var htmlTemplatePath: String {
        guard let file = ContentScopeScripts.Bundle.path(forResource: "index", ofType: "html", inDirectory: "pages/errorpage") else {
            assertionFailure("HTML template not found")
            return ""
        }
        return file
    }

    let error: WKError
    let header: String

    func makeHTMLFromTemplate() -> String {
        guard let html = try? String(contentsOfFile: Self.htmlTemplatePath) else {
            assertionFailure("Should be able to load template")
            return ""
        }
<<<<<<< HEAD
        return html.replacingOccurrences(of: "$ERROR_DESCRIPTION$", with: error.localizedDescription, options: .literal)
            .replacingOccurrences(of: "$HEADER$", with: header, options: .literal)
=======
        return html.replacingOccurrences(of: "$ERROR_DESCRIPTION$", with: error.localizedDescription.escapedUnicodeHtmlString(), options: .literal)
            .replacingOccurrences(of: "$HEADER$", with: header.escapedUnicodeHtmlString(), options: .literal)
>>>>>>> cdfd71ac
    }

}<|MERGE_RESOLUTION|>--- conflicted
+++ resolved
@@ -38,13 +38,8 @@
             assertionFailure("Should be able to load template")
             return ""
         }
-<<<<<<< HEAD
-        return html.replacingOccurrences(of: "$ERROR_DESCRIPTION$", with: error.localizedDescription, options: .literal)
-            .replacingOccurrences(of: "$HEADER$", with: header, options: .literal)
-=======
         return html.replacingOccurrences(of: "$ERROR_DESCRIPTION$", with: error.localizedDescription.escapedUnicodeHtmlString(), options: .literal)
             .replacingOccurrences(of: "$HEADER$", with: header.escapedUnicodeHtmlString(), options: .literal)
->>>>>>> cdfd71ac
     }
 
 }