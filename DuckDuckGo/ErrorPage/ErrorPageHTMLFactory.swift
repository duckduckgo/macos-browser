--- conflicted
+++ resolved
@@ -20,24 +20,11 @@
 import ContentScopeScripts
 import Foundation
 import MaliciousSiteProtection
-<<<<<<< HEAD
-=======
 import Navigation
->>>>>>> 0eac1a92
 import SpecialErrorPages
 
 enum ErrorPageHTMLFactory {
 
-<<<<<<< HEAD
-enum ErrorPageHTMLFactory {
-    static func html(for error: Error, errorCode: Int? = nil, header: String? = nil) -> String {
-        switch error as NSError {
-        case let error as MaliciousSiteError:
-            switch error.code {
-            case .phishing, .malware:
-                return SpecialErrorPageHTMLTemplate.htmlFromTemplate
-            }
-=======
     static func html(for error: WKError, featureFlagger: FeatureFlagger, header: String? = nil) -> String {
         switch error as NSError {
         case is MaliciousSiteError:
@@ -46,7 +33,6 @@
         case is URLError where error.isServerCertificateUntrusted && featureFlagger.isFeatureOn(.sslCertificatesBypass):
             return SpecialErrorPageHTMLTemplate.htmlFromTemplate
 
->>>>>>> 0eac1a92
         default:
             return ErrorPageHTMLTemplate(error: WKError(_nsError: error as NSError),
                                          header: header ?? UserText.errorPageHeader).makeHTMLFromTemplate()
