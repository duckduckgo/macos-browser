--- conflicted
+++ resolved
@@ -69,39 +69,8 @@
 
     @MainActor
     func handler(forMethodNamed methodName: String) -> Handler? {
-<<<<<<< HEAD
-        switch MessageNames(rawValue: methodName) {
-        case .`init`:
-            return setInit
-        case .dismissToAddressBar:
-            return dismissToAddressBar
-        case .dismissToSettings:
-            return dismissToSettings
-        case .requestDockOptIn:
-            return requestDockOptIn
-        case .requestImport:
-            return requestImport
-        case .requestSetAsDefault:
-            return requestSetAsDefault
-        case .setBookmarksBar:
-            return setBookmarksBar
-        case .setSessionRestore:
-            return setSessionRestore
-        case .setShowHomeButton:
-            return setShowHome
-        case .stepCompleted:
-            return stepCompleted
-        case .reportInitException:
-            return reportException
-        case .reportPageException:
-            return reportException
-        default:
-            return nil
-        }
-=======
         guard let messageName = MessageNames(rawValue: methodName) else { return nil }
         return methodHandlers[messageName]
->>>>>>> 7ba0564b
     }
 
     // MARK: - UserValuesNotification
