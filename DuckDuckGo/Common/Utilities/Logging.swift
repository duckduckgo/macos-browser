--- conflicted
+++ resolved
@@ -72,9 +72,7 @@
     static var bitwarden: OSLog {
         Logging.bitwardenLoggingEnabled ? Logging.bitwardenLog : .disabled
     }
-<<<<<<< HEAD
-=======
-    
+
     static var attribution: OSLog {
         Logging.attributionLoggingEnabled ? Logging.attributionLog : .disabled
     }
@@ -83,7 +81,6 @@
         Logging.atbLoggingEnabled ? Logging.atbLog : .disabled
     }
 
->>>>>>> 5fd72eea
 }
 
 struct Logging {
@@ -133,7 +130,4 @@
     fileprivate static let bitwardenLoggingEnabled = true
     fileprivate static let bitwardenLog: OSLog = OSLog(subsystem: Bundle.main.bundleIdentifier ?? "DuckDuckGo", category: "Bitwarden")
 
-    fileprivate static let bitwardenLoggingEnabled = true
-    fileprivate static let bitwardenLog: OSLog = OSLog(subsystem: Bundle.main.bundleIdentifier ?? "DuckDuckGo", category: "Bitwarden")
-
 }