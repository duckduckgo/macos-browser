--- conflicted
+++ resolved
@@ -78,13 +78,10 @@
         case homePageShowPagesOnHover = "home.page.show.pages.on.hover"
         case homePageShowAllFavorites = "home.page.show.all.favorites"
         case homePageShowPageTitles = "home.page.show.page.titles"
-<<<<<<< HEAD
         
         case hasMigratedTopLevelStorageToImplicitBookmarksFolder = "com.duckduckgo.bookmarks.hasMigratedTopLevelStorageToImplicitBookmarksFolder"
-=======
 
         case appIsRelaunchingAutomatically = "app-relaunching-automatically"
->>>>>>> 07e1c117
     }
 
     enum RemovedKeys: String, CaseIterable {
