//
//  UserDefaultsWrapper.swift
//
//  Copyright © 2021 DuckDuckGo. All rights reserved.
//
//  Licensed under the Apache License, Version 2.0 (the "License");
//  you may not use this file except in compliance with the License.
//  You may obtain a copy of the License at
//
//  http://www.apache.org/licenses/LICENSE-2.0
//
//  Unless required by applicable law or agreed to in writing, software
//  distributed under the License is distributed on an "AS IS" BASIS,
//  WITHOUT WARRANTIES OR CONDITIONS OF ANY KIND, either express or implied.
//  See the License for the specific language governing permissions and
//  limitations under the License.
//

import AppKit
import Foundation
import AppKitExtensions

extension UserDefaults {
    /// The app group's shared UserDefaults
    static let netP = UserDefaults(suiteName: Bundle.main.appGroup(bundle: .netP))!
    static let dbp = UserDefaults(suiteName: Bundle.main.appGroup(bundle: .dbp))!
    static let subs = UserDefaults(suiteName: Bundle.main.appGroup(bundle: .subs))!
    static let appConfiguration = UserDefaults(suiteName: Bundle.main.appGroup(bundle: .appConfiguration))!
}

public struct UserDefaultsWrapperKey: RawRepresentable {
    public let rawValue: String
    public init(rawValue: String) {
        self.rawValue = rawValue
    }
}

@propertyWrapper
public struct UserDefaultsWrapper<T> {

    public typealias DefaultsKey = UserDefaultsWrapperKey

    public enum Key: String, CaseIterable {
        /// system setting defining window title double-click action
        case appleActionOnDoubleClick = "AppleActionOnDoubleClick"

        case fireproofDomains = "com.duckduckgo.fireproofing.allowedDomains"
        case areDomainsMigratedToETLDPlus1 = "com.duckduckgo.are-domains-migrated-to-etldplus1"
        case unprotectedDomains = "com.duckduckgo.contentblocker.unprotectedDomains"
        case contentBlockingRulesCache = "com.duckduckgo.contentblocker.rules.cache"

        case defaultBrowserDismissed = "browser.default.dismissed"

        case spellingCheckEnabledOnce = "spelling.check.enabled.once"
        case grammarCheckEnabledOnce = "grammar.check.enabled.once"

        case loginDetectionEnabled = "fireproofing.login-detection-enabled"
        case autoClearEnabled = "preferences.auto-clear-enabled"
        case warnBeforeClearingEnabled = "preferences.warn-before-clearing-enabled"
        case gpcEnabled = "preferences.gpc-enabled"
        case selectedDownloadLocationKey = "preferences.download-location"
        case lastUsedCustomDownloadLocation = "preferences.custom-last-used-download-location"
        case alwaysRequestDownloadLocationKey = "preferences.download-location.always-request"
        case openDownloadsPopupOnCompletionKey = "preferences.downloads.open.on.completion"
        case autoconsentEnabled = "preferences.autoconsent-enabled"
        case duckPlayerMode = "preferences.duck-player"
        case youtubeOverlayInteracted = "preferences.youtube-overlay-interacted"
        case youtubeOverlayButtonsUsed = "preferences.youtube-overlay-user-used-buttons"
        case duckPlayerAutoplay = "preferences.duckplayer.autoplay"
        case duckPlayerOpenInNewTab = "preferences.duckplayer.open-new-tab"

        case selectedPasswordManager = "preferences.autofill.selected-password-manager"

        case askToSaveUsernamesAndPasswords = "preferences.ask-to-save.usernames-passwords"
        case askToSaveAddresses = "preferences.ask-to-save.addresses"
        case askToSavePaymentMethods = "preferences.ask-to-save.payment-methods"
        case autolockLocksFormFilling = "preferences.lock-autofill-form-fill"
        case autofillDebugScriptEnabled = "preferences.enable-autofill-debug-script"

        case saveAsPreferredFileType = "saveAs.selected.filetype"

        case lastCrashReportCheckDate = "last.crash.report.check.date"
        case didCrashDuringCrashHandlersSetUp = "browser.didCrashDuringCrashHandlersSetUp"

        case fireInfoPresentedOnce = "fire.info.presented.once"
        case appTerminationHandledCorrectly = "app.termination.handled.correctly"
        case restoreTabsOnStartup = "restore.tabs.on.startup"

        case restorePreviousSession = "preferences.startup.restore-previous-session"
        case launchToCustomHomePage = "preferences.startup.launch-to-custom-home-page"
        case customHomePageURL = "preferences.startup.customHomePageURL"
        case currentThemeName = "com.duckduckgo.macos.currentThemeNameKey"
        case showFullURL = "preferences.appearance.show-full-url"
        case showAutocompleteSuggestions = "preferences.appearance.show-autocomplete-suggestions"
        case preferNewTabsToWindows = "preferences.tabs.prefer-new-tabs-to-windows"
        case switchToNewTabWhenOpened = "preferences.tabs.switch-to-new-tab-when-opened"
        case newTabPosition = "preferences.tabs.new-tab-position"
        case defaultPageZoom = "preferences.appearance.default-page-zoom"
        case websitePageZoom = "preferences.appearance.website-page-zoom"
        case bookmarksBarAppearance = "preferences.appearance.bookmarks-bar"

        case homeButtonPosition = "preferences.appeareance.home-button-position"

        case phishingDetectionEnabled = "preferences.security.phishing-detection-enabled"

        // ATB
        case installDate = "statistics.installdate.key"
        case atb = "statistics.atb.key"
        case searchRetentionAtb = "statistics.retentionatb.key"
        case appRetentionAtb = "statistics.appretentionatb.key"
        case lastAppRetentionRequestDate = "statistics.appretentionatb.last.request.key"

        // Used to detect whether a user had old User Defaults ATB data at launch, in order to grant them implicitly
        // unlocked status with regards to the lock screen
        case legacyStatisticsStoreDataCleared = "statistics.appretentionatb.legacy-data-cleared"

        case onboardingFinished = "onboarding.finished"
        case contextualOnboardingState = "contextual.onboarding.state"

        // Home Page
        case homePageShowPagesOnHover = "home.page.show.pages.on.hover"
        case homePageShowAllFavorites = "home.page.show.all.favorites"
        case homePageShowAllFeatures = "home.page.show.all.features"
        case homePageShowMakeDefault = "home.page.show.make.default"
        case homePageShowAddToDock = "home.page.show.add.to.dock"
        case homePageShowImport = "home.page.show.import"
        case homePageShowDuckPlayer = "home.page.show.duck.player"
        case homePageShowEmailProtection = "home.page.show.email.protection"
        case homePageShowPageTitles = "home.page.show.page.titles"
        case homePageShowRecentlyVisited = "home.page.show.recently.visited"
        case homePageContinueSetUpImport = "home.page.continue.set.up.import"
        case homePageIsFavoriteVisible = "home.page.is.favorite.visible"
        case homePageIsContinueSetupVisible = "home.page.is.continue.setup.visible"
        case homePageIsRecentActivityVisible = "home.page.is.recent.activity.visible"
        case homePageIsSearchBarVisible = "home.page.is.search.bar.visible"
        case homePageIsFirstSession = "home.page.is.first.session"
        case homePageDidShowSettingsOnboarding = "home.page.did.show.settings.onboarding"
        case homePageUserBackgroundImages = "home.page.user.background.images"
        case homePageCustomBackground = "home.page.custom.background"
        case homePageLastPickedCustomColor = "home.page.last.picked.custom.color"

        case homePagePromotionVisible = "home.page.promotion.visible"
        case homePagePromotionDidDismiss = "home.page.promotion.did.dismiss"

        case appIsRelaunchingAutomatically = "app-relaunching-automatically"

        case historyV5toV6Migration = "history.v5.to.v6.migration.2"
        case emailKeychainMigration = "email.keychain.migration"

        case bookmarksBarPromptShown = "bookmarks.bar.prompt.shown"
        case showBookmarksBar = "bookmarks.bar.show"
        case centerAlignedBookmarksBar = "bookmarks.bar.center.aligned"
        case lastBookmarksBarUsagePixelSendDate = "bookmarks.bar.last-usage-pixel-send-date"

        case pinnedViews = "pinning.pinned-views"
        case manuallyToggledPinnedViews = "pinning.manually-toggled-pinned-views"

        case lastDatabaseFactoryFailurePixelDate = "last.database.factory.failure.pixel.date"

        case loggingEnabledDate = "logging.enabled.date"
        case loggingCategories = "logging.categories"

        case firstLaunchDate = "first.app.launch.date"
        case customConfigurationUrl = "custom.configuration.url"

        case lastRemoteMessagingRefreshDate = "last.remote.messaging.refresh.date"

        // Data Broker Protection

        case dataBrokerProtectionTermsAndConditionsAccepted = "data-broker-protection.waitlist-terms-and-conditions.accepted"
        case shouldShowDBPWaitlistInvitedCardUI = "shouldShowDBPWaitlistInvitedCardUI"

        // VPN

        case networkProtectionExcludedRoutes = "netp.excluded-routes"

        // VPN: Shared Defaults
        // ---
        // Please note that shared defaults MUST have a name that matches exactly their value,
        // or else KVO will just not work as of 2023-08-07

        case networkProtectionOnboardingStatusRawValue = "networkProtectionOnboardingStatusRawValue"

        // Updates
        case automaticUpdates = "updates.automatic"
        case pendingUpdateShown = "pending.update.shown"

        // Experiments
        case pixelExperimentInstalled = "pixel.experiment.installed"
        case pixelExperimentCohort = "pixel.experiment.cohort"
        case pixelExperimentEnrollmentDate = "pixel.experiment.enrollment.date"
        case pixelExperimentFiredPixels = "pixel.experiment.pixels.fired"
        case campaignVariant = "campaign.variant"

        // Updates
        case previousAppVersion = "previous.app.version"
        case previousBuild = "previous.build"

        // Sync

        case syncEnvironment = "sync.environment"
        case favoritesDisplayMode = "sync.favorites-display-mode"
        case syncBookmarksPaused = "sync.bookmarks-paused"
        case syncCredentialsPaused = "sync.credentials-paused"
        case syncIsPaused = "sync.paused"
        case syncBookmarksPausedErrorDisplayed = "sync.bookmarks-paused-error-displayed"
        case syncCredentialsPausedErrorDisplayed = "sync.credentials-paused-error-displayed"
        case syncInvalidLoginPausedErrorDisplayed = "sync.invalid-login-paused-error-displayed"
        case syncIsFaviconsFetcherEnabled = "sync.is-favicons-fetcher-enabled"
        case syncIsEligibleForFaviconsFetcherOnboarding = "sync.is-eligible-for-favicons-fetcher-onboarding"
        case syncDidPresentFaviconsFetcherOnboarding = "sync.did-present-favicons-fetcher-onboarding"
        case syncDidMigrateToImprovedListsHandling = "sync.did-migrate-to-improved-lists-handling"
        case syncDidShowSyncPausedByFeatureFlagAlert = "sync.did-show-sync-paused-by-feature-flag-alert"
        case syncLastErrorNotificationTime = "sync.last-error-notification-time"
        case syncLastSuccesfullTime = "sync.last-time-success"
        case syncLastNonActionableErrorCount = "sync.non-actionable-error-count"
        case syncCurrentAllPausedError = "sync.current-all-paused-error"
        case syncCurrentBookmarksPausedError = "sync.current-bookmarks-paused-error"
        case syncCurrentCredentialsPausedError = "sync.current-credentials-paused-error"
        case syncPromoBookmarksDismissed = "sync.promotion-bookmarks-dismissed"
        case syncPromoPasswordsDismissed = "sync.promotion-passwords-dismissed"

        // Subscription

        case subscriptionEnvironment = "subscription.environment"

<<<<<<< HEAD
=======
        // PageRefreshMonitor

        case refreshTimestamps = "pageRefreshMonitor.refresh-timestamps"

        // BrokenSitePrompt

        case lastBrokenSiteToastShownDate = "brokenSitePrompt.last-broken-site-toast-shown-date"
        case toastDismissStreakCounter = "brokenSitePrompt.toast-dismiss-streak-counter"

>>>>>>> 1396f7b4
        // Experimental Feature Flags

        case htmlNewTabPage = "experimental.html-new-tab-page"
    }

    enum RemovedKeys: String, CaseIterable {
        case passwordManagerDoNotPromptDomains = "com.duckduckgo.passwordmanager.do-not-prompt-domains"
        case incrementalFeatureFlagTestHasSentPixel = "network-protection.incremental-feature-flag-test.has-sent-pixel"
        case homePageShowNetworkProtectionBetaEndedNotice = "home.page.network-protection.show-beta-ended-notice"

        // NetP removed keys
        case networkProtectionShouldEnforceRoutes = "netp.enforce-routes"
        case networkProtectionShouldIncludeAllNetworks = "netp.include-all-networks"
        case networkProtectionConnectionTesterEnabled = "netp.connection-tester-enabled"
        case networkProtectionShouldExcludeLocalNetworks = "netp.exclude-local-routes"
        case networkProtectionRegistrationKeyValidity = "com.duckduckgo.network-protection.NetworkProtectionTunnelController.registrationKeyValidityKey"
        case shouldShowNetworkProtectionSystemExtensionUpgradePrompt = "network-protection.show-system-extension-upgrade-prompt"
    }

    private let key: DefaultsKey
    private let getter: (Any?) -> T
    private let setter: (UserDefaultsWrapper, T) -> Void

    private let customUserDefaults: UserDefaults?

    var defaults: UserDefaults {
        customUserDefaults ?? Self.sharedDefaults
    }

    static var sharedDefaults: UserDefaults {
#if DEBUG && !(NETP_SYSTEM_EXTENSION && NETWORK_EXTENSION) // Avoid looking up special user defaults when running inside the system extension
        if case .normal = NSApplication.runType {
            return .standard
        } else {
            return UserDefaults(suiteName: "\(Bundle.main.bundleIdentifier!).\(NSApplication.runType)")!
        }
#else
        return .standard
#endif
    }

    public init(key: DefaultsKey, defaults: UserDefaults? = nil, getter: @escaping (Any?) -> T, setter: @escaping (UserDefaultsWrapper, T) -> Void) {
        self.key = key
        self.getter = getter
        self.setter = setter
        self.customUserDefaults = defaults
    }

    @_disfavoredOverload
    public init(key: DefaultsKey, defaultValue: T, defaults: UserDefaults? = nil) {
        @inline(__always) func isNil(_ value: T) -> Bool {
            @inline(__always) func cast<V, R>(_ value: V, to _: R.Type) -> R? {
                value as? R // perform `value as? Any?` suppressing `casting to Any? always succeeds` warning
            }
            return if case .some(.none) = cast(value, to: Any?.self) { true } else { false }
        }

        self.init(key: key, defaults: defaults) {
            guard let value = $0 as? T, !isNil(value) else { return defaultValue }
            return value
        } setter: { this, newValue in
            guard PropertyListSerialization.propertyList(newValue, isValidFor: .binary) else {
                if isNil(newValue) {
                    this.defaults.removeObject(forKey: key.rawValue)
                    return
                }
                assertionFailure("\(newValue) cannot be stored in UserDefaults")
                return
            }
            this.defaults.set(newValue, forKey: key.rawValue)
        }
    }

    public init<Wrapped>(key: DefaultsKey, defaults: UserDefaults? = nil) where T == Wrapped? {
        self.init(key: key, defaults: defaults) {
            $0 as? Wrapped
        } setter: { this, newValue in
            guard let newValue else {
                this.defaults.removeObject(forKey: key.rawValue) // newValue is nil
                return
            }
            guard PropertyListSerialization.propertyList(newValue, isValidFor: .binary) else {
                assertionFailure("\(newValue) cannot be stored in UserDefaults")
                return
            }
            this.defaults.set(newValue, forKey: key.rawValue)
        }
    }

    @available(*, unavailable, message: "Cannot use overload with `defaultValue` for an Optional Value")
    public init<Wrapped>(key: DefaultsKey, defaultValue: Wrapped, defaults: UserDefaults? = nil) where T == Wrapped? {
        fatalError()
    }

    public init<RawValue>(key: DefaultsKey, defaultValue: T, defaults: UserDefaults? = nil) where T: RawRepresentable<RawValue> {
        self.init(key: key, defaults: defaults) {
            ($0 as? RawValue).flatMap(T.init(rawValue:)) ?? defaultValue
        } setter: { this, newValue in
            guard PropertyListSerialization.propertyList(newValue.rawValue, isValidFor: .binary) else {
                assertionFailure("\(newValue.rawValue) cannot be stored in UserDefaults")
                return
            }
            this.defaults.set(newValue.rawValue, forKey: key.rawValue)
        }
    }

    public init<Wrapped, RawValue>(key: DefaultsKey, defaults: UserDefaults? = nil) where T == Wrapped?, Wrapped: RawRepresentable<RawValue> {
        self.init(key: key, defaults: defaults) {
            ($0 as? RawValue).flatMap(Wrapped.init(rawValue:))
        } setter: { this, newValue in
            guard let newValue else {
                this.defaults.removeObject(forKey: key.rawValue) // newValue is nil
                return
            }
            guard PropertyListSerialization.propertyList(newValue.rawValue, isValidFor: .binary) else {
                assertionFailure("\(newValue.rawValue) cannot be stored in UserDefaults")
                return
            }
            this.defaults.set(newValue.rawValue, forKey: key.rawValue)
        }
    }

    @_disfavoredOverload
    public init(key: Key, defaultValue: T, defaults: UserDefaults? = nil) {
        self.init(key: .init(rawValue: key.rawValue), defaultValue: defaultValue, defaults: defaults)
    }

    public init<Wrapped>(key: Key, defaults: UserDefaults? = nil) where T == Wrapped? {
        self.init(key: .init(rawValue: key.rawValue), defaults: defaults)
    }

    public init<RawValue>(key: Key, defaultValue: T, defaults: UserDefaults? = nil) where T: RawRepresentable<RawValue> {
        self.init(key: .init(rawValue: key.rawValue), defaultValue: defaultValue, defaults: defaults)
    }

    public init<Wrapped, RawValue>(key: Key, defaults: UserDefaults? = nil) where T == Wrapped?, Wrapped: RawRepresentable<RawValue> {
        self.init(key: .init(rawValue: key.rawValue), defaults: defaults)
    }

    public var wrappedValue: T {
        get {
            let storedValue = defaults.object(forKey: key.rawValue)
            return getter(storedValue)
        }
        nonmutating set {
            setter(self, newValue)
        }
    }

    static func clearAll() {
        let defaults = sharedDefaults
        Key.allCases.forEach { key in
            defaults.removeObject(forKey: key.rawValue)
        }
    }

    static func clearRemovedKeys() {
        let defaults = sharedDefaults
        RemovedKeys.allCases.forEach { key in
            defaults.removeObject(forKey: key.rawValue)
        }
    }

    func clear() {
        defaults.removeObject(forKey: key.rawValue)
    }

}

extension UserDefaultsWrapper where T == Any {
    static func clear(_ key: Key) {
        sharedDefaults.removeObject(forKey: key.rawValue)
    }
    static func clear(_ key: DefaultsKey) {
        sharedDefaults.removeObject(forKey: key.rawValue)
    }
}<|MERGE_RESOLUTION|>--- conflicted
+++ resolved
@@ -224,8 +224,6 @@
 
         case subscriptionEnvironment = "subscription.environment"
 
-<<<<<<< HEAD
-=======
         // PageRefreshMonitor
 
         case refreshTimestamps = "pageRefreshMonitor.refresh-timestamps"
@@ -234,11 +232,6 @@
 
         case lastBrokenSiteToastShownDate = "brokenSitePrompt.last-broken-site-toast-shown-date"
         case toastDismissStreakCounter = "brokenSitePrompt.toast-dismiss-streak-counter"
-
->>>>>>> 1396f7b4
-        // Experimental Feature Flags
-
-        case htmlNewTabPage = "experimental.html-new-tab-page"
     }
 
     enum RemovedKeys: String, CaseIterable {
