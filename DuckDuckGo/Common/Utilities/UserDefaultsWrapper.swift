--- conflicted
+++ resolved
@@ -91,10 +91,7 @@
         case historyV5toV6Migration = "history.v5.to.v6.migration.2"
 
         case showBookmarksBar = "bookmarks.bar.show"
-<<<<<<< HEAD
-=======
         case lastBookmarksBarUsagePixelSendDate = "bookmarks.bar.last-usage-pixel-send-date"
->>>>>>> 0ba4168c
 
         case pinnedViews = "pinning.pinned-views"
         case manuallyToggledPinnedViews = "pinning.manually-toggled-pinned-views"
