//
//  UserDefaultsWrapper.swift
//
//  Copyright © 2021 DuckDuckGo. All rights reserved.
//
//  Licensed under the Apache License, Version 2.0 (the "License");
//  you may not use this file except in compliance with the License.
//  You may obtain a copy of the License at
//
//  http://www.apache.org/licenses/LICENSE-2.0
//
//  Unless required by applicable law or agreed to in writing, software
//  distributed under the License is distributed on an "AS IS" BASIS,
//  WITHOUT WARRANTIES OR CONDITIONS OF ANY KIND, either express or implied.
//  See the License for the specific language governing permissions and
//  limitations under the License.
//

import Foundation

@propertyWrapper
public struct UserDefaultsWrapper<T> {

    public enum Key: String, CaseIterable {

        case configLastUpdated = "config.last.updated"
        case configStorageTrackerRadarEtag = "config.storage.trackerradar.etag"
        case configStorageBloomFilterSpecEtag = "config.storage.bloomfilter.spec.etag"
        case configStorageBloomFilterBinaryEtag = "config.storage.bloomfilter.binary.etag"
        case configStorageBloomFilterExclusionsEtag = "config.storage.bloomfilter.exclusions.etag"
        case configStorageSurrogatesEtag = "config.storage.surrogates.etag"
        case configStoragePrivacyConfigurationEtag = "config.storage.privacyconfiguration.etag"
        case configFBConfigEtag = "config.storage.fbconfig.etag"

        case fireproofDomains = "com.duckduckgo.fireproofing.allowedDomains"
        case unprotectedDomains = "com.duckduckgo.contentblocker.unprotectedDomains"
        case contentBlockingRulesCache = "com.duckduckgo.contentblocker.rules.cache"

        case defaultBrowserDismissed = "browser.default.dismissed"

        case spellingCheckEnabledOnce = "spelling.check.enabled.once"
        case grammarCheckEnabledOnce = "grammar.check.enabled.once"

        case loginDetectionEnabled = "fireproofing.login-detection-enabled"
        case gpcEnabled = "preferences.gpc-enabled"
        case selectedDownloadLocationKey = "preferences.download-location"
        case alwaysRequestDownloadLocationKey = "preferences.download-location.always-request"
        case autoconsentEnabled = "preferences.autoconsent-enabled"

        case askToSaveUsernamesAndPasswords = "preferences.ask-to-save.usernames-passwords"
        case askToSaveAddresses = "preferences.ask-to-save.addresses"
        case askToSavePaymentMethods = "preferences.ask-to-save.payment-methods"

        case saveAsPreferredFileType = "saveAs.selected.filetype"

        case lastCrashReportCheckDate = "last.crash.report.check.date"

        case fireInfoPresentedOnce = "fire.info.presented.once"

        case restorePreviousSession = "preferences.startup.restore-previous-session"
        case currentThemeName = "com.duckduckgo.macos.currentThemeNameKey"
        case showFullURL = "preferences.appearance.show-full-url"
        case showAutocompleteSuggestions = "preferences.appearance.show-autocomplete-suggestions"

        // ATB
        case installDate = "statistics.installdate.key"
        case atb = "statistics.atb.key"
        case searchRetentionAtb = "statistics.retentionatb.key"
        case appRetentionAtb = "statistics.appretentionatb.key"
        case lastAppRetentionRequestDate = "statistics.appretentionatb.last.request.key"

        // Used to detect whether a user had old User Defaults ATB data at launch, in order to grant them implicitly
        // unlocked status with regards to the lock screen
        case legacyStatisticsStoreDataCleared = "statistics.appretentionatb.legacy-data-cleared"

        case onboardingFinished = "onboarding.finished"

        case homePageShowPagesOnHover = "home.page.show.pages.on.hover"
        case homePageShowAllFavorites = "home.page.show.all.favorites"
        case homePageShowPageTitles = "home.page.show.page.titles"

        case appIsRelaunchingAutomatically = "app-relaunching-automatically"
<<<<<<< HEAD
        
        case showBookmarksBar = "bookmarks.bar.show"
=======

        case historyV5toV6Migration = "history.v5.to.v6.migration.2"
>>>>>>> 09af7ff2
    }

    enum RemovedKeys: String, CaseIterable {
        case passwordManagerDoNotPromptDomains = "com.duckduckgo.passwordmanager.do-not-prompt-domains"
    }

    private let key: Key
    private let defaultValue: T
    private let setIfEmpty: Bool

    public init(key: Key, defaultValue: T, setIfEmpty: Bool = false) {
        self.key = key
        self.defaultValue = defaultValue
        self.setIfEmpty = setIfEmpty
    }

    public var wrappedValue: T {
        get {
            if let storedValue = UserDefaults.standard.object(forKey: key.rawValue),
               let typedValue = storedValue as? T {
                return typedValue
            }

            if setIfEmpty {
                UserDefaults.standard.set(defaultValue, forKey: key.rawValue)
            }

            return defaultValue
        }
        set {
            if (newValue as? OptionalProtocol)?.isNil == true {
                UserDefaults.standard.removeObject(forKey: key.rawValue)
            } else {
                UserDefaults.standard.set(newValue, forKey: key.rawValue)
            }
        }
    }

    static func clearAll() {
        Key.allCases.forEach { key in
            UserDefaults.standard.removeObject(forKey: key.rawValue)
        }
    }

    static func clearRemovedKeys() {
        RemovedKeys.allCases.forEach { key in
            UserDefaults.standard.removeObject(forKey: key.rawValue)
        }
    }

    static func clear(_ key: Key) {
        UserDefaults.standard.removeObject(forKey: key.rawValue)
    }

}<|MERGE_RESOLUTION|>--- conflicted
+++ resolved
@@ -80,13 +80,10 @@
         case homePageShowPageTitles = "home.page.show.page.titles"
 
         case appIsRelaunchingAutomatically = "app-relaunching-automatically"
-<<<<<<< HEAD
-        
-        case showBookmarksBar = "bookmarks.bar.show"
-=======
 
         case historyV5toV6Migration = "history.v5.to.v6.migration.2"
->>>>>>> 09af7ff2
+
+        case showBookmarksBar = "bookmarks.bar.show"
     }
 
     enum RemovedKeys: String, CaseIterable {
