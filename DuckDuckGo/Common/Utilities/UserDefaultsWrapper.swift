--- conflicted
+++ resolved
@@ -135,11 +135,7 @@
         case homePageIsRecentActivityVisible = "home.page.is.recent.activity.visible"
         case homePageIsSearchBarVisible = "home.page.is.search.bar.visible"
         case homePageIsFirstSession = "home.page.is.first.session"
-<<<<<<< HEAD
-
-=======
         case homePageDidShowSettingsOnboarding = "home.page.did.show.settings.onboarding"
->>>>>>> 8aa05a4c
         case homePageUserBackgroundImages = "home.page.user.background.images"
         case homePageCustomBackground = "home.page.custom.background"
         case homePageLastPickedCustomColor = "home.page.last.picked.custom.color"
