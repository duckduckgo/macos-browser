--- conflicted
+++ resolved
@@ -48,9 +48,8 @@
 
         case lastCrashReportCheckDate = "last.crash.report.check.date"
 
-<<<<<<< HEAD
         case fireInfoPresentedOnce = "fire.info.presented.once"
-=======
+
         // ATB
         case installDate = "statistics.installdate.key"
         case atb = "statistics.atb.key"
@@ -59,7 +58,6 @@
         case variant = "statistics.variant.key"
         case lastAppRetentionRequestDate = "statistics.appretentionatb.last.request.key"
 
->>>>>>> 381c2d4b
     }
 
     private let key: Key
