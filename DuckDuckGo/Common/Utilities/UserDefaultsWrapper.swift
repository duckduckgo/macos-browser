//
//  UserDefaultsWrapper.swift
//
//  Copyright © 2021 DuckDuckGo. All rights reserved.
//
//  Licensed under the Apache License, Version 2.0 (the "License");
//  you may not use this file except in compliance with the License.
//  You may obtain a copy of the License at
//
//  http://www.apache.org/licenses/LICENSE-2.0
//
//  Unless required by applicable law or agreed to in writing, software
//  distributed under the License is distributed on an "AS IS" BASIS,
//  WITHOUT WARRANTIES OR CONDITIONS OF ANY KIND, either express or implied.
//  See the License for the specific language governing permissions and
//  limitations under the License.
//

import AppKit
import Foundation

extension UserDefaults {
    /// The app group's shared UserDefaults
    static let shared = UserDefaults(suiteName: Bundle.main.appGroupName)!
}

@propertyWrapper
public struct UserDefaultsWrapper<T> {

    public enum Key: String, CaseIterable {
        /// system setting defining window title double-click action
        case appleActionOnDoubleClick = "AppleActionOnDoubleClick"

        case configLastUpdated = "config.last.updated"
        case configStorageTrackerRadarEtag = "config.storage.trackerradar.etag"
        case configStorageBloomFilterSpecEtag = "config.storage.bloomfilter.spec.etag"
        case configStorageBloomFilterBinaryEtag = "config.storage.bloomfilter.binary.etag"
        case configStorageBloomFilterExclusionsEtag = "config.storage.bloomfilter.exclusions.etag"
        case configStorageSurrogatesEtag = "config.storage.surrogates.etag"
        case configStoragePrivacyConfigurationEtag = "config.storage.privacyconfiguration.etag"
        case configFBConfigEtag = "config.storage.fbconfig.etag"

        case fireproofDomains = "com.duckduckgo.fireproofing.allowedDomains"
        case areDomainsMigratedToETLDPlus1 = "com.duckduckgo.are-domains-migrated-to-etldplus1"
        case unprotectedDomains = "com.duckduckgo.contentblocker.unprotectedDomains"
        case contentBlockingRulesCache = "com.duckduckgo.contentblocker.rules.cache"

        case defaultBrowserDismissed = "browser.default.dismissed"

        case spellingCheckEnabledOnce = "spelling.check.enabled.once"
        case grammarCheckEnabledOnce = "grammar.check.enabled.once"

        case loginDetectionEnabled = "fireproofing.login-detection-enabled"
        case gpcEnabled = "preferences.gpc-enabled"
        case selectedDownloadLocationKey = "preferences.download-location"
        case lastUsedCustomDownloadLocation = "preferences.custom-last-used-download-location"
        case alwaysRequestDownloadLocationKey = "preferences.download-location.always-request"
        case autoconsentEnabled = "preferences.autoconsent-enabled"
        case duckPlayerMode = "preferences.duck-player"
        case youtubeOverlayInteracted = "preferences.youtube-overlay-interacted"
        case youtubeOverlayButtonsUsed = "preferences.youtube-overlay-user-used-buttons"

        case selectedPasswordManager = "preferences.autofill.selected-password-manager"

        case askToSaveUsernamesAndPasswords = "preferences.ask-to-save.usernames-passwords"
        case askToSaveAddresses = "preferences.ask-to-save.addresses"
        case askToSavePaymentMethods = "preferences.ask-to-save.payment-methods"
        case autolockLocksFormFilling = "preferences.lock-autofill-form-fill"

        case saveAsPreferredFileType = "saveAs.selected.filetype"

        case lastCrashReportCheckDate = "last.crash.report.check.date"

        case fireInfoPresentedOnce = "fire.info.presented.once"

        case restorePreviousSession = "preferences.startup.restore-previous-session"
        case currentThemeName = "com.duckduckgo.macos.currentThemeNameKey"
        case showFullURL = "preferences.appearance.show-full-url"
        case showAutocompleteSuggestions = "preferences.appearance.show-autocomplete-suggestions"
        case defaultPageZoom = "preferences.appearance.default-page-zoom"
        case bookmarksBarAppearance = "preferences.appearance.bookmarks-bar"

        // ATB
        case installDate = "statistics.installdate.key"
        case atb = "statistics.atb.key"
        case searchRetentionAtb = "statistics.retentionatb.key"
        case appRetentionAtb = "statistics.appretentionatb.key"
        case lastAppRetentionRequestDate = "statistics.appretentionatb.last.request.key"

        // Used to detect whether a user had old User Defaults ATB data at launch, in order to grant them implicitly
        // unlocked status with regards to the lock screen
        case legacyStatisticsStoreDataCleared = "statistics.appretentionatb.legacy-data-cleared"

        case onboardingFinished = "onboarding.finished"

        // Home Page
        case homePageShowPagesOnHover = "home.page.show.pages.on.hover"
        case homePageShowAllFavorites = "home.page.show.all.favorites"
        case homePageShowAllFeatures = "home.page.show.all.features"
        case homePageShowMakeDefault = "home.page.show.make.default"
        case homePageShowImport = "home.page.show.import"
        case homePageShowDuckPlayer = "home.page.show.duck.player"
        case homePageShowEmailProtection = "home.page.show.email.protection"
        case homePageShowCookie = "home.page.show.cookie"
        case homePageShowSurveyDay0 = "home.page.show.survey.0"
        case homePageUserInteractedWithSurveyDay0 = "home.page.user.interacted.with.survey.0"
        case homePageShowSurveyDay7 = "home.page.show.survey.7"
        case homePageShowPageTitles = "home.page.show.page.titles"
        case homePageShowRecentlyVisited = "home.page.show.recently.visited"
        case homePageContinueSetUpImport = "home.page.continue.set.up.import"
        case homePageIsFavoriteVisible = "home.page.is.favorite.visible"
        case homePageIsContinueSetupVisible = "home.page.is.continue.setup.visible"
        case homePageIsRecentActivityVisible = "home.page.is.recent.activity.visible"
        case homePageIsFirstSession = "home.page.is.first.session"
        case homePageShowNetworkProtectionBetaEndedNotice = "home.page.network-protection.show-beta-ended-notice"

        case appIsRelaunchingAutomatically = "app-relaunching-automatically"

        case historyV5toV6Migration = "history.v5.to.v6.migration.2"

        case bookmarksBarPromptShown = "bookmarks.bar.prompt.shown"
        case showBookmarksBar = "bookmarks.bar.show"
        case lastBookmarksBarUsagePixelSendDate = "bookmarks.bar.last-usage-pixel-send-date"

        case pinnedViews = "pinning.pinned-views"
        case manuallyToggledPinnedViews = "pinning.manually-toggled-pinned-views"

        case lastDatabaseFactoryFailurePixelDate = "last.database.factory.failure.pixel.date"

        case loggingEnabledDate = "logging.enabled.date"
        case loggingCategories = "logging.categories"

        case firstLaunchDate = "first.app.launch.date"

        // Network Protection

        case networkProtectionShouldEnforceRoutes = "netp.enforce-routes"
        case networkProtectionShouldIncludeAllNetworks = "netp.include-all-networks"

        case networkProtectionExcludedRoutes = "netp.excluded-routes"
        case networkProtectionShouldExcludeLocalRoutes = "netp.exclude-local-routes"
        case networkProtectionConnectionTesterEnabled = "netp.connection-tester-enabled"

        case networkProtectionConnectOnLogIn = "netp.connect-on-login"

        case networkProtectionRegistrationKeyValidity = "com.duckduckgo.network-protection.NetworkProtectionTunnelController.registrationKeyValidityKey"

        case netpMenuAgentLaunchTime = "netp.agent.launch-time"
<<<<<<< HEAD
=======

        case networkProtectionTermsAndConditionsAccepted = "network-protection.waitlist-terms-and-conditions.accepted"
>>>>>>> d7e5beda

        // Network Protection: Shared Defaults
        // ---
        // Please note that shared defaults MUST have a name that matches exactly their value,
        // or else KVO will just not work as of 2023-08-07

        case networkProtectionOnboardingStatusRawValue = "networkProtectionOnboardingStatusRawValue"
        case networkProtectionWaitlistActiveOverrideRawValue = "networkProtectionWaitlistActiveOverrideRawValue"
        case networkProtectionWaitlistEnabledOverrideRawValue = "networkProtectionWaitlistEnabledOverrideRawValue"

        // Experiments
        case pixelExperimentInstalled = "pixel.experiment.installed"
        case pixelExperimentCohort = "pixel.experiment.cohort"
        case pixelExperimentEnrollmentDate = "pixel.experiment.enrollment.date"
        case pixelExperimentFiredPixels = "pixel.experiment.pixels.fired"
        case campaignVariant = "campaign.variant"
    }

    enum RemovedKeys: String, CaseIterable {
        case passwordManagerDoNotPromptDomains = "com.duckduckgo.passwordmanager.do-not-prompt-domains"
        case incrementalFeatureFlagTestHasSentPixel = "network-protection.incremental-feature-flag-test.has-sent-pixel"
    }

    private let key: Key
    private let defaultValue: T
    private let setIfEmpty: Bool

    private let customUserDefaults: UserDefaults?

    var defaults: UserDefaults {
        customUserDefaults ?? Self.sharedDefaults
    }

    static var sharedDefaults: UserDefaults {
#if DEBUG && !(NETP_SYSTEM_EXTENSION && NETWORK_EXTENSION) // Avoid looking up special user defaults when running inside the system extension
        if case .normal = NSApplication.runType {
            return .standard
        } else {
            return UserDefaults(suiteName: Bundle.main.bundleIdentifier! + "." + NSApplication.runType.description)!
        }
#else
        return .standard
#endif
    }

    public init(key: Key, defaultValue: T, setIfEmpty: Bool = false, defaults: UserDefaults? = nil) {
        self.key = key
        self.defaultValue = defaultValue
        self.setIfEmpty = setIfEmpty
        self.customUserDefaults = defaults
    }

    public var wrappedValue: T {
        get {
            guard let storedValue = defaults.object(forKey: key.rawValue) else {
                if setIfEmpty {
                    setValue(defaultValue)
                }

                return defaultValue
            }

            if let typedValue = storedValue as? T {
                return typedValue
            }

            guard let rawRepresentableType = T.self as? any RawRepresentable.Type,
                  let value = rawRepresentableType.init(anyRawValue: storedValue) as? T else {
                return defaultValue
            }

            return value
        }
        set {
            setValue(newValue)
        }
    }

    private func setValue(_ value: T) {
        guard (value as? AnyOptional)?.isNil != true else {
            defaults.removeObject(forKey: key.rawValue)
            return
        }

        if PropertyListSerialization.propertyList(value, isValidFor: .binary) {
            defaults.set(value, forKey: key.rawValue)
            return
        }

        guard let rawRepresentable = value as? any RawRepresentable,
              PropertyListSerialization.propertyList(rawRepresentable.rawValue, isValidFor: .binary) else {
            assertionFailure("\(value) cannot be stored in UserDefaults")
            return
        }

        defaults.set(rawRepresentable.rawValue, forKey: key.rawValue)

    }

    static func clearAll() {
        let defaults = sharedDefaults
        Key.allCases.forEach { key in
            defaults.removeObject(forKey: key.rawValue)
        }
    }

    static func clearRemovedKeys() {
        let defaults = sharedDefaults
        RemovedKeys.allCases.forEach { key in
            defaults.removeObject(forKey: key.rawValue)
        }
    }

    static func clear(_ key: Key) {
        sharedDefaults.removeObject(forKey: key.rawValue)
    }

    func clear() {
        defaults.removeObject(forKey: key.rawValue)
    }

}

extension UserDefaultsWrapper where T: OptionalProtocol {

    init(key: Key, defaults: UserDefaults? = nil) {
        self.init(key: key, defaultValue: .none, defaults: defaults)
    }

}

private extension RawRepresentable {

    init?(anyRawValue: Any) {
        guard let rawValue = anyRawValue as? RawValue else {
            assertionFailure("\(anyRawValue) is not \(RawValue.self)")
            return nil
        }
        self.init(rawValue: rawValue)
    }

}<|MERGE_RESOLUTION|>--- conflicted
+++ resolved
@@ -146,11 +146,8 @@
         case networkProtectionRegistrationKeyValidity = "com.duckduckgo.network-protection.NetworkProtectionTunnelController.registrationKeyValidityKey"
 
         case netpMenuAgentLaunchTime = "netp.agent.launch-time"
-<<<<<<< HEAD
-=======
 
         case networkProtectionTermsAndConditionsAccepted = "network-protection.waitlist-terms-and-conditions.accepted"
->>>>>>> d7e5beda
 
         // Network Protection: Shared Defaults
         // ---
