//
//  UserDefaultsWrapper.swift
//
//  Copyright © 2021 DuckDuckGo. All rights reserved.
//
//  Licensed under the Apache License, Version 2.0 (the "License");
//  you may not use this file except in compliance with the License.
//  You may obtain a copy of the License at
//
//  http://www.apache.org/licenses/LICENSE-2.0
//
//  Unless required by applicable law or agreed to in writing, software
//  distributed under the License is distributed on an "AS IS" BASIS,
//  WITHOUT WARRANTIES OR CONDITIONS OF ANY KIND, either express or implied.
//  See the License for the specific language governing permissions and
//  limitations under the License.
//

import AppKit
import Foundation

extension UserDefaults {
    /// The app group's shared UserDefaults
    static let shared = UserDefaults(suiteName: Bundle.main.appGroupName)!
}

@propertyWrapper
public struct UserDefaultsWrapper<T> {

    public enum Key: String, CaseIterable {
        /// system setting defining window title double-click action
        case appleActionOnDoubleClick = "AppleActionOnDoubleClick"

        case configLastUpdated = "config.last.updated"
        case configStorageTrackerRadarEtag = "config.storage.trackerradar.etag"
        case configStorageBloomFilterSpecEtag = "config.storage.bloomfilter.spec.etag"
        case configStorageBloomFilterBinaryEtag = "config.storage.bloomfilter.binary.etag"
        case configStorageBloomFilterExclusionsEtag = "config.storage.bloomfilter.exclusions.etag"
        case configStorageSurrogatesEtag = "config.storage.surrogates.etag"
        case configStoragePrivacyConfigurationEtag = "config.storage.privacyconfiguration.etag"
        case configFBConfigEtag = "config.storage.fbconfig.etag"

        case fireproofDomains = "com.duckduckgo.fireproofing.allowedDomains"
        case areDomainsMigratedToETLDPlus1 = "com.duckduckgo.are-domains-migrated-to-etldplus1"
        case unprotectedDomains = "com.duckduckgo.contentblocker.unprotectedDomains"
        case contentBlockingRulesCache = "com.duckduckgo.contentblocker.rules.cache"

        case defaultBrowserDismissed = "browser.default.dismissed"

        case spellingCheckEnabledOnce = "spelling.check.enabled.once"
        case grammarCheckEnabledOnce = "grammar.check.enabled.once"

        case loginDetectionEnabled = "fireproofing.login-detection-enabled"
        case gpcEnabled = "preferences.gpc-enabled"
        case selectedDownloadLocationKey = "preferences.download-location"
        case lastUsedCustomDownloadLocation = "preferences.custom-last-used-download-location"
        case alwaysRequestDownloadLocationKey = "preferences.download-location.always-request"
        case autoconsentEnabled = "preferences.autoconsent-enabled"
        case duckPlayerMode = "preferences.duck-player"
        case youtubeOverlayInteracted = "preferences.youtube-overlay-interacted"
        case youtubeOverlayButtonsUsed = "preferences.youtube-overlay-user-used-buttons"

        case selectedPasswordManager = "preferences.autofill.selected-password-manager"

        case askToSaveUsernamesAndPasswords = "preferences.ask-to-save.usernames-passwords"
        case askToSaveAddresses = "preferences.ask-to-save.addresses"
        case askToSavePaymentMethods = "preferences.ask-to-save.payment-methods"
        case autolockLocksFormFilling = "preferences.lock-autofill-form-fill"

        case saveAsPreferredFileType = "saveAs.selected.filetype"

        case lastCrashReportCheckDate = "last.crash.report.check.date"

        case fireInfoPresentedOnce = "fire.info.presented.once"

        case restorePreviousSession = "preferences.startup.restore-previous-session"
        case launchToCustomHomePage = "preferences.startup.launch-to-custom-home-page"
        case customHomePageURL = "preferences.startup.customHomePageURL"
        case currentThemeName = "com.duckduckgo.macos.currentThemeNameKey"
        case showFullURL = "preferences.appearance.show-full-url"
        case showAutocompleteSuggestions = "preferences.appearance.show-autocomplete-suggestions"
        case defaultPageZoom = "preferences.appearance.default-page-zoom"
        case bookmarksBarAppearance = "preferences.appearance.bookmarks-bar"

        case homeButtonPosition = "preferences.appeareance.home-button-position"

        // ATB
        case installDate = "statistics.installdate.key"
        case atb = "statistics.atb.key"
        case searchRetentionAtb = "statistics.retentionatb.key"
        case appRetentionAtb = "statistics.appretentionatb.key"
        case lastAppRetentionRequestDate = "statistics.appretentionatb.last.request.key"

        // Used to detect whether a user had old User Defaults ATB data at launch, in order to grant them implicitly
        // unlocked status with regards to the lock screen
        case legacyStatisticsStoreDataCleared = "statistics.appretentionatb.legacy-data-cleared"

        case onboardingFinished = "onboarding.finished"

        // Home Page
        case homePageShowPagesOnHover = "home.page.show.pages.on.hover"
        case homePageShowAllFavorites = "home.page.show.all.favorites"
        case homePageShowAllFeatures = "home.page.show.all.features"
        case homePageShowMakeDefault = "home.page.show.make.default"
        case homePageShowImport = "home.page.show.import"
        case homePageShowDuckPlayer = "home.page.show.duck.player"
        case homePageShowEmailProtection = "home.page.show.email.protection"
        case homePageShowCookie = "home.page.show.cookie"
        case homePageShowSurveyDay0 = "home.page.show.survey.0"
        case homePageUserInteractedWithSurveyDay0 = "home.page.user.interacted.with.survey.0"
        case homePageShowSurveyDay7 = "home.page.show.survey.7"
        case homePageShowPageTitles = "home.page.show.page.titles"
        case homePageShowRecentlyVisited = "home.page.show.recently.visited"
        case homePageContinueSetUpImport = "home.page.continue.set.up.import"
        case homePageIsFavoriteVisible = "home.page.is.favorite.visible"
        case homePageIsContinueSetupVisible = "home.page.is.continue.setup.visible"
        case homePageIsRecentActivityVisible = "home.page.is.recent.activity.visible"
        case homePageIsFirstSession = "home.page.is.first.session"

        case appIsRelaunchingAutomatically = "app-relaunching-automatically"

        case historyV5toV6Migration = "history.v5.to.v6.migration.2"
        case emailKeychainMigration = "email.keychain.migration"

        case bookmarksBarPromptShown = "bookmarks.bar.prompt.shown"
        case showBookmarksBar = "bookmarks.bar.show"
        case lastBookmarksBarUsagePixelSendDate = "bookmarks.bar.last-usage-pixel-send-date"

        case pinnedViews = "pinning.pinned-views"
        case manuallyToggledPinnedViews = "pinning.manually-toggled-pinned-views"

        case lastDatabaseFactoryFailurePixelDate = "last.database.factory.failure.pixel.date"

        case loggingEnabledDate = "logging.enabled.date"
        case loggingCategories = "logging.categories"

        case firstLaunchDate = "first.app.launch.date"
        case customConfigurationUrl = "custom.configuration.url"

        // Data Broker Protection

        case dataBrokerProtectionTermsAndConditionsAccepted = "data-broker-protection.waitlist-terms-and-conditions.accepted"

        // Network Protection

        case networkProtectionExcludedRoutes = "netp.excluded-routes"

        case networkProtectionTermsAndConditionsAccepted = "network-protection.waitlist-terms-and-conditions.accepted"

        case shouldShowNetworkProtectionSystemExtensionUpgradePrompt = "network-protection.show-system-extension-upgrade-prompt"

        // Network Protection: Shared Defaults
        // ---
        // Please note that shared defaults MUST have a name that matches exactly their value,
        // or else KVO will just not work as of 2023-08-07

        case networkProtectionOnboardingStatusRawValue = "networkProtectionOnboardingStatusRawValue"
        case networkProtectionWaitlistActiveOverrideRawValue = "networkProtectionWaitlistActiveOverrideRawValue"
        case networkProtectionWaitlistEnabledOverrideRawValue = "networkProtectionWaitlistEnabledOverrideRawValue"

        // Experiments
        case pixelExperimentInstalled = "pixel.experiment.installed"
        case pixelExperimentCohort = "pixel.experiment.cohort"
        case pixelExperimentEnrollmentDate = "pixel.experiment.enrollment.date"
        case pixelExperimentFiredPixels = "pixel.experiment.pixels.fired"
        case campaignVariant = "campaign.variant"

        // Sync

        case syncEnvironment = "sync.environment"
        case favoritesDisplayMode = "sync.favorites-display-mode"
        case syncBookmarksPaused = "sync.bookmarks-paused"
        case syncCredentialsPaused = "sync.credentials-paused"
<<<<<<< HEAD
=======
        case syncBookmarksPausedErrorDisplayed = "sync.bookmarks-paused-error-displayed"
        case syncCredentialsPausedErrorDisplayed = "sync.credentials-paused-error-displayed"
>>>>>>> 29ed2179
    }

    enum RemovedKeys: String, CaseIterable {
        case passwordManagerDoNotPromptDomains = "com.duckduckgo.passwordmanager.do-not-prompt-domains"
        case incrementalFeatureFlagTestHasSentPixel = "network-protection.incremental-feature-flag-test.has-sent-pixel"
        case homePageShowNetworkProtectionBetaEndedNotice = "home.page.network-protection.show-beta-ended-notice"

        // NetP removed keys
        case networkProtectionShouldEnforceRoutes = "netp.enforce-routes"
        case networkProtectionShouldIncludeAllNetworks = "netp.include-all-networks"
        case networkProtectionConnectionTesterEnabled = "netp.connection-tester-enabled"
        case networkProtectionShouldExcludeLocalNetworks = "netp.exclude-local-routes"
        case networkProtectionRegistrationKeyValidity = "com.duckduckgo.network-protection.NetworkProtectionTunnelController.registrationKeyValidityKey"
    }

    private let key: Key
    private let defaultValue: T
    private let setIfEmpty: Bool

    private let customUserDefaults: UserDefaults?

    var defaults: UserDefaults {
        customUserDefaults ?? Self.sharedDefaults
    }

    static var sharedDefaults: UserDefaults {
#if DEBUG && !(NETP_SYSTEM_EXTENSION && NETWORK_EXTENSION) // Avoid looking up special user defaults when running inside the system extension
        if case .normal = NSApplication.runType {
            return .standard
        } else {
            return UserDefaults(suiteName: "\(Bundle.main.bundleIdentifier!).\(NSApplication.runType)")!
        }
#else
        return .standard
#endif
    }

    public init(key: Key, defaultValue: T, setIfEmpty: Bool = false, defaults: UserDefaults? = nil) {
        self.key = key
        self.defaultValue = defaultValue
        self.setIfEmpty = setIfEmpty
        self.customUserDefaults = defaults
    }

    public var wrappedValue: T {
        get {
            guard let storedValue = defaults.object(forKey: key.rawValue) else {
                if setIfEmpty {
                    setValue(defaultValue)
                }

                return defaultValue
            }

            if let typedValue = storedValue as? T {
                return typedValue
            }

            guard let rawRepresentableType = T.self as? any RawRepresentable.Type,
                  let value = rawRepresentableType.init(anyRawValue: storedValue) as? T else {
                return defaultValue
            }

            return value
        }
        set {
            setValue(newValue)
        }
    }

    private func setValue(_ value: T) {
        guard (value as? AnyOptional)?.isNil != true else {
            defaults.removeObject(forKey: key.rawValue)
            return
        }

        if PropertyListSerialization.propertyList(value, isValidFor: .binary) {
            defaults.set(value, forKey: key.rawValue)
            return
        }

        guard let rawRepresentable = value as? any RawRepresentable,
              PropertyListSerialization.propertyList(rawRepresentable.rawValue, isValidFor: .binary) else {
            assertionFailure("\(value) cannot be stored in UserDefaults")
            return
        }

        defaults.set(rawRepresentable.rawValue, forKey: key.rawValue)

    }

    static func clearAll() {
        let defaults = sharedDefaults
        Key.allCases.forEach { key in
            defaults.removeObject(forKey: key.rawValue)
        }
    }

    static func clearRemovedKeys() {
        let defaults = sharedDefaults
        RemovedKeys.allCases.forEach { key in
            defaults.removeObject(forKey: key.rawValue)
        }
    }

    static func clear(_ key: Key) {
        sharedDefaults.removeObject(forKey: key.rawValue)
    }

    func clear() {
        defaults.removeObject(forKey: key.rawValue)
    }

}

extension UserDefaultsWrapper where T: OptionalProtocol {

    init(key: Key, defaults: UserDefaults? = nil) {
        self.init(key: key, defaultValue: .none, defaults: defaults)
    }

}

private extension RawRepresentable {

    init?(anyRawValue: Any) {
        guard let rawValue = anyRawValue as? RawValue else {
            assertionFailure("\(anyRawValue) is not \(RawValue.self)")
            return nil
        }
        self.init(rawValue: rawValue)
    }

}<|MERGE_RESOLUTION|>--- conflicted
+++ resolved
@@ -171,11 +171,8 @@
         case favoritesDisplayMode = "sync.favorites-display-mode"
         case syncBookmarksPaused = "sync.bookmarks-paused"
         case syncCredentialsPaused = "sync.credentials-paused"
-<<<<<<< HEAD
-=======
         case syncBookmarksPausedErrorDisplayed = "sync.bookmarks-paused-error-displayed"
         case syncCredentialsPausedErrorDisplayed = "sync.credentials-paused-error-displayed"
->>>>>>> 29ed2179
     }
 
     enum RemovedKeys: String, CaseIterable {
