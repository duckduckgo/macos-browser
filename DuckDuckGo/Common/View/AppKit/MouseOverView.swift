--- conflicted
+++ resolved
@@ -21,12 +21,8 @@
 
 @objc protocol MouseOverViewDelegate: AnyObject {
 
-<<<<<<< HEAD
-    @objc optional func mouseOverView(_ mouseOverView: MouseOverView, isMouseOver: Bool)
-    @objc optional func mouseOverView(_ mouseOverView: MouseOverView, mouseMovedWith: NSEvent)
-=======
     @objc @MainActor optional func mouseOverView(_ mouseOverView: MouseOverView, isMouseOver: Bool)
->>>>>>> a599ccb1
+    @objc @MainActor optional func mouseOverView(_ mouseOverView: MouseOverView, mouseMovedWith: NSEvent)
 
     @objc @MainActor optional func mouseClickView(_ mouseClickView: MouseClickView, mouseDownEvent: NSEvent)
     @objc @MainActor optional func mouseClickView(_ mouseClickView: MouseClickView, mouseUpEvent: NSEvent)
