//
//  Logging.swift
//
//  Copyright © 2021 DuckDuckGo. All rights reserved.
//
//  Licensed under the Apache License, Version 2.0 (the "License");
//  you may not use this file except in compliance with the License.
//  You may obtain a copy of the License at
//
//  http://www.apache.org/licenses/LICENSE-2.0
//
//  Unless required by applicable law or agreed to in writing, software
//  distributed under the License is distributed on an "AS IS" BASIS,
//  WITHOUT WARRANTIES OR CONDITIONS OF ANY KIND, either express or implied.
//  See the License for the specific language governing permissions and
//  limitations under the License.
//

import Common
import Foundation
import os.log // swiftlint:disable:this enforce_os_log_wrapper

extension OSLog {

    enum AppCategories: String, CaseIterable {
        case atb = "ATB"
        case config = "Configuration Downloading"
        case fire = "Fire"
        case passwordManager = "Password Manager"
        case history = "History"
        case dataImportExport = "Data Import/Export"
        case pixel = "Pixel"
        case contentBlocking = "Content Blocking"
        case httpsUpgrade = "HTTPS Upgrade"
        case favicons = "Favicons"
        case autoLock = "Auto-Lock"
        case tabLazyLoading = "Lazy Loading"
        case autoconsent = "Autoconsent"
        case bookmarks = "Bookmarks"
        case attribution = "Ad Attribution"
        case bitwarden = "Bitwarden"
        case navigation = "Navigation"
        case duckPlayer = "Duck Player"
    }
    enum AllCategories {
        static var allCases: [String] {
            Categories.allCases.map(\.rawValue) + AppCategories.allCases.map(\.rawValue)
        }
    }

    @OSLogWrapper(.atb) static var atb
    @OSLogWrapper(.config) static var config
    @OSLogWrapper(.fire) static var fire
    @OSLogWrapper(.history) static var history
    @OSLogWrapper(.dataImportExport) static var dataImportExport
    @OSLogWrapper(.pixel) static var pixel
    @OSLogWrapper(.contentBlocking) static var contentBlocking
    @OSLogWrapper(.httpsUpgrade) static var httpsUpgrade
    @OSLogWrapper(.favicons) static var favicons
    @OSLogWrapper(.autoLock) static var autoLock
    @OSLogWrapper(.tabLazyLoading) static var tabLazyLoading
    @OSLogWrapper(.autoconsent) static var autoconsent
    @OSLogWrapper(.bookmarks) static var bookmarks
    @OSLogWrapper(.attribution) static var attribution
    @OSLogWrapper(.bitwarden) static var bitwarden
    @OSLogWrapper(.navigation) static var navigation
    @OSLogWrapper(.duckPlayer) static var duckPlayer

    // Debug->Logging categories will only be enabled for one day
    @UserDefaultsWrapper(key: .loggingEnabledDate, defaultValue: .distantPast)
    private static var loggingEnabledDate: Date
    private static var isLoggingEnabledToday: Bool {
        NSCalendar.current.isDate(Date(), inSameDayAs: loggingEnabledDate)
    }

    @UserDefaultsWrapper(key: .loggingCategories, defaultValue: [])
    private static var loggingCategoriesSetting: [String] {
        didSet {
            loggingEnabledDate = Date()
        }
    }
<<<<<<< HEAD

    static var pixel: OSLog {
        Logging.pixelLoggingEnabled ? Logging.pixelLog : .disabled
    }

    static var autoconsent: OSLog {
        Logging.autoconsentLoggingEnabled ? Logging.autoconsentLog : .disabled
    }

    static var contentBlocking: OSLog {
        Logging.contentBlockingLoggingEnabled ? Logging.contentBlockingLog : .disabled
    }

    static var favicons: OSLog {
        Logging.faviconLoggingEnabled ? Logging.faviconLog : .disabled
    }

    static var autoLock: OSLog {
        Logging.autoLockLoggingEnabled ? Logging.autoLockLog : .disabled
    }

    static var tabLazyLoading: OSLog {
        Logging.tabLazyLoaderLoggingEnabled ? Logging.tabLazyLoaderLog : .disabled
    }

    static var bookmarks: OSLog {
        Logging.bookmarksLoggingEnabled ? Logging.bookmarksLog : .disabled
    }
=======
    static var loggingCategories: Set<String> {
        get {
            guard isLoggingEnabledToday else { return [] }
            return Set(loggingCategoriesSetting)
        }
        set {
            loggingCategoriesSetting = Array(newValue)
            enabledLoggingCategories = loggingCategories
        }
    }

    static let isRunningInDebugEnvironment: Bool = {
        ProcessInfo().environment[ProcessInfo.Constants.osActivityMode] == ProcessInfo.Constants.debug
            || ProcessInfo().environment[ProcessInfo.Constants.osActivityDtMode] == ProcessInfo.Constants.yes
    }()

    static let subsystem = Bundle.main.bundleIdentifier!
>>>>>>> 0ba4168c

}

<<<<<<< HEAD
    static var attribution: OSLog {
        Logging.attributionLoggingEnabled ? Logging.attributionLog : .disabled
    }

    static var atb: OSLog {
        Logging.atbLoggingEnabled ? Logging.atbLog : .disabled
=======
extension ProcessInfo {
    enum Constants {
        static let osActivityMode = "OS_ACTIVITY_MODE"
        static let osActivityDtMode = "OS_ACTIVITY_DT_MODE"
        static let debug = "debug"
        static let yes = "YES"
>>>>>>> 0ba4168c
    }
}

<<<<<<< HEAD
struct Logging {

    fileprivate static let atbLoggingEnabled = false
    fileprivate static let atbLog: OSLog = OSLog(subsystem: Bundle.main.bundleIdentifier ?? "DuckDuckGo", category: "ATB")

    fileprivate static let configLoggingEnabled = false
    fileprivate static let configLog: OSLog = OSLog(subsystem: Bundle.main.bundleIdentifier ?? "DuckDuckGo", category: "Configuration Downloading")

    fileprivate static let fireLoggingEnabled = false
    fileprivate static let fireLog: OSLog = OSLog(subsystem: Bundle.main.bundleIdentifier ?? "DuckDuckGo", category: "Fire")

    fileprivate static let passwordManagerEnabled = false
    fileprivate static let passwordManagerLog: OSLog = OSLog(subsystem: Bundle.main.bundleIdentifier ?? "DuckDuckGo", category: "Password Manager")

    fileprivate static let historyLoggingEnabled = false
    fileprivate static let historyLog: OSLog = OSLog(subsystem: Bundle.main.bundleIdentifier ?? "DuckDuckGo", category: "History")

    fileprivate static let dataImportExportLoggingEnabled = false
    fileprivate static let dataImportExportLog: OSLog = OSLog(subsystem: Bundle.main.bundleIdentifier ?? "DuckDuckGo", category: "Data Import/Export")

    fileprivate static let pixelLoggingEnabled = true
    fileprivate static let pixelLog: OSLog = OSLog(subsystem: Bundle.main.bundleIdentifier ?? "DuckDuckGo", category: "Pixel")

    fileprivate static let contentBlockingLoggingEnabled = false
    fileprivate static let contentBlockingLog: OSLog = OSLog(subsystem: Bundle.main.bundleIdentifier ?? "DuckDuckGo", category: "Content Blocking")

    fileprivate static let faviconLoggingEnabled = false
    fileprivate static let faviconLog: OSLog = OSLog(subsystem: Bundle.main.bundleIdentifier ?? "DuckDuckGo", category: "Favicons")

    fileprivate static let autoLockLoggingEnabled = false
    fileprivate static let autoLockLog: OSLog = OSLog(subsystem: Bundle.main.bundleIdentifier ?? "DuckDuckGo", category: "Auto-Lock")

    fileprivate static let tabLazyLoaderLoggingEnabled = false
    fileprivate static let tabLazyLoaderLog: OSLog = OSLog(subsystem: Bundle.main.bundleIdentifier ?? "DuckDuckGo", category: "Lazy Loading")

    fileprivate static let autoconsentLoggingEnabled = false
    fileprivate static let autoconsentLog: OSLog = OSLog(subsystem: Bundle.main.bundleIdentifier ?? "DuckDuckGo", category: "Autoconsent")

    fileprivate static let bookmarksLoggingEnabled = false
    fileprivate static let bookmarksLog: OSLog = OSLog(subsystem: Bundle.main.bundleIdentifier ?? "DuckDuckGo", category: "Bookmarks")

    fileprivate static let attributionLoggingEnabled = false
    fileprivate static let attributionLog: OSLog = OSLog(subsystem: Bundle.main.bundleIdentifier ?? "DuckDuckGo", category: "Ad Attribution")
=======
extension OSLog.OSLogWrapper {

    private static let enableLoggingCategoriesOnce: Void = {
#if CI
        OSLog.enabledLoggingCategories = Set(OSLog.AllCategories.allCases)
#else
        OSLog.enabledLoggingCategories = OSLog.loggingCategories
#endif
    }()
>>>>>>> 0ba4168c

    init(_ category: OSLog.AppCategories) {
        _=Self.enableLoggingCategoriesOnce
        self.init(rawValue: category.rawValue)
    }

}

func logOrAssertionFailure(_ message: StaticString, args: CVarArg...) {
#if DEBUG
    assertionFailure("\(message)")
#else
    os_log("BWManager: Wrong handler", type: .error)
#endif
}<|MERGE_RESOLUTION|>--- conflicted
+++ resolved
@@ -79,36 +79,6 @@
             loggingEnabledDate = Date()
         }
     }
-<<<<<<< HEAD
-
-    static var pixel: OSLog {
-        Logging.pixelLoggingEnabled ? Logging.pixelLog : .disabled
-    }
-
-    static var autoconsent: OSLog {
-        Logging.autoconsentLoggingEnabled ? Logging.autoconsentLog : .disabled
-    }
-
-    static var contentBlocking: OSLog {
-        Logging.contentBlockingLoggingEnabled ? Logging.contentBlockingLog : .disabled
-    }
-
-    static var favicons: OSLog {
-        Logging.faviconLoggingEnabled ? Logging.faviconLog : .disabled
-    }
-
-    static var autoLock: OSLog {
-        Logging.autoLockLoggingEnabled ? Logging.autoLockLog : .disabled
-    }
-
-    static var tabLazyLoading: OSLog {
-        Logging.tabLazyLoaderLoggingEnabled ? Logging.tabLazyLoaderLog : .disabled
-    }
-
-    static var bookmarks: OSLog {
-        Logging.bookmarksLoggingEnabled ? Logging.bookmarksLog : .disabled
-    }
-=======
     static var loggingCategories: Set<String> {
         get {
             guard isLoggingEnabledToday else { return [] }
@@ -126,73 +96,18 @@
     }()
 
     static let subsystem = Bundle.main.bundleIdentifier!
->>>>>>> 0ba4168c
 
 }
 
-<<<<<<< HEAD
-    static var attribution: OSLog {
-        Logging.attributionLoggingEnabled ? Logging.attributionLog : .disabled
-    }
-
-    static var atb: OSLog {
-        Logging.atbLoggingEnabled ? Logging.atbLog : .disabled
-=======
 extension ProcessInfo {
     enum Constants {
         static let osActivityMode = "OS_ACTIVITY_MODE"
         static let osActivityDtMode = "OS_ACTIVITY_DT_MODE"
         static let debug = "debug"
         static let yes = "YES"
->>>>>>> 0ba4168c
     }
 }
 
-<<<<<<< HEAD
-struct Logging {
-
-    fileprivate static let atbLoggingEnabled = false
-    fileprivate static let atbLog: OSLog = OSLog(subsystem: Bundle.main.bundleIdentifier ?? "DuckDuckGo", category: "ATB")
-
-    fileprivate static let configLoggingEnabled = false
-    fileprivate static let configLog: OSLog = OSLog(subsystem: Bundle.main.bundleIdentifier ?? "DuckDuckGo", category: "Configuration Downloading")
-
-    fileprivate static let fireLoggingEnabled = false
-    fileprivate static let fireLog: OSLog = OSLog(subsystem: Bundle.main.bundleIdentifier ?? "DuckDuckGo", category: "Fire")
-
-    fileprivate static let passwordManagerEnabled = false
-    fileprivate static let passwordManagerLog: OSLog = OSLog(subsystem: Bundle.main.bundleIdentifier ?? "DuckDuckGo", category: "Password Manager")
-
-    fileprivate static let historyLoggingEnabled = false
-    fileprivate static let historyLog: OSLog = OSLog(subsystem: Bundle.main.bundleIdentifier ?? "DuckDuckGo", category: "History")
-
-    fileprivate static let dataImportExportLoggingEnabled = false
-    fileprivate static let dataImportExportLog: OSLog = OSLog(subsystem: Bundle.main.bundleIdentifier ?? "DuckDuckGo", category: "Data Import/Export")
-
-    fileprivate static let pixelLoggingEnabled = true
-    fileprivate static let pixelLog: OSLog = OSLog(subsystem: Bundle.main.bundleIdentifier ?? "DuckDuckGo", category: "Pixel")
-
-    fileprivate static let contentBlockingLoggingEnabled = false
-    fileprivate static let contentBlockingLog: OSLog = OSLog(subsystem: Bundle.main.bundleIdentifier ?? "DuckDuckGo", category: "Content Blocking")
-
-    fileprivate static let faviconLoggingEnabled = false
-    fileprivate static let faviconLog: OSLog = OSLog(subsystem: Bundle.main.bundleIdentifier ?? "DuckDuckGo", category: "Favicons")
-
-    fileprivate static let autoLockLoggingEnabled = false
-    fileprivate static let autoLockLog: OSLog = OSLog(subsystem: Bundle.main.bundleIdentifier ?? "DuckDuckGo", category: "Auto-Lock")
-
-    fileprivate static let tabLazyLoaderLoggingEnabled = false
-    fileprivate static let tabLazyLoaderLog: OSLog = OSLog(subsystem: Bundle.main.bundleIdentifier ?? "DuckDuckGo", category: "Lazy Loading")
-
-    fileprivate static let autoconsentLoggingEnabled = false
-    fileprivate static let autoconsentLog: OSLog = OSLog(subsystem: Bundle.main.bundleIdentifier ?? "DuckDuckGo", category: "Autoconsent")
-
-    fileprivate static let bookmarksLoggingEnabled = false
-    fileprivate static let bookmarksLog: OSLog = OSLog(subsystem: Bundle.main.bundleIdentifier ?? "DuckDuckGo", category: "Bookmarks")
-
-    fileprivate static let attributionLoggingEnabled = false
-    fileprivate static let attributionLog: OSLog = OSLog(subsystem: Bundle.main.bundleIdentifier ?? "DuckDuckGo", category: "Ad Attribution")
-=======
 extension OSLog.OSLogWrapper {
 
     private static let enableLoggingCategoriesOnce: Void = {
@@ -202,7 +117,6 @@
         OSLog.enabledLoggingCategories = OSLog.loggingCategories
 #endif
     }()
->>>>>>> 0ba4168c
 
     init(_ category: OSLog.AppCategories) {
         _=Self.enableLoggingCategoriesOnce
