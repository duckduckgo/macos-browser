--- conflicted
+++ resolved
@@ -232,12 +232,11 @@
     static let downloads = NSLocalizedString("preferences.downloads", value: "Downloads", comment: "Show downloads browser preferences")
     static let isDefaultBrowser = NSLocalizedString("preferences.default-browser.active", value: "DuckDuckGo is your default browser", comment: "Indicate that the browser is the default")
     static let isNotDefaultBrowser = NSLocalizedString("preferences.default-browser.inactive", value: "DuckDuckGo is not your default browser.", comment: "Indicate that the browser is not the default")
-<<<<<<< HEAD
     static let makeDefaultBrowser = NSLocalizedString("preferences.default-browser.button.make-default", value: "Make DuckDuckGo Default...", comment: "")
     static let theme = NSLocalizedString("preferences.appearance.theme", value: "Theme", comment: "Theme preferences")
     static let addressBar = NSLocalizedString("preferences.appearance.address-bar", value: "Address Bar", comment: "Theme preferences")
     static let showFullWebsiteAddress = NSLocalizedString("preferences.appearance.show-full-url", value: "Show full website address", comment: "Option to show full URL in the address bar")
-    static let loginsPlus = NSLocalizedString("preferences.logins-plus", value: "Logins+", comment: "Show Logins+ preferences")
+    static let loginsPlus = NSLocalizedString("preferences.logins-plus", value: "Autofill", comment: "Show Autofill preferences")
     
     static let aboutDuckDuckGo = NSLocalizedString("preferences.about.about-duckduckgo", value: "About DuckDuckGo", comment: "About screen")
     static let privacySimplified = NSLocalizedString("preferences.about.privacy-simplified", value: "Privacy, simplified", comment: "About screen")
@@ -248,9 +247,6 @@
     }
 
     static let sendFeedback = NSLocalizedString("preferences.about.send-feedback", value: "Send Feedback", comment: "Feedback button in the about preferences page")
-=======
-    static let loginsPlus = NSLocalizedString("preferences.logins-plus", value: "Autofill", comment: "Show Autofill preferences")
->>>>>>> c4056cf8
 
     static let feedbackBugDescription = NSLocalizedString("feedback.bug.description", value: "Please describe the problem in as much detail as possible:", comment: "Label in the feedback form")
     static let feedbackFeatureRequestDescription = NSLocalizedString("feedback.feature.request.description", value: "What feature would you like to see?", comment: "Label in the feedback form")
