--- conflicted
+++ resolved
@@ -369,8 +369,6 @@
 
     static let exportLoginsFileNameSuffix = NSLocalizedString("export.logins.file.name.suffix", value: "Logins", comment: "The last part of the suggested file name for exporting logins")
     static let exportBookmarksFileNameSuffix = NSLocalizedString("export.bookmarks.file.name.suffix", value: "Bookmarks", comment: "The last part of the suggested file for exporting bookmarks")
-<<<<<<< HEAD
-
 
     static let onboardingWelcomeTitle = NSLocalizedString("onboarding.welcome.title", value: "Welcome to DuckDuckGo!", comment: "General welcome to the app title")
     static let onboardingWelcomeText = NSLocalizedString("onboarding.welcome.text", value: "Tired of being tracked online? You've come to the right place 👍\n\nI'll help you stay private️ as you search and browse the web. Trackers be gone!", comment: "Detailed welcome to the app text")
@@ -383,9 +381,6 @@
     static let onboardingSetDefaultButton = NSLocalizedString("onboarding.setdefault.button", value: "Let's Do It!", comment: "Launch the set default UI")
     static let onboardingNotNowButton = NSLocalizedString("onboarding.notnow.button", value: "Maybe Later", comment: "Skip a step of the onboarding flow")
 
-=======
-    
     static let waitlistGetStarted = NSLocalizedString("waitlist.get-started", value: "Get Started", comment: "Button title used in the waitlist lock screen success state")
     
->>>>>>> cbb4230e
 }