--- conflicted
+++ resolved
@@ -127,16 +127,6 @@
                                                                 value: "Fireproofing this site will keep you signed in after using the Fire Button.",
                                                                 comment: "Fireproof confirmation message")
 
-<<<<<<< HEAD
-    static let passwordManagement = NSLocalizedString("passsword.management", value: "Logins+", comment: "Used as title for password management user interface")
-    static let passwordManagementAllItems = NSLocalizedString("passsword.management.all-items", value: "All Items", comment: "Used as title for the Logins+ All Items option")
-    static let passwordManagementLogins = NSLocalizedString("passsword.management.logins", value: "Logins", comment: "Used as title for the Logins+ Logins option")
-    static let passwordManagementIdentities = NSLocalizedString("passsword.management.identities", value: "Identities", comment: "Used as title for the Logins+ Identities option")
-    static let passwordManagementCreditCards = NSLocalizedString("passsword.management.credit-cards", value: "Credit Cards", comment: "Used as title for the Logins+ Credit Cards option")
-    static let passwordManagementNotes = NSLocalizedString("passsword.management.notes", value: "Notes", comment: "Used as title for the Logins+ Notes option")
-    static let passwordManagementLock = NSLocalizedString("passsword.management.lock", value: "Lock", comment: "Lock Logins Vault menu")
-    static let passwordManagementUnlock = NSLocalizedString("passsword.management.unlock", value: "Unlock", comment: "Unlock Logins Vault menu")
-=======
     static let autoconsentSettingsTitle = NSLocalizedString("autoconsent.title", value: "Cookie Consent Pop-ups", comment: "Autoconsent settings section title")
     static let autoconsentCheckboxTitle = NSLocalizedString("autoconsent.checkbox.title", value: "Let DuckDuckGo manage cookie consent pop-ups", comment: "Autoconsent settings checkbox title")
     static let autoconsentExplanation = NSLocalizedString("autoconsent.explanation", value: "When DuckDuckGo detects cookie consent pop-ups on sites you visit, we'll automatically set your cookie preferences to minimize cookies and maximize privacy, then close the pop-ups.", comment: "Autoconsent feature explanation in settings")
@@ -166,7 +156,10 @@
     static let passwordManagementIdentities = NSLocalizedString("passsword.management.identities", value: "Identities", comment: "Used as title for the Autofill Identities option")
     static let passwordManagementCreditCards = NSLocalizedString("passsword.management.credit-cards", value: "Credit Cards", comment: "Used as title for the Autofill Credit Cards option")
     static let passwordManagementNotes = NSLocalizedString("passsword.management.notes", value: "Notes", comment: "Used as title for the Autofill Notes option")
->>>>>>> 522b2ce9
+    static let passwordManagementLock = NSLocalizedString("passsword.management.lock", value: "Lock", comment: "Lock Logins Vault menu")
+    static let passwordManagementUnlock = NSLocalizedString("passsword.management.unlock", value: "Unlock", comment: "Unlock Logins Vault menu")
+
+    static let importBrowserData = NSLocalizedString("import.browser.data", value: "Import Bookmarks and Passwords…", comment: "Opens Import Browser Data dialog")
 
     static let bookmarks = NSLocalizedString("bookmarks", value: "Bookmarks", comment: "Button for bookmarks")
     static let bookmarksOpenInNewTabs = NSLocalizedString("bookmarks.open.in.new.tabs", value: "Open in New Tabs", comment: "Open all bookmarks in folder in new tabs")
