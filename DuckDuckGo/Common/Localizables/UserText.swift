--- conflicted
+++ resolved
@@ -577,7 +577,6 @@
 
     // MARK: - Login Import & Export
 
-<<<<<<< HEAD
     static let importLoginsCSV = NSLocalizedString("import.logins.csv.title", value: "CSV Passwords File (for other browsers)", comment: "Title text for the CSV importer")
     static let importBookmarksHTML = NSLocalizedString("import.bookmarks.html.title", value: "HTML Bookmarks File (for other browsers)", comment: "Title text for the HTML Bookmarks importer")
     static let importBookmarksSelectHTMLFile = NSLocalizedString("import.bookmarks.select-html-file", value: "Select Bookmarks HTML File…", comment: "Button text for selecting HTML Bookmarks file")
@@ -587,39 +586,6 @@
     }
 
     static let importLoginsPasswords = NSLocalizedString("import.logins.passwords", value: "Passwords", comment: "Title text for the Passwords import option")
-=======
-    static let safariPreferences = NSLocalizedString("import.logins.safari.preferences", value: "Preferences", comment: "Title of the Safari Preferences menu (up to and including macOS 12)")
-    static let safariSettings = NSLocalizedString("import.logins.safari.settings", value: "Settings", comment: "Title of the Safari Settings menu (macOS 13 and above)")
-
-    static let importLoginsCSV = NSLocalizedString("import.logins.csv.title", value: "CSV Password File", comment: "Title text for the CSV importer")
-    static let importBookmarksHTML = NSLocalizedString("import.bookmarks.html.title", value: "HTML Bookmarks File", comment: "Title text for the HTML Bookmarks importer")
-    static let importBookmarksSelectHTMLFile = NSLocalizedString("import.bookmarks.select-html-file", value: "Select HTML Bookmarks File…", comment: "Button text for selecting HTML Bookmarks file")
-    static let importBookmarksSelectAnotherFile = NSLocalizedString("import.bookmarks.select-another-file", value: "Select Another HTML File…", comment: "Button text for selecting another file")
-    static let importBookmarksFailedToReadHTMLFile = NSLocalizedString("import.bookmarks.failed-to-read-file", value: "Failed to read HTML file", comment: "Error text when importing a HTML file")
-
-    static func importingFile(validBookmarks: Int) -> String {
-        let localized = NSLocalizedString("import.bookmarks.html.valid-bookmarks",
-                                          value: "Contains %@ bookmarks",
-                                          comment: "Displays the number of the bookmarks being imported")
-        return String(format: localized, String(validBookmarks))
-    }
-
-    static let csvImportDescription = NSLocalizedString("import.logins.csv.description", value: "The CSV importer will try to match column headers to their position.\nIf there is no header, it supports two formats:\n\n1. URL, Username, Password\n2. Title, URL, Username, Password", comment: "Description text for the CSV importer")
-    static let importLoginsSelectCSVFile = NSLocalizedString("import.logins.select-csv-file", value: "Select CSV File…", comment: "Button text for selecting a CSV file")
-    static let importLoginsSelectSafariCSVFile = NSLocalizedString("import.logins.select-safari-csv-file", value: "Select Passwords CSV File…", comment: "Button text for selecting a Safari CSV file")
-    static let importLoginsSelect1PasswordCSVFile = NSLocalizedString("import.logins.select-1password-csv-file", value: "Select 1Password CSV File…", comment: "Button text for selecting a 1Password CSV file")
-    static let importLoginsSelectLastPassCSVFile = NSLocalizedString("import.logins.select-lastpass-csv-file", value: "Select LastPass CSV File…", comment: "Button text for selecting a LastPass CSV file")
-
-    static let importLoginsSelectAnotherFile = NSLocalizedString("import.logins.select-another-file", value: "Select Another CSV File…", comment: "Button text for selecting another file")
-    static let importLoginsFailedToReadCSVFile = NSLocalizedString("import.logins.failed-to-read-file", value: "Failed to get CSV file URL", comment: "Error text when importing a CSV file")
-
-    static func importingFile(validLogins: Int) -> String {
-        let localized = NSLocalizedString("import.logins.csv.valid-logins",
-                                          value: "Contains %@ valid passwords",
-                                          comment: "Displays the number of the logins being imported")
-        return String(format: localized, String(validLogins))
-    }
->>>>>>> 2982a234
 
     static let initiateImport = NSLocalizedString("import.data.initiate", value: "Import", comment: "Button text for importing data")
     static let skipBookmarksImport = NSLocalizedString("import.data.skip.bookmarks", value: "Skip bookmarks", comment: "Button text to skip bookmarks manual import")
@@ -645,73 +611,6 @@
         return String(format: localized, source.importSourceName)
     }
 
-<<<<<<< HEAD
-=======
-    static func dataImportBrowserMustBeClosed(_ source: DataImport.Source) -> String {
-        let localized = NSLocalizedString("import.data.close-browser",
-                                          value: "Please ensure that %@ is not running before importing data",
-                                          comment: "Alert body text when the data import fails due to the browser being open")
-        return String(format: localized, source.importSourceName)
-    }
-
-    static func dataImportQuitBrowserTitle(_ source: DataImport.Source) -> String {
-        let localized = NSLocalizedString("import.data.quit-browser.title",
-                                          value: "Would you like to quit %@ now?",
-                                          comment: "Alert title text when prompting to close the browser")
-        return String(format: localized, source.importSourceName)
-    }
-
-    static func dataImportQuitBrowserBody(_ source: DataImport.Source) -> String {
-        let localized = NSLocalizedString("import.data.quit-browser.body",
-                                          value: "You must quit %@ before importing data.",
-                                          comment: "Alert body text when prompting to close the browser")
-        return String(format: localized, source.importSourceName)
-    }
-
-    static func dataImportQuitBrowserButton(_ source: DataImport.Source) -> String {
-        let localized = NSLocalizedString("import.data.quit-browser.accept-button",
-                                          value: "Quit %@",
-                                          comment: "Accept button text when prompting to close the browser")
-        return String(format: localized, source.importSourceName)
-    }
-
-    static func loginImportSuccessfulCSVImports(totalSuccessfulImports: Int) -> String {
-        let localized = NSLocalizedString("import.logins.csv.successful-imports",
-                                          value: "New passwords: %@",
-                                          comment: "Status text indicating the number of successful CSV login imports")
-        return String(format: localized, String(totalSuccessfulImports))
-    }
-
-    static func loginImportSuccessfulBrowserImports(totalSuccessfulImports: Int) -> String {
-        let localized = NSLocalizedString("import.logins.browser.successful-imports",
-                                          value: "Passwords: %@",
-                                          comment: "Status text indicating the number of successful browser login imports")
-        return String(format: localized, String(totalSuccessfulImports))
-    }
-
-    static func successfulBookmarkImports(_ totalSuccessfulImports: Int) -> String {
-        let localized = NSLocalizedString("import.bookmarks.browser.successful-imports",
-                                          value: "Bookmarks: %@",
-                                          comment: "Status text indicating the number of successful browser bookmark imports")
-        return String(format: localized, String(totalSuccessfulImports))
-    }
-
-    static func duplicateBookmarkImports(_ totalFailedImports: Int) -> String {
-        let localized = NSLocalizedString("import.bookmarks.browser.duplicate-imports",
-                                          value: "Duplicate Bookmarks Skipped: %@",
-                                          comment: "Status text indicating the number of duplicate browser bookmark imports")
-        return String(format: localized, String(totalFailedImports))
-    }
-
-    static func failedBookmarkImports(_ totalFailedImports: Int) -> String {
-        let localized = NSLocalizedString("import.bookmarks.browser.failed-imports",
-                                          value: "Failed Imports: %@",
-                                          comment: "Status text indicating the number of failed browser bookmark imports")
-        return String(format: localized, String(totalFailedImports))
-    }
-
-    static let bookmarkImportSafariPermissionDescription = NSLocalizedString("import.bookmarks.safari.permission-description", value: "DuckDuckGo needs your permission to read the Safari bookmarks file. Select the Safari folder to import bookmarks.", comment: "Description text for the Safari bookmark import permission screen")
->>>>>>> 2982a234
     static let bookmarkImportSafariRequestPermissionButtonTitle = NSLocalizedString("import.bookmarks.safari.permission-button.title", value: "Select Safari Folder…", comment: "Text for the Safari data import permission button")
 
     static let bookmarkImportBookmarks = NSLocalizedString("import.bookmarks.bookmarks", value: "Bookmarks", comment: "Title text for the Bookmarks import option")
