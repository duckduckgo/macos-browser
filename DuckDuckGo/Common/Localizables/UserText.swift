--- conflicted
+++ resolved
@@ -790,14 +790,11 @@
     static let burnerHomepageDescription3 = NSLocalizedString("burner.homepage.description.3", value: "Troubleshoot websites", comment: "")
     static let burnerHomepageDescription4 = NSLocalizedString("burner.homepage.description.4", value: "Fire windows are isolated from other browser data, and their data is burned when you close them. They have the same tracking protection as other windows.", comment: "")
 
-<<<<<<< HEAD
-=======
     // Email Protection Management
     static let disableEmailProtectionTitle = NSLocalizedString("disable.email.protection.title", value: "Disable Email Protection Autofill?", comment: "Title for alert shown when user disables email protection")
     static let disableEmailProtectionMessage = NSLocalizedString("disable.email.protection.mesage", value: "This will only disable Autofill for Duck Addresses in this browser. \n\n You can still manually enter Duck Addresses and continue to receive forwarded email.", comment: "Message for alert shown when user disables email protection")
     static let disable = NSLocalizedString("disable", value: "Disable", comment: "Email protection Disable button text")
 
->>>>>>> 3cf02b3e
 #if DBP
     static let dataBrokerProtectionOptionsMenuItem = NSLocalizedString("data-broker-protection.optionsMenu", value: "Data Broker Protection", comment: "Menu item data broker protection feature")
     static let tabDataBrokerProtectionTitle = NSLocalizedString("tab.dbp.title", value: "Data Broker Protection", comment: "Tab data broker protection title")
