//
//  UserText.swift
//
//  Copyright © 2020 DuckDuckGo. All rights reserved.
//
//  Licensed under the Apache License, Version 2.0 (the "License");
//  you may not use this file except in compliance with the License.
//  You may obtain a copy of the License at
//
//  http://www.apache.org/licenses/LICENSE-2.0
//
//  Unless required by applicable law or agreed to in writing, software
//  distributed under the License is distributed on an "AS IS" BASIS,
//  WITHOUT WARRANTIES OR CONDITIONS OF ANY KIND, either express or implied.
//  See the License for the specific language governing permissions and
//  limitations under the License.
//

import Foundation

struct UserText {

    static let ok = NSLocalizedString("ok", value: "OK", comment: "OK button")
    static let cancel = NSLocalizedString("cancel", value: "Cancel", comment: "Cancel button")
    static let notNow = NSLocalizedString("notnow", value: "Not Now", comment: "Not Now button")
    static let open = NSLocalizedString("open", value: "Open", comment: "Open button")
    static let save = NSLocalizedString("save", value: "Save", comment: "Save button")
    static let edit = NSLocalizedString("edit", value: "Edit", comment: "Edit button")
    static let deleteBookmark = NSLocalizedString("delete-bookmark", value: "Delete Bookmark", comment: "Delete Bookmark button")
    static let removeFavorite = NSLocalizedString("remove-favorite", value: "Remove Favorite", comment: "Remove Favorite button")
    static let quit = NSLocalizedString("quit", value: "Quit", comment: "Quit button")
    static let dontQuit = NSLocalizedString("dont.quit", value: "Don’t Quit", comment: "Don’t Quit button")
    static let next = NSLocalizedString("next", value: "Next", comment: "Next button")
    static let pasteAndGo = NSLocalizedString("paste.and.go", value: "Paste & Go", comment: "Paste & Go button")
    static let pasteAndSearch = NSLocalizedString("paste.and.search", value: "Paste & Search", comment: "Paste & Search button")
    static let clear = NSLocalizedString("clear", value: "Clear", comment: "Clear button")

    static let duplicateTab = NSLocalizedString("duplicate.tab", value: "Duplicate Tab", comment: "Menu item. Duplicate as a verb")
    static let pinTab = NSLocalizedString("pin.tab", value: "Pin Tab", comment: "Menu item. Pin as a verb")
    static let unpinTab = NSLocalizedString("unpin.tab", value: "Unpin Tab", comment: "Menu item. Unpin as a verb")
    static let closeTab = NSLocalizedString("close.tab", value: "Close Tab", comment: "Menu item")
    static let closeOtherTabs = NSLocalizedString("close.other.tabs", value: "Close Other Tabs", comment: "Menu item")
    static let closeTabsToTheRight = NSLocalizedString("close.tabs.to.the.right", value: "Close Tabs to the Right", comment: "Menu item")
    static let openInNewTab = NSLocalizedString("open.in.new.tab", value: "Open in New Tab", comment: "Menu item that opens the link in a new tab")
    static let openInNewWindow = NSLocalizedString("open.in.new.window", value: "Open in New Window", comment: "Menu item that opens the link in a new window")

    static let tabHomeTitle = NSLocalizedString("tab.home.title", value: "Home", comment: "Tab home title")
    static let tabPreferencesTitle = NSLocalizedString("tab.preferences.title", value: "Settings", comment: "Tab preferences title")
    static let tabBookmarksTitle = NSLocalizedString("tab.bookmarks.title", value: "Bookmarks", comment: "Tab bookmarks title")
    static let tabOnboardingTitle = NSLocalizedString("tab.onboarding.title", value: "Welcome", comment: "Tab onboarding title")
    static let tabErrorTitle = NSLocalizedString("tab.error.title", value: "Oops!", comment: "Tab error title")

    static let unknownErrorMessage = NSLocalizedString("error.unknown", value: "An unknown error has occurred", comment: "Error page subtitle")

    static let moveTabToNewWindow = NSLocalizedString("options.menu.move.tab.to.new.window",
                                                      value: "Move Tab to New Window",
                                                      comment: "Context menu item")

    static let searchDuckDuckGoSuffix = NSLocalizedString("address.bar.search.suffix",
                                                          value: "Search DuckDuckGo",
                                                          comment: "Suffix of searched terms in address bar. Example: best watching machine . Search DuckDuckGo")
    static let addressBarVisitSuffix = NSLocalizedString("address.bar.visit.suffix",
                                                         value: "Visit",
                                                         comment: "Address bar suffix of possibly visited website. Example: spreadprivacy.com . Visit spreadprivacy.com")

    static let navigateBack = NSLocalizedString("navigate.back", value: "Back", comment: "Context menu item")
    static let closeAndReturnToParentFormat = NSLocalizedString("close.tab.on.back.format",
                                                                value: "Close and Return to “%@”",
                                                                comment: "Close Child Tab on Back Button press and return Back to the Parent Tab titled “%@”")
    static let closeAndReturnToParent = NSLocalizedString("close.tab.on.back",
                                                          value: "Close and Return to Previous Tab",
                                                          comment: "Close Child Tab on Back Button press and return Back to the Parent Tab without title")

    static let navigateForward = NSLocalizedString("navigate.forward", value: "Forward", comment: "Context menu item")
    static let reloadPage = NSLocalizedString("reload.page", value: "Reload Page", comment: "Context menu item")

    static let openLinkInNewTab = NSLocalizedString("open.link.in.new.tab", value: "Open Link in New Tab", comment: "Context menu item")
    static let openImageInNewTab = NSLocalizedString("open.image.in.new.tab", value: "Open Image in New Tab", comment: "Context menu item")
    static let copyImageAddress = NSLocalizedString("copy.image.address", value: "Copy Image Address", comment: "Context menu item")
    static let saveImageAs = NSLocalizedString("save.image.as", value: "Save Image As…", comment: "Context menu item")
    static let downloadLinkedFileAs = NSLocalizedString("save.image.as", value: "Download Linked File As…", comment: "Context menu item")
    static let addLinkToBookmarks = NSLocalizedString("add.link.to.bookmarks", value: "Add Link to Bookmarks", comment: "Context menu item")
    static let bookmarkPage = NSLocalizedString("bookmark.page", value: "Bookmark Page", comment: "Context menu item")
    static let searchWithDuckDuckGo = NSLocalizedString("search.with.DuckDuckGo", value: "Search with DuckDuckGo", comment: "Context menu item")

    static let plusButtonNewTabMenuItem = NSLocalizedString("menu.item.new.tab", value: "New Tab", comment: "Context menu item")

    static let findInPage = NSLocalizedString("find.in.page", value: "%1$d of %2$d", comment: "Find in page status (e.g. 1 of 99)")

    static let moreMenuItem = NSLocalizedString("sharing.more", value: "More…", comment: "Sharing Menu -> More…")
    static let findInPageMenuItem = NSLocalizedString("find.in.page.menu.item", value: "Find in Page…", comment: "Menu item title")
    static let shareMenuItem = NSLocalizedString("share.menu.item", value: "Share", comment: "Menu item title")
    static let printMenuItem = NSLocalizedString("print.menu.item", value: "Print…", comment: "Menu item title")
    static let newWindowMenuItem = NSLocalizedString("new.window.menu.item", value: "New Window", comment: "Menu item title")
    
    static let fireproofSites = NSLocalizedString("fireproof.sites", value: "Fireproof Sites", comment: "Fireproof sites list title")
    static let fireproofCheckboxTitle = NSLocalizedString("fireproof.checkbox.title", value: "Ask to Fireproof websites when signing in", comment: "Fireproof settings checkbox title")
    static let fireproofExplanation = NSLocalizedString("fireproof.explanation", value: "Websites rely on cookies to keep you signed in. When you Fireproof a site, cookies won’t be erased and you'll stay signed in, even after using the Fire Button. We still block third-party trackers found on Fireproof websites.", comment: "Fireproofing mechanism explanation")
    static let manageFireproofSites = NSLocalizedString("fireproof.manage-sites", value: "Manage Fireproof Sites...", comment: "Fireproof settings button caption")

    static let fireDialogFireproofSites = NSLocalizedString("fire.dialog.fireproof.sites", value: "Fireproof sites won't be cleared", comment: "Category of domains in fire button dialog")
    static let fireDialogClearSites = NSLocalizedString("fire.dialog.clear.sites", value: "Selected sites will be cleared", comment: "Category of domains in fire button dialog")
    static let allData = NSLocalizedString("fire.all-sites", value: "All sites", comment: "Configuration option for fire button")
    static let currentSite = NSLocalizedString("fire.currentSite", value: "Current site", comment: "Configuration option for fire button")
    static let currentTab = NSLocalizedString("fire.currentTab", value: "All sites visited in current tab", comment: "Configuration option for fire button")
    static let currentWindow = NSLocalizedString("fire.currentWindow", value: "All sites visited in current window", comment: "Configuration option for fire button")
    static let allDataDescription = NSLocalizedString("fire.all-data.description", value: "Clear all tabs and related site data", comment: "Description of the 'All Data' configuration option for the fire button")
    static let currentWindowDescription = NSLocalizedString("fire.current-window.description", value: "Clear current window and related site data", comment: "Description of the 'Current Window' configuration option for the fire button")
    static let selectedDomainsDescription = NSLocalizedString("fire.selected-domains.description", value: "Clear selected domains and related site data", comment: "Description of the 'Current Window' configuration option for the fire button")
    static let fireDialogNothingToBurn = NSLocalizedString("fire.dialog.nothing-to-burn", value: "No data to clear", comment: "Information label to inform there is no domain for burning")
    static let fireDialogSiteIsFireproof = NSLocalizedString("fire.dialog.site-is-fireproof", value: "Nothing to clear. This is one of your Fireproof Sites.", comment: "Information label to inform that a fireproof website won't be burned")
    static let fireDialogDetails = NSLocalizedString("fire.dialog.details", value: "Details", comment: "Button to show more details")
    static let fireDialogAllTabsWillClose = NSLocalizedString("fire.dialog.all-tabs-will-close", value: "All tabs open to selected sites will close", comment: "Warning label shown in an expanded view of the fire popover")
    static let fireDialogAllUnpinnedTabsWillClose = NSLocalizedString("fire.dialog.all-unpinned-tabs-will-close", value: "All unpinned tabs open to selected sites will close", comment: "Warning label shown in an expanded view of the fire popover")
    static let fireproofSite = NSLocalizedString("options.menu.fireproof-site", value: "Fireproof This Site", comment: "Context menu item")
    static let removeFireproofing = NSLocalizedString("options.menu.remove-fireproofing", value: "Remove Fireproofing", comment: "Context menu item")
    static let fireproof = NSLocalizedString("fireproof", value: "Fireproof", comment: "Fireproof button")

    static func domainIsFireproof(domain: String) -> String {
        let localized = NSLocalizedString("fireproof", value: "%@ is now Fireproof", comment: "Domain fireproof status")
        return String(format: localized, domain)
    }

    static func fireproofConfirmationTitle(domain: String) -> String {
        let localized = NSLocalizedString("fireproof.confirmation.title",
                                          value: "Would you like to Fireproof %@?",
                                          comment: "Fireproof confirmation title")
        return String(format: localized, domain)
    }

    static let fireproofConfirmationMessage = NSLocalizedString("fireproof.confirmation.message",
                                                                value: "Fireproofing this site will keep you signed in after using the Fire Button.",
                                                                comment: "Fireproof confirmation message")

    static let autoconsentSettingsTitle = NSLocalizedString("autoconsent.title", value: "Cookie Consent Pop-ups", comment: "Autoconsent settings section title")
    static let autoconsentCheckboxTitle = NSLocalizedString("autoconsent.checkbox.title", value: "Let DuckDuckGo manage cookie consent pop-ups", comment: "Autoconsent settings checkbox title")
    static let autoconsentExplanation = NSLocalizedString("autoconsent.explanation", value: "When DuckDuckGo detects cookie consent pop-ups on sites you visit, we'll automatically set your cookie preferences to minimize cookies and maximize privacy, then close the pop-ups.", comment: "Autoconsent feature explanation in settings")

    static let gpcSettingsTitle = NSLocalizedString("gpc.title", value: "Global Privacy Control (GPC)", comment: "GPC settings title")
    static let gpcCheckboxTitle = NSLocalizedString("gpc.checkbox.title", value: "Enable Global Privacy Control", comment: "GPC settings checkbox title")
    static let gpcExplanation = NSLocalizedString("gpc.explanation", value: "DuckDuckGo automatically blocks many trackers. With Global Privacy Control (GPC), you can also ask participating websites to restrict selling or sharing your personal data with other companies.", comment: "GPC explanation in settings")
    static let gpcLearnMore = NSLocalizedString("gpc.learnmore.link", value: "Learn More", comment: "Learn More link")
    
    static let autofillAskToSave = NSLocalizedString("autofill.ask-to-save", value: "Ask to Save", comment: "Autofill settings section title")
    static let autofillAskToSaveExplanation = NSLocalizedString("autofill.ask-to-save.explanation", value: "Receive prompts to save new Autofill information when filling out online forms.", comment: "Description of Autofill autosaving feature - used in settings")
    static let autofillUsernamesAndPasswords = NSLocalizedString("autofill.usernames-and-passwords", value: "Usernames and passwords", comment: "Autofill autosaved data type")
    static let autofillAddresses = NSLocalizedString("autofill.addresses", value: "Addresses", comment: "Autofill autosaved data type")
    static let autofillPaymentMethods = NSLocalizedString("autofill.payment-methods", value: "Payment methods", comment: "Autofill autosaved data type")
    static let autofillAutoLock = NSLocalizedString("autofill.auto-lock", value: "Auto-lock", comment: "Autofill settings section title")
    static let autofillLockWhenIdle = NSLocalizedString("autofill.lock-when-idle", value: "Lock Autofill after computer is idle for", comment: "Autofill auto-lock setting")
    static let autofillNeverLock = NSLocalizedString("autofill.never-lock", value: "Never lock Autofill", comment: "Autofill auto-lock setting")
    static let autofillNeverLockWarning = NSLocalizedString("autofill.never-lock-warning", value: "Anyone with access to your device will be able to use and modify your Autofill data.", comment: "Autofill disabled auto-lock warning")

    static let downloadsLocation = NSLocalizedString("downloads.location", value: "Location", comment: "Downloads directory location")
    static let downloadsAlwaysAsk = NSLocalizedString("downloads.always-ask", value: "Always ask where to save files", comment: "Downloads preferences checkbox")
    static let downloadsChangeDirectory = NSLocalizedString("downloads.change", value: "Change...", comment: "Change downloads directory button")

    static let passwordManagement = NSLocalizedString("passsword.management", value: "Autofill", comment: "Used as title for password management user interface")
    static let passwordManagementAllItems = NSLocalizedString("passsword.management.all-items", value: "All Items", comment: "Used as title for the Autofill All Items option")
    static let passwordManagementLogins = NSLocalizedString("passsword.management.logins", value: "Logins", comment: "Used as title for the Autofill Logins option")
    static let passwordManagementIdentities = NSLocalizedString("passsword.management.identities", value: "Identities", comment: "Used as title for the Autofill Identities option")
    static let passwordManagementCreditCards = NSLocalizedString("passsword.management.credit-cards", value: "Credit Cards", comment: "Used as title for the Autofill Credit Cards option")
    static let passwordManagementNotes = NSLocalizedString("passsword.management.notes", value: "Notes", comment: "Used as title for the Autofill Notes option")
    static let passwordManagementLock = NSLocalizedString("passsword.management.lock", value: "Lock", comment: "Lock Logins Vault menu")
    static let passwordManagementUnlock = NSLocalizedString("passsword.management.unlock", value: "Unlock", comment: "Unlock Logins Vault menu")

    static let importBrowserData = NSLocalizedString("import.browser.data", value: "Import Bookmarks and Passwords…", comment: "Opens Import Browser Data dialog")

    static let bookmarks = NSLocalizedString("bookmarks", value: "Bookmarks", comment: "Button for bookmarks")
    static let favorites = NSLocalizedString("favorites", value: "Favorites", comment: "Title text for the Favorites menu item")
    static let bookmarksOpenInNewTabs = NSLocalizedString("bookmarks.open.in.new.tabs", value: "Open in New Tabs", comment: "Open all bookmarks in folder in new tabs")
    static let addToFavorites = NSLocalizedString("add.to.favorites", value: "Add to Favorites", comment: "Button for adding bookmarks to favorites")
    static let addFavorite = NSLocalizedString("add.favorite", value: "Add Favorite", comment: "Button for adding a favorite bookmark")
    static let editFavorite = NSLocalizedString("edit.favorite", value: "Edit Favorite", comment: "Header of the view that edits a favorite bookmark")
    static let editFolder = NSLocalizedString("edit.folder", value: "Edit Folder", comment: "Header of the view that edits a bookmark folder")
    static let removeFromFavorites = NSLocalizedString("remove.from.favorites", value: "Remove from Favorites", comment: "Button for removing bookmarks from favorites")
    static let bookmarkThisPage = NSLocalizedString("bookmark.this.page", value: "Bookmark This Page", comment: "Menu item for bookmarking current page")
<<<<<<< HEAD
=======
    static let bookmarksShowToolbarPanel = NSLocalizedString("bookmarks.show-toolbar-panel", value: "Open Bookmarks Panel", comment: "Menu item for opening the bookmarks panel")
    static let bookmarksManageBookmarks = NSLocalizedString("bookmarks.manage-bookmarks", value: "Manage Bookmarks", comment: "Menu item for opening the bookmarks management interface")
>>>>>>> 923ed971

    static let zoom = NSLocalizedString("zoom", value: "Zoom", comment: "Menu with Zooming commands")

    static let emailOptionsMenuItem = NSLocalizedString("email.optionsMenu", value: "Email Protection", comment: "Menu item email feature")
    static let emailOptionsMenuCreateAddressSubItem = NSLocalizedString("email.optionsMenu.createAddress", value: "Generate Private Duck Address", comment: "Create an email alias sub menu item")
    static let emailOptionsMenuTurnOffSubItem = NSLocalizedString("email.optionsMenu.turnOff", value: "Disable Email Protection", comment: "Disable email sub menu item")
    static let emailOptionsMenuTurnOnSubItem = NSLocalizedString("email.optionsMenu.turnOn", value: "Enable Email Protection", comment: "Enable email sub menu item")
    static let privateEmailCopiedToClipboard = NSLocalizedString("email.copied", value: "New address copied to your clipboard", comment: "Private email address was copied to clipboard message")

    static let newFolder = NSLocalizedString("folder.optionsMenu.newFolder", value: "New Folder", comment: "Option for creating a new folder")
    static let renameFolder = NSLocalizedString("folder.optionsMenu.renameFolder", value: "Rename Folder", comment: "Option for renaming a folder")
    static let deleteFolder = NSLocalizedString("folder.optionsMenu.deleteFolder", value: "Delete Folder", comment: "Option for deleting a folder")
    
    static let updateBookmark = NSLocalizedString("bookmark.update", value: "Update Bookmark", comment: "Option for updating a bookmark")

    static let failedToOpenExternally = NSLocalizedString("open.externally.failed", value: "The app required to open that link can’t be found", comment: "’Link’ is link on a website")

    static let devicePermissionAuthorizationFormat = NSLocalizedString("permission.authorization.format",
                                                                       value: "Allow “%@“ to use your %@?",
                                                                       comment: "Popover asking for domain %@ to use camera/mic/location (%@)")
    static let popupWindowsPermissionAuthorizationFormat = NSLocalizedString("permission.authorization.popups",
                                                                             value: "Allow “%@“ to open PopUp Window?",
                                                                             comment: "Popover asking for domain %@ to open Popup Window")
    static let permissionMenuHeaderPopupWindowsFormat = NSLocalizedString("permission.authorization.popups",
                                                                          value: "Allow “%@“ to open PopUp Windows?",
                                                                          comment: "Popover asking for domain %@ to open Popup Window")
    static let externalSchemePermissionAuthorizationFormat = NSLocalizedString("permission.authorization.externalScheme.format",
                                                                               value: "“%@” would like to open this link in %@",
                                                                               comment: "Popover asking for domain %@ to open link in External App (%@)")

    static let permissionMicrophone = NSLocalizedString("permission.microphone", value: "Microphone", comment: "Microphone input media device name")
    static let permissionCamera = NSLocalizedString("permission.camera", value: "Camera", comment: "Camera input media device name")
    static let permissionCameraAndMicrophone = NSLocalizedString("permission.cameraAndmicrophone", value: "Camera and Microphone", comment: "camera and microphone input media devices name")
    static let permissionGeolocation = NSLocalizedString("permission.geolocation", value: "Location", comment: "User's Geolocation permission access name")
    static let permissionPopups = NSLocalizedString("permission.popups", value: "Pop-ups", comment: "Open Pop Up Windows permission access name")

    static let permissionMuteFormat = NSLocalizedString("permission.mute", value: "Pause %@ use on “%@”", comment: "Temporarily pause input media device %@ access for %@2 website")
    static let permissionUnmuteFormat = NSLocalizedString("permission.unmute", value: "Resume %@ use on “%@”", comment: "Resume input media device %@ access for %@ website")
    static let permissionReloadToEnable = NSLocalizedString("permission.reloadPage", value: "Reload to ask permission again", comment: "Reload webpage to ask for input media device access permission again")

    static let permissionAllowExternalSchemeFormat = NSLocalizedString("permission.allow.externalScheme", value: "Allow “%@“ to open %@", comment: "Allow to open External Link (%@ 2) to open on current domain (%@ 1)")
    static let permissionMenuHeaderExternalSchemeFormat = NSLocalizedString("permission.allow.externalScheme", value: "Allow the %@ to open “%@” links", comment: "Allow the App Name(%@ 1) to open “URL Scheme”(%@ 2) links")

    static let permissionAppPermissionDisabledFormat = NSLocalizedString("permission.disabled.app", value: "%@ access is disabled for %@", comment: "The app (DuckDuckGo: %@ 2) has no access permission to (%@ 1) media device")
    static let permissionGeolocationServicesDisabled = NSLocalizedString("permission.disabled.system", value: "System location services are disabled", comment: "Geolocation Services are disabled in System Preferences")
    static let permissionOpenSystemPreferences = NSLocalizedString("permission.open.preferences", value: "Open System Preferences", comment: "Open System Preferences (to re-enable permission for the App)")

    static let permissionPopupTitle = NSLocalizedString("permission.popup.title", value: "Blocked Pop-ups", comment: "List of blocked popups Title")
    static let permissionPopupOpenFormat = NSLocalizedString("permission.popup.open.format", value: "%@", comment: "Open %@ URL Pop-up")

    static let permissionExternalSchemeOpenFormat = NSLocalizedString("permission.externalScheme.open.format", value: "Open %@", comment: "Open %@ App Name")

    static let privacyDashboardPermissionAsk = NSLocalizedString("dashboard.permission.ask", value: "Ask every time", comment: "Privacy Dashboard: Website should always Ask for permission for input media device access")
    static let privacyDashboardPermissionAlwaysAllow = NSLocalizedString("dashboard.permission.allow", value: "Always allow", comment: "Privacy Dashboard: Website can always access input media device")
    static let privacyDashboardPermissionAlwaysDeny = NSLocalizedString("dashboard.permission.deny", value: "Always deny", comment: "Privacy Dashboard: Website can never access input media device")
    static let permissionPopoverDenyButton = NSLocalizedString("permission.popover.deny", value: "Deny", comment: "Permission Popover: Deny Website input media device access")

    static let privacyDashboardPopupsAlwaysAsk = NSLocalizedString("dashboard.popups.ask", value: "Notify", comment: "Make PopUp Windows always asked from user for current domain")

    static let settings = NSLocalizedString("settings", value: "Settings", comment: "Menu item for opening settings")

    static let general = NSLocalizedString("preferences.general", value: "General", comment: "Show general preferences")
    static let defaultBrowser = NSLocalizedString("preferences.default-browser", value: "Default Browser", comment: "Show default browser preferences")
    static let appearance = NSLocalizedString("preferences.appearance", value: "Appearance", comment: "Show appearance preferences")
    static let privacy = NSLocalizedString("preferences.privacy", value: "Privacy", comment: "Show privacy browser preferences")
    static let about = NSLocalizedString("preferences.about", value: "About", comment: "Show about screen")

    static let downloads = NSLocalizedString("preferences.downloads", value: "Downloads", comment: "Show downloads browser preferences")
    static let isDefaultBrowser = NSLocalizedString("preferences.default-browser.active", value: "DuckDuckGo is your default browser", comment: "Indicate that the browser is the default")
    static let isNotDefaultBrowser = NSLocalizedString("preferences.default-browser.inactive", value: "DuckDuckGo is not your default browser.", comment: "Indicate that the browser is not the default")
    static let makeDefaultBrowser = NSLocalizedString("preferences.default-browser.button.make-default", value: "Make DuckDuckGo Default...", comment: "")
    static let onStartup = NSLocalizedString("preferences.on-startup", value: "On Startup", comment: "Name of the preferences section related to app startup")
    static let reopenAllWindowsFromLastSession = NSLocalizedString("preferences.reopen-windows", value: "Reopen all windows from last session", comment: "Option to control session restoration")
    static let theme = NSLocalizedString("preferences.appearance.theme", value: "Theme", comment: "Theme preferences")
    static let addressBar = NSLocalizedString("preferences.appearance.address-bar", value: "Address Bar", comment: "Theme preferences")
    static let showFullWebsiteAddress = NSLocalizedString("preferences.appearance.show-full-url", value: "Show full website address", comment: "Option to show full URL in the address bar")
    static let showAutocompleteSuggestions = NSLocalizedString("preferences.appearance.show-autocomplete-suggestions", value: "Show autocomplete suggestions", comment: "Option to show autocomplete suggestions in the address bar")
    static let autofill = NSLocalizedString("preferences.autofill", value: "Autofill", comment: "Show Autofill preferences")
    
    static let aboutDuckDuckGo = NSLocalizedString("preferences.about.about-duckduckgo", value: "About DuckDuckGo", comment: "About screen")
    static let privacySimplified = NSLocalizedString("preferences.about.privacy-simplified", value: "Privacy, simplified.", comment: "About screen")

    static func moreAt(url: String) -> String {
        let localized = NSLocalizedString("preferences.about.more-at", value: "More at %@", comment: "Link to the about page")
        return String(format: localized, url)
    }

    static let sendFeedback = NSLocalizedString("preferences.about.send-feedback", value: "Send Feedback", comment: "Feedback button in the about preferences page")

    static let feedbackBreakageDisclaimer = NSLocalizedString("feedback.breakage.disclaimer", value: "Reports sent to DuckDuckGo are 100% anonymous and only include your selection above, your optional message, the URL, a list of trackers we found on the site, the DuckDuckGo app version, and your macOS version.", comment: "Disclaimer in breakage form")
    static let feedbackDisclaimer = NSLocalizedString("feedback.disclaimer", value: "Reports sent to DuckDuckGo are 100% anonymous and only include your message, the DuckDuckGo app version, and your macOS version.", comment: "Disclaimer in breakage form")
    
    static let feedbackBugDescription = NSLocalizedString("feedback.bug.description", value: "Please describe the problem in as much detail as possible:", comment: "Label in the feedback form")
    static let feedbackFeatureRequestDescription = NSLocalizedString("feedback.feature.request.description", value: "What feature would you like to see?", comment: "Label in the feedback form")
    static let feedbackOtherDescription = NSLocalizedString("feedback.other.description", value: "Please give us your feedback:", comment: "Label in the feedback form")

    static func versionLabel(version: String, build: String) -> String {
        let localized = NSLocalizedString("version",
                                          value: "Version %@ (%@)",
                                          comment: "Displays the version and build numbers")
        return String(format: localized, version, build)
    }

    static let privacyPolicy = NSLocalizedString("preferences.about.privacy-policy", value: "Privacy Policy", comment: "Link to privacy policy page")

    // MARK: - Login Import & Export

    static let importLoginsCSV = NSLocalizedString("import.logins.csv.title", value: "CSV Logins File", comment: "Title text for the CSV importer")
    static let importBookmarksHTML = NSLocalizedString("import.bookmarks.html.title", value: "HTML Bookmarks File", comment: "Title text for the HTML Bookmarks importer")
    static let importBookmarksSelectHTMLFile = NSLocalizedString("import.bookmarks.select-html-file", value: "Select HTML Bookmarks File…", comment: "Button text for selecting HTML Bookmarks file")
    static let importBookmarksSelectAnotherFile = NSLocalizedString("import.bookmarks.select-another-file", value: "Select Another HTML File…", comment: "Button text for selecting another file")
    static let importBookmarksFailedToReadHTMLFile = NSLocalizedString("import.bookmarks.failed-to-read-file", value: "Failed to read HTML file", comment: "Error text when importing a HTML file")

    static func importingFile(validBookmarks: Int) -> String {
        let localized = NSLocalizedString("import.bookmarks.html.valid-bookmarks",
                                          value: "Contains %@ bookmarks",
                                          comment: "Displays the number of the bookmarks being imported")
        return String(format: localized, String(validBookmarks))
    }

    static let csvImportDescription = NSLocalizedString("import.logins.csv.description", value: "The CSV importer will try to match column headers to their position.\nIf there is no header, it supports two formats:\n\n1. URL, Username, Password\n2. Title, URL, Username, Password", comment: "Description text for the CSV importer")
    static let importLoginsSelectCSVFile = NSLocalizedString("import.logins.select-csv-file", value: "Select CSV File…", comment: "Button text for selecting a CSV file")
    static let importLoginsSelectSafariCSVFile = NSLocalizedString("import.logins.select-safari-csv-file", value: "Select Passwords CSV File…", comment: "Button text for selecting a Safari CSV file")
    static let importLoginsSelect1PasswordCSVFile = NSLocalizedString("import.logins.select-1password-csv-file", value: "Select 1Password CSV File…", comment: "Button text for selecting a 1Password CSV file")
    static let importLoginsSelectLastPassCSVFile = NSLocalizedString("import.logins.select-lastpass-csv-file", value: "Select LastPass CSV File…", comment: "Button text for selecting a LastPass CSV file")

    static let importLoginsSelectAnotherFile = NSLocalizedString("import.logins.select-another-file", value: "Select Another CSV File…", comment: "Button text for selecting another file")
    static let importLoginsFailedToReadCSVFile = NSLocalizedString("import.logins.failed-to-read-file", value: "Failed to get CSV file URL", comment: "Error text when importing a CSV file")

    static func importingFile(validLogins: Int) -> String {
        let localized = NSLocalizedString("import.logins.csv.valid-logins",
                                          value: "Contains %@ valid logins",
                                          comment: "Displays the number of the logins being imported")
        return String(format: localized, String(validLogins))
    }

    static let initiateImport = NSLocalizedString("import.data.initiate", value: "Import", comment: "Button text for importing data")
    static let doneImporting = NSLocalizedString("import.data.done", value: "Done", comment: "Button text for finishing the data import")

    static let dataImportFailedTitle = NSLocalizedString("import.data.import-failed.title", value: "Sorry, we weren't able to import your data.", comment: "Alert title when the data import fails")

    static let dataImportSubmitFeedback = NSLocalizedString("import.data.submit-feedback", value: "submit feedback", comment: "Link text used in the data import failure alert")
    static let dataImportFailedBody = NSLocalizedString("import.data.import-failed.body",
                                                        value: "Please submit feedback so we can address this issue.",
                                                        comment: "Alert body text used in the data import failure alert")

    static let dataImportAlertImport = NSLocalizedString("import.data.alert.import", value: "Import", comment: "Import button for data import alerts")
    static let dataImportAlertAccept = NSLocalizedString("import.data.alert.accept", value: "Okay", comment: "Accept button for data import alerts")
    static let dataImportAlertCancel = NSLocalizedString("import.data.alert.cancel", value: "Cancel", comment: "Cancel button for data import alerts")

    static func dataImportRequiresPasswordTitle(_ source: DataImport.Source) -> String {
        let localized = NSLocalizedString("import.data.requires-password.title",
                                         value: "Enter Primary Password for %@",
                                         comment: "Alert title text when the data import needs a password")
        return String(format: localized, source.importSourceName)
    }

    static func dataImportRequiresPasswordBody(_ source: DataImport.Source) -> String {
        let localized = NSLocalizedString("import.data.requires-password.body",
                                          value: "DuckDuckGo won't save or share your %1$@ Primary Password, but DuckDuckGo needs it to access and import passwords from %1$@.",
                                          comment: "Alert body text when the data import needs a password")
        return String(format: localized, source.importSourceName)
    }

    static func dataImportBrowserMustBeClosed(_ source: DataImport.Source) -> String {
        let localized = NSLocalizedString("import.data.close-browser",
                                          value: "Please ensure that %@ is not running before importing data",
                                          comment: "Alert body text when the data import fails due to the browser being open")
        return String(format: localized, source.importSourceName)
    }

    static func dataImportQuitBrowserTitle(_ source: DataImport.Source) -> String {
        let localized = NSLocalizedString("import.data.quit-browser.title",
                                          value: "Would you like to quit %@ now?",
                                          comment: "Alert title text when prompting to close the browser")
        return String(format: localized, source.importSourceName)
    }

    static func dataImportQuitBrowserBody(_ source: DataImport.Source) -> String {
        let localized = NSLocalizedString("import.data.quit-browser.body",
                                          value: "You must quit %@ before importing data.",
                                          comment: "Alert body text when prompting to close the browser")
        return String(format: localized, source.importSourceName)
    }

    static func dataImportQuitBrowserButton(_ source: DataImport.Source) -> String {
        let localized = NSLocalizedString("import.data.quit-browser.accept-button",
                                          value: "Quit %@",
                                          comment: "Accept button text when prompting to close the browser")
        return String(format: localized, source.importSourceName)
    }

    static func loginImportSuccessfulCSVImports(totalSuccessfulImports: Int) -> String {
        let localized = NSLocalizedString("import.logins.csv.successful-imports",
                                          value: "New Logins: %@",
                                          comment: "Status text indicating the number of successful CSV login imports")
        return String(format: localized, String(totalSuccessfulImports))
    }

    static func loginImportSuccessfulBrowserImports(totalSuccessfulImports: Int) -> String {
        let localized = NSLocalizedString("import.logins.browser.successful-imports",
                                          value: "Passwords: %@",
                                          comment: "Status text indicating the number of successful browser login imports")
        return String(format: localized, String(totalSuccessfulImports))
    }

    static func successfulBookmarkImports(_ totalSuccessfulImports: Int) -> String {
        let localized = NSLocalizedString("import.bookmarks.browser.successful-imports",
                                          value: "Bookmarks: %@",
                                          comment: "Status text indicating the number of successful browser bookmark imports")
        return String(format: localized, String(totalSuccessfulImports))
    }

    static func duplicateBookmarkImports(_ totalFailedImports: Int) -> String {
        let localized = NSLocalizedString("import.bookmarks.browser.duplicate-imports",
                                          value: "Duplicate Bookmarks Skipped: %@",
                                          comment: "Status text indicating the number of duplicate browser bookmark imports")
        return String(format: localized, String(totalFailedImports))
    }

    static func failedBookmarkImports(_ totalFailedImports: Int) -> String {
        let localized = NSLocalizedString("import.bookmarks.browser.failed-imports",
                                          value: "Failed Imports: %@",
                                          comment: "Status text indicating the number of failed browser bookmark imports")
        return String(format: localized, String(totalFailedImports))
    }

    static let bookmarkImportSafariPermissionDescription = NSLocalizedString("import.bookmarks.safari.permission-description", value: "DuckDuckGo needs your permission to read the Safari bookmarks file. Select the Bookmarks.plist file to import bookmarks.", comment: "Description text for the Safari bookmark import permission screen")
    static let bookmarkImportSafariRequestPermissionButtonTitle = NSLocalizedString("import.bookmarks.safari.permission-button.title", value: "Select Bookmarks File…", comment: "Text for the Safari bookmark import permission button")

    static let bookmarkImportBookmarksBar = NSLocalizedString("import.bookmarks.folder.bookmarks-bar", value: "Bookmarks Bar", comment: "Title text for Bookmarks Bar import folder")
    static let bookmarkImportOtherBookmarks = NSLocalizedString("import.bookmarks.folder.other-bookmarks", value: "Other Bookmarks", comment: "Title text for Other Bookmarks import folder")
    static let bookmarkImportImportedFavorites = NSLocalizedString("import.bookmarks.folder.imported-favorites", value: "Imported Favorites", comment: "Title text for Imported Favorites import folder")

    static let bookmarkImportBookmarks = NSLocalizedString("import.bookmarks.bookmarks", value: "Bookmarks", comment: "Title text for the Bookmarks import option")
    static let bookmarkImportBookmarksAndFavorites = NSLocalizedString("import.bookmarks.bookmarks-and-favorites", value: "Bookmarks & Favorites", comment: "Title text for the Bookmarks & Favorites import option")

    static let openDeveloperTools = NSLocalizedString("main.menu.show.inspector", value: "Open Developer Tools", comment: "Show Web Inspector/Open Developer Tools")
    static let closeDeveloperTools = NSLocalizedString("main.menu.close.inspector", value: "Close Developer Tools", comment: "Hide Web Inspector/Close Developer Tools")

    static let authAlertTitle = NSLocalizedString("auth.alert.title", value: "Authentication Required", comment: "Authentication Alert Title")
    static let authAlertEncryptedConnectionMessageFormat = NSLocalizedString("auth.alert.message.encrypted", value: "Sign in to %@. Your login information will be sent securely.", comment: "Authentication Alert - populated with a domain name")
    static let authAlertPlainConnectionMessageFormat = NSLocalizedString("auth.alert.message.plain", value: "Log in to %@. Your password will be sent insecurely because the connection is unencrypted.", comment: "Authentication Alert - populated with a domain name")
    static let authAlertUsernamePlaceholder = NSLocalizedString("auth.alert.username.placeholder", value: "Username", comment: "Authentication User name field placeholder")
    static let authAlertPasswordPlaceholder = NSLocalizedString("auth.alert.password.placeholder", value: "Password", comment: "Authentication Password field placeholder")
    static let authAlertLogInButtonTitle = NSLocalizedString("auth.alert.login.button", value: "Sign In", comment: "Authentication Alert Sign In Button")

    static let openDownloads = NSLocalizedString("main.menu.show.downloads", value: "Show Downloads", comment: "Show Downloads Popover")
    static let closeDownloads = NSLocalizedString("main.menu.close.downloads", value: "Hide Downloads", comment: "Hide Downloads Popover")

    static let downloadedFileRemoved = NSLocalizedString("downloads.error.removed", value: "Removed", comment: "Short error description when downloaded file removed from Downloads folder")
    static let downloadStarting = NSLocalizedString("download.starting", value: "Starting download…", comment: "Download being initiated information text")
    static let downloadFinishing = NSLocalizedString("download.finishing", value: "Finishing download…", comment: "Download being finished information text")
    static let downloadCanceled = NSLocalizedString("downloads.error.canceled", value: "Canceled", comment: "Short error description when downloaded file download was canceled")
    static let downloadFailedToMoveFileToDownloads = NSLocalizedString("downloads.error.move.failed", value: "Could not move file to Downloads", comment: "Short error description when could not move downloaded file to the Downloads folder")
    static let downloadFailed = NSLocalizedString("downloads.error.other", value: "Error", comment: "Short error description when Download failed")

    static let cancelDownloadToolTip = NSLocalizedString("downloads.tooltip.cancel", value: "Cancel Download", comment: "Mouse-over tooltip for Cancel Download button")
    static let restartDownloadToolTip = NSLocalizedString("downloads.tooltip.restart", value: "Restart Download", comment: "Mouse-over tooltip for Restart Download button")
    static let redownloadToolTip = NSLocalizedString("downloads.tooltip.redownload", value: "Download Again", comment: "Mouse-over tooltip for Download [deleted file] Again button")
    static let revealToolTip = NSLocalizedString("downloads.tooltip.reveal", value: "Show in Finder", comment: "Mouse-over tooltip for Show in Finder button")

    static let downloadsActiveAlertTitle = NSLocalizedString("downloads.active.alert.title", value: "A download is in progress.", comment: "Alert title when trying to quit application while files are being downloaded")
    static let downloadsActiveAlertMessageFormat = NSLocalizedString("downloads.active.alert.message.format", value: "Are you sure you want to quit? DuckDuckGo Privacy Browser is currently downloading “%@”%@. If you quit now DuckDuckGo Privacy Browser won’t finish downloading this file.", comment: "Alert text format when trying to quit application while file “filename”[, and others] are being downloaded")
    static let downloadsActiveAlertMessageAndOthers = NSLocalizedString("downloads.active.alert.message.and.others", value: ", and other files", comment: "Alert text format element for “, and other files”")

    static let exportLoginsFailedMessage = NSLocalizedString("export.logins.failed.message", value: "Failed to Export Logins", comment: "Alert title when exporting login data fails")
    static let exportLoginsFailedInformative = NSLocalizedString("export.logins.failed.informative", value: "Please check that no file exists at the location you selected.", comment: "Alert message when exporting login data fails")
    static let exportBookmarksFailedMessage = NSLocalizedString("export.bookmarks.failed.message", value: "Failed to Export Bookmarks", comment: "Alert title when exporting login data fails")
    static let exportBookmarksFailedInformative = NSLocalizedString("export.bookmarks.failed.informative", value: "Please check that no file exists at the location you selected.", comment: "Alert message when exporting bookmarks fails")

    static let exportLoginsFileNameSuffix = NSLocalizedString("export.logins.file.name.suffix", value: "Logins", comment: "The last part of the suggested file name for exporting logins")
    static let exportBookmarksFileNameSuffix = NSLocalizedString("export.bookmarks.file.name.suffix", value: "Bookmarks", comment: "The last part of the suggested file for exporting bookmarks")
    static let exportLoginsWarning = NSLocalizedString("export.logins.warning", value: "This file contains your passwords in plain text and should be saved in a secure location and deleted when you are done.\nAnyone with access to this file will be able to read your passwords.", comment: "Warning text presented when exporting logins.")

    static let onboardingWelcomeTitle = NSLocalizedString("onboarding.welcome.title", value: "Welcome to DuckDuckGo!", comment: "General welcome to the app title")
    static let onboardingWelcomeText = NSLocalizedString("onboarding.welcome.text", value: "Tired of being tracked online? You've come to the right place 👍\n\nI'll help you stay private️ as you search and browse the web. Trackers be gone!", comment: "Detailed welcome to the app text")
    static let onboardingImportDataText = NSLocalizedString("onboarding.importdata.text", value: "First, let me help you import your bookmarks 📖 and passwords 🔑 from those less private browsers.", comment: "Call to action to import data from other browsers")
    static let onboardingSetDefaultText = NSLocalizedString("onboarding.setdefault.text", value: "Next, try setting DuckDuckGo as your default️ browser, so you can open links with peace of mind, every time.", comment: "Call to action to set the browser as default")
    static let onboardingStartBrowsingText = NSLocalizedString("onboarding.startbrowsing.text", value: "You’re all set!\n\nWant to see how I protect you? Try visiting one of your favorite sites 👆\n\nKeep watching the address bar as you go. I’ll be blocking trackers and upgrading the security of your connection when possible\u{00A0}🔒", comment: "Call to action to start using the app as a browser")

    static let onboardingStartButton = NSLocalizedString("onboarding.welcome.button", value: "Get Started", comment: "Start the onboarding flow")
    static let onboardingImportDataButton = NSLocalizedString("onboarding.importdata.button", value: "Import", comment: "Launch the import data UI")
    static let onboardingSetDefaultButton = NSLocalizedString("onboarding.setdefault.button", value: "Let's Do It!", comment: "Launch the set default UI")
    static let onboardingNotNowButton = NSLocalizedString("onboarding.notnow.button", value: "Maybe Later", comment: "Skip a step of the onboarding flow")

    static let waitlistGetStarted = NSLocalizedString("waitlist.get-started", value: "Get Started", comment: "Button title used in the waitlist lock screen success state")

    static let importFromChromiumMoreInfo = NSLocalizedString("import.from.chromium.info", value: "You'll be asked to enter your Keychain password.\n\nDuckDuckGo won’t see your Keychain password, but macOS needs it to access and import passwords into DuckDuckGo.\n\nImported passwords are encrypted and only stored on this computer.", comment: "More info when importing from Chromium")

    static let importFromFirefoxMoreInfo = NSLocalizedString("import.from.firefox.info", value: "You'll be asked to enter your Primary Password for Firefox.\n\nImported passwords are encrypted and only stored on this computer.", comment: "More info when importing from Firefox")

    static let moreOrLessCollapse = NSLocalizedString("more.or.less.collapse", value: "Show Less", comment: "For collapsing views to show less.")
    static let moreOrLessExpand = NSLocalizedString("more.or.less.expand", value: "Show More", comment: "For expanding views to show more.")

    static let defaultBrowserPromptMessage = NSLocalizedString("default.browser.prompt.message", value: "Make DuckDuckGo your default browser", comment: "")
    static let defaultBrowserPromptButton = NSLocalizedString("default.browser.prompt.button", value: "Set Default...", comment: "")

    static let homePageProtectionSummaryInfo = NSLocalizedString("home.page.protection.summary.info", value: "No recent activity", comment: "")
    static func homePageProtectionSummaryMessage(numberOfTrackersBlocked: Int) -> String {
        let localized = NSLocalizedString("home.page.protection.summary.info",
                                          value: "%@ tracking attempts blocked",
                                          comment: "")
        return String(format: localized, NumberFormatter.localizedString(from: NSNumber(value: numberOfTrackersBlocked), number: .decimal))
    }
    static let homePageProtectionDurationInfo = NSLocalizedString("home.page.protection.duration", value: "PAST 7 DAYS", comment: "Past 7 days in uppercase.")

    static let homePageEmptyStateItemTitle = NSLocalizedString("home.page.empty.state.item.title", value: "Recently visited sites appear here", comment: "")
    static let homePageEmptyStateItemMessage = NSLocalizedString("home.page.empty.state.item.message", value: "Keep browsing to see how many trackers were blocked", comment: "")
    static let homePageNoTrackersFound = NSLocalizedString("home.page.no.trackers.found", value: "No trackers found", comment: "")
    static let homePageNoTrackersBlocked = NSLocalizedString("home.page.no.trackers.blocked", value: "No trackers blocked", comment: "")
    static let homePageBurnFireproofSiteAlert = NSLocalizedString("home.page.burn.fireproof.site.alert", value: "History will be cleared for this site, but related data will remain, because this site is Fireproof", comment: "Message for an alert displayed when trying to burn a fireproof website")
    static let homePageClearHistory = NSLocalizedString("home.page.clear.history", value: "Clear History", comment: "Button caption for the burn fireproof website alert")

    static let tooltipAddToFavorites = NSLocalizedString("tooltip.addToFavorites", value: "Add to Favorites", comment: "Tooltip for add to favorites button")

    static func tooltipClearHistoryAndData(domain: String) -> String {
        let localized = NSLocalizedString("tooltip.clearHistoryAndData",
                                          value: "Clear browsing history and data for %@",
                                          comment: "Tooltip for burn button")
        return String(format: localized, domain)
    }
    static func tooltipClearHistory(domain: String) -> String {
        let localized = NSLocalizedString("tooltip.clearHistory",
                                          value: "Clear browsing history for %@",
                                          comment: "Tooltip for burn button")
        return String(format: localized, domain)
    }

    static let recentlyClosedMenuItemSuffixOne = NSLocalizedString("one.more.tab", value: " (and 1 more tab)", comment: "suffix of string in Recently Closed menu")
    static let recentlyClosedMenuItemSuffixMultiple = NSLocalizedString("n.more.tabs", value: " (and %d more tabs)", comment: "suffix of string in Recently Closed menu")

    static let reopenLastClosedTab = NSLocalizedString("reopen.last.closed.tab", value: "Reopen Last Closed Tab", comment: "")
    static let reopenLastClosedWindow = NSLocalizedString("reopen.last.closed.window", value: "Reopen Last Closed Window", comment: "")
    static let cookiesManagedNotification = NSLocalizedString("notification.badge.cookiesmanaged", value: "Cookies Managed", comment: "Notification that appears when browser automatically handle cookies")

    static let autoconsentModalTitle = NSLocalizedString("autoconsent.modal.title", value: "Looks like this site has a cookie consent pop-up 👇", comment: "Title for modal asking the user to auto manage cookies")
    
    static let autoconsentModalBody = NSLocalizedString("autoconsent.modal.body", value: "Want me to handle these for you? I can try to minimize cookies, maximize privacy, and hide pop-ups like these.", comment: "Body for modal asking the user to auto manage cookies")
   
    static let autoconsentModalConfirmButton = NSLocalizedString("autoconsent.modal.cta.confirm", value: "Manage Cookie Pop-ups", comment: "Confirm button for modal asking the user to auto manage cookies")
    static let autoconsentModalDenyButton = NSLocalizedString("autoconsent.modal.cta.deny", value: "No Thanks", comment: "Deny button for modal asking the user to auto manage cookies")

    static let clearAllHistoryMenuItem = NSLocalizedString("history.menu.clear.all.history", value: "Clear All History…", comment: "Menu item to clear all history")
    static let clearThisHistoryMenuItem = NSLocalizedString("history.menu.clear.this.history", value: "Clear This History…", comment: "Menu item to clear parts of history and data")
    static let recentlyVisitedMenuSection = NSLocalizedString("history.menu.recently.visited", value: "Recently Visited", comment: "Section header of the history menu")
    static let olderMenuItem = NSLocalizedString("history.menu.older", value: "Older…", comment: "Menu item representing older history")

    static let clearAllDataQuestion = NSLocalizedString("history.menu.clear.all.history.question", value: "Clear all history and \nclose all tabs?", comment: "Alert with the confirmation to clear all history and data")
    static let clearAllDataDescription = NSLocalizedString("history.menu.clear.all.history.description", value: "Cookies and site data for all sites will also be cleared, unless the site is Fireproof.", comment: "Description in the alert with the confirmation to clear all data")

    static let clearDataHeader = NSLocalizedString("history.menu.clear.data.question", value: "Clear History for %@?", comment: "Alert with the confirmation to clear all data")
    static let clearDataDescription = NSLocalizedString("history.menu.clear.data.description", value: "Cookies and other data for sites visited on this day will also be cleared unless the site is Fireproof. History from other days will not be cleared.", comment: "Description in the alert with the confirmation to clear browsing history")
    static let clearDataTodayHeader = NSLocalizedString("history.menu.clear.data.today.question", value: "Clear history for today \nand close all tabs?", comment: "Alert with the confirmation to clear all data")
    static let clearDataTodayDescription = NSLocalizedString("history.menu.clear.data.today.description", value: "Cookies and other data for sites visited today will also be cleared unless the site is Fireproof. History from other days will not be cleared.", comment: "Description in the alert with the confirmation to clear browsing history")

    static let showBookmarksBar = NSLocalizedString("bookmarks.bar.show", value: "Show Bookmarks Bar", comment: "Menu item for showing the bookmarks bar")
    static let hideBookmarksBar = NSLocalizedString("bookmarks.bar.hide", value: "Hide Bookmarks Bar", comment: "Menu item for hiding the bookmarks bar")
    static let bookmarksBarFolderEmpty = NSLocalizedString("bookmarks.bar.folder.empty", value: "Empty", comment: "Empty state for a bookmarks bar folder")
    static let bookmarksBarContextMenuCopy = NSLocalizedString("bookmarks.bar.context-menu.copy", value: "Copy", comment: "Copy menu item for the bookmarks bar context menu")
    static let bookmarksBarContextMenuDelete = NSLocalizedString("bookmarks.bar.context-menu.delete", value: "Delete", comment: "Delete menu item for the bookmarks bar context menu")
    static let bookmarksBarContextMenuMoveToEnd = NSLocalizedString("bookmarks.bar.context-menu.move-to-end", value: "Move to End", comment: "Move to End menu item for the bookmarks bar context menu")
<<<<<<< HEAD
    
=======

>>>>>>> 923ed971
}<|MERGE_RESOLUTION|>--- conflicted
+++ resolved
@@ -175,11 +175,8 @@
     static let editFolder = NSLocalizedString("edit.folder", value: "Edit Folder", comment: "Header of the view that edits a bookmark folder")
     static let removeFromFavorites = NSLocalizedString("remove.from.favorites", value: "Remove from Favorites", comment: "Button for removing bookmarks from favorites")
     static let bookmarkThisPage = NSLocalizedString("bookmark.this.page", value: "Bookmark This Page", comment: "Menu item for bookmarking current page")
-<<<<<<< HEAD
-=======
     static let bookmarksShowToolbarPanel = NSLocalizedString("bookmarks.show-toolbar-panel", value: "Open Bookmarks Panel", comment: "Menu item for opening the bookmarks panel")
     static let bookmarksManageBookmarks = NSLocalizedString("bookmarks.manage-bookmarks", value: "Manage Bookmarks", comment: "Menu item for opening the bookmarks management interface")
->>>>>>> 923ed971
 
     static let zoom = NSLocalizedString("zoom", value: "Zoom", comment: "Menu with Zooming commands")
 
@@ -542,9 +539,5 @@
     static let bookmarksBarContextMenuCopy = NSLocalizedString("bookmarks.bar.context-menu.copy", value: "Copy", comment: "Copy menu item for the bookmarks bar context menu")
     static let bookmarksBarContextMenuDelete = NSLocalizedString("bookmarks.bar.context-menu.delete", value: "Delete", comment: "Delete menu item for the bookmarks bar context menu")
     static let bookmarksBarContextMenuMoveToEnd = NSLocalizedString("bookmarks.bar.context-menu.move-to-end", value: "Move to End", comment: "Move to End menu item for the bookmarks bar context menu")
-<<<<<<< HEAD
-    
-=======
-
->>>>>>> 923ed971
+
 }