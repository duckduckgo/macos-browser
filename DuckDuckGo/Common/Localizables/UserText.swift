--- conflicted
+++ resolved
@@ -396,7 +396,6 @@
 
     static let importFromFirefoxMoreInfo = NSLocalizedString("import.from.firefox.info", value: "You'll be asked to enter your Primary Password for Firefox.\n\nImported passwords are encrypted and only stored on this computer.", comment: "More info when importing from Firefox")
 
-<<<<<<< HEAD
     static let moreOrLessCollapse = NSLocalizedString("more.or.less.collapse", value: "Less", comment: "For collapsing views to show less.")
     static let moreOrLessExpand = NSLocalizedString("more.or.less.expand", value: "More", comment: "For expanding views to show more.")
 
@@ -410,7 +409,6 @@
                                           comment: "")
         return String(format: localized, numberOfTrackersBlocked, numberOfWebsites)
     }
-=======
     
     static let autoconsentPopoverMessage = NSLocalizedString("Cookie consent pop-up managed", comment: "Popover message")
     static let autoconsentPopupTitle = NSLocalizedString("Let DuckDuckGo try to manage cookie consent pop-ups?", comment: "messageText")
@@ -418,5 +416,5 @@
     static let autoconsentPopupEnableButton = NSLocalizedString("Manage Cookie Pop-ups", comment: "")
     static let autoconsentPopupLaterButton = NSLocalizedString("Not Now", comment: "")
     static let autoconsentPopupNeverButton = NSLocalizedString("Don't Ask Again", comment: "")
->>>>>>> 7509c219
+
 }