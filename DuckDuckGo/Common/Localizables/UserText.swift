//
//  UserText.swift
//
//  Copyright © 2020 DuckDuckGo. All rights reserved.
//
//  Licensed under the Apache License, Version 2.0 (the "License");
//  you may not use this file except in compliance with the License.
//  You may obtain a copy of the License at
//
//  http://www.apache.org/licenses/LICENSE-2.0
//
//  Unless required by applicable law or agreed to in writing, software
//  distributed under the License is distributed on an "AS IS" BASIS,
//  WITHOUT WARRANTIES OR CONDITIONS OF ANY KIND, either express or implied.
//  See the License for the specific language governing permissions and
//  limitations under the License.
//

import Foundation

struct UserText {

    static let duckDuckGo = NSLocalizedString("about.app_name", value: "DuckDuckGo", comment: "Application name to be displayed in the About dialog")
    static let duckDuckGoForMacAppStore = NSLocalizedString("about.app_name_app_store", value: "DuckDuckGo for Mac App Store", comment: "Application name to be displayed in the About dialog in App Store app")

    // MARK: - Dialogs
    static let ok = NSLocalizedString("ok", value: "OK", comment: "OK button")
    static let cancel = NSLocalizedString("cancel", value: "Cancel", comment: "Cancel button")
    static let notNow = NSLocalizedString("notnow", value: "Not Now", comment: "Not Now button")
    static let open = NSLocalizedString("open", value: "Open", comment: "Open button")
    static let save = NSLocalizedString("save", value: "Save", comment: "Save button")
    static let copy = NSLocalizedString("copy", value: "Copy", comment: "Copy button")
    static let submit = NSLocalizedString("submit", value: "Submit", comment: "Submit button")
    static let pasteFromClipboard = NSLocalizedString("paste-from-clipboard", value: "Paste from Clipboard", comment: "Paste button")
    static let edit = NSLocalizedString("edit", value: "Edit", comment: "Edit button")
    static let copySelection = NSLocalizedString("copy-selection", value: "Copy", comment: "Copy selection menu item")
    static let deleteBookmark = NSLocalizedString("delete-bookmark", value: "Delete Bookmark", comment: "Delete Bookmark button")
    static let removeFavorite = NSLocalizedString("remove-favorite", value: "Remove Favorite", comment: "Remove Favorite button")
    static let quit = NSLocalizedString("quit", value: "Quit", comment: "Quit button")
    static let dontQuit = NSLocalizedString("dont.quit", value: "Don’t Quit", comment: "Don’t Quit button")
    static let next = NSLocalizedString("next", value: "Next", comment: "Next button")
    static let pasteAndGo = NSLocalizedString("paste.and.go", value: "Paste & Go", comment: "Paste & Go button")
    static let pasteAndSearch = NSLocalizedString("paste.and.search", value: "Paste & Search", comment: "Paste & Search button")
    static let clear = NSLocalizedString("clear", value: "Clear", comment: "Clear button")
    static let `continue` = NSLocalizedString("`continue`", value: "Continue", comment: "Continue button")
    static func openIn(value: String) -> String {
        let localized = NSLocalizedString("open.in",
                                          value: "Open in %@",
                                          comment: "Opening an entity in other application")
        return String(format: localized, value)
    }

    // MARK: - Main Menu -> DuckDuckGo
    static let mainMenuAppPreferences = NSLocalizedString("Preferences…", comment: "Main Menu DuckDuckGo item")
    static let mainMenuAppServices = NSLocalizedString("Services", comment: "Main Menu DuckDuckGo item")
    static let mainMenuAppCheckforUpdates = NSLocalizedString("Check for Updates…", comment: "Main Menu DuckDuckGo item")
    static let mainMenuAppHideDuckDuckGo = NSLocalizedString("Hide DuckDuckGo", comment: "Main Menu DuckDuckGo item")
    static let mainMenuAppHideOthers = NSLocalizedString("Hide Others", comment: "Main Menu DuckDuckGo item")
    static let mainMenuAppShowAll = NSLocalizedString("Show All", comment: "Main Menu DuckDuckGo item")
    static let mainMenuAppQuitDuckDuckGo = NSLocalizedString("Quit DuckDuckGo", comment: "Main Menu DuckDuckGo item")

    // MARK: - Main Menu -> -File
    static let mainMenuFile = NSLocalizedString("File", comment: "Main Menu File")
    static let mainMenuFileNewTab = NSLocalizedString("New Tab", comment: "Main Menu File item")
    static let mainMenuFileOpenLocation = NSLocalizedString("Open Location…", comment: "Main Menu File item")
    static let mainMenuFileCloseWindow = NSLocalizedString("Close Window", comment: "Main Menu File item")
    static let mainMenuFileCloseAllWindows = NSLocalizedString("Close All Windows", comment: "Main Menu File item")
    static let mainMenuFileSaveAs = NSLocalizedString("Save As…", comment: "Main Menu File item")
    static let mainMenuFileImportBookmarksandPasswords = NSLocalizedString("Import Bookmarks and Passwords…", comment: "Main Menu File item")
    static let mainMenuFileExport = NSLocalizedString("Export", comment: "Main Menu File item")
    static let mainMenuFileExportPasswords = NSLocalizedString("Passwords…", comment: "Main Menu File-Export item")
    static let mainMenuFileExportBookmarks = NSLocalizedString("Bookmarks…", comment: "Main Menu File-Export item")

    // MARK: - Main Menu -> Edit
    static let mainMenuEdit = NSLocalizedString("Edit", comment: "Main Menu Edit")
    static let mainMenuEditUndo = NSLocalizedString("Undo", comment: "Main Menu Edit item")
    static let mainMenuEditRedo = NSLocalizedString("Redo", comment: "Main Menu Edit item")
    static let mainMenuEditCut = NSLocalizedString("Cut", comment: "Main Menu Edit item")
    static let mainMenuEditCopy = NSLocalizedString("Copy", comment: "Main Menu Edit item")
    static let mainMenuEditPaste = NSLocalizedString("Paste", comment: "Main Menu Edit item")
    static let mainMenuEditPasteAndMatchStyle = NSLocalizedString("Paste and Match Style", comment: "Main Menu Edit item")
    static let mainMenuEditDelete = NSLocalizedString("Delete", comment: "Main Menu Edit item")
    static let mainMenuEditSelectAll = NSLocalizedString("Select All", comment: "Main Menu Edit item")

    static let mainMenuEditFind = NSLocalizedString("Find", comment: "Main Menu Edit item")

    // MARK: Main Menu -> Edit -> Find
    static let mainMenuEditFindFindNext = NSLocalizedString("Find Next", comment: "Main Menu Edit-Find item")
    static let mainMenuEditFindFindPrevious = NSLocalizedString("Find Previous", comment: "Main Menu Edit-Find item")
    static let mainMenuEditFindHideFind = NSLocalizedString("Hide Find", comment: "Main Menu Edit-Find item")

    static let mainMenuEditSpellingandGrammar = NSLocalizedString("Spelling and Grammar", comment: "Main Menu Edit item")

    // MARK: Main Menu -> Edit -> Spellingand
    static let mainMenuEditSpellingandShowSpellingandGrammar = NSLocalizedString("Show Spelling and Grammar", comment: "Main Menu Edit-Spellingand item")
    static let mainMenuEditSpellingandCheckDocumentNow = NSLocalizedString("Check Document Now", comment: "Main Menu Edit-Spellingand item")
    static let mainMenuEditSpellingandCheckSpellingWhileTyping = NSLocalizedString("Check Spelling While Typing", comment: "Main Menu Edit-Spellingand item")
    static let mainMenuEditSpellingandCheckGrammarWithSpelling = NSLocalizedString("Check Grammar With Spelling", comment: "Main Menu Edit-Spellingand item")
    static let mainMenuEditSpellingandCorrectSpellingAutomatically = NSLocalizedString("Correct Spelling Automatically", comment: "Main Menu Edit-Spellingand item")

    static let mainMenuEditSubstitutions = NSLocalizedString("Substitutions", comment: "Main Menu Edit item")

    // MARK: Main Menu -> Edit -> Substitutions
    static let mainMenuEditSubstitutionsShowSubstitutions = NSLocalizedString("Show Substitutions", comment: "Main Menu Edit-Substitutions item")
    static let mainMenuEditSubstitutionsSmartCopyPaste = NSLocalizedString("Smart Copy/Paste", comment: "Main Menu Edit-Substitutions item")
    static let mainMenuEditSubstitutionsSmartQuotes = NSLocalizedString("Smart Quotes", comment: "Main Menu Edit-Substitutions item")
    static let mainMenuEditSubstitutionsSmartDashes = NSLocalizedString("Smart Dashes", comment: "Main Menu Edit-Substitutions item")
    static let mainMenuEditSubstitutionsSmartLinks = NSLocalizedString("Smart Links", comment: "Main Menu Edit-Substitutions item")
    static let mainMenuEditSubstitutionsDataDetectors = NSLocalizedString("Data Detectors", comment: "Main Menu Edit-Substitutions item")
    static let mainMenuEditSubstitutionsTextReplacement = NSLocalizedString("Text Replacement", comment: "Main Menu Edit-Substitutions item")

    static let mainMenuEditTransformations = NSLocalizedString("Transformations", comment: "Main Menu Edit item")

    // MARK: Main Menu -> Edit -> Transformations
    static let mainMenuEditTransformationsMakeUpperCase = NSLocalizedString("Make Upper Case", comment: "Main Menu Edit-Transformations item")
    static let mainMenuEditTransformationsMakeLowerCase = NSLocalizedString("Make Lower Case", comment: "Main Menu Edit-Transformations item")
    static let mainMenuEditTransformationsCapitalize = NSLocalizedString("Capitalize", comment: "Main Menu Edit-Transformations item")

    static let mainMenuEditSpeech = NSLocalizedString("Speech", comment: "Main Menu Edit item")

    // MARK: Main Menu -> Edit -> Speech
    static let mainMenuEditSpeechStartSpeaking = NSLocalizedString("Start Speaking", comment: "Main Menu Edit-Speech item")
    static let mainMenuEditSpeechStopSpeaking = NSLocalizedString("Stop Speaking", comment: "Main Menu Edit-Speech item")

    // MARK: - Main Menu -> View
    static let mainMenuView = NSLocalizedString("View", comment: "Main Menu View")
    static let mainMenuViewStop = NSLocalizedString("Stop", comment: "Main Menu View item")
    static let mainMenuViewReloadPage = NSLocalizedString("Reload Page", comment: "Main Menu View item")
    static let mainMenuViewHome = NSLocalizedString("Home", comment: "Main Menu View item")
    static let mainMenuHomeButton = NSLocalizedString("Home Button", comment: "Main Menu > View > Home Button item")
        
    static func mainMenuHomeButton(for position: HomeButtonPosition) -> String {
        switch position {
        case .hidden:
            return NSLocalizedString("Hide", comment: "Main Menu > View > Home Button > None item")
        case .left:
            return NSLocalizedString("Show left of the back button", comment: "Main Menu > View > Home Button > left position item")
        case .right:
            return NSLocalizedString("Show right of the reload button", comment: "Main Menu > View > Home Button > right position item")
        }
    }
    
    static let mainMenuViewShowAutofillShortcut = NSLocalizedString("Show Autofill Shortcut", comment: "Main Menu View item")
    static let mainMenuViewShowBookmarksShortcut = NSLocalizedString("Show Bookmarks Shortcut", comment: "Main Menu View item")
    static let mainMenuViewShowDownloadsShortcut = NSLocalizedString("Show Downloads Shortcut", comment: "Main Menu View item")
    static let mainMenuViewEnterFullScreen = NSLocalizedString("Enter Full Screen", comment: "Main Menu View item")
    static let mainMenuViewActualSize = NSLocalizedString("Actual Size", comment: "Main Menu View item")
    static let mainMenuViewZoomIn = NSLocalizedString("Zoom In", comment: "Main Menu View item")
    static let mainMenuViewZoomOut = NSLocalizedString("Zoom Out", comment: "Main Menu View item")

    static let mainMenuDeveloper = NSLocalizedString("Developer", comment: "Main Menu ")

    // MARK: Main Menu -> View -> Developer
    static let mainMenuViewDeveloperJavaScriptConsole = NSLocalizedString("JavaScript Console", comment: "Main Menu View-Developer item")
    static let mainMenuViewDeveloperShowPageSource = NSLocalizedString("Show Page Source", comment: "Main Menu View-Developer item")
    static let mainMenuViewDeveloperShowResources = NSLocalizedString("Show Resources", comment: "Main Menu View-Developer item")

    // MARK: - Main Menu -> History
    static let mainMenuHistory = NSLocalizedString("History", comment: "Main Menu ")
    static let mainMenuHistoryRecentlyClosed = NSLocalizedString("Recently Closed", comment: "Main Menu History item")
    static let mainMenuHistoryClearAllHistory = NSLocalizedString("Clear All History…", comment: "Main Menu History item")
    static let mainMenuHistoryManageBookmarks = NSLocalizedString("Manage Bookmarks", comment: "Main Menu History item")
    static let mainMenuHistoryFavoriteThisPage = NSLocalizedString("Favorite This Page…", comment: "Main Menu History item")

    // MARK: - Main Menu -> Window
    static let mainMenuWindow = NSLocalizedString("Window", comment: "Main Menu ")
    static let mainMenuWindowMinimize = NSLocalizedString("Minimize", comment: "Main Menu Window item")
    static let mainMenuWindowMergeAllWindows = NSLocalizedString("Merge All Windows", comment: "Main Menu Window item")
    static let mainMenuWindowShowPreviousTab = NSLocalizedString("Show Previous Tab", comment: "Main Menu Window item")
    static let mainMenuWindowShowNextTab = NSLocalizedString("Show Next Tab", comment: "Main Menu Window item")
    static let mainMenuWindowBringAllToFront = NSLocalizedString("Bring All to Front", comment: "Main Menu Window item")

    // MARK: - Main Menu -> Help
    static let mainMenuHelp = NSLocalizedString("Help", comment: "Main Menu Help")
    static let mainMenuHelpDuckDuckGoHelp = NSLocalizedString("DuckDuckGo Help", comment: "Main Menu Help item")

    static let duplicateTab = NSLocalizedString("duplicate.tab", value: "Duplicate Tab", comment: "Menu item. Duplicate as a verb")
    static let pinTab = NSLocalizedString("pin.tab", value: "Pin Tab", comment: "Menu item. Pin as a verb")
    static let unpinTab = NSLocalizedString("unpin.tab", value: "Unpin Tab", comment: "Menu item. Unpin as a verb")
    static let closeTab = NSLocalizedString("close.tab", value: "Close Tab", comment: "Menu item")
    static let closeOtherTabs = NSLocalizedString("close.other.tabs", value: "Close Other Tabs", comment: "Menu item")
    static let closeTabsToTheRight = NSLocalizedString("close.tabs.to.the.right", value: "Close Tabs to the Right", comment: "Menu item")
    static let openInNewTab = NSLocalizedString("open.in.new.tab", value: "Open in New Tab", comment: "Menu item that opens the link in a new tab")
    static let openInNewWindow = NSLocalizedString("open.in.new.window", value: "Open in New Window", comment: "Menu item that opens the link in a new window")

    static let tabHomeTitle = NSLocalizedString("tab.home.title", value: "New Tab", comment: "Tab home title")
    static let tabPreferencesTitle = NSLocalizedString("tab.preferences.title", value: "Settings", comment: "Tab preferences title")
    static let tabBookmarksTitle = NSLocalizedString("tab.bookmarks.title", value: "Bookmarks", comment: "Tab bookmarks title")
    static let tabOnboardingTitle = NSLocalizedString("tab.onboarding.title", value: "Welcome", comment: "Tab onboarding title")
    static let tabErrorTitle = NSLocalizedString("tab.error.title", value: "Oops!", comment: "Tab error title")
    static let openSystemPreferences = NSLocalizedString("open.preferences", value: "Open System Preferences", comment: "Open System Preferences (to re-enable permission for the App) (up to and including macOS 12")
    static let openSystemSettings = NSLocalizedString("open.settings", value: "Open System Settings…", comment: "")
    static let checkForUpdate = NSLocalizedString("check.for.update", value: "Check for Update", comment: "Button users can use to check for a new update")

    static let unknownErrorMessage = NSLocalizedString("error.unknown", value: "An unknown error has occurred", comment: "Error page subtitle")
    static let unknownErrorTryAgainMessage = NSLocalizedString("error.unknown.try.again", value: "An unknown error has occurred", comment: "Generic error message on a dialog for when the cause is not known.")

    static let moveTabToNewWindow = NSLocalizedString("options.menu.move.tab.to.new.window",
                                                      value: "Move Tab to New Window",
                                                      comment: "Context menu item")

    static let searchDuckDuckGoSuffix = NSLocalizedString("address.bar.search.suffix",
                                                          value: "Search DuckDuckGo",
                                                          comment: "Suffix of searched terms in address bar. Example: best watching machine . Search DuckDuckGo")
    static let addressBarVisitSuffix = NSLocalizedString("address.bar.visit.suffix",
                                                         value: "Visit",
                                                         comment: "Address bar suffix of possibly visited website. Example: spreadprivacy.com . Visit spreadprivacy.com")

    static let navigateBack = NSLocalizedString("navigate.back", value: "Back", comment: "Context menu item")
    static let closeAndReturnToParentFormat = NSLocalizedString("close.tab.on.back.format",
                                                                value: "Close and Return to “%@”",
                                                                comment: "Close Child Tab on Back Button press and return Back to the Parent Tab titled “%@”")
    static let closeAndReturnToParent = NSLocalizedString("close.tab.on.back",
                                                          value: "Close and Return to Previous Tab",
                                                          comment: "Close Child Tab on Back Button press and return Back to the Parent Tab without title")

    static let navigateForward = NSLocalizedString("navigate.forward", value: "Forward", comment: "Context menu item")
    static let reloadPage = NSLocalizedString("reload.page", value: "Reload Page", comment: "Context menu item")

    static let openLinkInNewTab = NSLocalizedString("open.link.in.new.tab", value: "Open Link in New Tab", comment: "Context menu item")
    static let openLinkInNewBurnerTab = NSLocalizedString("open.link.in.new.burner.tab", value: "Open Link in New Fire Tab", comment: "Context menu item")
    static let openImageInNewTab = NSLocalizedString("open.image.in.new.tab", value: "Open Image in New Tab", comment: "Context menu item")
    static let openImageInNewBurnerTab = NSLocalizedString("open.image.in.new.burner.tab", value: "Open Image in New Fire Tab", comment: "Context menu item")
    static let copyImageAddress = NSLocalizedString("copy.image.address", value: "Copy Image Address", comment: "Context menu item")
    static let saveImageAs = NSLocalizedString("save.image.as", value: "Save Image As…", comment: "Context menu item")
    static let downloadLinkedFileAs = NSLocalizedString("save.image.as", value: "Download Linked File As…", comment: "Context menu item")
    static let addLinkToBookmarks = NSLocalizedString("add.link.to.bookmarks", value: "Add Link to Bookmarks", comment: "Context menu item")
    static let bookmarkPage = NSLocalizedString("bookmark.page", value: "Bookmark Page", comment: "Context menu item")
    static let searchWithDuckDuckGo = NSLocalizedString("search.with.DuckDuckGo", value: "Search with DuckDuckGo", comment: "Context menu item")

    static let plusButtonNewTabMenuItem = NSLocalizedString("menu.item.new.tab", value: "New Tab", comment: "Context menu item")

    static let findInPage = NSLocalizedString("find.in.page", value: "%1$d of %2$d", comment: "Find in page status (e.g. 1 of 99)")

    static let moreMenuItem = NSLocalizedString("sharing.more", value: "More…", comment: "Sharing Menu -> More…")
    static let findInPageMenuItem = NSLocalizedString("find.in.page.menu.item", value: "Find in Page…", comment: "Menu item title")
    static let shareMenuItem = NSLocalizedString("share.menu.item", value: "Share", comment: "Menu item title")
    static let shareViaQRCodeMenuItem = NSLocalizedString("share.menu.item.qr.code", value: "Create QR Code", comment: "Menu item title")
    static let printMenuItem = NSLocalizedString("print.menu.item", value: "Print…", comment: "Menu item title")
    static let newWindowMenuItem = NSLocalizedString("new.window.menu.item", value: "New Window", comment: "Menu item title")
    static let newBurnerWindowMenuItem = NSLocalizedString("new.burner.window.menu.item", value: "New Fire Window", comment: "Menu item title")

    static let fireproofSites = NSLocalizedString("fireproof.sites", value: "Fireproof Sites", comment: "Fireproof sites list title")
    static let fireproofCheckboxTitle = NSLocalizedString("fireproof.checkbox.title", value: "Ask to Fireproof websites when signing in", comment: "Fireproof settings checkbox title")
    static let fireproofExplanation = NSLocalizedString("fireproof.explanation", value: "When you Fireproof a site, cookies won't be erased and you'll stay signed in, even after using the Fire Button.", comment: "Fireproofing mechanism explanation")
    static let manageFireproofSites = NSLocalizedString("fireproof.manage-sites", value: "Manage Fireproof Sites…", comment: "Fireproof settings button caption")

    static let fireDialogFireproofSites = NSLocalizedString("fire.dialog.fireproof.sites", value: "Fireproof sites won't be cleared", comment: "Category of domains in fire button dialog")
    static let fireDialogClearSites = NSLocalizedString("fire.dialog.clear.sites", value: "Selected sites will be cleared", comment: "Category of domains in fire button dialog")
    static let allData = NSLocalizedString("fire.all-sites", value: "All sites", comment: "Configuration option for fire button")
    static let currentTab = NSLocalizedString("fire.currentTab", value: "All sites visited in current tab", comment: "Configuration option for fire button")
    static let currentWindow = NSLocalizedString("fire.currentWindow", value: "All sites visited in current window", comment: "Configuration option for fire button")
    static let allDataDescription = NSLocalizedString("fire.all-data.description", value: "Clear all tabs and related site data", comment: "Description of the 'All Data' configuration option for the fire button")
    static let currentWindowDescription = NSLocalizedString("fire.current-window.description", value: "Clear current window and related site data", comment: "Description of the 'Current Window' configuration option for the fire button")
    static let selectedDomainsDescription = NSLocalizedString("fire.selected-domains.description", value: "Clear data only for selected domains", comment: "Description of the 'Current Window' configuration option for the fire button")
    static let selectSiteToClear = NSLocalizedString("fire.select-site-to-clear", value: "Select a site to clear its data.", comment: "Info label in the fire button popover")
    static func activeTabsInfo(tabs: Int, sites: Int) -> String {
        let siteString = sites == 1 ? "site" : "sites"
        let tabsString = tabs == 1 ? "tab" : "tabs"
        let localized = NSLocalizedString("fire.active-tabs-info",
                                          value: "Close %d active %@ and clear all browsing history and cookies (%d %@).",
                                          comment: "Info in the Fire Button popover")
        return String(format: localized, tabs, tabsString, sites, siteString)
    }
    static func oneTabInfo(sites: Int) -> String {
        let siteString = sites == 1 ? "site" : "sites"
        let localized = NSLocalizedString("fire.one-tab-info",
                                          value: "Close this tab and clear its browsing history and cookies (%d %@).",
                                          comment: "Info in the Fire Button popover")
        return String(format: localized, sites, siteString)
    }
    static let fireDialogDetails = NSLocalizedString("fire.dialog.details", value: "Details", comment: "Button to show more details")
    static let fireDialogWindowWillClose = NSLocalizedString("fire.dialog.window-will-close", value: "Current window will close", comment: "Warning label shown in an expanded view of the fire popover")
    static let fireDialogTabWillClose = NSLocalizedString("fire.dialog.tab-will-close", value: "Current tab will close", comment: "Warning label shown in an expanded view of the fire popover")
    static let fireDialogPinnedTabWillReload = NSLocalizedString("fire.dialog.tab-will-reload", value: "Pinned tab will reload", comment: "Warning label shown in an expanded view of the fire popover")
    static let fireDialogAllWindowsWillClose = NSLocalizedString("fire.dialog.all-windows-will-close", value: "All windows will close", comment: "Warning label shown in an expanded view of the fire popover")
    static let fireproofSite = NSLocalizedString("options.menu.fireproof-site", value: "Fireproof This Site", comment: "Context menu item")
    static let removeFireproofing = NSLocalizedString("options.menu.remove-fireproofing", value: "Remove Fireproofing", comment: "Context menu item")
    static let fireproof = NSLocalizedString("fireproof", value: "Fireproof", comment: "Fireproof button")

    static func domainIsFireproof(domain: String) -> String {
        let localized = NSLocalizedString("fireproof", value: "%@ is now Fireproof", comment: "Domain fireproof status")
        return String(format: localized, domain)
    }

    static func fireproofConfirmationTitle(domain: String) -> String {
        let localized = NSLocalizedString("fireproof.confirmation.title",
                                          value: "Would you like to Fireproof %@?",
                                          comment: "Fireproof confirmation title")
        return String(format: localized, domain)
    }

    static let fireproofConfirmationMessage = NSLocalizedString("fireproof.confirmation.message",
                                                                value: "Fireproofing this site will keep you signed in after using the Fire Button.",
                                                                comment: "Fireproof confirmation message")
    static let webTrackingProtectionSettingsTitle = NSLocalizedString("web.tracking.protection.title", value: "Web Tracking Protection", comment: "Web tracking protection settings section title")
    static let webTrackingProtectionExplenation = NSLocalizedString("web.tracking.protection.explenation", value: "DuckDuckGo automatically blocks hidden trackers as you browse the web.", comment: "feature explanation in settings")
    static let autoconsentSettingsTitle = NSLocalizedString("autoconsent.title", value: "Cookie Pop-ups", comment: "Autoconsent settings section title")
    static let autoconsentCheckboxTitle = NSLocalizedString("autoconsent.checkbox.title", value: "Automatically handle cookie pop-ups", comment: "Autoconsent settings checkbox title")
    static let autoconsentExplanation = NSLocalizedString("autoconsent.explanation", value: "DuckDuckGo will try to select the most private settings available and hide these pop-ups for you.", comment: "Autoconsent feature explanation in settings")

    static let duckPlayerSettingsTitle = NSLocalizedString("duck-player.title", value: "Duck Player", comment: "Private YouTube Player settings title")
    static let duckPlayerAlwaysOpenInPlayer = NSLocalizedString("duck-player.always-open-in-player", value: "Always open YouTube videos in Duck Player", comment: "Private YouTube Player option")
    static let duckPlayerShowPlayerButtons = NSLocalizedString("duck-player.show-buttons", value: "Show option to use Duck Player over YouTube previews on hover", comment: "Private YouTube Player option")
    static let duckPlayerOff = NSLocalizedString("duck-player.off", value: "Never use Duck Player", comment: "Private YouTube Player option")
    static let duckPlayerExplanation = NSLocalizedString("duck-player.explanation", value: "Duck Player provides a clean viewing experience without personalized ads and prevents viewing activity from influencing your YouTube recommendations.", comment: "Private YouTube Player explanation in settings")

    static let gpcSettingsTitle = NSLocalizedString("gpc.title", value: "Global Privacy Control (GPC)", comment: "GPC settings title")
    static let gpcCheckboxTitle = NSLocalizedString("gpc.checkbox.title", value: "Enable Global Privacy Control", comment: "GPC settings checkbox title")
    static let gpcExplanation = NSLocalizedString("gpc.explanation", value: "Tells participating websites not to sell or share your data.", comment: "GPC explanation in settings")
    static let learnMore = NSLocalizedString("learnmore.link", value: "Learn More", comment: "Learn More link")

    static let autofillPasswordManager = NSLocalizedString("autofill.password-manager", value: "Password Manager", comment: "Autofill settings section title")
    static let autofillPasswordManagerDuckDuckGo = NSLocalizedString("autofill.password-manager.duckduckgo", value: "DuckDuckGo built-in password manager", comment: "Autofill password manager row title")
    static let autofillPasswordManagerBitwarden = NSLocalizedString("autofill.password-manager.bitwarden", value: "Bitwarden", comment: "Autofill password manager row title")
    static let autofillPasswordManagerBitwardenDisclaimer = NSLocalizedString("autofill.password-manager.bitwarden.disclaimer", value: "Setup requires installing the Bitwarden app.", comment: "Autofill password manager Bitwarden disclaimer")
    static let restartBitwarden = NSLocalizedString("restart.bitwarden", value: "Restart Bitwarden", comment: "Button to restart Bitwarden application")
    static let restartBitwardenInfo = NSLocalizedString("restart.bitwarden.info", value: "Bitwarden is not responding. Please restart it to initiate the communication again", comment: "")

    static let autofillViewContentButton = NSLocalizedString("autofill.view-autofill-content",  value: "View Autofill Content…", comment: "View Autofill Content Button name in the autofill settings")
    static let autofillAskToSave = NSLocalizedString("autofill.ask-to-save", value: "Save and Autofill", comment: "Autofill settings section title")
    static let autofillAskToSaveExplanation = NSLocalizedString("autofill.ask-to-save.explanation", value: "Receive prompts to save new information and autofill online forms.", comment: "Description of Autofill autosaving feature - used in settings")
    static let autofillUsernamesAndPasswords = NSLocalizedString("autofill.usernames-and-passwords", value: "Usernames and passwords", comment: "Autofill autosaved data type")
    static let autofillAddresses = NSLocalizedString("autofill.addresses", value: "Addresses", comment: "Autofill autosaved data type")
    static let autofillPaymentMethods = NSLocalizedString("autofill.payment-methods", value: "Payment methods", comment: "Autofill autosaved data type")
    static let autofillAutoLock = NSLocalizedString("autofill.auto-lock", value: "Auto-lock", comment: "Autofill settings section title")
    static let autofillLockWhenIdle = NSLocalizedString("autofill.lock-when-idle", value: "Lock Autofill after computer is idle for", comment: "Autofill auto-lock setting")
    static let autofillNeverLock = NSLocalizedString("autofill.never-lock", value: "Never lock Autofill", comment: "Autofill auto-lock setting")
    static let autofillNeverLockWarning = NSLocalizedString("autofill.never-lock-warning", value: "Anyone with access to your device will be able to use and modify your Autofill data if not locked.", comment: "Autofill disabled auto-lock warning")
    static let autolockLocksFormFill = NSLocalizedString("autofill.autolock-locks-form-filling", value: "Also lock access to Login and Credit Card form fill.", comment: "Lock form filling when auto-lock is active text")

    
    static let downloadsLocation = NSLocalizedString("downloads.location", value: "Location", comment: "Downloads directory location")
    static let downloadsAlwaysAsk = NSLocalizedString("downloads.always-ask", value: "Always ask where to save files", comment: "Downloads preferences checkbox")
    static let downloadsChangeDirectory = NSLocalizedString("downloads.change", value: "Change…", comment: "Change downloads directory button")

    static let passwordManagement = NSLocalizedString("passsword.management", value: "Autofill", comment: "Used as title for password management user interface")
    static let passwordManagementAllItems = NSLocalizedString("passsword.management.all-items", value: "All Items", comment: "Used as title for the Autofill All Items option")
    static let passwordManagementLogins = NSLocalizedString("passsword.management.logins", value: "Logins", comment: "Used as title for the Autofill Logins option")
    static let passwordManagementIdentities = NSLocalizedString("passsword.management.identities", value: "Identities", comment: "Used as title for the Autofill Identities option")
    static let passwordManagementCreditCards = NSLocalizedString("passsword.management.credit-cards", value: "Credit Cards", comment: "Used as title for the Autofill Credit Cards option")
    static let passwordManagementNotes = NSLocalizedString("passsword.management.notes", value: "Notes", comment: "Used as title for the Autofill Notes option")
    static let passwordManagementLock = NSLocalizedString("passsword.management.lock", value: "Lock", comment: "Lock Logins Vault menu")
    static let passwordManagementUnlock = NSLocalizedString("passsword.management.unlock", value: "Unlock", comment: "Unlock Logins Vault menu")

    static let importBookmarks = NSLocalizedString("import.browser.data", value: "Import Bookmarks…", comment: "Opens Import Browser Data dialog")
    static let importPasswords = NSLocalizedString("import.browser.data", value: "Import Passwords…", comment: "Opens Import Browser Data dialog")
    static let exportLogins = NSLocalizedString("export.logins.data", value: "Export Passwords…", comment: "Opens Export Logins Data dialog")
    static let exportBookmarks = NSLocalizedString("export.bookmarks.menu.item", value: "Export Bookmarks…", comment: "Export bookmarks menu item")
    static let bookmarks = NSLocalizedString("bookmarks", value: "Bookmarks", comment: "Button for bookmarks")
    static let favorites = NSLocalizedString("favorites", value: "Favorites", comment: "Title text for the Favorites menu item")
    static let bookmarksOpenInNewTabs = NSLocalizedString("bookmarks.open.in.new.tabs", value: "Open in New Tabs", comment: "Open all bookmarks in folder in new tabs")
    static let addToFavorites = NSLocalizedString("add.to.favorites", value: "Add to Favorites", comment: "Button for adding bookmarks to favorites")
    static let addFavorite = NSLocalizedString("add.favorite", value: "Add Favorite", comment: "Button for adding a favorite bookmark")
    static let editFavorite = NSLocalizedString("edit.favorite", value: "Edit Favorite", comment: "Header of the view that edits a favorite bookmark")
    static let editFolder = NSLocalizedString("edit.folder", value: "Edit Folder", comment: "Header of the view that edits a bookmark folder")
    static let removeFromFavorites = NSLocalizedString("remove.from.favorites", value: "Remove from Favorites", comment: "Button for removing bookmarks from favorites")
    static let bookmarkThisPage = NSLocalizedString("bookmark.this.page", value: "Bookmark This Page", comment: "Menu item for bookmarking current page")
    static let bookmarksShowToolbarPanel = NSLocalizedString("bookmarks.show-toolbar-panel", value: "Open Bookmarks Panel", comment: "Menu item for opening the bookmarks panel")
    static let bookmarksManageBookmarks = NSLocalizedString("bookmarks.manage-bookmarks", value: "Manage Bookmarks", comment: "Menu item for opening the bookmarks management interface")
    static let bookmarkImportedFromFolder = NSLocalizedString("bookmarks.imported.from.folder", value: "Imported from", comment: "Name of the folder the imported bookmarks are saved into")

    static let zoom = NSLocalizedString("zoom", value: "Zoom", comment: "Menu with Zooming commands")

    static let emailOptionsMenuItem = NSLocalizedString("email.optionsMenu", value: "Email Protection", comment: "Menu item email feature")
    static let emailOptionsMenuCreateAddressSubItem = NSLocalizedString("email.optionsMenu.createAddress", value: "Generate Private Duck Address", comment: "Create an email alias sub menu item")
    static let emailOptionsMenuTurnOffSubItem = NSLocalizedString("email.optionsMenu.turnOff", value: "Disable Email Protection Autofill", comment: "Disable email sub menu item")
    static let emailOptionsMenuTurnOnSubItem = NSLocalizedString("email.optionsMenu.turnOn", value: "Enable Email Protection", comment: "Enable email sub menu item")
    static let privateEmailCopiedToClipboard = NSLocalizedString("email.copied", value: "New address copied to your clipboard", comment: "Private email address was copied to clipboard message")
    static let emailOptionsMenuManageAccountSubItem = NSLocalizedString("email.optionsMenu.manageAccount", value: "Manage Account", comment: "Manage private email account sub menu item")

    static let newFolder = NSLocalizedString("folder.optionsMenu.newFolder", value: "New Folder", comment: "Option for creating a new folder")
    static let renameFolder = NSLocalizedString("folder.optionsMenu.renameFolder", value: "Rename Folder", comment: "Option for renaming a folder")
    static let deleteFolder = NSLocalizedString("folder.optionsMenu.deleteFolder", value: "Delete Folder", comment: "Option for deleting a folder")

    static let updateBookmark = NSLocalizedString("bookmark.update", value: "Update Bookmark", comment: "Option for updating a bookmark")

    static let failedToOpenExternally = NSLocalizedString("open.externally.failed", value: "The app required to open that link can’t be found", comment: "’Link’ is link on a website")

    static let devicePermissionAuthorizationFormat = NSLocalizedString("permission.authorization.format",
                                                                       value: "Allow “%@“ to use your %@?",
                                                                       comment: "Popover asking for domain %@ to use camera/mic/location (%@)")
    static let popupWindowsPermissionAuthorizationFormat = NSLocalizedString("permission.authorization.popups",
                                                                             value: "Allow “%@“ to open PopUp Window?",
                                                                             comment: "Popover asking for domain %@ to open Popup Window")
    static let permissionMenuHeaderPopupWindowsFormat = NSLocalizedString("permission.authorization.popups",
                                                                          value: "Allow “%@“ to open PopUp Windows?",
                                                                          comment: "Popover asking for domain %@ to open Popup Window")
    static let externalSchemePermissionAuthorizationFormat = NSLocalizedString("permission.authorization.externalScheme.format",
                                                                               value: "“%@” would like to open this link in %@",
                                                                               comment: "Popover asking for domain %@ to open link in External App (%@)")
    static let externalSchemePermissionAuthorizationNoDomainFormat = NSLocalizedString("permission.authorization.externalScheme.empty.format",
                                                                                       value: "Open this link in %@?",
                                                                                       comment: "Popover asking to open link in External App (%@)")
    static let permissionAlwaysAllowOnDomainCheckbox = NSLocalizedString("dashboard.permission.allow.on", value: "Always allow on", comment: "Permission Popover 'Always allow on' (for domainName) checkbox")

    static let permissionMicrophone = NSLocalizedString("permission.microphone", value: "Microphone", comment: "Microphone input media device name")
    static let permissionCamera = NSLocalizedString("permission.camera", value: "Camera", comment: "Camera input media device name")
    static let permissionCameraAndMicrophone = NSLocalizedString("permission.cameraAndmicrophone", value: "Camera and Microphone", comment: "camera and microphone input media devices name")
    static let permissionGeolocation = NSLocalizedString("permission.geolocation", value: "Location", comment: "User's Geolocation permission access name")
    static let permissionPopups = NSLocalizedString("permission.popups", value: "Pop-ups", comment: "Open Pop Up Windows permission access name")

    static let permissionMuteFormat = NSLocalizedString("permission.mute", value: "Pause %@ use on “%@”", comment: "Temporarily pause input media device %@ access for %@2 website")
    static let permissionUnmuteFormat = NSLocalizedString("permission.unmute", value: "Resume %@ use on “%@”", comment: "Resume input media device %@ access for %@ website")
    static let permissionReloadToEnable = NSLocalizedString("permission.reloadPage", value: "Reload to ask permission again", comment: "Reload webpage to ask for input media device access permission again")

    static let permissionAllowExternalSchemeFormat = NSLocalizedString("permission.allow.externalScheme", value: "Allow “%@“ to open %@", comment: "Allow to open External Link (%@ 2) to open on current domain (%@ 1)")
    static let permissionMenuHeaderExternalSchemeFormat = NSLocalizedString("permission.allow.externalScheme", value: "Allow the %@ to open “%@” links", comment: "Allow the App Name(%@ 1) to open “URL Scheme”(%@ 2) links")

    static let permissionAppPermissionDisabledFormat = NSLocalizedString("permission.disabled.app", value: "%@ access is disabled for %@", comment: "The app (DuckDuckGo: %@ 2) has no access permission to (%@ 1) media device")
    static let permissionGeolocationServicesDisabled = NSLocalizedString("permission.disabled.system", value: "System location services are disabled", comment: "Geolocation Services are disabled in System Preferences")
    static let permissionOpenSystemSettings = NSLocalizedString("permission.open.settings", value: "Open System Settings", comment: "Open System Settings (to re-enable permission for the App) (macOS 13 and above)")

    static let permissionPopupTitle = NSLocalizedString("permission.popup.title", value: "Blocked Pop-ups", comment: "List of blocked popups Title")
    static let permissionPopupOpenFormat = NSLocalizedString("permission.popup.open.format", value: "%@", comment: "Open %@ URL Pop-up")

    static let permissionExternalSchemeOpenFormat = NSLocalizedString("permission.externalScheme.open.format", value: "Open %@", comment: "Open %@ App Name")

    static let privacyDashboardPermissionAsk = NSLocalizedString("dashboard.permission.ask", value: "Ask every time", comment: "Privacy Dashboard: Website should always Ask for permission for input media device access")
    static let privacyDashboardPermissionAlwaysAllow = NSLocalizedString("dashboard.permission.allow", value: "Always allow", comment: "Privacy Dashboard: Website can always access input media device")
    static let privacyDashboardPermissionAlwaysDeny = NSLocalizedString("dashboard.permission.deny", value: "Always deny", comment: "Privacy Dashboard: Website can never access input media device")
    static let permissionPopoverDenyButton = NSLocalizedString("permission.popover.deny", value: "Deny", comment: "Permission Popover: Deny Website input media device access")

    static let privacyDashboardPopupsAlwaysAsk = NSLocalizedString("dashboard.popups.ask", value: "Notify", comment: "Make PopUp Windows always asked from user for current domain")

    static let settings = NSLocalizedString("settings", value: "Settings", comment: "Menu item for opening settings")

    static let general = NSLocalizedString("preferences.general", value: "General", comment: "Show general preferences")
    static let sync = NSLocalizedString("preferences.sync", value: "Sync", comment: "Show sync preferences")
    static let defaultBrowser = NSLocalizedString("preferences.default-browser", value: "Default Browser", comment: "Show default browser preferences")
    static let appearance = NSLocalizedString("preferences.appearance", value: "Appearance", comment: "Show appearance preferences")
    static let privacy = NSLocalizedString("preferences.privacy", value: "Privacy", comment: "Show privacy browser preferences")
    static let duckPlayer = NSLocalizedString("preferences.duck-player", value: "Duck Player", comment: "Show Duck Player browser preferences")
    static let about = NSLocalizedString("preferences.about", value: "About", comment: "Show about screen")

    static let downloads = NSLocalizedString("preferences.downloads", value: "Downloads", comment: "Show downloads browser preferences")
    static let isDefaultBrowser = NSLocalizedString("preferences.default-browser.active", value: "DuckDuckGo is your default browser", comment: "Indicate that the browser is the default")
    static let isNotDefaultBrowser = NSLocalizedString("preferences.default-browser.inactive", value: "DuckDuckGo is not your default browser.", comment: "Indicate that the browser is not the default")
    static let makeDefaultBrowser = NSLocalizedString("preferences.default-browser.button.make-default", value: "Make DuckDuckGo Default…", comment: "")
    static let onStartup = NSLocalizedString("preferences.on-startup", value: "On Startup", comment: "Name of the preferences section related to app startup")
    static let reopenAllWindowsFromLastSession = NSLocalizedString("preferences.reopen-windows", value: "Reopen All Windows from Last Session", comment: "Option to control session restoration")
    static let showHomePage = NSLocalizedString("preferences.show-home", value: "Open a new window", comment: "Option to control session startup")
    
    static let homePage = NSLocalizedString("preferences-homepage", value: "Homepage", comment: "Title for Homepage section in settings")
    static let homePageDescription = NSLocalizedString("preferences-homepage", value: "When navigating home or opening new windows.", comment: "Homepage behavior description")
    static let newTab = NSLocalizedString("preferences-homepage-newTab", value: "New Tab page", comment: "Option to open a new tab")
    static let specificPage = NSLocalizedString("preferences-homepage-customPage", value: "Specific page", comment: "Option to control Specific Home Page")
    static let setPage = NSLocalizedString("preferences-homepage-set-page", value: "Set Page…", comment: "Option to control the Specific Page")

    static let setHomePage = NSLocalizedString("preferences-homepage-set-homePage", value: "Set Homepage", comment: "Set Homepage dialog title")
    static let addressLabel = NSLocalizedString("preferences-homepage-address", value: "Address:", comment: "Homepage address field label")
    
    static let theme = NSLocalizedString("preferences.appearance.theme", value: "Theme", comment: "Theme preferences")
    static let addressBar = NSLocalizedString("preferences.appearance.address-bar", value: "Address Bar", comment: "Theme preferences")
    static let showFullWebsiteAddress = NSLocalizedString("preferences.appearance.show-full-url", value: "Full website address", comment: "Option to show full URL in the address bar")
    static let showAutocompleteSuggestions = NSLocalizedString("preferences.appearance.show-autocomplete-suggestions", value: "Autocomplete suggestions", comment: "Option to show autocomplete suggestions in the address bar")
    static let zoomSettingTitle = NSLocalizedString("preferences.appearance.zoom", value: "Zoom", comment: "Zoom settings section title")
    static let zoomPickerTitle = NSLocalizedString("preferences.appearance.zoom-picker", value: "Default page zoom", comment: "Default page zoom picker title")
    static let defaultZoomPageMoreOptionsItem = NSLocalizedString("more-options.zoom.default-zoom-page", value: "Change Default Page Zoom…", comment: "Default page zoom picker title")
    static let autofill = NSLocalizedString("preferences.autofill", value: "Autofill", comment: "Show Autofill preferences")

    static let aboutDuckDuckGo = NSLocalizedString("preferences.about.about-duckduckgo", value: "About DuckDuckGo", comment: "About screen")
    static let privacySimplified = NSLocalizedString("preferences.about.privacy-simplified", value: "Privacy, simplified.", comment: "About screen")
    static let aboutUnsupportedDeviceInfo1 = NSLocalizedString("preferences.about.unsupported-device-info1", value: "DuckDuckGo is no longer providing browser updates for your version of macOS.", comment: "")
    static let aboutUnsupportedDeviceInfo2Part1 = NSLocalizedString("preferences.about.unsupported-device-info2-part1", value: "Please", comment: "Second paragraph of unsupported device info - sentence part 1")
    static func aboutUnsupportedDeviceInfo2Part2(version: String) -> String {
        return String(format: NSLocalizedString("preferences.about.unsupported-device-info2-part2", value: "update to macOS %@", comment: "Second paragraph of unsupported device info - sentence part 2 (underlined)"), version)
    }
    static let aboutUnsupportedDeviceInfo2Part3 = NSLocalizedString("preferences.about.unsupported-device-info2-part3", value: "or later to use the most recent version", comment: "Second paragraph of unsupported device info - sentence part 3")
    static let aboutUnsupportedDeviceInfo2Part4 = NSLocalizedString("preferences.about.unsupported-device-info2-part3", value: "of DuckDuckGo. You can also keep using your current version of the browser, but it will not receive further updates.", comment: "Second paragraph of unsupported device info - sentence part 4")
    static let unsupportedDeviceInfoAlertHeader = NSLocalizedString("unsupported.device.info.alert.header", value: "Your version of macOS is no longer supported.", comment: "")


    static func moreAt(url: String) -> String {
        let localized = NSLocalizedString("preferences.about.more-at", value: "More at %@", comment: "Link to the about page")
        return String(format: localized, url)
    }

    static let sendFeedback = NSLocalizedString("preferences.about.send-feedback", value: "Send Feedback", comment: "Feedback button in the about preferences page")

    static let feedbackBreakageDisclaimer = NSLocalizedString("feedback.breakage.disclaimer", value: "Reports sent to DuckDuckGo are 100% anonymous and only include your selection above, your optional message, the URL, a list of trackers we found on the site, the DuckDuckGo app version, and your macOS version.", comment: "Disclaimer in breakage form")
    static let feedbackDisclaimer = NSLocalizedString("feedback.disclaimer", value: "Reports sent to DuckDuckGo are 100% anonymous and only include your message, the DuckDuckGo app version, and your macOS version.", comment: "Disclaimer in breakage form")

    static let feedbackBugDescription = NSLocalizedString("feedback.bug.description", value: "Please describe the problem in as much detail as possible:", comment: "Label in the feedback form")
    static let feedbackFeatureRequestDescription = NSLocalizedString("feedback.feature.request.description", value: "What feature would you like to see?", comment: "Label in the feedback form")
    static let feedbackOtherDescription = NSLocalizedString("feedback.other.description", value: "Please give us your feedback:", comment: "Label in the feedback form")

    static func versionLabel(version: String, build: String) -> String {
        let localized = NSLocalizedString("version",
                                          value: "Version %@ (%@)",
                                          comment: "Displays the version and build numbers")
        return String(format: localized, version, build)
    }

    static let privacyPolicy = NSLocalizedString("preferences.about.privacy-policy", value: "Privacy Policy", comment: "Link to privacy policy page")

    // MARK: - Login Import & Export

    static let safariPreferences = NSLocalizedString("import.logins.safari.preferences", value: "Preferences", comment: "Title of the Safari Preferences menu (up to and including macOS 12)")
    static let safariSettings = NSLocalizedString("import.logins.safari.settings", value: "Settings", comment: "Title of the Safari Settings menu (macOS 13 and above)")

    static let importLoginsCSV = NSLocalizedString("import.logins.csv.title", value: "CSV Logins File", comment: "Title text for the CSV importer")
    static let importBookmarksHTML = NSLocalizedString("import.bookmarks.html.title", value: "HTML Bookmarks File", comment: "Title text for the HTML Bookmarks importer")
    static let importBookmarksSelectHTMLFile = NSLocalizedString("import.bookmarks.select-html-file", value: "Select HTML Bookmarks File…", comment: "Button text for selecting HTML Bookmarks file")
    static let importBookmarksSelectAnotherFile = NSLocalizedString("import.bookmarks.select-another-file", value: "Select Another HTML File…", comment: "Button text for selecting another file")
    static let importBookmarksFailedToReadHTMLFile = NSLocalizedString("import.bookmarks.failed-to-read-file", value: "Failed to read HTML file", comment: "Error text when importing a HTML file")

    static func importingFile(validBookmarks: Int) -> String {
        let localized = NSLocalizedString("import.bookmarks.html.valid-bookmarks",
                                          value: "Contains %@ bookmarks",
                                          comment: "Displays the number of the bookmarks being imported")
        return String(format: localized, String(validBookmarks))
    }

    static let csvImportDescription = NSLocalizedString("import.logins.csv.description", value: "The CSV importer will try to match column headers to their position.\nIf there is no header, it supports two formats:\n\n1. URL, Username, Password\n2. Title, URL, Username, Password", comment: "Description text for the CSV importer")
    static let importLoginsSelectCSVFile = NSLocalizedString("import.logins.select-csv-file", value: "Select CSV File…", comment: "Button text for selecting a CSV file")
    static let importLoginsSelectBrowserCSVFile = NSLocalizedString("import.logins.select-browser-csv-file", value: "Select Passwords CSV File…", comment: "Button text for selecting a browser CSV file")
    static let importLoginsSelect1PasswordCSVFile = NSLocalizedString("import.logins.select-1password-csv-file", value: "Select 1Password CSV File…", comment: "Button text for selecting a 1Password CSV file")
    static let importLoginsSelectLastPassCSVFile = NSLocalizedString("import.logins.select-lastpass-csv-file", value: "Select LastPass CSV File…", comment: "Button text for selecting a LastPass CSV file")
    static let importLoginsSelectBitwardenCSVFile = NSLocalizedString("import.logins.select-bitwarden-csv-file", value: "Select Bitwarden CSV File…", comment: "Button text for selecting a Bitwarden CSV file")

    static let importLoginsSelectAnotherFile = NSLocalizedString("import.logins.select-another-file", value: "Select Another CSV File…", comment: "Button text for selecting another file")
    static let importLoginsFailedToReadCSVFile = NSLocalizedString("import.logins.failed-to-read-file", value: "Failed to get CSV file URL", comment: "Error text when importing a CSV file")

    static func importingFile(validLogins: Int) -> String {
        let localized = NSLocalizedString("import.logins.csv.valid-logins",
                                          value: "Contains %@ valid logins",
                                          comment: "Displays the number of the logins being imported")
        return String(format: localized, String(validLogins))
    }

    static let initiateImport = NSLocalizedString("import.data.initiate", value: "Import", comment: "Button text for importing data")
    static let doneImporting = NSLocalizedString("import.data.done", value: "Done", comment: "Button text for finishing the data import")

    static let dataImportFailedTitle = NSLocalizedString("import.data.import-failed.title", value: "Sorry, we weren't able to import your data.", comment: "Alert title when the data import fails")

    static let dataImportSubmitFeedback = NSLocalizedString("import.data.submit-feedback", value: "submit feedback", comment: "Link text used in the data import failure alert")
    static let dataImportFailedBody = NSLocalizedString("import.data.import-failed.body",
                                                        value: "Please submit feedback so we can address this issue.",
                                                        comment: "Alert body text used in the data import failure alert")

    static let dataImportAlertImport = NSLocalizedString("import.data.alert.import", value: "Import", comment: "Import button for data import alerts")
    static let dataImportAlertAccept = NSLocalizedString("import.data.alert.accept", value: "Okay", comment: "Accept button for data import alerts")
    static let dataImportAlertCancel = NSLocalizedString("import.data.alert.cancel", value: "Cancel", comment: "Cancel button for data import alerts")

    static func dataImportRequiresPasswordTitle(_ source: DataImport.Source) -> String {
        let localized = NSLocalizedString("import.data.requires-password.title",
                                         value: "Enter Primary Password for %@",
                                         comment: "Alert title text when the data import needs a password")
        return String(format: localized, source.importSourceName)
    }

    static func dataImportRequiresPasswordBody(_ source: DataImport.Source) -> String {
        let localized = NSLocalizedString("import.data.requires-password.body",
                                          value: "DuckDuckGo won't save or share your %1$@ Primary Password, but DuckDuckGo needs it to access and import passwords from %1$@.",
                                          comment: "Alert body text when the data import needs a password")
        return String(format: localized, source.importSourceName)
    }

    static func dataImportBrowserMustBeClosed(_ source: DataImport.Source) -> String {
        let localized = NSLocalizedString("import.data.close-browser",
                                          value: "Please ensure that %@ is not running before importing data",
                                          comment: "Alert body text when the data import fails due to the browser being open")
        return String(format: localized, source.importSourceName)
    }

    static func dataImportQuitBrowserTitle(_ source: DataImport.Source) -> String {
        let localized = NSLocalizedString("import.data.quit-browser.title",
                                          value: "Would you like to quit %@ now?",
                                          comment: "Alert title text when prompting to close the browser")
        return String(format: localized, source.importSourceName)
    }

    static func dataImportQuitBrowserBody(_ source: DataImport.Source) -> String {
        let localized = NSLocalizedString("import.data.quit-browser.body",
                                          value: "You must quit %@ before importing data.",
                                          comment: "Alert body text when prompting to close the browser")
        return String(format: localized, source.importSourceName)
    }

    static func dataImportQuitBrowserButton(_ source: DataImport.Source) -> String {
        let localized = NSLocalizedString("import.data.quit-browser.accept-button",
                                          value: "Quit %@",
                                          comment: "Accept button text when prompting to close the browser")
        return String(format: localized, source.importSourceName)
    }

    static func loginImportSuccessfulCSVImports(totalSuccessfulImports: Int) -> String {
        let localized = NSLocalizedString("import.logins.csv.successful-imports",
                                          value: "New Logins: %@",
                                          comment: "Status text indicating the number of successful CSV login imports")
        return String(format: localized, String(totalSuccessfulImports))
    }

    static func loginImportSuccessfulBrowserImports(totalSuccessfulImports: Int) -> String {
        let localized = NSLocalizedString("import.logins.browser.successful-imports",
                                          value: "Passwords: %@",
                                          comment: "Status text indicating the number of successful browser login imports")
        return String(format: localized, String(totalSuccessfulImports))
    }

    static func successfulBookmarkImports(_ totalSuccessfulImports: Int) -> String {
        let localized = NSLocalizedString("import.bookmarks.browser.successful-imports",
                                          value: "Bookmarks: %@",
                                          comment: "Status text indicating the number of successful browser bookmark imports")
        return String(format: localized, String(totalSuccessfulImports))
    }

    static func duplicateBookmarkImports(_ totalFailedImports: Int) -> String {
        let localized = NSLocalizedString("import.bookmarks.browser.duplicate-imports",
                                          value: "Duplicate Bookmarks Skipped: %@",
                                          comment: "Status text indicating the number of duplicate browser bookmark imports")
        return String(format: localized, String(totalFailedImports))
    }

    static func failedBookmarkImports(_ totalFailedImports: Int) -> String {
        let localized = NSLocalizedString("import.bookmarks.browser.failed-imports",
                                          value: "Failed Imports: %@",
                                          comment: "Status text indicating the number of failed browser bookmark imports")
        return String(format: localized, String(totalFailedImports))
    }

    static let bookmarkImportSafariPermissionDescription = NSLocalizedString("import.bookmarks.safari.permission-description", value: "DuckDuckGo needs your permission to read the Safari bookmarks file. Select the Safari folder to import bookmarks.", comment: "Description text for the Safari bookmark import permission screen")
    static let bookmarkImportSafariRequestPermissionButtonTitle = NSLocalizedString("import.bookmarks.safari.permission-button.title", value: "Select Safari Folder…", comment: "Text for the Safari data import permission button")

    static let bookmarkImportBookmarksBar = NSLocalizedString("import.bookmarks.folder.bookmarks-bar", value: "Bookmarks Bar", comment: "Title text for Bookmarks Bar import folder")
    static let bookmarkImportOtherBookmarks = NSLocalizedString("import.bookmarks.folder.other-bookmarks", value: "Other Bookmarks", comment: "Title text for Other Bookmarks import folder")

    static let bookmarkImportBookmarks = NSLocalizedString("import.bookmarks.bookmarks", value: "Bookmarks", comment: "Title text for the Bookmarks import option")
    static let bookmarkImportBookmarksAndFavorites = NSLocalizedString("import.bookmarks.bookmarks-and-favorites", value: "Bookmarks & Favorites", comment: "Title text for the Bookmarks & Favorites import option")

    static let openDeveloperTools = NSLocalizedString("main.menu.show.inspector", value: "Open Developer Tools", comment: "Show Web Inspector/Open Developer Tools")
    static let closeDeveloperTools = NSLocalizedString("main.menu.close.inspector", value: "Close Developer Tools", comment: "Hide Web Inspector/Close Developer Tools")

    static let authAlertTitle = NSLocalizedString("auth.alert.title", value: "Authentication Required", comment: "Authentication Alert Title")
    static let authAlertEncryptedConnectionMessageFormat = NSLocalizedString("auth.alert.message.encrypted", value: "Sign in to %@. Your login information will be sent securely.", comment: "Authentication Alert - populated with a domain name")
    static let authAlertPlainConnectionMessageFormat = NSLocalizedString("auth.alert.message.plain", value: "Log in to %@. Your password will be sent insecurely because the connection is unencrypted.", comment: "Authentication Alert - populated with a domain name")
    static let authAlertUsernamePlaceholder = NSLocalizedString("auth.alert.username.placeholder", value: "Username", comment: "Authentication User name field placeholder")
    static let authAlertPasswordPlaceholder = NSLocalizedString("auth.alert.password.placeholder", value: "Password", comment: "Authentication Password field placeholder")
    static let authAlertLogInButtonTitle = NSLocalizedString("auth.alert.login.button", value: "Sign In", comment: "Authentication Alert Sign In Button")

    static let openDownloads = NSLocalizedString("main.menu.show.downloads", value: "Show Downloads", comment: "Show Downloads Popover")
    static let closeDownloads = NSLocalizedString("main.menu.close.downloads", value: "Hide Downloads", comment: "Hide Downloads Popover")

    static let downloadedFileRemoved = NSLocalizedString("downloads.error.removed", value: "Removed", comment: "Short error description when downloaded file removed from Downloads folder")
    static let downloadStarting = NSLocalizedString("download.starting", value: "Starting download…", comment: "Download being initiated information text")
    static let downloadFinishing = NSLocalizedString("download.finishing", value: "Finishing download…", comment: "Download being finished information text")
    static let downloadCanceled = NSLocalizedString("downloads.error.canceled", value: "Canceled", comment: "Short error description when downloaded file download was canceled")
    static let downloadFailedToMoveFileToDownloads = NSLocalizedString("downloads.error.move.failed", value: "Could not move file to Downloads", comment: "Short error description when could not move downloaded file to the Downloads folder")
    static let downloadFailed = NSLocalizedString("downloads.error.other", value: "Error", comment: "Short error description when Download failed")

    static let cancelDownloadToolTip = NSLocalizedString("downloads.tooltip.cancel", value: "Cancel Download", comment: "Mouse-over tooltip for Cancel Download button")
    static let restartDownloadToolTip = NSLocalizedString("downloads.tooltip.restart", value: "Restart Download", comment: "Mouse-over tooltip for Restart Download button")
    static let redownloadToolTip = NSLocalizedString("downloads.tooltip.redownload", value: "Download Again", comment: "Mouse-over tooltip for Download [deleted file] Again button")
    static let revealToolTip = NSLocalizedString("downloads.tooltip.reveal", value: "Show in Finder", comment: "Mouse-over tooltip for Show in Finder button")

    static let downloadsActiveAlertTitle = NSLocalizedString("downloads.active.alert.title", value: "A download is in progress.", comment: "Alert title when trying to quit application while files are being downloaded")
    static let downloadsActiveAlertMessageFormat = NSLocalizedString("downloads.active.alert.message.format", value: "Are you sure you want to quit? DuckDuckGo Privacy Browser is currently downloading “%@”%@. If you quit now DuckDuckGo Privacy Browser won’t finish downloading this file.", comment: "Alert text format when trying to quit application while file “filename”[, and others] are being downloaded")
    static let downloadsActiveAlertMessageAndOthers = NSLocalizedString("downloads.active.alert.message.and.others", value: ", and other files", comment: "Alert text format element for “, and other files”")

    static let exportLoginsFailedMessage = NSLocalizedString("export.logins.failed.message", value: "Failed to Export Passwords", comment: "Alert title when exporting login data fails")
    static let exportLoginsFailedInformative = NSLocalizedString("export.logins.failed.informative", value: "Please check that no file exists at the location you selected.", comment: "Alert message when exporting login data fails")
    static let exportBookmarksFailedMessage = NSLocalizedString("export.bookmarks.failed.message", value: "Failed to Export Bookmarks…", comment: "Alert title when exporting login data fails")
    static let exportBookmarksFailedInformative = NSLocalizedString("export.bookmarks.failed.informative", value: "Please check that no file exists at the location you selected.", comment: "Alert message when exporting bookmarks fails")

    static let exportLoginsFileNameSuffix = NSLocalizedString("export.logins.file.name.suffix", value: "Passwords", comment: "The last part of the suggested file name for exporting logins")
    static let exportBookmarksFileNameSuffix = NSLocalizedString("export.bookmarks.file.name.suffix", value: "Bookmarks", comment: "The last part of the suggested file for exporting bookmarks")
    static let exportLoginsWarning = NSLocalizedString("export.logins.warning", value: "This file contains your passwords in plain text and should be saved in a secure location and deleted when you are done.\nAnyone with access to this file will be able to read your passwords.", comment: "Warning text presented when exporting logins.")

    static let onboardingWelcomeTitle = NSLocalizedString("onboarding.welcome.title", value: "Welcome to DuckDuckGo!", comment: "General welcome to the app title")
    static let onboardingWelcomeText = NSLocalizedString("onboarding.welcome.text", value: "Tired of being tracked online? You've come to the right place 👍\n\nI'll help you stay private️ as you search and browse the web. Trackers be gone!", comment: "Detailed welcome to the app text")
    static let onboardingWelcomeTextV2 = NSLocalizedString("onboarding.welcome.text.v2", value: "Tired of being tracked online? You've come to the right place 👍\n\nTry searching or visiting one of your favorite sites 👆\n\nKeep watching the address bar as you go. I’ll be blocking trackers and upgrading the security of your connection when possible\u{00A0}🔒", comment: "Detailed welcome to the app text")
    static let onboardingImportDataText = NSLocalizedString("onboarding.importdata.text", value: "First, let me help you import your bookmarks 📖 and passwords 🔑 from those less private browsers.", comment: "Call to action to import data from other browsers")
    static let onboardingSetDefaultText = NSLocalizedString("onboarding.setdefault.text", value: "Next, try setting DuckDuckGo as your default️ browser, so you can open links with peace of mind, every time.", comment: "Call to action to set the browser as default")
    static let onboardingStartBrowsingText = NSLocalizedString("onboarding.startbrowsing.text", value: "You’re all set!\n\nWant to see how I protect you? Try visiting one of your favorite sites 👆\n\nKeep watching the address bar as you go. I’ll be blocking trackers and upgrading the security of your connection when possible\u{00A0}🔒", comment: "Call to action to start using the app as a browser")

    static let onboardingStartButton = NSLocalizedString("onboarding.welcome.button", value: "Get Started", comment: "Start the onboarding flow")
    static let onboardingImportDataButton = NSLocalizedString("onboarding.importdata.button", value: "Import", comment: "Launch the import data UI")
    static let onboardingSetDefaultButton = NSLocalizedString("onboarding.setdefault.button", value: "Let's Do It!", comment: "Launch the set default UI")
    static let onboardingNotNowButton = NSLocalizedString("onboarding.notnow.button", value: "Maybe Later", comment: "Skip a step of the onboarding flow")

    static let importFromChromiumMoreInfo = NSLocalizedString("import.from.chromium.info", value: """
<<<<<<< HEAD
        You'll be asked to enter your Keychain password.
=======
    If your computer prompts you to enter a password prior to import, DuckDuckGo will not see that password.

    Imported passwords are stored securely using encryption.
    """, comment: "More info when importing from Chromium")
>>>>>>> fbc3ccae

        DuckDuckGo won’t see your Keychain password, but macOS needs it to access and import passwords into DuckDuckGo.

        Imported passwords are encrypted and only stored on this computer.
        """, comment: "More info when importing from Chromium")

    static func importMoreInfo(fromFirefoxBasedBrowserNamed sourceName: String) -> String {
        let localized = NSLocalizedString("import.from.firefox.info", value: """
        You'll be asked to enter your Primary Password for %@.

        Imported passwords are encrypted and only stored on this computer.
        """, comment: "More info when importing from Firefox")
        return String(format: localized, sourceName)
    }

    static let requiresSafari15warning = NSLocalizedString("requires.safari.15.or.later", value: "Requires Safari 15 or later", comment: "Warning label about browser data import feature requiring Safari v.15 or later")

    static let torImportPasswordsUnavailable = NSLocalizedString("tor.import.passwords.unavailable", value: "Tor Browser does not support storing passwords", comment: "Warning label about Tor Browser passwords import not available since it doesn‘t store passwords")

    static func browserDataFileNotFound(atPath path: String) -> String {
        let localized = NSLocalizedString("import.unavailable.file.not.found", value: "File not found at %@", comment: "Logins or Bookmarks Import not available because logins or bookmarks file not found at path %@")
        return String(format: localized, path)
    }
    static func browserProfileDataFileNotFound(atPath path: String) -> String {
        let localized = NSLocalizedString("import.unavailable.profile.dir.not.found", value: "Profile directory not found at %@", comment: "Logins or Bookmarks Import not available because profile directory is not available at path %@")
        return String(format: localized, path)
    }

    static let moreOrLessCollapse = NSLocalizedString("more.or.less.collapse", value: "Show Less", comment: "For collapsing views to show less.")
    static let moreOrLessExpand = NSLocalizedString("more.or.less.expand", value: "Show More", comment: "For expanding views to show more.")

    static let defaultBrowserPromptMessage = NSLocalizedString("default.browser.prompt.message", value: "Make DuckDuckGo your default browser", comment: "")
    static let defaultBrowserPromptButton = NSLocalizedString("default.browser.prompt.button", value: "Set Default…", comment: "")

    static let homePageProtectionSummaryInfo = NSLocalizedString("home.page.protection.summary.info", value: "No recent activity", comment: "")
    static func homePageProtectionSummaryMessage(numberOfTrackersBlocked: Int) -> String {
        let localized = NSLocalizedString("home.page.protection.summary.info",
                                          value: "%@ tracking attempts blocked",
                                          comment: "")
        return String(format: localized, NumberFormatter.localizedString(from: NSNumber(value: numberOfTrackersBlocked), number: .decimal))
    }
    static let homePageProtectionDurationInfo = NSLocalizedString("home.page.protection.duration", value: "PAST 7 DAYS", comment: "Past 7 days in uppercase.")

    static let homePageEmptyStateItemTitle = NSLocalizedString("home.page.empty.state.item.title", value: "Recently visited sites appear here", comment: "")
    static let homePageEmptyStateItemMessage = NSLocalizedString("home.page.empty.state.item.message", value: "Keep browsing to see how many trackers were blocked", comment: "")
    static let homePageNoTrackersFound = NSLocalizedString("home.page.no.trackers.found", value: "No trackers found", comment: "")
    static let homePageNoTrackersBlocked = NSLocalizedString("home.page.no.trackers.blocked", value: "No trackers blocked", comment: "")
    static let homePageBurnFireproofSiteAlert = NSLocalizedString("home.page.burn.fireproof.site.alert", value: "History will be cleared for this site, but related data will remain, because this site is Fireproof", comment: "Message for an alert displayed when trying to burn a fireproof website")
    static let homePageClearHistory = NSLocalizedString("home.page.clear.history", value: "Clear History", comment: "Button caption for the burn fireproof website alert")

    static let tooltipAddToFavorites = NSLocalizedString("tooltip.addToFavorites", value: "Add to Favorites", comment: "Tooltip for add to favorites button")

    static func tooltipClearHistoryAndData(domain: String) -> String {
        let localized = NSLocalizedString("tooltip.clearHistoryAndData",
                                          value: "Clear browsing history and data for %@",
                                          comment: "Tooltip for burn button")
        return String(format: localized, domain)
    }
    static func tooltipClearHistory(domain: String) -> String {
        let localized = NSLocalizedString("tooltip.clearHistory",
                                          value: "Clear browsing history for %@",
                                          comment: "Tooltip for burn button")
        return String(format: localized, domain)
    }

    static let recentlyClosedMenuItemSuffixOne = NSLocalizedString("one.more.tab", value: " (and 1 more tab)", comment: "suffix of string in Recently Closed menu")
    static let recentlyClosedMenuItemSuffixMultiple = NSLocalizedString("n.more.tabs", value: " (and %d more tabs)", comment: "suffix of string in Recently Closed menu")

    static let reopenLastClosedTab = NSLocalizedString("reopen.last.closed.tab", value: "Reopen Last Closed Tab", comment: "")
    static let reopenLastClosedWindow = NSLocalizedString("reopen.last.closed.window", value: "Reopen Last Closed Window", comment: "")
    static let cookiePopupManagedNotification = NSLocalizedString("notification.badge.cookiesmanaged", value: "Cookies Managed", comment: "Notification that appears when browser automatically handle cookies")
    static let cookiePopupHiddenNotification = NSLocalizedString("notification.badge.popuphidden", value: "Pop-up Hidden", comment: "Notification that appears when browser cosmetically hides a cookie popup")

    static let autoconsentModalTitle = NSLocalizedString("autoconsent.modal.title", value: "Looks like this site has a cookie pop-up 👇", comment: "Title for modal asking the user to auto manage cookies")
    static let autoconsentFromSetUpModalTitle = NSLocalizedString("autoconsent.from.setup.modal.title", value: "Want DuckDuckGo to handle cookie pop-ups?", comment: "Title for modal asking the user to auto manage cookies")

    static let autoconsentModalBody = NSLocalizedString("autoconsent.modal.body", value: "Want me to handle these for you? I can try to minimize cookies, maximize privacy, and hide pop-ups like these.", comment: "Body for modal asking the user to auto manage cookies")
    static let autoconsentFromSetUpModalBody = NSLocalizedString("autoconsent.from.setup.modal.body", value: "When we detect cookie pop-ups on sites you visit, we can try to select the most private settings available and hide pop-ups like this.", comment: "Body for modal asking the user to auto manage cookies")

    static let autoconsentModalConfirmButton = NSLocalizedString("autoconsent.modal.cta.confirm", value: "Manage Cookie Pop-ups", comment: "Confirm button for modal asking the user to auto manage cookies")
    static let autoconsentFromSetUpModalConfirmButton = NSLocalizedString("autoconsent.from.setup.modal.cta.confirm", value: "Handle Pop-ups For Me", comment: "Confirm button for modal asking the user to auto manage cookies")
    static let autoconsentModalDenyButton = NSLocalizedString("autoconsent.modal.cta.deny", value: "No Thanks", comment: "Deny button for modal asking the user to auto manage cookies")

    static let clearThisHistoryMenuItem = NSLocalizedString("history.menu.clear.this.history", value: "Clear This History…", comment: "Menu item to clear parts of history and data")
    static let recentlyVisitedMenuSection = NSLocalizedString("history.menu.recently.visited", value: "Recently Visited", comment: "Section header of the history menu")
    static let olderMenuItem = NSLocalizedString("history.menu.older", value: "Older…", comment: "Menu item representing older history")

    static let clearAllDataQuestion = NSLocalizedString("history.menu.clear.all.history.question", value: "Clear all history and \nclose all tabs?", comment: "Alert with the confirmation to clear all history and data")
    static let clearAllDataDescription = NSLocalizedString("history.menu.clear.all.history.description", value: "Cookies and site data for all sites will also be cleared, unless the site is Fireproof.", comment: "Description in the alert with the confirmation to clear all data")

    static let clearDataHeader = NSLocalizedString("history.menu.clear.data.question", value: "Clear History for %@?", comment: "Alert with the confirmation to clear all data")
    static let clearDataDescription = NSLocalizedString("history.menu.clear.data.description", value: "Cookies and other data for sites visited on this day will also be cleared unless the site is Fireproof. History from other days will not be cleared.", comment: "Description in the alert with the confirmation to clear browsing history")
    static let clearDataTodayHeader = NSLocalizedString("history.menu.clear.data.today.question", value: "Clear history for today \nand close all tabs?", comment: "Alert with the confirmation to clear all data")
    static let clearDataTodayDescription = NSLocalizedString("history.menu.clear.data.today.description", value: "Cookies and other data for sites visited today will also be cleared unless the site is Fireproof. History from other days will not be cleared.", comment: "Description in the alert with the confirmation to clear browsing history")

    static let showBookmarksBar = NSLocalizedString("bookmarks.bar.show", value: "Bookmarks Bar", comment: "Menu item for showing the bookmarks bar")
    static let showBookmarksBarPreference = NSLocalizedString("bookmarks.bar.show", value: "Show Bookmarks Bar", comment: "Preference item for showing the bookmarks bar")
    static let showBookmarksBarAlways = NSLocalizedString("bookmarks.bar.show.always", value: "Always Show", comment: "Preference for always showing the bookmarks bar")
    static let showBookmarksBarNewTabOnly = NSLocalizedString("bookmarks.bar.show.new-tab-only", value: "Only Show on New Tab", comment: "Preference for only showing the bookmarks bar on new tab")
    static let showBookmarksBarNever = NSLocalizedString("bookmarks.bar.show.never", value: "Never Show", comment: "Preference for never showing the bookmarks bar on new tab")
    static let bookmarksBarFolderEmpty = NSLocalizedString("bookmarks.bar.folder.empty", value: "Empty", comment: "Empty state for a bookmarks bar folder")
    static let bookmarksBarContextMenuCopy = NSLocalizedString("bookmarks.bar.context-menu.copy", value: "Copy", comment: "Copy menu item for the bookmarks bar context menu")
    static let bookmarksBarContextMenuDelete = NSLocalizedString("bookmarks.bar.context-menu.delete", value: "Delete", comment: "Delete menu item for the bookmarks bar context menu")
    static let bookmarksBarContextMenuMoveToEnd = NSLocalizedString("bookmarks.bar.context-menu.move-to-end", value: "Move to End", comment: "Move to End menu item for the bookmarks bar context menu")

    static let inviteDialogGetStartedButton = NSLocalizedString("invite.dialog.get.started.button", value: "Get Started", comment: "Get Started button on an invite dialog")
    static let inviteDialogUnrecognizedCodeMessage = NSLocalizedString("invite.dialog.unrecognized.code.message", value: "We didn’t recognize this Invite Code.", comment: "Message to show after user enters an unrecognized invite code")

    // MARK: - Bitwarden

    static let passwordManager = NSLocalizedString("password.manager", value: "Password Manager", comment: "Section header")
    static let bitwardenPreferencesUnableToConnect = NSLocalizedString("bitwarden.preferences.unable-to-connect", value: "Unable to find or connect to Bitwarden", comment: "")
    static let bitwardenPreferencesCompleteSetup = NSLocalizedString("bitwarden.preferences.complete-setup", value: "Complete Setup…", comment: "")
    static let bitwardenPreferencesOpenBitwarden = NSLocalizedString("bitwarden.preferences.open-bitwarden", value: "Open Bitwarden", comment: "")
    static let bitwardenPreferencesUnlock = NSLocalizedString("bitwarden.preferences.unlock", value: "Unlock Bitwarden", comment: "")
    static let bitwardenPreferencesRun = NSLocalizedString("bitwarden.preferences.run", value: "Bitwarden app not running", comment: "")
    static let bitwardenError = NSLocalizedString("bitwarden.error", value: "Unable to find or connect to Bitwarden", comment: "")
    static let bitwardenNotInstalled = NSLocalizedString("bitwarden.not.installed", value: "Bitwarden app is not installed", comment: "")
    static let bitwardenOldVersion = NSLocalizedString("bitwarden.old.version", value: "Please update Bitwarden to the latest version", comment: "")
    static let bitwardenIntegrationNotApproved = NSLocalizedString("bitwarden.integration.not.approved", value: "Integration with DuckDuckGo is not approved in Bitwarden app", comment: "")
    static let bitwardenMissingHandshake = NSLocalizedString("bitwarden.missing.handshake", value: "Missing handshake", comment: "")
    static let bitwardenWaitingForHandshake = NSLocalizedString("bitwarden.waiting.for.handshake", value: "Waiting for the handshake approval in Bitwarden app", comment: "")
    static let bitwardenCantAccessContainer = NSLocalizedString("bitwarden.cant.access.container", value: "DuckDuckGo needs permission to access Bitwarden. You can grant DuckDuckGo Full Disk Access in System Settings, or switch back to the built-in password manager.", comment: "")
    static let bitwardenHanshakeNotApproved = NSLocalizedString("bitwarden.handshake.not.approved", value: "Handshake not approved in Bitwarden app", comment: "")
    static let bitwardenConnecting = NSLocalizedString("bitwarden.connecting", value: "Connecting to Bitwarden", comment: "")
    static let bitwardenWaitingForStatusResponse = NSLocalizedString("bitwarden.waiting.for.status.response", value: "Waiting for the status response from Bitwarden", comment: "")

    static let connectToBitwarden = NSLocalizedString("bitwarden.connect.title", value: "Connect to Bitwarden", comment: "Title for the Bitwarden onboarding flow")

    static let connectToBitwardenDescription = NSLocalizedString("bitwarden.connect.description", value: "We’ll walk you through connecting to Bitwarden, so you can use it in DuckDuckGo.", comment: "")

    static let connectToBitwardenPrivacy = NSLocalizedString("bitwarden.connect.privacy", value: "Privacy", comment: "")
    static let installBitwarden = NSLocalizedString("bitwarden.install", value: "Install Bitwarden", comment: "Button to install Bitwarden app")
    static let installBitwardenInfo = NSLocalizedString("bitwarden.install.info", value: "To begin setup, first install Bitwarden from the App Store.", comment: "Setup of the integration with Bitwarden app")
    static let afterBitwardenInstallationInfo = NSLocalizedString("after.bitwarden.installation.info", value: "After installing, return to DuckDuckGo to complete the setup.", comment: "Setup of the integration with Bitwarden app")
    static let bitwardenAppFound = NSLocalizedString("bitwarden.app.found", value: "Bitwarden app found!", comment: "Setup of the integration with Bitwarden app")
    static let lookingForBitwarden = NSLocalizedString("looking.for.bitwarden", value: "Bitwarden not installed…", comment: "Setup of the integration with Bitwarden app")
    static let allowIntegration = NSLocalizedString("allow.integration", value: "Allow Integration with DuckDuckGo", comment: "Setup of the integration with Bitwarden app")
    static let openBitwardenAndLogInOrUnlock = NSLocalizedString("open.bitwarden.and.log.in.or.unlock", value: "Open Bitwarden and Log in or Unlock your vault.", comment: "Setup of the integration with Bitwarden app")
    static let selectBitwardenPreferences = NSLocalizedString("select.bitwarden.preferences", value: "Select Bitwarden → Preferences from the Mac menu bar.", comment: "Setup of the integration with Bitwarden app (up to and including macOS 12)")
    static let selectBitwardenSettings = NSLocalizedString("select.bitwarden.settings", value: "Select Bitwarden → Settings from the Mac menu bar.", comment: "Setup of the integration with Bitwarden app (macOS 13 and above)")
    static let scrollToFindAppSettings = NSLocalizedString("scroll.to.find.app.settings", value: "Scroll to find the App Settings (All Accounts) section.", comment: "Setup of the integration with Bitwarden app")
    static let checkAllowIntegration = NSLocalizedString("check.allow.integration", value: "Check Allow integration with DuckDuckGo.", comment: "Setup of the integration with Bitwarden app")
    static let openBitwarden = NSLocalizedString("open.bitwarden", value: "Open Bitwarden", comment: "Button to open Bitwarden app")
    static let bitwardenIsReadyToConnect = NSLocalizedString("bitwarden.is.ready.to.connect", value: "Bitwarden is ready to connect to DuckDuckGo!", comment: "Setup of the integration with Bitwarden app")
    static let bitwardenWaitingForPermissions = NSLocalizedString("bitwarden.waiting.for.permissions", value: "Waiting for permission to use Bitwarden in DuckDuckGo…", comment: "Setup of the integration with Bitwarden app")
    static let bitwardenIntegrationComplete = NSLocalizedString("bitwarden.integration.complete", value: "Bitwarden integration complete!", comment: "Setup of the integration with Bitwarden app")
    static let bitwardenIntegrationCompleteInfo = NSLocalizedString("bitwarden.integration.complete.info", value: "You are now using Bitwarden as your password manager.", comment: "Setup of the integration with Bitwarden app")

    static let bitwardenCommunicationInfo = NSLocalizedString("bitwarden.connect.communication-info", value: "All communication between Bitwarden and DuckDuckGo is encrypted and the data never leaves your device.", comment: "")
    static let bitwardenHistoryInfo = NSLocalizedString("bitwarden.connect.history-info", value: "Bitwarden will have access to your browsing history.", comment: "")

    static let showAutofillShortcut = NSLocalizedString("pinning.show-autofill-shortcut", value: "Show Autofill Shortcut", comment: "Menu item for showing the autofill shortcut")
    static let hideAutofillShortcut = NSLocalizedString("pinning.hide-autofill-shortcut", value: "Hide Autofill Shortcut", comment: "Menu item for hiding the autofill shortcut")

    static let showBookmarksShortcut = NSLocalizedString("pinning.show-bookmarks-shortcut", value: "Show Bookmarks Shortcut", comment: "Menu item for showing the bookmarks shortcut")
    static let hideBookmarksShortcut = NSLocalizedString("pinning.hide-bookmarks-shortcut", value: "Hide Bookmarks Shortcut", comment: "Menu item for hiding the bookmarks shortcut")

    static let showDownloadsShortcut = NSLocalizedString("pinning.show-downloads-shortcut", value: "Show Downloads Shortcut", comment: "Menu item for showing the downloads shortcut")
    static let hideDownloadsShortcut = NSLocalizedString("pinning.hide-downloads-shortcut", value: "Hide Downloads Shortcut", comment: "Menu item for hiding the downloads shortcut")

    static let showNetworkProtectionShortcut = NSLocalizedString("pinning.show-netp-shortcut", value: "Show Network Protection", comment: "Menu item for showing the NetP shortcut")
    static let hideNetworkProtectionShortcut = NSLocalizedString("pinning.hide-netp-shortcut", value: "Hide Network Protection", comment: "Menu item for hiding the NetP shortcut")

    static let showHomeShortcut = NSLocalizedString("pinning.show-home-shortcut", value: "Show Home Button", comment: "Menu item for showing the Home shortcut")
    static let hideHomeShortcut = NSLocalizedString("pinning.hide-home-shortcut", value: "Hide Home Button", comment: "Menu item for hiding the Home shortcut")
    static let showHomeButtonSettings = NSLocalizedString("settings.hide-home-shortcut", value: "Show Home Button in Toolbar", comment: "Settings Optionm to set Home Button visibility")
    
    // MARK: - Tooltips

    static let autofillShortcutTooltip = NSLocalizedString("tooltip.autofill.shortcut", value: "Autofill", comment: "Tooltip for the autofill shortcut")
    
    static let homeButtonTooltip = NSLocalizedString("tooltip.home.button", value: "Home", comment: "Tooltip for the home button")
    
    static let bookmarksShortcutTooltip = NSLocalizedString("tooltip.bookmarks.shortcut", value: "Bookmarks", comment: "Tooltip for the bookmarks shortcut")
    static let downloadsShortcutTooltip = NSLocalizedString("tooltip.downloads.shortcut", value: "Downloads", comment: "Tooltip for the downloads shortcut")

    static let addItemTooltip = NSLocalizedString("tooltip.autofill.add-item", value: "Add item", comment: "Tooltip for the Add Item button")
    static let moreOptionsTooltip = NSLocalizedString("tooltip.autofill.more-options", value: "More options", comment: "Tooltip for the More Options button")

    static let newBookmarkTooltip = NSLocalizedString("tooltip.bookmarks.new-bookmark", value: "New bookmark", comment: "Tooltip for the New Bookmark button")
    static let newFolderTooltip = NSLocalizedString("tooltip.bookmarks.new-folder", value: "New folder", comment: "Tooltip for the New Folder button")
    static let manageBookmarksTooltip = NSLocalizedString("tooltip.bookmarks.manage-bookmarks", value: "Manage bookmarks", comment: "Tooltip for the Manage Bookmarks button")
    static let bookmarksManage = NSLocalizedString("bookmarks.manage", value: "Manage", comment: "Button for opening the bookmarks management interface")

    static let openDownloadsFolderTooltip = NSLocalizedString("tooltip.downloads.open-downloads-folder", value: "Open downloads folder", comment: "Tooltip for the Open Downloads Folder button")
    static let clearDownloadHistoryTooltip = NSLocalizedString("tooltip.downloads.clear-download-history", value: "Clear download history", comment: "Tooltip for the Clear Downloads button")

    static let newTabTooltip = NSLocalizedString("tooltip.tab.new-tab", value: "Open a new tab", comment: "Tooltip for the New Tab button")
    static let clearBrowsingHistoryTooltip = NSLocalizedString("tooltip.fire.clear-browsing-history", value: "Clear browsing history", comment: "Tooltip for the Fire button")
    static let navigateBackTooltip = NSLocalizedString("tooltip.navigation.back", value: "Show the previous page\nHold to show history", comment: "Tooltip for the Back button")
    static let navigateForwardTooltip = NSLocalizedString("tooltip.navigation.forward", value: "Show the next page\nHold to show history", comment: "Tooltip for the Forward button")
    static let refreshPageTooltip = NSLocalizedString("tooltip.navigation.refresh", value: "Reload this page", comment: "Tooltip for the Refresh button")
    static let stopLoadingTooltip = NSLocalizedString("tooltip.navigation.stop", value: "Stop loading this page", comment: "Tooltip for the Stop Navigation button")
    static let applicationMenuTooltip = NSLocalizedString("tooltip.application-menu.show", value: "Open application menu", comment: "Tooltip for the Application Menu button")

    static let privacyDashboardTooltip = NSLocalizedString("tooltip.privacy-dashboard.show", value: "Show the Privacy Dashboard and manage site settings", comment: "Tooltip for the Privacy Dashboard button")
    static let addBookmarkTooltip = NSLocalizedString("tooltip.bookmark.add", value: "Bookmark this page", comment: "Tooltip for the Add Bookmark button")
    static let editBookmarkTooltip = NSLocalizedString("tooltip.bookmark.edit", value: "Edit bookmark", comment: "Tooltip for the Edit Bookmark button")

    static let findInPageCloseTooltip = NSLocalizedString("tooltip.find-in-page.close", value: "Close find bar", comment: "Tooltip for the Find In Page bar's Close button")
    static let findInPageNextTooltip = NSLocalizedString("tooltip.find-in-page.next", value: "Next result", comment: "Tooltip for the Find In Page bar's Next button")
    static let findInPagePreviousTooltip = NSLocalizedString("tooltip.find-in-page.previous", value: "Previous result", comment: "Tooltip for the Find In Page bar's Previous button")

    static let copyUsernameTooltip = NSLocalizedString("autofill.copy-username", value: "Copy username", comment: "Tooltip for the Autofill panel's Copy Username button")
    static let copyPasswordTooltip = NSLocalizedString("autofill.copy-password", value: "Copy password", comment: "Tooltip for the Autofill panel's Copy Password button")
    static let showPasswordTooltip = NSLocalizedString("autofill.show-password", value: "Show password", comment: "Tooltip for the Autofill panel's Show Password button")
    static let hidePasswordTooltip = NSLocalizedString("autofill.hide-password", value: "Hide password", comment: "Tooltip for the Autofill panel's Hide Password button")

    static let databaseFactoryFailedMessage = NSLocalizedString("database.factory.failed.message", value: "There was an error initializing the database", comment: "Alert title when we fail to init database")
    static let databaseFactoryFailedInformative = NSLocalizedString("database.factory.failed.information", value: "Restart your Mac and try again", comment: "Info to restart macOS after database init failure")

    static func passwordManagerPopoverTitle(managerName: String) -> String {
        let localized = NSLocalizedString("autofill.popover.password-manager-title", value: "You're using %@ to manage passwords", comment: "Explanation of what password manager is being used")
        return String(format: localized, managerName)
    }
    static let passwordManagerPopoverSettingsButton = NSLocalizedString("autofill.popover.settings-button", value: "Settings", comment: "Open Settings Button")
    static let passwordManagerPopoverChangeInSettingsLabel = NSLocalizedString("autofill.popover.change-in", value: "Change in", comment: "Suffix of the label - change in settings - ")

    static func passwordManagerPopoverConnectedToUser(user: String) -> String {
        let localized = NSLocalizedString("autofill.popover.password-manager-connected-to-user", value: "Connected to user %@", comment: "Label describing what user is connected to the password manager")
        return String(format: localized, user)
    }
    
    static func passwordManagerAutosavePopoverText(domain: String) -> String {
        let localized = NSLocalizedString("autofill.popover.autosave.text", value: "Login saved for %@", comment: "Text confirming a password has been saved for the %@ domain")
        return String(format: localized, domain)
    }
    
    static let passwordManagerAutosaveButtonText = NSLocalizedString("autofill.popover.autosave.button.text",
                                                                      value: "View",
                                                                      comment: "Button to view the recently autosaved password")


    static func openPasswordManagerButton(managerName: String) -> String {
        let localized = NSLocalizedString("autofill.popover.open-password-manager", value: "Open %@", comment: "Open password manager button")
        return String(format: localized, managerName)
    }

    static let passwordManagerLockedStatus = NSLocalizedString("autofill.manager.status.locked", value: "Locked", comment: "Locked status for password manager")
    static let passwordManagerUnlockedStatus = NSLocalizedString("autofill.manager.status.unlocked", value: "Unlocked", comment: "Unlocked status for password manager")
    
    static func alertTitle(from domain: String) -> String {
        let localized = NSLocalizedString("alert.title", value: "A message from %@", comment: "Title formatted with presenting domain")
        return String(format: localized, domain)
    }

    static let noAccessToDownloadsFolderHeader = NSLocalizedString("no.access.to.downloads.folder.header", value: "DuckDuckGo needs permission to access your Downloads folder", comment: "Header of the alert dialog informing user about failed download")

    private static let noAccessToDownloadsFolderLegacy = NSLocalizedString("no.access.to.downloads.folder.legacy", value: "Grant access in Security & Privacy preferences in System Settings.", comment: "Alert presented to user if the app doesn't have rights to access Downloads folder. This is used for macOS version 12 and below")
    private static let noAccessToDownloadsFolderModern = NSLocalizedString("no.access.to.downloads.folder.modern", value: "Grant access in Privacy & Security preferences in System Settings.", comment: "Alert presented to user if the app doesn't have rights to access Downloads folder. This is used for macOS version 13 and above")

    static var noAccessToDownloadsFolder: String {
        if #available(macOS 13.0, *) {
            return noAccessToDownloadsFolderModern
        } else {
            return noAccessToDownloadsFolderLegacy
        }
    }

    static let noAccessToSelectedFolderHeader = NSLocalizedString("no.access.to.selected.folder.header", value: "DuckDuckGo needs permission to access selected folder", comment: "Header of the alert dialog informing user about failed download")
    static let noAccessToSelectedFolder = NSLocalizedString("no.access.to.selected.folder", value: "Grant access to the location of download.", comment: "Alert presented to user if the app doesn't have rights to access selected folder")
    static let cannotOpenFileAlertHeader = NSLocalizedString("cannot.open.file.alert.header", value: "Cannot Open File", comment: "Header of the alert dialog informing user it is not possible to open the file")
    static let cannotOpenFileAlertInformative = NSLocalizedString("cannot.open.file.alert.informative", value: "The App Store version of DuckDuckGo can only access local files if you drag-and-drop them into a browser window.\n\n To navigate local files using the address bar, please download DuckDuckGo directly from https://duckduckgo.com/mac.", comment: "Informative of the alert dialog informing user it is not possible to open the file")

    // MARK: New Tab
    // Context Menu
    static let newTabBottomPopoverTitle = NSLocalizedString("newTab.bottom.popover.title", value: "New Tab Page", comment: "Title of the popover that appears when pressing the bottom right button")
    static let newTabMenuItemShowFavorite = NSLocalizedString("newTab.menu.item.show.favorite", value: "Show Favorites", comment: "Title of the menu item in the home page to show/hide favorite section")
    static let newTabMenuItemShowContinuteSetUp = NSLocalizedString("newTab.menu.item.show.continue.setup", value: "Show Next Steps", comment: "Title of the menu item in the home page to show/hide continue setup section")
    static let newTabMenuItemShowRecentActivity = NSLocalizedString("newTab.menu.item.show.recent.activity", value: "Show Recent Activity", comment: "Title of the menu item in the home page to show/hide recent activity section")

    // Favorites
    static let newTabFavoriteSectionTitle = NSLocalizedString("newTab.favorites.section.title", value: "Favorites", comment: "Title of the Favorites section in the home page")

    // Set Up
    static let newTabSetUpSectionTitle = NSLocalizedString("newTab.setup.section.title", value: "Next Steps", comment: "Title of the setup section in the home page")
    static let newTabSetUpDefaultBrowserCardTitle = NSLocalizedString("newTab.setup.default.browser.title", value: "Default to Privacy", comment: "Title of the Default Browser card of the Set Up section in the home page")
    static let newTabSetUpImportCardTitle = NSLocalizedString("newTab.setup.import.title", value: "Bring Your Stuff", comment: "Title of the Import card of the Set Up section in the home page")
    static let newTabSetUpDuckPlayerCardTitle = NSLocalizedString("newTab.setup.duck.player.title", value: "Clean Up YouTube", comment: "Title of the Duck Player card of the Set Up section in the home page")
    static let newTabSetUpEmailProtectionCardTitle = NSLocalizedString("newTab.setup.email.protection.title", value: "Protect Your Inbox", comment: "Title of the Email Protection card of the Set Up section in the home page")
    static let newTabSetUpCookieManagerCardTitle = NSLocalizedString("newTab.setup.cookie.manager.title", value: "Let Us Handle Cookie Pop-ups", comment: "Title of the Cookie Manager card of the Set Up section in the home page")
    static let newTabSetUpSurveyDay0CardTitle = NSLocalizedString("newTab.setup.survey.day.0.title", value: "Tell Us What Brought You Here", comment: "Title of the Day 0 durvey of the Set Up section in the home page")
    static let newTabSetUpSurveyDay7CardTitle = NSLocalizedString("newTab.setup.survey.day.7.title", value: "Help Us Improve", comment: "Title of the Day 7 durvey of the Set Up section in the home page")

    static let newTabSetUpDefaultBrowserAction = NSLocalizedString("newTab.setup.default.browser.action", value: "Make Default Browser", comment: "Action title on the action menu of the Default Browser card")
    static let newTabSetUpImportAction = NSLocalizedString("newTab.setup.Import.action", value: "Import Now", comment: "Action title on the action menu of the Import card of the Set Up section in the home page")
    static let newTabSetUpDuckPlayerAction = NSLocalizedString("newTab.setup.duck.player.action", value: "Try Duck Player", comment: "Action title on the action menu of the Duck Player card of the Set Up section in the home page")
    static let newTabSetUpEmailProtectionAction = NSLocalizedString("newTab.setup.email.protection.action", value: "Get a Duck Address", comment: "Action title on the action menu of the Email Protection card of the Set Up section in the home page")
    static let newTabSetUpCookieManagerAction = NSLocalizedString("newTab.setup.cookie.manager.action", value: "Handle Pop-ups For Me", comment: "Action title on the action menu of the Cookie Manager card of the Set Up section in the home page")
    static let newTabSetUpRemoveItemAction = NSLocalizedString("newTab.setup.remove.item", value: "Dismiss", comment: "Action title on the action menu of the set up cards card of the SetUp section in the home page to remove the item")
    static let newTabSetUpSurveyDay0Action = NSLocalizedString("newTab.setup.survey.day.0.action", value: "Share Your Thoughts", comment: "Action title of the Day 0 durvey of the Set Up section in the home page")
    static let newTabSetUpSurveyDay7Action = NSLocalizedString("newTab.setup.survey.day.7.action", value: "Share Your Thoughts", comment: "Action title of the Day 7 durvey of the Set Up section in the home page")

    static let newTabSetUpDefaultBrowserSummary = NSLocalizedString("newTab.setup.default.browser.summary", value: "We automatically block trackers as you browse. It's privacy, simplified.", comment: "Summary of the Default Browser card")
    static let newTabSetUpImportSummary = NSLocalizedString("newTab.setup.import.summary", value: "Import bookmarks, favorites, and passwords from your old browser.", comment: "Summary of the Import card of the Set Up section in the home page")
    static let newTabSetUpDuckPlayerSummary = NSLocalizedString("newTab.setup.duck.player.summary", value: "Enjoy a clean viewing experience without personalized ads.", comment: "Summary of the Duck Player card of the Set Up section in the home page")
    static let newTabSetUpEmailProtectionSummary = NSLocalizedString("newTab.setup.email.protection.summary", value: "Generate custom @duck.com addresses that clean trackers from incoming email.", comment: "Summary of the Email Protection card of the Set Up section in the home page")
    static let newTabSetUpCookieManagerSummary = NSLocalizedString("newTab.setup.cookie.manager.summary", value: "We need your permission to say no to cookies on your behalf. Easy choice.", comment: "Summary of the Cookie Manager card of the Set Up section in the home page")
    static let newTabSetUpSurveyDay0Summary = NSLocalizedString("newTab.setup.survey.day.0.summary", value: "Take our short survey and help us build the best browser.", comment: "Summary of the Day 0 durvey of the Set Up section in the home page")
    static let newTabSetUpSurveyDay7Summary = NSLocalizedString("newTab.setup.survey.day.7.summary", value: "Take our short survey and help us build the best browser.", comment: "Summary of the Day 7 durvey of the Set Up section in the home page")

    // Recent Activity
    static let newTabRecentActivitySectionTitle = NSLocalizedString("newTab.recent.activity.section.title", value: "Recent Activity", comment: "Title of the RecentActivity section in the home page")
    static let burnerWindowHeader = NSLocalizedString("burner.window.header", value: "Fire Window", comment: "Header shown on the hompage of the Fire Window")
    static let burnerTabHomeTitle = NSLocalizedString("burner.tab.home.title", value: "New Fire Tab", comment: "Tab title for Fire Tab")
    static let burnerHomepageDescription1 = NSLocalizedString("burner.homepage.description.1", value: "Browse without saving local history", comment: "")
    static let burnerHomepageDescription2 = NSLocalizedString("burner.homepage.description.2", value: "Sign in to a site with a different account", comment: "")
    static let burnerHomepageDescription3 = NSLocalizedString("burner.homepage.description.3", value: "Troubleshoot websites", comment: "")
    static let burnerHomepageDescription4 = NSLocalizedString("burner.homepage.description.4", value: "Fire windows are isolated from other browser data, and their data is burned when you close them. They have the same tracking protection as other windows.", comment: "")

    // Email Protection Management
    static let disableEmailProtectionTitle = NSLocalizedString("disable.email.protection.title", value: "Disable Email Protection Autofill?", comment: "Title for alert shown when user disables email protection")
    static let disableEmailProtectionMessage = NSLocalizedString("disable.email.protection.mesage", value: "This will only disable Autofill for Duck Addresses in this browser. \n\n You can still manually enter Duck Addresses and continue to receive forwarded email.", comment: "Message for alert shown when user disables email protection")
    static let disable = NSLocalizedString("disable", value: "Disable", comment: "Email protection Disable button text")

#if DBP
    static let dataBrokerProtectionOptionsMenuItem = NSLocalizedString("data-broker-protection.optionsMenu", value: "Personal Information Removal", comment: "Menu item data broker protection feature")
    static let tabDataBrokerProtectionTitle = NSLocalizedString("tab.dbp.title", value: "Personal Information Removal", comment: "Tab data broker protection title")
#endif //DBP

    // Bookmarks bar prompt
    static let bookmarksBarPromptTitle = NSLocalizedString("bookmarks.bar.prompt.title", value: "Show Bookmarks Bar?", comment: "Title for bookmarks bar prompt")
    static let bookmarksBarPromptMessage = NSLocalizedString("bookmarks.bar.prompt.message", value: "Show the Bookmarks Bar for quick access to your new bookmarks.", comment: "Message show for bookmarks bar prompt")
    static let bookmarksBarPromptDismiss = NSLocalizedString("bookmarks.bar.prompt.dismiss", value: "Hide", comment: "Dismiss button label on bookmarks bar prompt")
    static let bookmarksBarPromptAccept = NSLocalizedString("bookmarks.bar.prompt.accept", value: "Show", comment: "Accept button label on bookmarks bar prompt")

#if SUBSCRIPTION
    static let subscriptionOptionsMenuItem = NSLocalizedString("subscription.menu.item", value: "Privacy Pro", comment: "Title for Subscription item in the options menu")
    static let subscription = NSLocalizedString("preferences.subscription", value: "Privacy Pro", comment: "Show subscription preferences")
#endif
}<|MERGE_RESOLUTION|>--- conflicted
+++ resolved
@@ -1,4 +1,4 @@
-//
+g//
 //  UserText.swift
 //
 //  Copyright © 2020 DuckDuckGo. All rights reserved.
@@ -680,19 +680,10 @@
     static let onboardingNotNowButton = NSLocalizedString("onboarding.notnow.button", value: "Maybe Later", comment: "Skip a step of the onboarding flow")
 
     static let importFromChromiumMoreInfo = NSLocalizedString("import.from.chromium.info", value: """
-<<<<<<< HEAD
-        You'll be asked to enter your Keychain password.
-=======
     If your computer prompts you to enter a password prior to import, DuckDuckGo will not see that password.
 
     Imported passwords are stored securely using encryption.
     """, comment: "More info when importing from Chromium")
->>>>>>> fbc3ccae
-
-        DuckDuckGo won’t see your Keychain password, but macOS needs it to access and import passwords into DuckDuckGo.
-
-        Imported passwords are encrypted and only stored on this computer.
-        """, comment: "More info when importing from Chromium")
 
     static func importMoreInfo(fromFirefoxBasedBrowserNamed sourceName: String) -> String {
         let localized = NSLocalizedString("import.from.firefox.info", value: """
