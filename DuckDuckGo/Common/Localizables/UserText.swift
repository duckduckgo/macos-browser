--- conflicted
+++ resolved
@@ -47,10 +47,8 @@
     static let clear = NSLocalizedString("clear", value: "Clear", comment: "Clear button")
     static let `continue` = NSLocalizedString("`continue`", value: "Continue", comment: "Continue button")
     static let bookmarkDialogAdd = NSLocalizedString("bookmark.dialog.add", value: "Add", comment: "Button to confim a bookmark creation")
-<<<<<<< HEAD
     static let newFolderDialogAdd = NSLocalizedString("folder.dialog.add", value: "Add", comment: "Button to confim a bookmark folder creation")
-=======
->>>>>>> e99cb5c3
+
     static func openIn(value: String) -> String {
         let localized = NSLocalizedString("open.in",
                                           value: "Open in %@",
