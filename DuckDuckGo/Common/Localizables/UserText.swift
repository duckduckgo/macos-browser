//
//  UserText.swift
//
//  Copyright © 2020 DuckDuckGo. All rights reserved.
//
//  Licensed under the Apache License, Version 2.0 (the "License");
//  you may not use this file except in compliance with the License.
//  You may obtain a copy of the License at
//
//  http://www.apache.org/licenses/LICENSE-2.0
//
//  Unless required by applicable law or agreed to in writing, software
//  distributed under the License is distributed on an "AS IS" BASIS,
//  WITHOUT WARRANTIES OR CONDITIONS OF ANY KIND, either express or implied.
//  See the License for the specific language governing permissions and
//  limitations under the License.
//

import Foundation

struct UserText {

    static let duckDuckGo = NSLocalizedString("about.app_name", value: "DuckDuckGo", comment: "Application name to be displayed in the About dialog")
    static let duckDuckGoForMacAppStore = NSLocalizedString("about.app_name_app_store", value: "DuckDuckGo for Mac App Store", comment: "Application name to be displayed in the About dialog in App Store app")

    // MARK: - Dialogs
    static let ok = NSLocalizedString("ok", value: "OK", comment: "OK button")
    static let cancel = NSLocalizedString("cancel", value: "Cancel", comment: "Cancel button")
    static let notNow = NSLocalizedString("notnow", value: "Not Now", comment: "Not Now button")
    static let open = NSLocalizedString("open", value: "Open", comment: "Open button")
    static let save = NSLocalizedString("save", value: "Save", comment: "Save button")
    static let copy = NSLocalizedString("copy", value: "Copy", comment: "Copy button")
    static let submit = NSLocalizedString("submit", value: "Submit", comment: "Submit button")
    static let pasteFromClipboard = NSLocalizedString("paste-from-clipboard", value: "Paste from Clipboard", comment: "Paste button")
    static let edit = NSLocalizedString("edit", value: "Edit", comment: "Edit button")
    static let copySelection = NSLocalizedString("copy-selection", value: "Copy", comment: "Copy selection menu item")
    static let deleteBookmark = NSLocalizedString("delete-bookmark", value: "Delete Bookmark", comment: "Delete Bookmark button")
    static let removeFavorite = NSLocalizedString("remove-favorite", value: "Remove Favorite", comment: "Remove Favorite button")
    static let quit = NSLocalizedString("quit", value: "Quit", comment: "Quit button")
    static let uninstall = NSLocalizedString("uninstall", value: "Uninstall", comment: "Uninstall button")
    static let dontQuit = NSLocalizedString("dont.quit", value: "Don’t Quit", comment: "Don’t Quit button")
    static let next = NSLocalizedString("next", value: "Next", comment: "Next button")
    static let pasteAndGo = NSLocalizedString("paste.and.go", value: "Paste & Go", comment: "Paste & Go button")
    static let pasteAndSearch = NSLocalizedString("paste.and.search", value: "Paste & Search", comment: "Paste & Search button")
    static let clear = NSLocalizedString("clear", value: "Clear", comment: "Clear button")
    static let `continue` = NSLocalizedString("`continue`", value: "Continue", comment: "Continue button")
    static func openIn(value: String) -> String {
        let localized = NSLocalizedString("open.in",
                                          value: "Open in %@",
                                          comment: "Opening an entity in other application")
        return String(format: localized, value)
    }

    // MARK: - Main Menu -> DuckDuckGo
    static let mainMenuAppPreferences = NSLocalizedString("Preferences…", comment: "Main Menu DuckDuckGo item")
    static let mainMenuAppServices = NSLocalizedString("Services", comment: "Main Menu DuckDuckGo item")
    static let mainMenuAppCheckforUpdates = NSLocalizedString("Check for Updates…", comment: "Main Menu DuckDuckGo item")
    static let mainMenuAppHideDuckDuckGo = NSLocalizedString("Hide DuckDuckGo", comment: "Main Menu DuckDuckGo item")
    static let mainMenuAppHideOthers = NSLocalizedString("Hide Others", comment: "Main Menu DuckDuckGo item")
    static let mainMenuAppShowAll = NSLocalizedString("Show All", comment: "Main Menu DuckDuckGo item")
    static let mainMenuAppQuitDuckDuckGo = NSLocalizedString("Quit DuckDuckGo", comment: "Main Menu DuckDuckGo item")

    // MARK: - Main Menu -> -File
    static let mainMenuFile = NSLocalizedString("File", comment: "Main Menu File")
    static let mainMenuFileNewTab = NSLocalizedString("New Tab", comment: "Main Menu File item")
    static let mainMenuFileOpenLocation = NSLocalizedString("Open Location…", comment: "Main Menu File item")
    static let mainMenuFileCloseWindow = NSLocalizedString("Close Window", comment: "Main Menu File item")
    static let mainMenuFileCloseAllWindows = NSLocalizedString("Close All Windows", comment: "Main Menu File item")
    static let mainMenuFileSaveAs = NSLocalizedString("Save As…", comment: "Main Menu File item")
    static let mainMenuFileImportBookmarksandPasswords = NSLocalizedString("Import Bookmarks and Passwords…", comment: "Main Menu File item")
    static let mainMenuFileExport = NSLocalizedString("Export", comment: "Main Menu File item")
    static let mainMenuFileExportPasswords = NSLocalizedString("Passwords…", comment: "Main Menu File-Export item")
    static let mainMenuFileExportBookmarks = NSLocalizedString("Bookmarks…", comment: "Main Menu File-Export item")

    // MARK: - Main Menu -> Edit
    static let mainMenuEdit = NSLocalizedString("Edit", comment: "Main Menu Edit")
    static let mainMenuEditUndo = NSLocalizedString("Undo", comment: "Main Menu Edit item")
    static let mainMenuEditRedo = NSLocalizedString("Redo", comment: "Main Menu Edit item")
    static let mainMenuEditCut = NSLocalizedString("Cut", comment: "Main Menu Edit item")
    static let mainMenuEditCopy = NSLocalizedString("Copy", comment: "Main Menu Edit item")
    static let mainMenuEditPaste = NSLocalizedString("Paste", comment: "Main Menu Edit item")
    static let mainMenuEditPasteAndMatchStyle = NSLocalizedString("Paste and Match Style", comment: "Main Menu Edit item")
    static let mainMenuEditDelete = NSLocalizedString("Delete", comment: "Main Menu Edit item")
    static let mainMenuEditSelectAll = NSLocalizedString("Select All", comment: "Main Menu Edit item")

    static let mainMenuEditFind = NSLocalizedString("Find", comment: "Main Menu Edit item")

    // MARK: Main Menu -> Edit -> Find
    static let mainMenuEditFindFindNext = NSLocalizedString("Find Next", comment: "Main Menu Edit-Find item")
    static let mainMenuEditFindFindPrevious = NSLocalizedString("Find Previous", comment: "Main Menu Edit-Find item")
    static let mainMenuEditFindHideFind = NSLocalizedString("Hide Find", comment: "Main Menu Edit-Find item")

    static let mainMenuEditSpellingandGrammar = NSLocalizedString("Spelling and Grammar", comment: "Main Menu Edit item")

    // MARK: Main Menu -> Edit -> Spellingand
    static let mainMenuEditSpellingandShowSpellingandGrammar = NSLocalizedString("Show Spelling and Grammar", comment: "Main Menu Edit-Spellingand item")
    static let mainMenuEditSpellingandCheckDocumentNow = NSLocalizedString("Check Document Now", comment: "Main Menu Edit-Spellingand item")
    static let mainMenuEditSpellingandCheckSpellingWhileTyping = NSLocalizedString("Check Spelling While Typing", comment: "Main Menu Edit-Spellingand item")
    static let mainMenuEditSpellingandCheckGrammarWithSpelling = NSLocalizedString("Check Grammar With Spelling", comment: "Main Menu Edit-Spellingand item")
    static let mainMenuEditSpellingandCorrectSpellingAutomatically = NSLocalizedString("Correct Spelling Automatically", comment: "Main Menu Edit-Spellingand item")

    static let mainMenuEditSubstitutions = NSLocalizedString("Substitutions", comment: "Main Menu Edit item")

    // MARK: Main Menu -> Edit -> Substitutions
    static let mainMenuEditSubstitutionsShowSubstitutions = NSLocalizedString("Show Substitutions", comment: "Main Menu Edit-Substitutions item")
    static let mainMenuEditSubstitutionsSmartCopyPaste = NSLocalizedString("Smart Copy/Paste", comment: "Main Menu Edit-Substitutions item")
    static let mainMenuEditSubstitutionsSmartQuotes = NSLocalizedString("Smart Quotes", comment: "Main Menu Edit-Substitutions item")
    static let mainMenuEditSubstitutionsSmartDashes = NSLocalizedString("Smart Dashes", comment: "Main Menu Edit-Substitutions item")
    static let mainMenuEditSubstitutionsSmartLinks = NSLocalizedString("Smart Links", comment: "Main Menu Edit-Substitutions item")
    static let mainMenuEditSubstitutionsDataDetectors = NSLocalizedString("Data Detectors", comment: "Main Menu Edit-Substitutions item")
    static let mainMenuEditSubstitutionsTextReplacement = NSLocalizedString("Text Replacement", comment: "Main Menu Edit-Substitutions item")

    static let mainMenuEditTransformations = NSLocalizedString("Transformations", comment: "Main Menu Edit item")

    // MARK: Main Menu -> Edit -> Transformations
    static let mainMenuEditTransformationsMakeUpperCase = NSLocalizedString("Make Upper Case", comment: "Main Menu Edit-Transformations item")
    static let mainMenuEditTransformationsMakeLowerCase = NSLocalizedString("Make Lower Case", comment: "Main Menu Edit-Transformations item")
    static let mainMenuEditTransformationsCapitalize = NSLocalizedString("Capitalize", comment: "Main Menu Edit-Transformations item")

    static let mainMenuEditSpeech = NSLocalizedString("Speech", comment: "Main Menu Edit item")

    // MARK: Main Menu -> Edit -> Speech
    static let mainMenuEditSpeechStartSpeaking = NSLocalizedString("Start Speaking", comment: "Main Menu Edit-Speech item")
    static let mainMenuEditSpeechStopSpeaking = NSLocalizedString("Stop Speaking", comment: "Main Menu Edit-Speech item")

    // MARK: - Main Menu -> View
    static let mainMenuView = NSLocalizedString("View", comment: "Main Menu View")
    static let mainMenuViewStop = NSLocalizedString("Stop", comment: "Main Menu View item")
    static let mainMenuViewReloadPage = NSLocalizedString("Reload Page", comment: "Main Menu View item")
    static let mainMenuViewHome = NSLocalizedString("Home", comment: "Main Menu View item")
    static let mainMenuHomeButton = NSLocalizedString("Home Button", comment: "Main Menu > View > Home Button item")
        
    static func mainMenuHomeButton(for position: HomeButtonPosition) -> String {
        switch position {
        case .hidden:
            return NSLocalizedString("Hide", comment: "Main Menu > View > Home Button > None item")
        case .left:
            return NSLocalizedString("Show left of the back button", comment: "Main Menu > View > Home Button > left position item")
        case .right:
            return NSLocalizedString("Show right of the reload button", comment: "Main Menu > View > Home Button > right position item")
        }
    }
    
    static let mainMenuViewShowAutofillShortcut = NSLocalizedString("Show Autofill Shortcut", comment: "Main Menu View item")
    static let mainMenuViewShowBookmarksShortcut = NSLocalizedString("Show Bookmarks Shortcut", comment: "Main Menu View item")
    static let mainMenuViewShowDownloadsShortcut = NSLocalizedString("Show Downloads Shortcut", comment: "Main Menu View item")
    static let mainMenuViewEnterFullScreen = NSLocalizedString("Enter Full Screen", comment: "Main Menu View item")
    static let mainMenuViewActualSize = NSLocalizedString("Actual Size", comment: "Main Menu View item")
    static let mainMenuViewZoomIn = NSLocalizedString("Zoom In", comment: "Main Menu View item")
    static let mainMenuViewZoomOut = NSLocalizedString("Zoom Out", comment: "Main Menu View item")

    static let mainMenuDeveloper = NSLocalizedString("Developer", comment: "Main Menu ")

    // MARK: Main Menu -> View -> Developer
    static let mainMenuViewDeveloperJavaScriptConsole = NSLocalizedString("JavaScript Console", comment: "Main Menu View-Developer item")
    static let mainMenuViewDeveloperShowPageSource = NSLocalizedString("Show Page Source", comment: "Main Menu View-Developer item")
    static let mainMenuViewDeveloperShowResources = NSLocalizedString("Show Resources", comment: "Main Menu View-Developer item")

    // MARK: - Main Menu -> History
    static let mainMenuHistory = NSLocalizedString("History", comment: "Main Menu ")
    static let mainMenuHistoryRecentlyClosed = NSLocalizedString("Recently Closed", comment: "Main Menu History item")
    static let mainMenuHistoryClearAllHistory = NSLocalizedString("Clear All History…", comment: "Main Menu History item")
    static let mainMenuHistoryManageBookmarks = NSLocalizedString("Manage Bookmarks", comment: "Main Menu History item")
    static let mainMenuHistoryFavoriteThisPage = NSLocalizedString("Favorite This Page…", comment: "Main Menu History item")

    // MARK: - Main Menu -> Window
    static let mainMenuWindow = NSLocalizedString("Window", comment: "Main Menu ")
    static let mainMenuWindowMinimize = NSLocalizedString("Minimize", comment: "Main Menu Window item")
    static let mainMenuWindowMergeAllWindows = NSLocalizedString("Merge All Windows", comment: "Main Menu Window item")
    static let mainMenuWindowShowPreviousTab = NSLocalizedString("Show Previous Tab", comment: "Main Menu Window item")
    static let mainMenuWindowShowNextTab = NSLocalizedString("Show Next Tab", comment: "Main Menu Window item")
    static let mainMenuWindowBringAllToFront = NSLocalizedString("Bring All to Front", comment: "Main Menu Window item")

    // MARK: - Main Menu -> Help
    static let mainMenuHelp = NSLocalizedString("Help", comment: "Main Menu Help")
    static let mainMenuHelpDuckDuckGoHelp = NSLocalizedString("DuckDuckGo Help", comment: "Main Menu Help item")

    static let duplicateTab = NSLocalizedString("duplicate.tab", value: "Duplicate Tab", comment: "Menu item. Duplicate as a verb")
    static let pinTab = NSLocalizedString("pin.tab", value: "Pin Tab", comment: "Menu item. Pin as a verb")
    static let unpinTab = NSLocalizedString("unpin.tab", value: "Unpin Tab", comment: "Menu item. Unpin as a verb")
    static let closeTab = NSLocalizedString("close.tab", value: "Close Tab", comment: "Menu item")
    static let closeOtherTabs = NSLocalizedString("close.other.tabs", value: "Close Other Tabs", comment: "Menu item")
    static let closeTabsToTheRight = NSLocalizedString("close.tabs.to.the.right", value: "Close Tabs to the Right", comment: "Menu item")
    static let openInNewTab = NSLocalizedString("open.in.new.tab", value: "Open in New Tab", comment: "Menu item that opens the link in a new tab")
    static let openInNewWindow = NSLocalizedString("open.in.new.window", value: "Open in New Window", comment: "Menu item that opens the link in a new window")

    static let tabHomeTitle = NSLocalizedString("tab.home.title", value: "New Tab", comment: "Tab home title")
    static let tabPreferencesTitle = NSLocalizedString("tab.preferences.title", value: "Settings", comment: "Tab preferences title")
    static let tabBookmarksTitle = NSLocalizedString("tab.bookmarks.title", value: "Bookmarks", comment: "Tab bookmarks title")
    static let tabOnboardingTitle = NSLocalizedString("tab.onboarding.title", value: "Welcome", comment: "Tab onboarding title")
    static let tabErrorTitle = NSLocalizedString("tab.error.title", value: "Oops!", comment: "Tab error title")
    static let openSystemPreferences = NSLocalizedString("open.preferences", value: "Open System Preferences", comment: "Open System Preferences (to re-enable permission for the App) (up to and including macOS 12")
    static let openSystemSettings = NSLocalizedString("open.settings", value: "Open System Settings…", comment: "")
    static let checkForUpdate = NSLocalizedString("check.for.update", value: "Check for Update", comment: "Button users can use to check for a new update")

    static let unknownErrorMessage = NSLocalizedString("error.unknown", value: "An unknown error has occurred", comment: "Error page subtitle")
    static let unknownErrorTryAgainMessage = NSLocalizedString("error.unknown.try.again", value: "An unknown error has occurred", comment: "Generic error message on a dialog for when the cause is not known.")

    static let moveTabToNewWindow = NSLocalizedString("options.menu.move.tab.to.new.window",
                                                      value: "Move Tab to New Window",
                                                      comment: "Context menu item")

    static let searchDuckDuckGoSuffix = NSLocalizedString("address.bar.search.suffix",
                                                          value: "Search DuckDuckGo",
                                                          comment: "Suffix of searched terms in address bar. Example: best watching machine . Search DuckDuckGo")
    static let addressBarVisitSuffix = NSLocalizedString("address.bar.visit.suffix",
                                                         value: "Visit",
                                                         comment: "Address bar suffix of possibly visited website. Example: spreadprivacy.com . Visit spreadprivacy.com")

    static let navigateBack = NSLocalizedString("navigate.back", value: "Back", comment: "Context menu item")
    static let closeAndReturnToParentFormat = NSLocalizedString("close.tab.on.back.format",
                                                                value: "Close and Return to “%@”",
                                                                comment: "Close Child Tab on Back Button press and return Back to the Parent Tab titled “%@”")
    static let closeAndReturnToParent = NSLocalizedString("close.tab.on.back",
                                                          value: "Close and Return to Previous Tab",
                                                          comment: "Close Child Tab on Back Button press and return Back to the Parent Tab without title")

    static let navigateForward = NSLocalizedString("navigate.forward", value: "Forward", comment: "Context menu item")
    static let reloadPage = NSLocalizedString("reload.page", value: "Reload Page", comment: "Context menu item")

    static let openLinkInNewTab = NSLocalizedString("open.link.in.new.tab", value: "Open Link in New Tab", comment: "Context menu item")
    static let openLinkInNewBurnerTab = NSLocalizedString("open.link.in.new.burner.tab", value: "Open Link in New Fire Tab", comment: "Context menu item")
    static let openImageInNewTab = NSLocalizedString("open.image.in.new.tab", value: "Open Image in New Tab", comment: "Context menu item")
    static let openImageInNewBurnerTab = NSLocalizedString("open.image.in.new.burner.tab", value: "Open Image in New Fire Tab", comment: "Context menu item")
    static let copyImageAddress = NSLocalizedString("copy.image.address", value: "Copy Image Address", comment: "Context menu item")
    static let saveImageAs = NSLocalizedString("save.image.as", value: "Save Image As…", comment: "Context menu item")
    static let downloadLinkedFileAs = NSLocalizedString("save.image.as", value: "Download Linked File As…", comment: "Context menu item")
    static let addLinkToBookmarks = NSLocalizedString("add.link.to.bookmarks", value: "Add Link to Bookmarks", comment: "Context menu item")
    static let bookmarkPage = NSLocalizedString("bookmark.page", value: "Bookmark Page", comment: "Context menu item")
    static let searchWithDuckDuckGo = NSLocalizedString("search.with.DuckDuckGo", value: "Search with DuckDuckGo", comment: "Context menu item")

    static let plusButtonNewTabMenuItem = NSLocalizedString("menu.item.new.tab", value: "New Tab", comment: "Context menu item")

    static let findInPage = NSLocalizedString("find.in.page", value: "%1$d of %2$d", comment: "Find in page status (e.g. 1 of 99)")

    static let moreMenuItem = NSLocalizedString("sharing.more", value: "More…", comment: "Sharing Menu -> More…")
    static let findInPageMenuItem = NSLocalizedString("find.in.page.menu.item", value: "Find in Page…", comment: "Menu item title")
    static let shareMenuItem = NSLocalizedString("share.menu.item", value: "Share", comment: "Menu item title")
    static let shareViaQRCodeMenuItem = NSLocalizedString("share.menu.item.qr.code", value: "Create QR Code", comment: "Menu item title")
    static let printMenuItem = NSLocalizedString("print.menu.item", value: "Print…", comment: "Menu item title")
    static let newWindowMenuItem = NSLocalizedString("new.window.menu.item", value: "New Window", comment: "Menu item title")
    static let newBurnerWindowMenuItem = NSLocalizedString("new.burner.window.menu.item", value: "New Fire Window", comment: "Menu item title")

    static let fireproofSites = NSLocalizedString("fireproof.sites", value: "Fireproof Sites", comment: "Fireproof sites list title")
    static let fireproofCheckboxTitle = NSLocalizedString("fireproof.checkbox.title", value: "Ask to Fireproof websites when signing in", comment: "Fireproof settings checkbox title")
    static let fireproofExplanation = NSLocalizedString("fireproof.explanation", value: "When you Fireproof a site, cookies won't be erased and you'll stay signed in, even after using the Fire Button.", comment: "Fireproofing mechanism explanation")
    static let manageFireproofSites = NSLocalizedString("fireproof.manage-sites", value: "Manage Fireproof Sites…", comment: "Fireproof settings button caption")

    static let fireDialogFireproofSites = NSLocalizedString("fire.dialog.fireproof.sites", value: "Fireproof sites won't be cleared", comment: "Category of domains in fire button dialog")
    static let fireDialogClearSites = NSLocalizedString("fire.dialog.clear.sites", value: "Selected sites will be cleared", comment: "Category of domains in fire button dialog")
    static let allData = NSLocalizedString("fire.all-sites", value: "All sites", comment: "Configuration option for fire button")
    static let currentTab = NSLocalizedString("fire.currentTab", value: "All sites visited in current tab", comment: "Configuration option for fire button")
    static let currentWindow = NSLocalizedString("fire.currentWindow", value: "All sites visited in current window", comment: "Configuration option for fire button")
    static let allDataDescription = NSLocalizedString("fire.all-data.description", value: "Clear all tabs and related site data", comment: "Description of the 'All Data' configuration option for the fire button")
    static let currentWindowDescription = NSLocalizedString("fire.current-window.description", value: "Clear current window and related site data", comment: "Description of the 'Current Window' configuration option for the fire button")
    static let selectedDomainsDescription = NSLocalizedString("fire.selected-domains.description", value: "Clear data only for selected domains", comment: "Description of the 'Current Window' configuration option for the fire button")
    static let selectSiteToClear = NSLocalizedString("fire.select-site-to-clear", value: "Select a site to clear its data.", comment: "Info label in the fire button popover")
    static func activeTabsInfo(tabs: Int, sites: Int) -> String {
        let siteString = sites == 1 ? "site" : "sites"
        let tabsString = tabs == 1 ? "tab" : "tabs"
        let localized = NSLocalizedString("fire.active-tabs-info",
                                          value: "Close %d active %@ and clear all browsing history and cookies (%d %@).",
                                          comment: "Info in the Fire Button popover")
        return String(format: localized, tabs, tabsString, sites, siteString)
    }
    static func oneTabInfo(sites: Int) -> String {
        let siteString = sites == 1 ? "site" : "sites"
        let localized = NSLocalizedString("fire.one-tab-info",
                                          value: "Close this tab and clear its browsing history and cookies (%d %@).",
                                          comment: "Info in the Fire Button popover")
        return String(format: localized, sites, siteString)
    }
    static let fireDialogDetails = NSLocalizedString("fire.dialog.details", value: "Details", comment: "Button to show more details")
    static let fireDialogWindowWillClose = NSLocalizedString("fire.dialog.window-will-close", value: "Current window will close", comment: "Warning label shown in an expanded view of the fire popover")
    static let fireDialogTabWillClose = NSLocalizedString("fire.dialog.tab-will-close", value: "Current tab will close", comment: "Warning label shown in an expanded view of the fire popover")
    static let fireDialogPinnedTabWillReload = NSLocalizedString("fire.dialog.tab-will-reload", value: "Pinned tab will reload", comment: "Warning label shown in an expanded view of the fire popover")
    static let fireDialogAllWindowsWillClose = NSLocalizedString("fire.dialog.all-windows-will-close", value: "All windows will close", comment: "Warning label shown in an expanded view of the fire popover")
    static let fireproofSite = NSLocalizedString("options.menu.fireproof-site", value: "Fireproof This Site", comment: "Context menu item")
    static let removeFireproofing = NSLocalizedString("options.menu.remove-fireproofing", value: "Remove Fireproofing", comment: "Context menu item")
    static let fireproof = NSLocalizedString("fireproof", value: "Fireproof", comment: "Fireproof button")

    static func domainIsFireproof(domain: String) -> String {
        let localized = NSLocalizedString("fireproof", value: "%@ is now Fireproof", comment: "Domain fireproof status")
        return String(format: localized, domain)
    }

    static func fireproofConfirmationTitle(domain: String) -> String {
        let localized = NSLocalizedString("fireproof.confirmation.title",
                                          value: "Would you like to Fireproof %@?",
                                          comment: "Fireproof confirmation title")
        return String(format: localized, domain)
    }

    static let fireproofConfirmationMessage = NSLocalizedString("fireproof.confirmation.message",
                                                                value: "Fireproofing this site will keep you signed in after using the Fire Button.",
                                                                comment: "Fireproof confirmation message")
    static let webTrackingProtectionSettingsTitle = NSLocalizedString("web.tracking.protection.title", value: "Web Tracking Protection", comment: "Web tracking protection settings section title")
    static let webTrackingProtectionExplenation = NSLocalizedString("web.tracking.protection.explenation", value: "DuckDuckGo automatically blocks hidden trackers as you browse the web.", comment: "feature explanation in settings")
    static let autoconsentSettingsTitle = NSLocalizedString("autoconsent.title", value: "Cookie Pop-ups", comment: "Autoconsent settings section title")
    static let autoconsentCheckboxTitle = NSLocalizedString("autoconsent.checkbox.title", value: "Automatically handle cookie pop-ups", comment: "Autoconsent settings checkbox title")
    static let autoconsentExplanation = NSLocalizedString("autoconsent.explanation", value: "DuckDuckGo will try to select the most private settings available and hide these pop-ups for you.", comment: "Autoconsent feature explanation in settings")

    // VPN Setting Titles

    static let vpnGeneralTitle = NSLocalizedString("vpn.general.title", value: "General", comment: "General section title in VPN settings")
    static let vpnNotificationsSettingsTitle = NSLocalizedString("vpn.notifications.settings.title", value: "Notifications", comment: "Notifications section title in VPN settings")
    static let vpnAdvancedSettingsTitle = NSLocalizedString("vpn.advanced.settings.title", value: "Advanced", comment: "VPN Advanced section title in VPN settings")

    // VPN Settings

    static let vpnConnectOnLoginSettingTitle = NSLocalizedString(
        "vpn.setting.title.connect.on.login",
        value: "Connect on login",
        comment: "Connect on Login setting title")
    static let vpnShowInMenuBarSettingTitle = NSLocalizedString(
        "vpn.setting.title.connect.on.login",
        value: "Show VPN in menu bar",
        comment: "Display VPN status in the menu bar.")
    static let vpnAlwaysOnSettingDescription = NSLocalizedString(
        "vpn.setting.description.always.on",
        value: "Automatically restores the VPN connection after interruption. For your security, this setting cannot be disabled.",
        comment: "Always ON setting description")
    static let vpnExcludeLocalNetworksSettingTitle = NSLocalizedString(
        "vpn.setting.title.exclude.local.networks",
        value: "Exclude local networks",
        comment: "Exclude Local Networks setting title")
    static let vpnExcludeLocalNetworksSettingDescription = NSLocalizedString(
        "vpn.setting.description.exclude.local.networks",
        value: "Bypass the VPN for local network connections, like to a printer.",
        comment: "Exclude Local Networks setting description")
    static let vpnSecureDNSSettingDescription = NSLocalizedString(
        "vpn.setting.description.secure.dns",
        value: "Our VPN uses Secure DNS to keep your online activity private, so that your Internet provider can't see what websites you visit.",
        comment: "Secure DNS setting description")
    static let uninstallVPNButtonTitle = NSLocalizedString(
        "vpn.button.title.uninstall.vpn",
        value: "Uninstall DuckDuckGo VPN...",
        comment: "Uninstall VPN button title")

    // VPN Settings Alerts

    static let uninstallVPNAlertTitle = NSLocalizedString("vpn.uninstall.alert.title", value: "Are you sure you want to uninstall the VPN?", comment: "Alert title when the user selects to uninstall our VPN")
    static let uninstallVPNInformativeText = NSLocalizedString(
        "vpn.uninstall.alert.informative.text",
        value: "Uninstalling the DuckDuckGo VPN will disconnect the VPN and remove it from your device.",
        comment: "Informative text for the alert that comes up when the user decides to uninstall our VPN")

    // Misc

    static let duckPlayerSettingsTitle = NSLocalizedString("duck-player.title", value: "Duck Player", comment: "Private YouTube Player settings title")
    static let duckPlayerAlwaysOpenInPlayer = NSLocalizedString("duck-player.always-open-in-player", value: "Always open YouTube videos in Duck Player", comment: "Private YouTube Player option")
    static let duckPlayerShowPlayerButtons = NSLocalizedString("duck-player.show-buttons", value: "Show option to use Duck Player over YouTube previews on hover", comment: "Private YouTube Player option")
    static let duckPlayerOff = NSLocalizedString("duck-player.off", value: "Never use Duck Player", comment: "Private YouTube Player option")
    static let duckPlayerExplanation = NSLocalizedString("duck-player.explanation", value: "Duck Player provides a clean viewing experience without personalized ads and prevents viewing activity from influencing your YouTube recommendations.", comment: "Private YouTube Player explanation in settings")

    static let gpcSettingsTitle = NSLocalizedString("gpc.title", value: "Global Privacy Control (GPC)", comment: "GPC settings title")
    static let gpcCheckboxTitle = NSLocalizedString("gpc.checkbox.title", value: "Enable Global Privacy Control", comment: "GPC settings checkbox title")
    static let gpcExplanation = NSLocalizedString("gpc.explanation", value: "Tells participating websites not to sell or share your data.", comment: "GPC explanation in settings")
    static let learnMore = NSLocalizedString("learnmore.link", value: "Learn More", comment: "Learn More link")

    static let autofillPasswordManager = NSLocalizedString("autofill.password-manager", value: "Password Manager", comment: "Autofill settings section title")
    static let autofillPasswordManagerDuckDuckGo = NSLocalizedString("autofill.password-manager.duckduckgo", value: "DuckDuckGo built-in password manager", comment: "Autofill password manager row title")
    static let autofillPasswordManagerBitwarden = NSLocalizedString("autofill.password-manager.bitwarden", value: "Bitwarden", comment: "Autofill password manager row title")
    static let autofillPasswordManagerBitwardenDisclaimer = NSLocalizedString("autofill.password-manager.bitwarden.disclaimer", value: "Setup requires installing the Bitwarden app.", comment: "Autofill password manager Bitwarden disclaimer")
    static let restartBitwarden = NSLocalizedString("restart.bitwarden", value: "Restart Bitwarden", comment: "Button to restart Bitwarden application")
    static let restartBitwardenInfo = NSLocalizedString("restart.bitwarden.info", value: "Bitwarden is not responding. Please restart it to initiate the communication again", comment: "")

    static let autofillViewContentButton = NSLocalizedString("autofill.view-autofill-content",  value: "View Autofill Content…", comment: "View Autofill Content Button name in the autofill settings")
    static let autofillAskToSave = NSLocalizedString("autofill.ask-to-save", value: "Passwords", comment: "Autofill settings section title")
    static let autofillAskToSaveExplanation = NSLocalizedString("autofill.ask-to-save.explanation", value: "Receive prompts to save new information and autofill online forms.", comment: "Description of Autofill autosaving feature - used in settings")
    static let autofillUsernamesAndPasswords = NSLocalizedString("autofill.usernames-and-passwords", value: "Usernames and passwords", comment: "Autofill autosaved data type")
    static let autofillAddresses = NSLocalizedString("autofill.addresses", value: "Addresses", comment: "Autofill autosaved data type")
    static let autofillPaymentMethods = NSLocalizedString("autofill.payment-methods", value: "Payment methods", comment: "Autofill autosaved data type")
    static let autofillAutoLock = NSLocalizedString("autofill.auto-lock", value: "Auto-lock", comment: "Autofill settings section title")
<<<<<<< HEAD
    static let autofillLockWhenIdle = NSLocalizedString("autofill.lock-when-idle", value: "Lock autofill after computer is idle for", comment: "Autofill auto-lock setting")
    static let autofillNeverLock = NSLocalizedString("autofill.never-lock", value: "Never lock autofill", comment: "Autofill auto-lock setting")
    static let autofillNeverLockWarning = NSLocalizedString("autofill.never-lock-warning", value: "Anyone will access to your device will be able to use and modify your autofill data if not locked.", comment: "Autofill disabled auto-lock warning")
    static let autolockLocksFormFill = NSLocalizedString("autofill.autolock-locks-form-filling", value: "Also lock access to password and credit card form fill.", comment: "Lock form filling when auto-lock is active text")
=======
    static let autofillLockWhenIdle = NSLocalizedString("autofill.lock-when-idle", value: "Lock Autofill after computer is idle for", comment: "Autofill auto-lock setting")
    static let autofillNeverLock = NSLocalizedString("autofill.never-lock", value: "Never lock Autofill", comment: "Autofill auto-lock setting")
    static let autofillNeverLockWarning = NSLocalizedString("autofill.never-lock-warning", value: "If not locked, anyone with access to your device will be able to use and modify your autofill data. For security purposes, credit card form fill always requires authentication.", comment: "Autofill disabled auto-lock warning")
    static let autolockLocksFormFill = NSLocalizedString("autofill.autolock-locks-form-filling", value: "Also lock password form fill", comment: "Lock form filling when auto-lock is active text")
>>>>>>> b4d3a3e2

    
    static let downloadsLocation = NSLocalizedString("downloads.location", value: "Location", comment: "Downloads directory location")
    static let downloadsAlwaysAsk = NSLocalizedString("downloads.always-ask", value: "Always ask where to save files", comment: "Downloads preferences checkbox")
    static let downloadsChangeDirectory = NSLocalizedString("downloads.change", value: "Change…", comment: "Change downloads directory button")

    static let passwordManagement = NSLocalizedString("passsword.management", value: "Autofill", comment: "Used as title for password management user interface")
    static let passwordManagementAllItems = NSLocalizedString("passsword.management.all-items", value: "All Items", comment: "Used as title for the Autofill All Items option")
    static let passwordManagementLogins = NSLocalizedString("passsword.management.logins", value: "Passwords", comment: "Used as title for the Autofill Logins option")
    static let passwordManagementIdentities = NSLocalizedString("passsword.management.identities", value: "Identities", comment: "Used as title for the Autofill Identities option")
    static let passwordManagementCreditCards = NSLocalizedString("passsword.management.credit-cards", value: "Credit Cards", comment: "Used as title for the Autofill Credit Cards option")
    static let passwordManagementNotes = NSLocalizedString("passsword.management.notes", value: "Notes", comment: "Used as title for the Autofill Notes option")
    static let passwordManagementLock = NSLocalizedString("passsword.management.lock", value: "Lock", comment: "Lock Logins Vault menu")
    static let passwordManagementUnlock = NSLocalizedString("passsword.management.unlock", value: "Unlock", comment: "Unlock Logins Vault menu")

    static let importBookmarks = NSLocalizedString("import.browser.data", value: "Import Bookmarks…", comment: "Opens Import Browser Data dialog")
    static let importPasswords = NSLocalizedString("import.browser.data", value: "Import Passwords…", comment: "Opens Import Browser Data dialog")
    static let exportLogins = NSLocalizedString("export.logins.data", value: "Export Passwords…", comment: "Opens Export Logins Data dialog")
    static let exportBookmarks = NSLocalizedString("export.bookmarks.menu.item", value: "Export Bookmarks…", comment: "Export bookmarks menu item")
    static let bookmarks = NSLocalizedString("bookmarks", value: "Bookmarks", comment: "Button for bookmarks")
    static let favorites = NSLocalizedString("favorites", value: "Favorites", comment: "Title text for the Favorites menu item")
    static let bookmarksOpenInNewTabs = NSLocalizedString("bookmarks.open.in.new.tabs", value: "Open in New Tabs", comment: "Open all bookmarks in folder in new tabs")
    static let addToFavorites = NSLocalizedString("add.to.favorites", value: "Add to Favorites", comment: "Button for adding bookmarks to favorites")
    static let addFavorite = NSLocalizedString("add.favorite", value: "Add Favorite", comment: "Button for adding a favorite bookmark")
    static let editFavorite = NSLocalizedString("edit.favorite", value: "Edit Favorite", comment: "Header of the view that edits a favorite bookmark")
    static let editFolder = NSLocalizedString("edit.folder", value: "Edit Folder", comment: "Header of the view that edits a bookmark folder")
    static let removeFromFavorites = NSLocalizedString("remove.from.favorites", value: "Remove from Favorites", comment: "Button for removing bookmarks from favorites")
    static let bookmarkThisPage = NSLocalizedString("bookmark.this.page", value: "Bookmark This Page", comment: "Menu item for bookmarking current page")
    static let bookmarksShowToolbarPanel = NSLocalizedString("bookmarks.show-toolbar-panel", value: "Open Bookmarks Panel", comment: "Menu item for opening the bookmarks panel")
    static let bookmarksManageBookmarks = NSLocalizedString("bookmarks.manage-bookmarks", value: "Manage Bookmarks", comment: "Menu item for opening the bookmarks management interface")
    static let bookmarkImportedFromFolder = NSLocalizedString("bookmarks.imported.from.folder", value: "Imported from", comment: "Name of the folder the imported bookmarks are saved into")

    static let zoom = NSLocalizedString("zoom", value: "Zoom", comment: "Menu with Zooming commands")

    static let emailOptionsMenuItem = NSLocalizedString("email.optionsMenu", value: "Email Protection", comment: "Menu item email feature")
    static let emailOptionsMenuCreateAddressSubItem = NSLocalizedString("email.optionsMenu.createAddress", value: "Generate Private Duck Address", comment: "Create an email alias sub menu item")
    static let emailOptionsMenuTurnOffSubItem = NSLocalizedString("email.optionsMenu.turnOff", value: "Disable Email Protection Autofill", comment: "Disable email sub menu item")
    static let emailOptionsMenuTurnOnSubItem = NSLocalizedString("email.optionsMenu.turnOn", value: "Enable Email Protection", comment: "Enable email sub menu item")
    static let privateEmailCopiedToClipboard = NSLocalizedString("email.copied", value: "New address copied to your clipboard", comment: "Private email address was copied to clipboard message")
    static let emailOptionsMenuManageAccountSubItem = NSLocalizedString("email.optionsMenu.manageAccount", value: "Manage Account", comment: "Manage private email account sub menu item")

    static let newFolder = NSLocalizedString("folder.optionsMenu.newFolder", value: "New Folder", comment: "Option for creating a new folder")
    static let renameFolder = NSLocalizedString("folder.optionsMenu.renameFolder", value: "Rename Folder", comment: "Option for renaming a folder")
    static let deleteFolder = NSLocalizedString("folder.optionsMenu.deleteFolder", value: "Delete Folder", comment: "Option for deleting a folder")

    static let updateBookmark = NSLocalizedString("bookmark.update", value: "Update Bookmark", comment: "Option for updating a bookmark")

    static let failedToOpenExternally = NSLocalizedString("open.externally.failed", value: "The app required to open that link can’t be found", comment: "’Link’ is link on a website")

    static let devicePermissionAuthorizationFormat = NSLocalizedString("permission.authorization.format",
                                                                       value: "Allow “%@“ to use your %@?",
                                                                       comment: "Popover asking for domain %@ to use camera/mic/location (%@)")
    static let popupWindowsPermissionAuthorizationFormat = NSLocalizedString("permission.authorization.popups",
                                                                             value: "Allow “%@“ to open PopUp Window?",
                                                                             comment: "Popover asking for domain %@ to open Popup Window")
    static let permissionMenuHeaderPopupWindowsFormat = NSLocalizedString("permission.authorization.popups",
                                                                          value: "Allow “%@“ to open PopUp Windows?",
                                                                          comment: "Popover asking for domain %@ to open Popup Window")
    static let externalSchemePermissionAuthorizationFormat = NSLocalizedString("permission.authorization.externalScheme.format",
                                                                               value: "“%@” would like to open this link in %@",
                                                                               comment: "Popover asking for domain %@ to open link in External App (%@)")
    static let externalSchemePermissionAuthorizationNoDomainFormat = NSLocalizedString("permission.authorization.externalScheme.empty.format",
                                                                                       value: "Open this link in %@?",
                                                                                       comment: "Popover asking to open link in External App (%@)")
    static let permissionAlwaysAllowOnDomainCheckbox = NSLocalizedString("dashboard.permission.allow.on", value: "Always allow on", comment: "Permission Popover 'Always allow on' (for domainName) checkbox")

    static let permissionMicrophone = NSLocalizedString("permission.microphone", value: "Microphone", comment: "Microphone input media device name")
    static let permissionCamera = NSLocalizedString("permission.camera", value: "Camera", comment: "Camera input media device name")
    static let permissionCameraAndMicrophone = NSLocalizedString("permission.cameraAndmicrophone", value: "Camera and Microphone", comment: "camera and microphone input media devices name")
    static let permissionGeolocation = NSLocalizedString("permission.geolocation", value: "Location", comment: "User's Geolocation permission access name")
    static let permissionPopups = NSLocalizedString("permission.popups", value: "Pop-ups", comment: "Open Pop Up Windows permission access name")

    static let permissionMuteFormat = NSLocalizedString("permission.mute", value: "Pause %@ use on “%@”", comment: "Temporarily pause input media device %@ access for %@2 website")
    static let permissionUnmuteFormat = NSLocalizedString("permission.unmute", value: "Resume %@ use on “%@”", comment: "Resume input media device %@ access for %@ website")
    static let permissionReloadToEnable = NSLocalizedString("permission.reloadPage", value: "Reload to ask permission again", comment: "Reload webpage to ask for input media device access permission again")

    static let permissionAllowExternalSchemeFormat = NSLocalizedString("permission.allow.externalScheme", value: "Allow “%@“ to open %@", comment: "Allow to open External Link (%@ 2) to open on current domain (%@ 1)")
    static let permissionMenuHeaderExternalSchemeFormat = NSLocalizedString("permission.allow.externalScheme", value: "Allow the %@ to open “%@” links", comment: "Allow the App Name(%@ 1) to open “URL Scheme”(%@ 2) links")

    static let permissionAppPermissionDisabledFormat = NSLocalizedString("permission.disabled.app", value: "%@ access is disabled for %@", comment: "The app (DuckDuckGo: %@ 2) has no access permission to (%@ 1) media device")
    static let permissionGeolocationServicesDisabled = NSLocalizedString("permission.disabled.system", value: "System location services are disabled", comment: "Geolocation Services are disabled in System Preferences")
    static let permissionOpenSystemSettings = NSLocalizedString("permission.open.settings", value: "Open System Settings", comment: "Open System Settings (to re-enable permission for the App) (macOS 13 and above)")

    static let permissionPopupTitle = NSLocalizedString("permission.popup.title", value: "Blocked Pop-ups", comment: "List of blocked popups Title")
    static let permissionPopupOpenFormat = NSLocalizedString("permission.popup.open.format", value: "%@", comment: "Open %@ URL Pop-up")

    static let permissionExternalSchemeOpenFormat = NSLocalizedString("permission.externalScheme.open.format", value: "Open %@", comment: "Open %@ App Name")

    static let privacyDashboardPermissionAsk = NSLocalizedString("dashboard.permission.ask", value: "Ask every time", comment: "Privacy Dashboard: Website should always Ask for permission for input media device access")
    static let privacyDashboardPermissionAlwaysAllow = NSLocalizedString("dashboard.permission.allow", value: "Always allow", comment: "Privacy Dashboard: Website can always access input media device")
    static let privacyDashboardPermissionAlwaysDeny = NSLocalizedString("dashboard.permission.deny", value: "Always deny", comment: "Privacy Dashboard: Website can never access input media device")
    static let permissionPopoverDenyButton = NSLocalizedString("permission.popover.deny", value: "Deny", comment: "Permission Popover: Deny Website input media device access")

    static let privacyDashboardPopupsAlwaysAsk = NSLocalizedString("dashboard.popups.ask", value: "Notify", comment: "Make PopUp Windows always asked from user for current domain")

    static let settings = NSLocalizedString("settings", value: "Settings", comment: "Menu item for opening settings")

    static let general = NSLocalizedString("preferences.general", value: "General", comment: "Show general preferences")
    static let sync = NSLocalizedString("preferences.sync", value: "Sync & Backup", comment: "Show sync preferences")
    static let syncBookmarkPausedAlertTitle = NSLocalizedString("alert.sync-bookmarks-paused-title", value: "Bookmarks Sync is Paused", comment: "Title for alert shown when sync bookmarks paused for too many items")
    static let syncBookmarkPausedAlertDescription = NSLocalizedString("alert.sync-bookmarks-paused-description", value: "You have exceeded the bookmarks sync limit. Try deleting some bookmarks. Until this is resolved your bookmarks will not be backed up.", comment: "Description for alert shown when sync bookmarks paused for too many items")
    static let syncCredentialsPausedAlertTitle = NSLocalizedString("alert.sync-credentials-paused-title", value: "Passwords Sync is Paused", comment: "Title for alert shown when sync credentials paused for too many items")
    static let syncCredentialsPausedAlertDescription = NSLocalizedString("alert.sync-credentials-paused-description", value: "You have exceeded the passwords sync limit. Try deleting some passwords. Until this is resolved your passwords will not be backed up.", comment: "Description for alert shown when sync credentials paused for too many items")
    static let defaultBrowser = NSLocalizedString("preferences.default-browser", value: "Default Browser", comment: "Show default browser preferences")
    static let appearance = NSLocalizedString("preferences.appearance", value: "Appearance", comment: "Show appearance preferences")
    static let privacy = NSLocalizedString("preferences.privacy", value: "Privacy", comment: "Show privacy browser preferences")
    static let vpn = NSLocalizedString("preferences.vpn", value: "VPN", comment: "Show VPN preferences")
    static let duckPlayer = NSLocalizedString("preferences.duck-player", value: "Duck Player", comment: "Show Duck Player browser preferences")
    static let about = NSLocalizedString("preferences.about", value: "About", comment: "Show about screen")

    static let downloads = NSLocalizedString("preferences.downloads", value: "Downloads", comment: "Show downloads browser preferences")
    static let isDefaultBrowser = NSLocalizedString("preferences.default-browser.active", value: "DuckDuckGo is your default browser", comment: "Indicate that the browser is the default")
    static let isNotDefaultBrowser = NSLocalizedString("preferences.default-browser.inactive", value: "DuckDuckGo is not your default browser.", comment: "Indicate that the browser is not the default")
    static let makeDefaultBrowser = NSLocalizedString("preferences.default-browser.button.make-default", value: "Make DuckDuckGo Default…", comment: "")
    static let onStartup = NSLocalizedString("preferences.on-startup", value: "On Startup", comment: "Name of the preferences section related to app startup")
    static let reopenAllWindowsFromLastSession = NSLocalizedString("preferences.reopen-windows", value: "Reopen All Windows from Last Session", comment: "Option to control session restoration")
    static let showHomePage = NSLocalizedString("preferences.show-home", value: "Open a new window", comment: "Option to control session startup")
    
    static let homePage = NSLocalizedString("preferences-homepage", value: "Homepage", comment: "Title for Homepage section in settings")
    static let homePageDescription = NSLocalizedString("preferences-homepage", value: "When navigating home or opening new windows.", comment: "Homepage behavior description")
    static let newTab = NSLocalizedString("preferences-homepage-newTab", value: "New Tab page", comment: "Option to open a new tab")
    static let specificPage = NSLocalizedString("preferences-homepage-customPage", value: "Specific page", comment: "Option to control Specific Home Page")
    static let setPage = NSLocalizedString("preferences-homepage-set-page", value: "Set Page…", comment: "Option to control the Specific Page")

    static let setHomePage = NSLocalizedString("preferences-homepage-set-homePage", value: "Set Homepage", comment: "Set Homepage dialog title")
    static let addressLabel = NSLocalizedString("preferences-homepage-address", value: "Address:", comment: "Homepage address field label")
    
    static let theme = NSLocalizedString("preferences.appearance.theme", value: "Theme", comment: "Theme preferences")
    static let addressBar = NSLocalizedString("preferences.appearance.address-bar", value: "Address Bar", comment: "Theme preferences")
    static let showFullWebsiteAddress = NSLocalizedString("preferences.appearance.show-full-url", value: "Full website address", comment: "Option to show full URL in the address bar")
    static let showAutocompleteSuggestions = NSLocalizedString("preferences.appearance.show-autocomplete-suggestions", value: "Autocomplete suggestions", comment: "Option to show autocomplete suggestions in the address bar")
    static let zoomSettingTitle = NSLocalizedString("preferences.appearance.zoom", value: "Zoom", comment: "Zoom settings section title")
    static let zoomPickerTitle = NSLocalizedString("preferences.appearance.zoom-picker", value: "Default page zoom", comment: "Default page zoom picker title")
    static let defaultZoomPageMoreOptionsItem = NSLocalizedString("more-options.zoom.default-zoom-page", value: "Change Default Page Zoom…", comment: "Default page zoom picker title")
    static let autofill = NSLocalizedString("preferences.autofill", value: "Autofill", comment: "Show Autofill preferences")

    static let aboutDuckDuckGo = NSLocalizedString("preferences.about.about-duckduckgo", value: "About DuckDuckGo", comment: "About screen")
    static let privacySimplified = NSLocalizedString("preferences.about.privacy-simplified", value: "Privacy, simplified.", comment: "About screen")
    static let aboutUnsupportedDeviceInfo1 = NSLocalizedString("preferences.about.unsupported-device-info1", value: "DuckDuckGo is no longer providing browser updates for your version of macOS.", comment: "")
    static let aboutUnsupportedDeviceInfo2Part1 = NSLocalizedString("preferences.about.unsupported-device-info2-part1", value: "Please", comment: "Second paragraph of unsupported device info - sentence part 1")
    static func aboutUnsupportedDeviceInfo2Part2(version: String) -> String {
        return String(format: NSLocalizedString("preferences.about.unsupported-device-info2-part2", value: "update to macOS %@", comment: "Second paragraph of unsupported device info - sentence part 2 (underlined)"), version)
    }
    static let aboutUnsupportedDeviceInfo2Part3 = NSLocalizedString("preferences.about.unsupported-device-info2-part3", value: "or later to use the most recent version", comment: "Second paragraph of unsupported device info - sentence part 3")
    static let aboutUnsupportedDeviceInfo2Part4 = NSLocalizedString("preferences.about.unsupported-device-info2-part3", value: "of DuckDuckGo. You can also keep using your current version of the browser, but it will not receive further updates.", comment: "Second paragraph of unsupported device info - sentence part 4")
    static let unsupportedDeviceInfoAlertHeader = NSLocalizedString("unsupported.device.info.alert.header", value: "Your version of macOS is no longer supported.", comment: "")


    static func moreAt(url: String) -> String {
        let localized = NSLocalizedString("preferences.about.more-at", value: "More at %@", comment: "Link to the about page")
        return String(format: localized, url)
    }

    static let sendFeedback = NSLocalizedString("preferences.about.send-feedback", value: "Send Feedback", comment: "Feedback button in the about preferences page")

    static let feedbackBreakageDisclaimer = NSLocalizedString("feedback.breakage.disclaimer", value: "Reports sent to DuckDuckGo are 100% anonymous and only include your selection above, your optional message, the URL, a list of trackers we found on the site, the DuckDuckGo app version, and your macOS version.", comment: "Disclaimer in breakage form")
    static let feedbackDisclaimer = NSLocalizedString("feedback.disclaimer", value: "Reports sent to DuckDuckGo are 100% anonymous and only include your message, the DuckDuckGo app version, and your macOS version.", comment: "Disclaimer in breakage form")

    static let feedbackBugDescription = NSLocalizedString("feedback.bug.description", value: "Please describe the problem in as much detail as possible:", comment: "Label in the feedback form")
    static let feedbackFeatureRequestDescription = NSLocalizedString("feedback.feature.request.description", value: "What feature would you like to see?", comment: "Label in the feedback form")
    static let feedbackOtherDescription = NSLocalizedString("feedback.other.description", value: "Please give us your feedback:", comment: "Label in the feedback form")

    static func versionLabel(version: String, build: String) -> String {
        let localized = NSLocalizedString("version",
                                          value: "Version %@ (%@)",
                                          comment: "Displays the version and build numbers")
        return String(format: localized, version, build)
    }

    static let privacyPolicy = NSLocalizedString("preferences.about.privacy-policy", value: "Privacy Policy", comment: "Link to privacy policy page")

    // MARK: - Login Import & Export

    static let safariPreferences = NSLocalizedString("import.logins.safari.preferences", value: "Preferences", comment: "Title of the Safari Preferences menu (up to and including macOS 12)")
    static let safariSettings = NSLocalizedString("import.logins.safari.settings", value: "Settings", comment: "Title of the Safari Settings menu (macOS 13 and above)")

    static let importLoginsCSV = NSLocalizedString("import.logins.csv.title", value: "CSV Password File", comment: "Title text for the CSV importer")
    static let importBookmarksHTML = NSLocalizedString("import.bookmarks.html.title", value: "HTML Bookmarks File", comment: "Title text for the HTML Bookmarks importer")
    static let importBookmarksSelectHTMLFile = NSLocalizedString("import.bookmarks.select-html-file", value: "Select HTML Bookmarks File…", comment: "Button text for selecting HTML Bookmarks file")
    static let importBookmarksSelectAnotherFile = NSLocalizedString("import.bookmarks.select-another-file", value: "Select Another HTML File…", comment: "Button text for selecting another file")
    static let importBookmarksFailedToReadHTMLFile = NSLocalizedString("import.bookmarks.failed-to-read-file", value: "Failed to read HTML file", comment: "Error text when importing a HTML file")

    static func importingFile(validBookmarks: Int) -> String {
        let localized = NSLocalizedString("import.bookmarks.html.valid-bookmarks",
                                          value: "Contains %@ bookmarks",
                                          comment: "Displays the number of the bookmarks being imported")
        return String(format: localized, String(validBookmarks))
    }

    static let csvImportDescription = NSLocalizedString("import.logins.csv.description", value: "The CSV importer will try to match column headers to their position.\nIf there is no header, it supports two formats:\n\n1. URL, Username, Password\n2. Title, URL, Username, Password", comment: "Description text for the CSV importer")
    static let importLoginsSelectCSVFile = NSLocalizedString("import.logins.select-csv-file", value: "Select CSV File…", comment: "Button text for selecting a CSV file")
    static let importLoginsSelectSafariCSVFile = NSLocalizedString("import.logins.select-safari-csv-file", value: "Select Passwords CSV File…", comment: "Button text for selecting a Safari CSV file")
    static let importLoginsSelect1PasswordCSVFile = NSLocalizedString("import.logins.select-1password-csv-file", value: "Select 1Password CSV File…", comment: "Button text for selecting a 1Password CSV file")
    static let importLoginsSelectLastPassCSVFile = NSLocalizedString("import.logins.select-lastpass-csv-file", value: "Select LastPass CSV File…", comment: "Button text for selecting a LastPass CSV file")

    static let importLoginsSelectAnotherFile = NSLocalizedString("import.logins.select-another-file", value: "Select Another CSV File…", comment: "Button text for selecting another file")
    static let importLoginsFailedToReadCSVFile = NSLocalizedString("import.logins.failed-to-read-file", value: "Failed to get CSV file URL", comment: "Error text when importing a CSV file")

    static func importingFile(validLogins: Int) -> String {
        let localized = NSLocalizedString("import.logins.csv.valid-logins",
                                          value: "Contains %@ valid passwords",
                                          comment: "Displays the number of the logins being imported")
        return String(format: localized, String(validLogins))
    }

    static let initiateImport = NSLocalizedString("import.data.initiate", value: "Import", comment: "Button text for importing data")
    static let doneImporting = NSLocalizedString("import.data.done", value: "Done", comment: "Button text for finishing the data import")

    static let dataImportFailedTitle = NSLocalizedString("import.data.import-failed.title", value: "Sorry, we weren't able to import your data.", comment: "Alert title when the data import fails")

    static let dataImportSubmitFeedback = NSLocalizedString("import.data.submit-feedback", value: "submit feedback", comment: "Link text used in the data import failure alert")
    static let dataImportFailedBody = NSLocalizedString("import.data.import-failed.body",
                                                        value: "Please submit feedback so we can address this issue.",
                                                        comment: "Alert body text used in the data import failure alert")

    static let dataImportAlertImport = NSLocalizedString("import.data.alert.import", value: "Import", comment: "Import button for data import alerts")
    static let dataImportAlertAccept = NSLocalizedString("import.data.alert.accept", value: "Okay", comment: "Accept button for data import alerts")
    static let dataImportAlertCancel = NSLocalizedString("import.data.alert.cancel", value: "Cancel", comment: "Cancel button for data import alerts")

    static func dataImportRequiresPasswordTitle(_ source: DataImport.Source) -> String {
        let localized = NSLocalizedString("import.data.requires-password.title",
                                         value: "Enter Primary Password for %@",
                                         comment: "Alert title text when the data import needs a password")
        return String(format: localized, source.importSourceName)
    }

    static func dataImportRequiresPasswordBody(_ source: DataImport.Source) -> String {
        let localized = NSLocalizedString("import.data.requires-password.body",
                                          value: "DuckDuckGo won't save or share your %1$@ Primary Password, but DuckDuckGo needs it to access and import passwords from %1$@.",
                                          comment: "Alert body text when the data import needs a password")
        return String(format: localized, source.importSourceName)
    }

    static func dataImportBrowserMustBeClosed(_ source: DataImport.Source) -> String {
        let localized = NSLocalizedString("import.data.close-browser",
                                          value: "Please ensure that %@ is not running before importing data",
                                          comment: "Alert body text when the data import fails due to the browser being open")
        return String(format: localized, source.importSourceName)
    }

    static func dataImportQuitBrowserTitle(_ source: DataImport.Source) -> String {
        let localized = NSLocalizedString("import.data.quit-browser.title",
                                          value: "Would you like to quit %@ now?",
                                          comment: "Alert title text when prompting to close the browser")
        return String(format: localized, source.importSourceName)
    }

    static func dataImportQuitBrowserBody(_ source: DataImport.Source) -> String {
        let localized = NSLocalizedString("import.data.quit-browser.body",
                                          value: "You must quit %@ before importing data.",
                                          comment: "Alert body text when prompting to close the browser")
        return String(format: localized, source.importSourceName)
    }

    static func dataImportQuitBrowserButton(_ source: DataImport.Source) -> String {
        let localized = NSLocalizedString("import.data.quit-browser.accept-button",
                                          value: "Quit %@",
                                          comment: "Accept button text when prompting to close the browser")
        return String(format: localized, source.importSourceName)
    }

    static func loginImportSuccessfulCSVImports(totalSuccessfulImports: Int) -> String {
        let localized = NSLocalizedString("import.logins.csv.successful-imports",
                                          value: "New passwords: %@",
                                          comment: "Status text indicating the number of successful CSV login imports")
        return String(format: localized, String(totalSuccessfulImports))
    }

    static func loginImportSuccessfulBrowserImports(totalSuccessfulImports: Int) -> String {
        let localized = NSLocalizedString("import.logins.browser.successful-imports",
                                          value: "Passwords: %@",
                                          comment: "Status text indicating the number of successful browser login imports")
        return String(format: localized, String(totalSuccessfulImports))
    }

    static func successfulBookmarkImports(_ totalSuccessfulImports: Int) -> String {
        let localized = NSLocalizedString("import.bookmarks.browser.successful-imports",
                                          value: "Bookmarks: %@",
                                          comment: "Status text indicating the number of successful browser bookmark imports")
        return String(format: localized, String(totalSuccessfulImports))
    }

    static func duplicateBookmarkImports(_ totalFailedImports: Int) -> String {
        let localized = NSLocalizedString("import.bookmarks.browser.duplicate-imports",
                                          value: "Duplicate Bookmarks Skipped: %@",
                                          comment: "Status text indicating the number of duplicate browser bookmark imports")
        return String(format: localized, String(totalFailedImports))
    }

    static func failedBookmarkImports(_ totalFailedImports: Int) -> String {
        let localized = NSLocalizedString("import.bookmarks.browser.failed-imports",
                                          value: "Failed Imports: %@",
                                          comment: "Status text indicating the number of failed browser bookmark imports")
        return String(format: localized, String(totalFailedImports))
    }

    static let bookmarkImportSafariPermissionDescription = NSLocalizedString("import.bookmarks.safari.permission-description", value: "DuckDuckGo needs your permission to read the Safari bookmarks file. Select the Safari folder to import bookmarks.", comment: "Description text for the Safari bookmark import permission screen")
    static let bookmarkImportSafariRequestPermissionButtonTitle = NSLocalizedString("import.bookmarks.safari.permission-button.title", value: "Select Safari Folder…", comment: "Text for the Safari data import permission button")

    static let bookmarkImportBookmarksBar = NSLocalizedString("import.bookmarks.folder.bookmarks-bar", value: "Bookmarks Bar", comment: "Title text for Bookmarks Bar import folder")
    static let bookmarkImportOtherBookmarks = NSLocalizedString("import.bookmarks.folder.other-bookmarks", value: "Other Bookmarks", comment: "Title text for Other Bookmarks import folder")

    static let bookmarkImportBookmarks = NSLocalizedString("import.bookmarks.bookmarks", value: "Bookmarks", comment: "Title text for the Bookmarks import option")
    static let bookmarkImportBookmarksAndFavorites = NSLocalizedString("import.bookmarks.bookmarks-and-favorites", value: "Bookmarks & Favorites", comment: "Title text for the Bookmarks & Favorites import option")

    static let openDeveloperTools = NSLocalizedString("main.menu.show.inspector", value: "Open Developer Tools", comment: "Show Web Inspector/Open Developer Tools")
    static let closeDeveloperTools = NSLocalizedString("main.menu.close.inspector", value: "Close Developer Tools", comment: "Hide Web Inspector/Close Developer Tools")

    static let authAlertTitle = NSLocalizedString("auth.alert.title", value: "Authentication Required", comment: "Authentication Alert Title")
    static let authAlertEncryptedConnectionMessageFormat = NSLocalizedString("auth.alert.message.encrypted", value: "Sign in to %@. Your login information will be sent securely.", comment: "Authentication Alert - populated with a domain name")
    static let authAlertPlainConnectionMessageFormat = NSLocalizedString("auth.alert.message.plain", value: "Log in to %@. Your password will be sent insecurely because the connection is unencrypted.", comment: "Authentication Alert - populated with a domain name")
    static let authAlertUsernamePlaceholder = NSLocalizedString("auth.alert.username.placeholder", value: "Username", comment: "Authentication User name field placeholder")
    static let authAlertPasswordPlaceholder = NSLocalizedString("auth.alert.password.placeholder", value: "Password", comment: "Authentication Password field placeholder")
    static let authAlertLogInButtonTitle = NSLocalizedString("auth.alert.login.button", value: "Sign In", comment: "Authentication Alert Sign In Button")

    static let openDownloads = NSLocalizedString("main.menu.show.downloads", value: "Show Downloads", comment: "Show Downloads Popover")
    static let closeDownloads = NSLocalizedString("main.menu.close.downloads", value: "Hide Downloads", comment: "Hide Downloads Popover")

    static let downloadedFileRemoved = NSLocalizedString("downloads.error.removed", value: "Removed", comment: "Short error description when downloaded file removed from Downloads folder")
    static let downloadStarting = NSLocalizedString("download.starting", value: "Starting download…", comment: "Download being initiated information text")
    static let downloadFinishing = NSLocalizedString("download.finishing", value: "Finishing download…", comment: "Download being finished information text")
    static let downloadCanceled = NSLocalizedString("downloads.error.canceled", value: "Canceled", comment: "Short error description when downloaded file download was canceled")
    static let downloadFailedToMoveFileToDownloads = NSLocalizedString("downloads.error.move.failed", value: "Could not move file to Downloads", comment: "Short error description when could not move downloaded file to the Downloads folder")
    static let downloadFailed = NSLocalizedString("downloads.error.other", value: "Error", comment: "Short error description when Download failed")

    static let cancelDownloadToolTip = NSLocalizedString("downloads.tooltip.cancel", value: "Cancel Download", comment: "Mouse-over tooltip for Cancel Download button")
    static let restartDownloadToolTip = NSLocalizedString("downloads.tooltip.restart", value: "Restart Download", comment: "Mouse-over tooltip for Restart Download button")
    static let redownloadToolTip = NSLocalizedString("downloads.tooltip.redownload", value: "Download Again", comment: "Mouse-over tooltip for Download [deleted file] Again button")
    static let revealToolTip = NSLocalizedString("downloads.tooltip.reveal", value: "Show in Finder", comment: "Mouse-over tooltip for Show in Finder button")

    static let downloadsActiveAlertTitle = NSLocalizedString("downloads.active.alert.title", value: "A download is in progress.", comment: "Alert title when trying to quit application while files are being downloaded")
    static let downloadsActiveAlertMessageFormat = NSLocalizedString("downloads.active.alert.message.format", value: "Are you sure you want to quit? DuckDuckGo Privacy Browser is currently downloading “%@”%@. If you quit now DuckDuckGo Privacy Browser won’t finish downloading this file.", comment: "Alert text format when trying to quit application while file “filename”[, and others] are being downloaded")
    static let downloadsActiveAlertMessageAndOthers = NSLocalizedString("downloads.active.alert.message.and.others", value: ", and other files", comment: "Alert text format element for “, and other files”")

    static let exportLoginsFailedMessage = NSLocalizedString("export.logins.failed.message", value: "Failed to Export Passwords", comment: "Alert title when exporting login data fails")
    static let exportLoginsFailedInformative = NSLocalizedString("export.logins.failed.informative", value: "Please check that no file exists at the location you selected.", comment: "Alert message when exporting login data fails")
    static let exportBookmarksFailedMessage = NSLocalizedString("export.bookmarks.failed.message", value: "Failed to Export Bookmarks…", comment: "Alert title when exporting login data fails")
    static let exportBookmarksFailedInformative = NSLocalizedString("export.bookmarks.failed.informative", value: "Please check that no file exists at the location you selected.", comment: "Alert message when exporting bookmarks fails")

    static let exportLoginsFileNameSuffix = NSLocalizedString("export.logins.file.name.suffix", value: "Passwords", comment: "The last part of the suggested file name for exporting logins")
    static let exportBookmarksFileNameSuffix = NSLocalizedString("export.bookmarks.file.name.suffix", value: "Bookmarks", comment: "The last part of the suggested file for exporting bookmarks")
    static let exportLoginsWarning = NSLocalizedString("export.logins.warning", value: "This file contains your passwords in plain text and should be saved in a secure location and deleted when you are done.\nAnyone with access to this file will be able to read your passwords.", comment: "Warning text presented when exporting logins.")

    static let onboardingWelcomeTitle = NSLocalizedString("onboarding.welcome.title", value: "Welcome to DuckDuckGo!", comment: "General welcome to the app title")
    static let onboardingWelcomeText = NSLocalizedString("onboarding.welcome.text", value: "Tired of being tracked online? You've come to the right place 👍\n\nI'll help you stay private️ as you search and browse the web. Trackers be gone!", comment: "Detailed welcome to the app text")
    static let onboardingImportDataText = NSLocalizedString("onboarding.importdata.text", value: "First, let me help you import your bookmarks 📖 and passwords 🔑 from those less private browsers.", comment: "Call to action to import data from other browsers")
    static let onboardingSetDefaultText = NSLocalizedString("onboarding.setdefault.text", value: "Next, try setting DuckDuckGo as your default️ browser, so you can open links with peace of mind, every time.", comment: "Call to action to set the browser as default")
    static let onboardingStartBrowsingText = NSLocalizedString("onboarding.startbrowsing.text", value: "You’re all set!\n\nWant to see how I protect you? Try visiting one of your favorite sites 👆\n\nKeep watching the address bar as you go. I’ll be blocking trackers and upgrading the security of your connection when possible\u{00A0}🔒", comment: "Call to action to start using the app as a browser")

    static let onboardingStartButton = NSLocalizedString("onboarding.welcome.button", value: "Get Started", comment: "Start the onboarding flow")
    static let onboardingImportDataButton = NSLocalizedString("onboarding.importdata.button", value: "Import", comment: "Launch the import data UI")
    static let onboardingSetDefaultButton = NSLocalizedString("onboarding.setdefault.button", value: "Let's Do It!", comment: "Launch the set default UI")
    static let onboardingNotNowButton = NSLocalizedString("onboarding.notnow.button", value: "Maybe Later", comment: "Skip a step of the onboarding flow")

    static let importFromChromiumMoreInfo = NSLocalizedString("import.from.chromium.info", value: """
    If your computer prompts you to enter a password prior to import, DuckDuckGo will not see that password.

    Imported passwords are stored securely using encryption.
    """, comment: "More info when importing from Chromium")

    static let importFromFirefoxMoreInfo = NSLocalizedString("import.from.firefox.info", value: "You'll be asked to enter your Primary Password for Firefox.\n\nImported passwords are encrypted and only stored on this computer.", comment: "More info when importing from Firefox")

    static let moreOrLessCollapse = NSLocalizedString("more.or.less.collapse", value: "Show Less", comment: "For collapsing views to show less.")
    static let moreOrLessExpand = NSLocalizedString("more.or.less.expand", value: "Show More", comment: "For expanding views to show more.")

    static let defaultBrowserPromptMessage = NSLocalizedString("default.browser.prompt.message", value: "Make DuckDuckGo your default browser", comment: "")
    static let defaultBrowserPromptButton = NSLocalizedString("default.browser.prompt.button", value: "Set Default…", comment: "")

    static let homePageProtectionSummaryInfo = NSLocalizedString("home.page.protection.summary.info", value: "No recent activity", comment: "")
    static func homePageProtectionSummaryMessage(numberOfTrackersBlocked: Int) -> String {
        let localized = NSLocalizedString("home.page.protection.summary.info",
                                          value: "%@ tracking attempts blocked",
                                          comment: "")
        return String(format: localized, NumberFormatter.localizedString(from: NSNumber(value: numberOfTrackersBlocked), number: .decimal))
    }
    static let homePageProtectionDurationInfo = NSLocalizedString("home.page.protection.duration", value: "PAST 7 DAYS", comment: "Past 7 days in uppercase.")

    static let homePageEmptyStateItemTitle = NSLocalizedString("home.page.empty.state.item.title", value: "Recently visited sites appear here", comment: "")
    static let homePageEmptyStateItemMessage = NSLocalizedString("home.page.empty.state.item.message", value: "Keep browsing to see how many trackers were blocked", comment: "")
    static let homePageNoTrackersFound = NSLocalizedString("home.page.no.trackers.found", value: "No trackers found", comment: "")
    static let homePageNoTrackersBlocked = NSLocalizedString("home.page.no.trackers.blocked", value: "No trackers blocked", comment: "")
    static let homePageBurnFireproofSiteAlert = NSLocalizedString("home.page.burn.fireproof.site.alert", value: "History will be cleared for this site, but related data will remain, because this site is Fireproof", comment: "Message for an alert displayed when trying to burn a fireproof website")
    static let homePageClearHistory = NSLocalizedString("home.page.clear.history", value: "Clear History", comment: "Button caption for the burn fireproof website alert")

    static let tooltipAddToFavorites = NSLocalizedString("tooltip.addToFavorites", value: "Add to Favorites", comment: "Tooltip for add to favorites button")

    static func tooltipClearHistoryAndData(domain: String) -> String {
        let localized = NSLocalizedString("tooltip.clearHistoryAndData",
                                          value: "Clear browsing history and data for %@",
                                          comment: "Tooltip for burn button")
        return String(format: localized, domain)
    }
    static func tooltipClearHistory(domain: String) -> String {
        let localized = NSLocalizedString("tooltip.clearHistory",
                                          value: "Clear browsing history for %@",
                                          comment: "Tooltip for burn button")
        return String(format: localized, domain)
    }

    static let recentlyClosedMenuItemSuffixOne = NSLocalizedString("one.more.tab", value: " (and 1 more tab)", comment: "suffix of string in Recently Closed menu")
    static let recentlyClosedMenuItemSuffixMultiple = NSLocalizedString("n.more.tabs", value: " (and %d more tabs)", comment: "suffix of string in Recently Closed menu")

    static let reopenLastClosedTab = NSLocalizedString("reopen.last.closed.tab", value: "Reopen Last Closed Tab", comment: "")
    static let reopenLastClosedWindow = NSLocalizedString("reopen.last.closed.window", value: "Reopen Last Closed Window", comment: "")
    static let cookiePopupManagedNotification = NSLocalizedString("notification.badge.cookiesmanaged", value: "Cookies Managed", comment: "Notification that appears when browser automatically handle cookies")
    static let cookiePopupHiddenNotification = NSLocalizedString("notification.badge.popuphidden", value: "Pop-up Hidden", comment: "Notification that appears when browser cosmetically hides a cookie popup")

    static let autoconsentModalTitle = NSLocalizedString("autoconsent.modal.title", value: "Looks like this site has a cookie pop-up 👇", comment: "Title for modal asking the user to auto manage cookies")
    static let autoconsentFromSetUpModalTitle = NSLocalizedString("autoconsent.from.setup.modal.title", value: "Want DuckDuckGo to handle cookie pop-ups?", comment: "Title for modal asking the user to auto manage cookies")

    static let autoconsentModalBody = NSLocalizedString("autoconsent.modal.body", value: "Want me to handle these for you? I can try to minimize cookies, maximize privacy, and hide pop-ups like these.", comment: "Body for modal asking the user to auto manage cookies")
    static let autoconsentFromSetUpModalBody = NSLocalizedString("autoconsent.from.setup.modal.body", value: "When we detect cookie pop-ups on sites you visit, we can try to select the most private settings available and hide pop-ups like this.", comment: "Body for modal asking the user to auto manage cookies")

    static let autoconsentModalConfirmButton = NSLocalizedString("autoconsent.modal.cta.confirm", value: "Manage Cookie Pop-ups", comment: "Confirm button for modal asking the user to auto manage cookies")
    static let autoconsentFromSetUpModalConfirmButton = NSLocalizedString("autoconsent.from.setup.modal.cta.confirm", value: "Handle Pop-ups For Me", comment: "Confirm button for modal asking the user to auto manage cookies")
    static let autoconsentModalDenyButton = NSLocalizedString("autoconsent.modal.cta.deny", value: "No Thanks", comment: "Deny button for modal asking the user to auto manage cookies")

    static let clearThisHistoryMenuItem = NSLocalizedString("history.menu.clear.this.history", value: "Clear This History…", comment: "Menu item to clear parts of history and data")
    static let recentlyVisitedMenuSection = NSLocalizedString("history.menu.recently.visited", value: "Recently Visited", comment: "Section header of the history menu")
    static let olderMenuItem = NSLocalizedString("history.menu.older", value: "Older…", comment: "Menu item representing older history")

    static let clearAllDataQuestion = NSLocalizedString("history.menu.clear.all.history.question", value: "Clear all history and \nclose all tabs?", comment: "Alert with the confirmation to clear all history and data")
    static let clearAllDataDescription = NSLocalizedString("history.menu.clear.all.history.description", value: "Cookies and site data for all sites will also be cleared, unless the site is Fireproof.", comment: "Description in the alert with the confirmation to clear all data")

    static let clearDataHeader = NSLocalizedString("history.menu.clear.data.question", value: "Clear History for %@?", comment: "Alert with the confirmation to clear all data")
    static let clearDataDescription = NSLocalizedString("history.menu.clear.data.description", value: "Cookies and other data for sites visited on this day will also be cleared unless the site is Fireproof. History from other days will not be cleared.", comment: "Description in the alert with the confirmation to clear browsing history")
    static let clearDataTodayHeader = NSLocalizedString("history.menu.clear.data.today.question", value: "Clear history for today \nand close all tabs?", comment: "Alert with the confirmation to clear all data")
    static let clearDataTodayDescription = NSLocalizedString("history.menu.clear.data.today.description", value: "Cookies and other data for sites visited today will also be cleared unless the site is Fireproof. History from other days will not be cleared.", comment: "Description in the alert with the confirmation to clear browsing history")

    static let showBookmarksBar = NSLocalizedString("bookmarks.bar.show", value: "Bookmarks Bar", comment: "Menu item for showing the bookmarks bar")
    static let showBookmarksBarPreference = NSLocalizedString("bookmarks.bar.show", value: "Show Bookmarks Bar", comment: "Preference item for showing the bookmarks bar")
    static let showBookmarksBarAlways = NSLocalizedString("bookmarks.bar.show.always", value: "Always Show", comment: "Preference for always showing the bookmarks bar")
    static let showBookmarksBarNewTabOnly = NSLocalizedString("bookmarks.bar.show.new-tab-only", value: "Only Show on New Tab", comment: "Preference for only showing the bookmarks bar on new tab")
    static let showBookmarksBarNever = NSLocalizedString("bookmarks.bar.show.never", value: "Never Show", comment: "Preference for never showing the bookmarks bar on new tab")
    static let bookmarksBarFolderEmpty = NSLocalizedString("bookmarks.bar.folder.empty", value: "Empty", comment: "Empty state for a bookmarks bar folder")
    static let bookmarksBarContextMenuCopy = NSLocalizedString("bookmarks.bar.context-menu.copy", value: "Copy", comment: "Copy menu item for the bookmarks bar context menu")
    static let bookmarksBarContextMenuDelete = NSLocalizedString("bookmarks.bar.context-menu.delete", value: "Delete", comment: "Delete menu item for the bookmarks bar context menu")
    static let bookmarksBarContextMenuMoveToEnd = NSLocalizedString("bookmarks.bar.context-menu.move-to-end", value: "Move to End", comment: "Move to End menu item for the bookmarks bar context menu")

    static let inviteDialogGetStartedButton = NSLocalizedString("invite.dialog.get.started.button", value: "Get Started", comment: "Get Started button on an invite dialog")
    static let inviteDialogUnrecognizedCodeMessage = NSLocalizedString("invite.dialog.unrecognized.code.message", value: "We didn’t recognize this Invite Code.", comment: "Message to show after user enters an unrecognized invite code")

    // MARK: - Bitwarden

    static let passwordManager = NSLocalizedString("password.manager", value: "Password Manager", comment: "Section header")
    static let bitwardenPreferencesUnableToConnect = NSLocalizedString("bitwarden.preferences.unable-to-connect", value: "Unable to find or connect to Bitwarden", comment: "")
    static let bitwardenPreferencesCompleteSetup = NSLocalizedString("bitwarden.preferences.complete-setup", value: "Complete Setup…", comment: "")
    static let bitwardenPreferencesOpenBitwarden = NSLocalizedString("bitwarden.preferences.open-bitwarden", value: "Open Bitwarden", comment: "")
    static let bitwardenPreferencesUnlock = NSLocalizedString("bitwarden.preferences.unlock", value: "Unlock Bitwarden", comment: "")
    static let bitwardenPreferencesRun = NSLocalizedString("bitwarden.preferences.run", value: "Bitwarden app not running", comment: "")
    static let bitwardenError = NSLocalizedString("bitwarden.error", value: "Unable to find or connect to Bitwarden", comment: "")
    static let bitwardenNotInstalled = NSLocalizedString("bitwarden.not.installed", value: "Bitwarden app is not installed", comment: "")
    static let bitwardenOldVersion = NSLocalizedString("bitwarden.old.version", value: "Please update Bitwarden to the latest version", comment: "")
    static let bitwardenIntegrationNotApproved = NSLocalizedString("bitwarden.integration.not.approved", value: "Integration with DuckDuckGo is not approved in Bitwarden app", comment: "")
    static let bitwardenMissingHandshake = NSLocalizedString("bitwarden.missing.handshake", value: "Missing handshake", comment: "")
    static let bitwardenWaitingForHandshake = NSLocalizedString("bitwarden.waiting.for.handshake", value: "Waiting for the handshake approval in Bitwarden app", comment: "")
    static let bitwardenCantAccessContainer = NSLocalizedString("bitwarden.cant.access.container", value: "DuckDuckGo needs permission to access Bitwarden. You can grant DuckDuckGo Full Disk Access in System Settings, or switch back to the built-in password manager.", comment: "")
    static let bitwardenHanshakeNotApproved = NSLocalizedString("bitwarden.handshake.not.approved", value: "Handshake not approved in Bitwarden app", comment: "")
    static let bitwardenConnecting = NSLocalizedString("bitwarden.connecting", value: "Connecting to Bitwarden", comment: "")
    static let bitwardenWaitingForStatusResponse = NSLocalizedString("bitwarden.waiting.for.status.response", value: "Waiting for the status response from Bitwarden", comment: "")

    static let connectToBitwarden = NSLocalizedString("bitwarden.connect.title", value: "Connect to Bitwarden", comment: "Title for the Bitwarden onboarding flow")

    static let connectToBitwardenDescription = NSLocalizedString("bitwarden.connect.description", value: "We’ll walk you through connecting to Bitwarden, so you can use it in DuckDuckGo.", comment: "")

    static let connectToBitwardenPrivacy = NSLocalizedString("bitwarden.connect.privacy", value: "Privacy", comment: "")
    static let installBitwarden = NSLocalizedString("bitwarden.install", value: "Install Bitwarden", comment: "Button to install Bitwarden app")
    static let installBitwardenInfo = NSLocalizedString("bitwarden.install.info", value: "To begin setup, first install Bitwarden from the App Store.", comment: "Setup of the integration with Bitwarden app")
    static let afterBitwardenInstallationInfo = NSLocalizedString("after.bitwarden.installation.info", value: "After installing, return to DuckDuckGo to complete the setup.", comment: "Setup of the integration with Bitwarden app")
    static let bitwardenAppFound = NSLocalizedString("bitwarden.app.found", value: "Bitwarden app found!", comment: "Setup of the integration with Bitwarden app")
    static let lookingForBitwarden = NSLocalizedString("looking.for.bitwarden", value: "Bitwarden not installed…", comment: "Setup of the integration with Bitwarden app")
    static let allowIntegration = NSLocalizedString("allow.integration", value: "Allow Integration with DuckDuckGo", comment: "Setup of the integration with Bitwarden app")
    static let openBitwardenAndLogInOrUnlock = NSLocalizedString("open.bitwarden.and.log.in.or.unlock", value: "Open Bitwarden and Log in or Unlock your vault.", comment: "Setup of the integration with Bitwarden app")
    static let selectBitwardenPreferences = NSLocalizedString("select.bitwarden.preferences", value: "Select Bitwarden → Preferences from the Mac menu bar.", comment: "Setup of the integration with Bitwarden app (up to and including macOS 12)")
    static let selectBitwardenSettings = NSLocalizedString("select.bitwarden.settings", value: "Select Bitwarden → Settings from the Mac menu bar.", comment: "Setup of the integration with Bitwarden app (macOS 13 and above)")
    static let scrollToFindAppSettings = NSLocalizedString("scroll.to.find.app.settings", value: "Scroll to find the App Settings (All Accounts) section.", comment: "Setup of the integration with Bitwarden app")
    static let checkAllowIntegration = NSLocalizedString("check.allow.integration", value: "Check Allow integration with DuckDuckGo.", comment: "Setup of the integration with Bitwarden app")
    static let openBitwarden = NSLocalizedString("open.bitwarden", value: "Open Bitwarden", comment: "Button to open Bitwarden app")
    static let bitwardenIsReadyToConnect = NSLocalizedString("bitwarden.is.ready.to.connect", value: "Bitwarden is ready to connect to DuckDuckGo!", comment: "Setup of the integration with Bitwarden app")
    static let bitwardenWaitingForPermissions = NSLocalizedString("bitwarden.waiting.for.permissions", value: "Waiting for permission to use Bitwarden in DuckDuckGo…", comment: "Setup of the integration with Bitwarden app")
    static let bitwardenIntegrationComplete = NSLocalizedString("bitwarden.integration.complete", value: "Bitwarden integration complete!", comment: "Setup of the integration with Bitwarden app")
    static let bitwardenIntegrationCompleteInfo = NSLocalizedString("bitwarden.integration.complete.info", value: "You are now using Bitwarden as your password manager.", comment: "Setup of the integration with Bitwarden app")

    static let bitwardenCommunicationInfo = NSLocalizedString("bitwarden.connect.communication-info", value: "All communication between Bitwarden and DuckDuckGo is encrypted and the data never leaves your device.", comment: "")
    static let bitwardenHistoryInfo = NSLocalizedString("bitwarden.connect.history-info", value: "Bitwarden will have access to your browsing history.", comment: "")

    static let showAutofillShortcut = NSLocalizedString("pinning.show-autofill-shortcut", value: "Show Autofill Shortcut", comment: "Menu item for showing the autofill shortcut")
    static let hideAutofillShortcut = NSLocalizedString("pinning.hide-autofill-shortcut", value: "Hide Autofill Shortcut", comment: "Menu item for hiding the autofill shortcut")

    static let showBookmarksShortcut = NSLocalizedString("pinning.show-bookmarks-shortcut", value: "Show Bookmarks Shortcut", comment: "Menu item for showing the bookmarks shortcut")
    static let hideBookmarksShortcut = NSLocalizedString("pinning.hide-bookmarks-shortcut", value: "Hide Bookmarks Shortcut", comment: "Menu item for hiding the bookmarks shortcut")

    static let showDownloadsShortcut = NSLocalizedString("pinning.show-downloads-shortcut", value: "Show Downloads Shortcut", comment: "Menu item for showing the downloads shortcut")
    static let hideDownloadsShortcut = NSLocalizedString("pinning.hide-downloads-shortcut", value: "Hide Downloads Shortcut", comment: "Menu item for hiding the downloads shortcut")

    static let showNetworkProtectionShortcut = NSLocalizedString("pinning.show-netp-shortcut", value: "Show Network Protection", comment: "Menu item for showing the NetP shortcut")
    static let hideNetworkProtectionShortcut = NSLocalizedString("pinning.hide-netp-shortcut", value: "Hide Network Protection", comment: "Menu item for hiding the NetP shortcut")

    static let showHomeShortcut = NSLocalizedString("pinning.show-home-shortcut", value: "Show Home Button", comment: "Menu item for showing the Home shortcut")
    static let hideHomeShortcut = NSLocalizedString("pinning.hide-home-shortcut", value: "Hide Home Button", comment: "Menu item for hiding the Home shortcut")
    static let showHomeButtonSettings = NSLocalizedString("settings.hide-home-shortcut", value: "Show Home Button in Toolbar", comment: "Settings Optionm to set Home Button visibility")
    
    // MARK: - Tooltips

    static let autofillShortcutTooltip = NSLocalizedString("tooltip.autofill.shortcut", value: "Autofill", comment: "Tooltip for the autofill shortcut")
    
    static let homeButtonTooltip = NSLocalizedString("tooltip.home.button", value: "Home", comment: "Tooltip for the home button")
    
    static let bookmarksShortcutTooltip = NSLocalizedString("tooltip.bookmarks.shortcut", value: "Bookmarks", comment: "Tooltip for the bookmarks shortcut")
    static let downloadsShortcutTooltip = NSLocalizedString("tooltip.downloads.shortcut", value: "Downloads", comment: "Tooltip for the downloads shortcut")

    static let addItemTooltip = NSLocalizedString("tooltip.autofill.add-item", value: "Add item", comment: "Tooltip for the Add Item button")
    static let moreOptionsTooltip = NSLocalizedString("tooltip.autofill.more-options", value: "More options", comment: "Tooltip for the More Options button")

    static let newBookmarkTooltip = NSLocalizedString("tooltip.bookmarks.new-bookmark", value: "New bookmark", comment: "Tooltip for the New Bookmark button")
    static let newFolderTooltip = NSLocalizedString("tooltip.bookmarks.new-folder", value: "New folder", comment: "Tooltip for the New Folder button")
    static let manageBookmarksTooltip = NSLocalizedString("tooltip.bookmarks.manage-bookmarks", value: "Manage bookmarks", comment: "Tooltip for the Manage Bookmarks button")
    static let bookmarksManage = NSLocalizedString("bookmarks.manage", value: "Manage", comment: "Button for opening the bookmarks management interface")

    static let openDownloadsFolderTooltip = NSLocalizedString("tooltip.downloads.open-downloads-folder", value: "Open downloads folder", comment: "Tooltip for the Open Downloads Folder button")
    static let clearDownloadHistoryTooltip = NSLocalizedString("tooltip.downloads.clear-download-history", value: "Clear download history", comment: "Tooltip for the Clear Downloads button")

    static let newTabTooltip = NSLocalizedString("tooltip.tab.new-tab", value: "Open a new tab", comment: "Tooltip for the New Tab button")
    static let clearBrowsingHistoryTooltip = NSLocalizedString("tooltip.fire.clear-browsing-history", value: "Clear browsing history", comment: "Tooltip for the Fire button")
    static let navigateBackTooltip = NSLocalizedString("tooltip.navigation.back", value: "Show the previous page\nHold to show history", comment: "Tooltip for the Back button")
    static let navigateForwardTooltip = NSLocalizedString("tooltip.navigation.forward", value: "Show the next page\nHold to show history", comment: "Tooltip for the Forward button")
    static let refreshPageTooltip = NSLocalizedString("tooltip.navigation.refresh", value: "Reload this page", comment: "Tooltip for the Refresh button")
    static let stopLoadingTooltip = NSLocalizedString("tooltip.navigation.stop", value: "Stop loading this page", comment: "Tooltip for the Stop Navigation button")
    static let applicationMenuTooltip = NSLocalizedString("tooltip.application-menu.show", value: "Open application menu", comment: "Tooltip for the Application Menu button")

    static let privacyDashboardTooltip = NSLocalizedString("tooltip.privacy-dashboard.show", value: "Show the Privacy Dashboard and manage site settings", comment: "Tooltip for the Privacy Dashboard button")
    static let addBookmarkTooltip = NSLocalizedString("tooltip.bookmark.add", value: "Bookmark this page", comment: "Tooltip for the Add Bookmark button")
    static let editBookmarkTooltip = NSLocalizedString("tooltip.bookmark.edit", value: "Edit bookmark", comment: "Tooltip for the Edit Bookmark button")

    static let findInPageCloseTooltip = NSLocalizedString("tooltip.find-in-page.close", value: "Close find bar", comment: "Tooltip for the Find In Page bar's Close button")
    static let findInPageNextTooltip = NSLocalizedString("tooltip.find-in-page.next", value: "Next result", comment: "Tooltip for the Find In Page bar's Next button")
    static let findInPagePreviousTooltip = NSLocalizedString("tooltip.find-in-page.previous", value: "Previous result", comment: "Tooltip for the Find In Page bar's Previous button")

    static let copyUsernameTooltip = NSLocalizedString("autofill.copy-username", value: "Copy username", comment: "Tooltip for the Autofill panel's Copy Username button")
    static let copyPasswordTooltip = NSLocalizedString("autofill.copy-password", value: "Copy password", comment: "Tooltip for the Autofill panel's Copy Password button")
    static let showPasswordTooltip = NSLocalizedString("autofill.show-password", value: "Show password", comment: "Tooltip for the Autofill panel's Show Password button")
    static let hidePasswordTooltip = NSLocalizedString("autofill.hide-password", value: "Hide password", comment: "Tooltip for the Autofill panel's Hide Password button")

    static let databaseFactoryFailedMessage = NSLocalizedString("database.factory.failed.message", value: "There was an error initializing the database", comment: "Alert title when we fail to init database")
    static let databaseFactoryFailedInformative = NSLocalizedString("database.factory.failed.information", value: "Restart your Mac and try again", comment: "Info to restart macOS after database init failure")

    static func passwordManagerPopoverTitle(managerName: String) -> String {
        let localized = NSLocalizedString("autofill.popover.password-manager-title", value: "You're using %@ to manage passwords", comment: "Explanation of what password manager is being used")
        return String(format: localized, managerName)
    }
    static let passwordManagerPopoverSettingsButton = NSLocalizedString("autofill.popover.settings-button", value: "Settings", comment: "Open Settings Button")
    static let passwordManagerPopoverChangeInSettingsLabel = NSLocalizedString("autofill.popover.change-in", value: "Change in", comment: "Suffix of the label - change in settings - ")

    static func passwordManagerPopoverConnectedToUser(user: String) -> String {
        let localized = NSLocalizedString("autofill.popover.password-manager-connected-to-user", value: "Connected to user %@", comment: "Label describing what user is connected to the password manager")
        return String(format: localized, user)
    }
    
    static func passwordManagerAutosavePopoverText(domain: String) -> String {
        let localized = NSLocalizedString("autofill.popover.autosave.text", value: "Password saved for %@", comment: "Text confirming a password has been saved for the %@ domain")
        return String(format: localized, domain)
    }
    
    static let passwordManagerAutosaveButtonText = NSLocalizedString("autofill.popover.autosave.button.text",
                                                                      value: "View",
                                                                      comment: "Button to view the recently autosaved password")


    static func openPasswordManagerButton(managerName: String) -> String {
        let localized = NSLocalizedString("autofill.popover.open-password-manager", value: "Open %@", comment: "Open password manager button")
        return String(format: localized, managerName)
    }

    static let passwordManagerLockedStatus = NSLocalizedString("autofill.manager.status.locked", value: "Locked", comment: "Locked status for password manager")
    static let passwordManagerUnlockedStatus = NSLocalizedString("autofill.manager.status.unlocked", value: "Unlocked", comment: "Unlocked status for password manager")
    
    static func alertTitle(from domain: String) -> String {
        let localized = NSLocalizedString("alert.title", value: "A message from %@", comment: "Title formatted with presenting domain")
        return String(format: localized, domain)
    }

    static let noAccessToDownloadsFolderHeader = NSLocalizedString("no.access.to.downloads.folder.header", value: "DuckDuckGo needs permission to access your Downloads folder", comment: "Header of the alert dialog informing user about failed download")

    private static let noAccessToDownloadsFolderLegacy = NSLocalizedString("no.access.to.downloads.folder.legacy", value: "Grant access in Security & Privacy preferences in System Settings.", comment: "Alert presented to user if the app doesn't have rights to access Downloads folder. This is used for macOS version 12 and below")
    private static let noAccessToDownloadsFolderModern = NSLocalizedString("no.access.to.downloads.folder.modern", value: "Grant access in Privacy & Security preferences in System Settings.", comment: "Alert presented to user if the app doesn't have rights to access Downloads folder. This is used for macOS version 13 and above")

    static var noAccessToDownloadsFolder: String {
        if #available(macOS 13.0, *) {
            return noAccessToDownloadsFolderModern
        } else {
            return noAccessToDownloadsFolderLegacy
        }
    }

    static let noAccessToSelectedFolderHeader = NSLocalizedString("no.access.to.selected.folder.header", value: "DuckDuckGo needs permission to access selected folder", comment: "Header of the alert dialog informing user about failed download")
    static let noAccessToSelectedFolder = NSLocalizedString("no.access.to.selected.folder", value: "Grant access to the location of download.", comment: "Alert presented to user if the app doesn't have rights to access selected folder")
    static let cannotOpenFileAlertHeader = NSLocalizedString("cannot.open.file.alert.header", value: "Cannot Open File", comment: "Header of the alert dialog informing user it is not possible to open the file")
    static let cannotOpenFileAlertInformative = NSLocalizedString("cannot.open.file.alert.informative", value: "The App Store version of DuckDuckGo can only access local files if you drag-and-drop them into a browser window.\n\n To navigate local files using the address bar, please download DuckDuckGo directly from https://duckduckgo.com/mac.", comment: "Informative of the alert dialog informing user it is not possible to open the file")

    // MARK: New Tab
    // Context Menu
    static let newTabBottomPopoverTitle = NSLocalizedString("newTab.bottom.popover.title", value: "New Tab Page", comment: "Title of the popover that appears when pressing the bottom right button")
    static let newTabMenuItemShowFavorite = NSLocalizedString("newTab.menu.item.show.favorite", value: "Show Favorites", comment: "Title of the menu item in the home page to show/hide favorite section")
    static let newTabMenuItemShowContinuteSetUp = NSLocalizedString("newTab.menu.item.show.continue.setup", value: "Show Next Steps", comment: "Title of the menu item in the home page to show/hide continue setup section")
    static let newTabMenuItemShowRecentActivity = NSLocalizedString("newTab.menu.item.show.recent.activity", value: "Show Recent Activity", comment: "Title of the menu item in the home page to show/hide recent activity section")

    // Favorites
    static let newTabFavoriteSectionTitle = NSLocalizedString("newTab.favorites.section.title", value: "Favorites", comment: "Title of the Favorites section in the home page")

    // Set Up
    static let newTabSetUpSectionTitle = NSLocalizedString("newTab.setup.section.title", value: "Next Steps", comment: "Title of the setup section in the home page")
    static let newTabSetUpDefaultBrowserCardTitle = NSLocalizedString("newTab.setup.default.browser.title", value: "Default to Privacy", comment: "Title of the Default Browser card of the Set Up section in the home page")
    static let newTabSetUpImportCardTitle = NSLocalizedString("newTab.setup.import.title", value: "Bring Your Stuff", comment: "Title of the Import card of the Set Up section in the home page")
    static let newTabSetUpDuckPlayerCardTitle = NSLocalizedString("newTab.setup.duck.player.title", value: "Clean Up YouTube", comment: "Title of the Duck Player card of the Set Up section in the home page")
    static let newTabSetUpEmailProtectionCardTitle = NSLocalizedString("newTab.setup.email.protection.title", value: "Protect Your Inbox", comment: "Title of the Email Protection card of the Set Up section in the home page")
    static let newTabSetUpCookieManagerCardTitle = NSLocalizedString("newTab.setup.cookie.manager.title", value: "Let Us Handle Cookie Pop-ups", comment: "Title of the Cookie Manager card of the Set Up section in the home page")
    static let newTabSetUpSurveyDay0CardTitle = NSLocalizedString("newTab.setup.survey.day.0.title", value: "Tell Us What Brought You Here", comment: "Title of the Day 0 durvey of the Set Up section in the home page")
    static let newTabSetUpSurveyDay7CardTitle = NSLocalizedString("newTab.setup.survey.day.7.title", value: "Help Us Improve", comment: "Title of the Day 7 durvey of the Set Up section in the home page")

    static let newTabSetUpDefaultBrowserAction = NSLocalizedString("newTab.setup.default.browser.action", value: "Make Default Browser", comment: "Action title on the action menu of the Default Browser card")
    static let newTabSetUpImportAction = NSLocalizedString("newTab.setup.Import.action", value: "Import Now", comment: "Action title on the action menu of the Import card of the Set Up section in the home page")
    static let newTabSetUpDuckPlayerAction = NSLocalizedString("newTab.setup.duck.player.action", value: "Try Duck Player", comment: "Action title on the action menu of the Duck Player card of the Set Up section in the home page")
    static let newTabSetUpEmailProtectionAction = NSLocalizedString("newTab.setup.email.protection.action", value: "Get a Duck Address", comment: "Action title on the action menu of the Email Protection card of the Set Up section in the home page")
    static let newTabSetUpCookieManagerAction = NSLocalizedString("newTab.setup.cookie.manager.action", value: "Handle Pop-ups For Me", comment: "Action title on the action menu of the Cookie Manager card of the Set Up section in the home page")
    static let newTabSetUpRemoveItemAction = NSLocalizedString("newTab.setup.remove.item", value: "Dismiss", comment: "Action title on the action menu of the set up cards card of the SetUp section in the home page to remove the item")
    static let newTabSetUpSurveyDay0Action = NSLocalizedString("newTab.setup.survey.day.0.action", value: "Share Your Thoughts", comment: "Action title of the Day 0 durvey of the Set Up section in the home page")
    static let newTabSetUpSurveyDay7Action = NSLocalizedString("newTab.setup.survey.day.7.action", value: "Share Your Thoughts", comment: "Action title of the Day 7 durvey of the Set Up section in the home page")

    static let newTabSetUpDefaultBrowserSummary = NSLocalizedString("newTab.setup.default.browser.summary", value: "We automatically block trackers as you browse. It's privacy, simplified.", comment: "Summary of the Default Browser card")
    static let newTabSetUpImportSummary = NSLocalizedString("newTab.setup.import.summary", value: "Import bookmarks, favorites, and passwords from your old browser.", comment: "Summary of the Import card of the Set Up section in the home page")
    static let newTabSetUpDuckPlayerSummary = NSLocalizedString("newTab.setup.duck.player.summary", value: "Enjoy a clean viewing experience without personalized ads.", comment: "Summary of the Duck Player card of the Set Up section in the home page")
    static let newTabSetUpEmailProtectionSummary = NSLocalizedString("newTab.setup.email.protection.summary", value: "Generate custom @duck.com addresses that clean trackers from incoming email.", comment: "Summary of the Email Protection card of the Set Up section in the home page")
    static let newTabSetUpCookieManagerSummary = NSLocalizedString("newTab.setup.cookie.manager.summary", value: "We need your permission to say no to cookies on your behalf. Easy choice.", comment: "Summary of the Cookie Manager card of the Set Up section in the home page")
    static let newTabSetUpSurveyDay0Summary = NSLocalizedString("newTab.setup.survey.day.0.summary", value: "Take our short survey and help us build the best browser.", comment: "Summary of the Day 0 durvey of the Set Up section in the home page")
    static let newTabSetUpSurveyDay7Summary = NSLocalizedString("newTab.setup.survey.day.7.summary", value: "Take our short survey and help us build the best browser.", comment: "Summary of the Day 7 durvey of the Set Up section in the home page")

    // Recent Activity
    static let newTabRecentActivitySectionTitle = NSLocalizedString("newTab.recent.activity.section.title", value: "Recent Activity", comment: "Title of the RecentActivity section in the home page")
    static let burnerWindowHeader = NSLocalizedString("burner.window.header", value: "Fire Window", comment: "Header shown on the hompage of the Fire Window")
    static let burnerTabHomeTitle = NSLocalizedString("burner.tab.home.title", value: "New Fire Tab", comment: "Tab title for Fire Tab")
    static let burnerHomepageDescription1 = NSLocalizedString("burner.homepage.description.1", value: "Browse without saving local history", comment: "")
    static let burnerHomepageDescription2 = NSLocalizedString("burner.homepage.description.2", value: "Sign in to a site with a different account", comment: "")
    static let burnerHomepageDescription3 = NSLocalizedString("burner.homepage.description.3", value: "Troubleshoot websites", comment: "")
    static let burnerHomepageDescription4 = NSLocalizedString("burner.homepage.description.4", value: "Fire windows are isolated from other browser data, and their data is burned when you close them. They have the same tracking protection as other windows.", comment: "")

    // Email Protection Management
    static let disableEmailProtectionTitle = NSLocalizedString("disable.email.protection.title", value: "Disable Email Protection Autofill?", comment: "Title for alert shown when user disables email protection")
    static let disableEmailProtectionMessage = NSLocalizedString("disable.email.protection.mesage", value: "This will only disable Autofill for Duck Addresses in this browser. \n\n You can still manually enter Duck Addresses and continue to receive forwarded email.", comment: "Message for alert shown when user disables email protection")
    static let disable = NSLocalizedString("disable", value: "Disable", comment: "Email protection Disable button text")

    static let dataBrokerProtectionOptionsMenuItem = NSLocalizedString("data-broker-protection.optionsMenu", value: "Personal Information Removal", comment: "Menu item data broker protection feature")
    static let tabDataBrokerProtectionTitle = NSLocalizedString("tab.dbp.title", value: "Personal Information Removal", comment: "Tab data broker protection title")

    // Bookmarks bar prompt
    static let bookmarksBarPromptTitle = NSLocalizedString("bookmarks.bar.prompt.title", value: "Show Bookmarks Bar?", comment: "Title for bookmarks bar prompt")
    static let bookmarksBarPromptMessage = NSLocalizedString("bookmarks.bar.prompt.message", value: "Show the Bookmarks Bar for quick access to your new bookmarks.", comment: "Message show for bookmarks bar prompt")
    static let bookmarksBarPromptDismiss = NSLocalizedString("bookmarks.bar.prompt.dismiss", value: "Hide", comment: "Dismiss button label on bookmarks bar prompt")
    static let bookmarksBarPromptAccept = NSLocalizedString("bookmarks.bar.prompt.accept", value: "Show", comment: "Accept button label on bookmarks bar prompt")

#if SUBSCRIPTION
    static let subscriptionOptionsMenuItem = NSLocalizedString("subscription.menu.item", value: "Privacy Pro", comment: "Title for Subscription item in the options menu")
    static let subscription = NSLocalizedString("preferences.subscription", value: "Privacy Pro", comment: "Show subscription preferences")
#endif
}<|MERGE_RESOLUTION|>--- conflicted
+++ resolved
@@ -372,17 +372,10 @@
     static let autofillAddresses = NSLocalizedString("autofill.addresses", value: "Addresses", comment: "Autofill autosaved data type")
     static let autofillPaymentMethods = NSLocalizedString("autofill.payment-methods", value: "Payment methods", comment: "Autofill autosaved data type")
     static let autofillAutoLock = NSLocalizedString("autofill.auto-lock", value: "Auto-lock", comment: "Autofill settings section title")
-<<<<<<< HEAD
     static let autofillLockWhenIdle = NSLocalizedString("autofill.lock-when-idle", value: "Lock autofill after computer is idle for", comment: "Autofill auto-lock setting")
     static let autofillNeverLock = NSLocalizedString("autofill.never-lock", value: "Never lock autofill", comment: "Autofill auto-lock setting")
-    static let autofillNeverLockWarning = NSLocalizedString("autofill.never-lock-warning", value: "Anyone will access to your device will be able to use and modify your autofill data if not locked.", comment: "Autofill disabled auto-lock warning")
-    static let autolockLocksFormFill = NSLocalizedString("autofill.autolock-locks-form-filling", value: "Also lock access to password and credit card form fill.", comment: "Lock form filling when auto-lock is active text")
-=======
-    static let autofillLockWhenIdle = NSLocalizedString("autofill.lock-when-idle", value: "Lock Autofill after computer is idle for", comment: "Autofill auto-lock setting")
-    static let autofillNeverLock = NSLocalizedString("autofill.never-lock", value: "Never lock Autofill", comment: "Autofill auto-lock setting")
     static let autofillNeverLockWarning = NSLocalizedString("autofill.never-lock-warning", value: "If not locked, anyone with access to your device will be able to use and modify your autofill data. For security purposes, credit card form fill always requires authentication.", comment: "Autofill disabled auto-lock warning")
     static let autolockLocksFormFill = NSLocalizedString("autofill.autolock-locks-form-filling", value: "Also lock password form fill", comment: "Lock form filling when auto-lock is active text")
->>>>>>> b4d3a3e2
 
     
     static let downloadsLocation = NSLocalizedString("downloads.location", value: "Location", comment: "Downloads directory location")
