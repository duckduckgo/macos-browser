--- conflicted
+++ resolved
@@ -851,16 +851,13 @@
     static let tabDataBrokerProtectionTitle = NSLocalizedString("tab.dbp.title", value: "Personal Information Removal", comment: "Tab data broker protection title")
 #endif //DBP
 
-<<<<<<< HEAD
-#if SUBSCRIPTION
-    static let privacyProOptionsMenuItem = NSLocalizedString("subscription.optionsMenu", value: "Privacy Pro", comment: "Privacy Pro options menu item title")
-#endif
-=======
     // Bookmarks bar prompt
     static let bookmarksBarPromptTitle = NSLocalizedString("bookmarks.bar.prompt.title", value: "Show Bookmarks Bar?", comment: "Title for bookmarks bar prompt")
     static let bookmarksBarPromptMessage = NSLocalizedString("bookmarks.bar.prompt.message", value: "Show the Bookmarks Bar for quick access to your new bookmarks.", comment: "Message show for bookmarks bar prompt")
     static let bookmarksBarPromptDismiss = NSLocalizedString("bookmarks.bar.prompt.dismiss", value: "Hide", comment: "Dismiss button label on bookmarks bar prompt")
     static let bookmarksBarPromptAccept = NSLocalizedString("bookmarks.bar.prompt.accept", value: "Show", comment: "Accept button label on bookmarks bar prompt")
 
->>>>>>> 2359b683
+#if SUBSCRIPTION
+    static let privacyProOptionsMenuItem = NSLocalizedString("subscription.optionsMenu", value: "Privacy Pro", comment: "Privacy Pro options menu item title")
+#endif
 }