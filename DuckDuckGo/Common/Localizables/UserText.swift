//
//  UserText.swift
//
//  Copyright © 2020 DuckDuckGo. All rights reserved.
//
//  Licensed under the Apache License, Version 2.0 (the "License");
//  you may not use this file except in compliance with the License.
//  You may obtain a copy of the License at
//
//  http://www.apache.org/licenses/LICENSE-2.0
//
//  Unless required by applicable law or agreed to in writing, software
//  distributed under the License is distributed on an "AS IS" BASIS,
//  WITHOUT WARRANTIES OR CONDITIONS OF ANY KIND, either express or implied.
//  See the License for the specific language governing permissions and
//  limitations under the License.
//

import Foundation
import Navigation

struct UserText {

    static let duckDuckGo = NSLocalizedString("about.app_name", value: "DuckDuckGo", comment: "Application name to be displayed in the About dialog")
    static let duckDuckGoForMacAppStore = NSLocalizedString("about.app_name_app_store", value: "DuckDuckGo for Mac App Store", comment: "Application name to be displayed in the About dialog in App Store app")

    // MARK: - Dialogs
    static let ok = NSLocalizedString("ok", value: "OK", comment: "OK button")
    static let cancel = NSLocalizedString("cancel", value: "Cancel", comment: "Cancel button")
    static let notNow = NSLocalizedString("notnow", value: "Not Now", comment: "Not Now button")
    static let remove = NSLocalizedString("generic.remove.button", value: "Remove", comment: "Label of a button that allows the user to remove an item")
    static let delete = NSLocalizedString("generic.delete.button", value: "Delete", comment: "Label of a button that allows the user to delete an item")
    static let discard = NSLocalizedString("generic.discard.button", value: "Discard", comment: "Label of a button that allows the user discard an action/change")
    static let neverForThisSite = NSLocalizedString("never.for.this.site", value: "Never Ask for This Site", comment: "Never ask to save login credentials for this site button")
    static let open = NSLocalizedString("open", value: "Open", comment: "Open button")
    static let save = NSLocalizedString("save", value: "Save", comment: "Save button")
    static let dontSave = NSLocalizedString("dont.save", value: "Don't Save", comment: "Don't Save button")
    static let update = NSLocalizedString("update", value: "Update", comment: "Update button")
    static let dontUpdate = NSLocalizedString("dont.update", value: "Don't Update", comment: "Don't Update button")
    static let copy = NSLocalizedString("copy", value: "Copy", comment: "Copy button")
    static let details = NSLocalizedString("details", value: "Details", comment: "details button")
    static let submit = NSLocalizedString("submit", value: "Submit", comment: "Submit button")
    static let submitReport = NSLocalizedString("submit.report", value: "Submit Report", comment: "Submit Report button")
    static let pasteFromClipboard = NSLocalizedString("paste-from-clipboard", value: "Paste from Clipboard", comment: "Paste button")
    static let edit = NSLocalizedString("edit", value: "Edit", comment: "Edit button")
    static let gotIt = NSLocalizedString("got.it", value: "Got It!", comment: "Got it button")
    static let copySelection = NSLocalizedString("copy-selection", value: "Copy", comment: "Copy selection menu item")
    static let deleteBookmark = NSLocalizedString("delete-bookmark", value: "Delete Bookmark", comment: "Delete Bookmark button")
    static let removeFavorite = NSLocalizedString("remove-favorite", value: "Remove Favorite", comment: "Remove Favorite button")
    static let quit = NSLocalizedString("quit", value: "Quit", comment: "Quit button")
    static let uninstall = NSLocalizedString("uninstall", value: "Uninstall", comment: "Uninstall button")
    static let dontQuit = NSLocalizedString("dont.quit", value: "Don’t Quit", comment: "Don’t Quit button")
    static let next = NSLocalizedString("next", value: "Next", comment: "Next button")
    static let pasteAndGo = NSLocalizedString("paste.and.go", value: "Paste & Go", comment: "Paste & Go button")
    static let pasteAndSearch = NSLocalizedString("paste.and.search", value: "Paste & Search", comment: "Paste & Search button")
    static let clear = NSLocalizedString("clear", value: "Clear", comment: "Clear button")
    static let clearAndQuit = NSLocalizedString("clear.and.quit", value: "Clear and Quit", comment: "Button to clear data and quit the application")
    static let quitWithoutClearing = NSLocalizedString("quit.without.clearing", value: "Quit Without Clearing", comment: "Button to quit the application without clearing data")
    static let `continue` = NSLocalizedString("`continue`", value: "Continue", comment: "Continue button")
    static let bookmarkDialogAdd = NSLocalizedString("bookmark.dialog.add", value: "Add", comment: "Button to confim a bookmark creation")
    static let newFolderDialogAdd = NSLocalizedString("folder.dialog.add", value: "Add", comment: "Button to confim a bookmark folder creation")
    static let doneDialog = NSLocalizedString("done", value: "Done", comment: "Done button")

    static func openIn(value: String) -> String {
        let localized = NSLocalizedString("open.in",
                                          value: "Open in %@",
                                          comment: "Opening an entity in other application")
        return String(format: localized, value)
    }

    // MARK: - Main Menu -> DuckDuckGo
    static let mainMenuAppPreferences = NSLocalizedString("main-menu.app.preferences", value: "Preferences…", comment: "Main Menu DuckDuckGo item")
    static let mainMenuAppServices = NSLocalizedString("main-menu.app.services", value: "Services", comment: "Main Menu DuckDuckGo item")
    static let mainMenuAppCheckforUpdates = NSLocalizedString("main-menu.app.check-for-updates", value: "Check for Updates…", comment: "Main Menu DuckDuckGo item")
    static let mainMenuAppHideDuckDuckGo = NSLocalizedString("main-menu.app.hide-duck-duck-go", value: "Hide DuckDuckGo", comment: "Main Menu DuckDuckGo item")
    static let mainMenuAppHideOthers = NSLocalizedString("main-menu.app.hide-others", value: "Hide Others", comment: "Main Menu DuckDuckGo item")
    static let mainMenuAppShowAll = NSLocalizedString("main-menu.app.show-all", value: "Show All", comment: "Main Menu DuckDuckGo item")
    static let mainMenuAppQuitDuckDuckGo = NSLocalizedString("main-menu.app.quit-duck-duck-go", value: "Quit DuckDuckGo", comment: "Main Menu DuckDuckGo item")

    // MARK: - Main Menu -> -File
    static let mainMenuFile = NSLocalizedString("main-menu.file", value: "File", comment: "Main Menu File")
    static let mainMenuFileNewTab = NSLocalizedString("main-menu.file.new-tab", value: "New Tab", comment: "Main Menu File item")
    static let mainMenuFileOpenLocation = NSLocalizedString("main-menu.file.open-location", value: "Open Location…", comment: "Main Menu File item- Menu option that allows the user to connect to an address (type an address) on click the address bar of the browser is selected and the user can type.")
    static let mainMenuFileCloseWindow = NSLocalizedString("main-menu.file.close-window", value: "Close Window", comment: "Main Menu File item")
    static let mainMenuFileCloseAllWindows = NSLocalizedString("main-menu.file.close-all-windows", value: "Close All Windows", comment: "Main Menu File item")
    static let mainMenuFileSaveAs = NSLocalizedString("main-menu.file.save-as", value: "Save As…", comment: "Main Menu File item")
    static let mainMenuFileImportBookmarksandPasswords = NSLocalizedString("main-menu.file.import-bookmarks-and-passwords", value: "Import Bookmarks and Passwords…", comment: "Main Menu File item")
    static let mainMenuFileExport = NSLocalizedString("main-menu.file.export", value: "Export", comment: "Main Menu File item")
    static let mainMenuFileExportPasswords = NSLocalizedString("main-menu.file.export-passwords", value: "Passwords…", comment: "Main Menu File-Export item")
    static let mainMenuFileExportBookmarks = NSLocalizedString("main-menu.file.export-bookmarks", value: "Bookmarks…", comment: "Main Menu File-Export item")

    // MARK: - Main Menu -> Edit
    static let mainMenuEdit = NSLocalizedString("main-menu.edit", value: "Edit", comment: "Main Menu Edit")
    static let mainMenuEditUndo = NSLocalizedString("main-menu.edit.undo", value: "Undo", comment: "Main Menu Edit item")
    static let mainMenuEditRedo = NSLocalizedString("main-menu.edit.redo", value: "Redo", comment: "Main Menu Edit item")
    static let mainMenuEditCut = NSLocalizedString("main-menu.edit.cut", value: "Cut", comment: "Main Menu Edit item")
    static let mainMenuEditCopy = NSLocalizedString("main-menu.edit.copy", value: "Copy", comment: "Main Menu Edit item")
    static let mainMenuEditPaste = NSLocalizedString("main-menu.edit.paste", value: "Paste", comment: "Main Menu Edit item")
    static let mainMenuEditPasteAndMatchStyle = NSLocalizedString("main-menu.edit.paste-and-match-style", value: "Paste and Match Style", comment: "Main Menu Edit item - Action that allows the user to paste copy into a target document and the target document's style will be retained (instead of the source style)")
    static let mainMenuEditDelete = NSLocalizedString("main-menu.edit.delete", value: "Delete", comment: "Main Menu Edit item")
    static let mainMenuEditSelectAll = NSLocalizedString("main-menu.edit.select-all", value: "Select All", comment: "Main Menu Edit item")

    static let mainMenuEditFind = NSLocalizedString("main-menu.edit.find", value: "Find", comment: "Main Menu Edit item")

    // MARK: Main Menu -> Edit -> Find
    static let mainMenuEditFindFindNext = NSLocalizedString("main-menu.edit.find.find-next", value: "Find Next", comment: "Main Menu Edit-Find item")
    static let mainMenuEditFindFindPrevious = NSLocalizedString("main-menu.edit.find.find-previous", value: "Find Previous", comment: "Main Menu Edit-Find item")
    static let mainMenuEditFindHideFind = NSLocalizedString("main-menu.edit.find.hide-find", value: "Hide Find", comment: "Main Menu Edit-Find item")

    static let mainMenuEditSpellingandGrammar = NSLocalizedString("main-menu.edit.edit-spelling-and-grammar", value: "Spelling and Grammar", comment: "Main Menu Edit item")

    // MARK: Main Menu -> Edit -> Spellingand
    static let mainMenuEditSpellingandShowSpellingandGrammar = NSLocalizedString("main-menu.edit.spelling-and.show-spelling-and-grammar", value: "Show Spelling and Grammar", comment: "Main Menu Edit-Spellingand item")
    static let mainMenuEditSpellingandCheckDocumentNow = NSLocalizedString("main-menu.edit.spelling-and.check-document-now", value: "Check Document Now", comment: "Main Menu Edit-Spellingand item")
    static let mainMenuEditSpellingandCheckSpellingWhileTyping = NSLocalizedString("main-menu.edit.spelling-and.check-spelling-while-typing", value: "Check Spelling While Typing", comment: "Main Menu Edit-Spellingand item")
    static let mainMenuEditSpellingandCheckGrammarWithSpelling = NSLocalizedString("main-menu.edit.spelling-and.check-grammar-with-spelling", value: "Check Grammar With Spelling", comment: "Main Menu Edit-Spellingand item")
    static let mainMenuEditSpellingandCorrectSpellingAutomatically = NSLocalizedString("main-menu.edit.spelling-and.correct-spelling-automatically", value: "Correct Spelling Automatically", comment: "Main Menu Edit-Spellingand item")

    static let mainMenuEditSubstitutions = NSLocalizedString("main-menu.edit.subsitutions", value: "Substitutions", comment: "Main Menu Edit item")
// TODO: Done till here
    // MARK: Main Menu -> Edit -> Substitutions
    static let mainMenuEditSubstitutionsShowSubstitutions = NSLocalizedString("Show Substitutions", comment: "Main Menu Edit-Substitutions item")
    static let mainMenuEditSubstitutionsSmartCopyPaste = NSLocalizedString("Smart Copy/Paste", comment: "Main Menu Edit-Substitutions item")
    static let mainMenuEditSubstitutionsSmartQuotes = NSLocalizedString("Smart Quotes", comment: "Main Menu Edit-Substitutions item")
    static let mainMenuEditSubstitutionsSmartDashes = NSLocalizedString("Smart Dashes", comment: "Main Menu Edit-Substitutions item")
    static let mainMenuEditSubstitutionsSmartLinks = NSLocalizedString("Smart Links", comment: "Main Menu Edit-Substitutions item")
    static let mainMenuEditSubstitutionsDataDetectors = NSLocalizedString("Data Detectors", comment: "Main Menu Edit-Substitutions item")
    static let mainMenuEditSubstitutionsTextReplacement = NSLocalizedString("Text Replacement", comment: "Main Menu Edit-Substitutions item")

    static let mainMenuEditTransformations = NSLocalizedString("Transformations", comment: "Main Menu Edit item")

    // MARK: Main Menu -> Edit -> Transformations
    static let mainMenuEditTransformationsMakeUpperCase = NSLocalizedString("Make Upper Case", comment: "Main Menu Edit-Transformations item")
    static let mainMenuEditTransformationsMakeLowerCase = NSLocalizedString("Make Lower Case", comment: "Main Menu Edit-Transformations item")
    static let mainMenuEditTransformationsCapitalize = NSLocalizedString("Capitalize", comment: "Main Menu Edit-Transformations item")

    static let mainMenuEditSpeech = NSLocalizedString("Speech", comment: "Main Menu Edit item")

    // MARK: Main Menu -> Edit -> Speech
    static let mainMenuEditSpeechStartSpeaking = NSLocalizedString("Start Speaking", comment: "Main Menu Edit-Speech item")
    static let mainMenuEditSpeechStopSpeaking = NSLocalizedString("Stop Speaking", comment: "Main Menu Edit-Speech item")

    // MARK: - Main Menu -> View
    static let mainMenuView = NSLocalizedString("View", comment: "Main Menu View")
    static let mainMenuViewStop = NSLocalizedString("Stop", comment: "Main Menu View item")
    static let mainMenuViewReloadPage = NSLocalizedString("Reload Page", comment: "Main Menu View item")
    static let mainMenuViewHome = NSLocalizedString("Home", comment: "Main Menu View item")
    static let mainMenuHomeButton = NSLocalizedString("Home Button", comment: "Main Menu > View > Home Button item")

    static func mainMenuHomeButtonMode(for position: HomeButtonPosition) -> String {
        switch position {
        case .hidden:
            return NSLocalizedString("main.menu.home.button.mode.hide", value: "Hide", comment: "Main Menu > View > Home Button > None item")
        case .left:
            return NSLocalizedString("main.menu.home.button.mode.left", value: "Show Left of the Back Button", comment: "Main Menu > View > Home Button > left position item")
        case .right:
            return NSLocalizedString("main.menu.home.button.mode.right", value: "Show Right of the Reload Button", comment: "Main Menu > View > Home Button > right position item")
        }
    }

    static let mainMenuViewShowAutofillShortcut = NSLocalizedString("Show Autofill Shortcut", comment: "Main Menu View item")
    static let mainMenuViewShowBookmarksShortcut = NSLocalizedString("Show Bookmarks Shortcut", comment: "Main Menu View item")
    static let mainMenuViewShowDownloadsShortcut = NSLocalizedString("Show Downloads Shortcut", comment: "Main Menu View item")
    static let mainMenuViewEnterFullScreen = NSLocalizedString("Enter Full Screen", comment: "Main Menu View item")
    static let mainMenuViewActualSize = NSLocalizedString("Actual Size", comment: "Main Menu View item")
    static let mainMenuViewZoomIn = NSLocalizedString("Zoom In", comment: "Main Menu View item")
    static let mainMenuViewZoomOut = NSLocalizedString("Zoom Out", comment: "Main Menu View item")

    static let mainMenuDeveloper = NSLocalizedString("Developer", comment: "Main Menu ")

    // MARK: Main Menu -> View -> Developer
    static let mainMenuViewDeveloperJavaScriptConsole = NSLocalizedString("JavaScript Console", comment: "Main Menu View-Developer item")
    static let mainMenuViewDeveloperShowPageSource = NSLocalizedString("Show Page Source", comment: "Main Menu View-Developer item")
    static let mainMenuViewDeveloperShowResources = NSLocalizedString("Show Resources", comment: "Main Menu View-Developer item")

    // MARK: - Main Menu -> History
    static let mainMenuHistory = NSLocalizedString("History", comment: "Main Menu ")
    static let mainMenuHistoryRecentlyClosed = NSLocalizedString("Recently Closed", comment: "Main Menu History item")
    static let mainMenuHistoryClearAllHistory = NSLocalizedString("Clear All History…", comment: "Main Menu History item")
    static let mainMenuHistoryManageBookmarks = NSLocalizedString("Manage Bookmarks", comment: "Main Menu History item")
    static let mainMenuHistoryFavoriteThisPage = NSLocalizedString("Favorite This Page…", comment: "Main Menu History item")
    static let mainMenuHistoryReopenAllWindowsFromLastSession = NSLocalizedString("Reopen All Windows from Last Session", comment: "Main Menu History item")

    // MARK: - Main Menu -> Bookmarks -> Bookmarks Bar
    static let mainMenuBookmarksShowBookmarksBarAlways = NSLocalizedString("Always Show", comment: "Preference for always showing the bookmarks bar")
    static let mainMenuBookmarksShowBookmarksBarNewTabOnly = NSLocalizedString("Only Show on New Tab", comment: "Preference for only showing the bookmarks bar on new tab")
    static let mainMenuBookmarksShowBookmarksBarNever = NSLocalizedString("Never Show", comment: "Preference for never showing the bookmarks bar on new tab")

    // MARK: - Main Menu -> Window
    static let mainMenuWindow = NSLocalizedString("Window", comment: "Main Menu ")
    static let mainMenuWindowMinimize = NSLocalizedString("Minimize", comment: "Main Menu Window item")
    static let mainMenuWindowMergeAllWindows = NSLocalizedString("Merge All Windows", comment: "Main Menu Window item")
    static let mainMenuWindowShowPreviousTab = NSLocalizedString("Show Previous Tab", comment: "Main Menu Window item")
    static let mainMenuWindowShowNextTab = NSLocalizedString("Show Next Tab", comment: "Main Menu Window item")
    static let mainMenuWindowBringAllToFront = NSLocalizedString("Bring All to Front", comment: "Main Menu Window item")

    // MARK: - Main Menu -> Help
    static let mainMenuHelp = NSLocalizedString("Help", comment: "Main Menu Help")
    static let mainMenuHelpDuckDuckGoHelp = NSLocalizedString("DuckDuckGo Help", comment: "Main Menu Help item")

    static let duplicateTab = NSLocalizedString("duplicate.tab", value: "Duplicate Tab", comment: "Menu item. Duplicate as a verb")
    static let pinTab = NSLocalizedString("pin.tab", value: "Pin Tab", comment: "Menu item. Pin as a verb")
    static let unpinTab = NSLocalizedString("unpin.tab", value: "Unpin Tab", comment: "Menu item. Unpin as a verb")
    static let closeTab = NSLocalizedString("close.tab", value: "Close Tab", comment: "Menu item")
    static let muteTab = NSLocalizedString("mute.tab", value: "Mute Tab", comment: "Menu item. Mute tab")
    static let unmuteTab = NSLocalizedString("unmute.tab", value: "Unmute Tab", comment: "Menu item. Unmute tab")
    static let closeOtherTabs = NSLocalizedString("close.other.tabs", value: "Close Other Tabs", comment: "Menu item")
    static let closeAllOtherTabs = NSLocalizedString("close.all.other.tabs", value: "Close All Other Tabs", comment: "Menu item")
    static let closeTabsToTheLeft = NSLocalizedString("close.tabs.to.the.left", value: "Close Tabs to the Left", comment: "Menu item")
    static let closeTabsToTheRight = NSLocalizedString("close.tabs.to.the.right", value: "Close Tabs to the Right", comment: "Menu item")
    static let openInNewTab = NSLocalizedString("open.in.new.tab", value: "Open in New Tab", comment: "Menu item that opens the link in a new tab")
    static let openInNewWindow = NSLocalizedString("open.in.new.window", value: "Open in New Window", comment: "Menu item that opens the link in a new window")
    static let openAllInNewTabs = NSLocalizedString("open.all.in.new.tabs", value: "Open All in New Tabs", comment: "Menu item that opens all the bookmarks in a folder to new tabs")
    static let openAllTabsInNewWindow = NSLocalizedString("open.all.tabs.in.new.window", value: "Open All in New Window", comment: "Menu item that opens all the bookmarks in a folder in a new window")
    static let showFolderContents = NSLocalizedString("show.folder.contents", value: "Show Folder Contents", comment: "Menu item that shows the content of a folder ")
    static let editBookmark = NSLocalizedString("menu.bookmarks.edit", value: "Edit…", comment: "Menu item to edit a bookmark or a folder")
    static let addFolder = NSLocalizedString("menu.add.folder", value: "Add Folder…", comment: "Menu item to add a folder")
    static let showInFolder = NSLocalizedString("menu.show.in.folder", value: "Show in Folder", comment: "Menu item to show where a bookmark is located")

    static let tabHomeTitle = NSLocalizedString("tab.home.title", value: "New Tab", comment: "Tab home title")
    static let tabUntitledTitle = NSLocalizedString("tab.empty.title", value: "Untitled", comment: "Title for an empty tab without a title")
    static let tabPreferencesTitle = NSLocalizedString("tab.preferences.title", value: "Settings", comment: "Tab preferences title")
    static let tabBookmarksTitle = NSLocalizedString("tab.bookmarks.title", value: "Bookmarks", comment: "Tab bookmarks title")
    static let tabOnboardingTitle = NSLocalizedString("tab.onboarding.title", value: "Welcome", comment: "Tab onboarding title")
    static let releaseNotesTitle = NSLocalizedString("tab.releaseNotes.title", value: "Release Notes", comment: "Title of deticated tab for Release Notes")

    // MARK: Error Pages
    static let tabErrorTitle = NSLocalizedString("tab.error.title", value: "Failed to open page", comment: "Tab error title")
    static let errorPageHeader = NSLocalizedString("page.error.header", value: "DuckDuckGo can’t load this page.", comment: "Error page heading text")
    static let webProcessCrashPageHeader = NSLocalizedString("page.crash.header", value: "This webpage has crashed.", comment: "Error page heading text shown when a Web Page process had crashed")
    static let webProcessCrashPageMessage = NSLocalizedString("page.crash.message", value: "Try reloading the page or come back later.", comment: "Error page message text shown when a Web Page process had crashed")
    static let sslErrorPageTabTitle = NSLocalizedString("ssl.error.page.tab.title", value: "Warning: Site May Be Insecure", comment: "Title shown in an error page tab that warn users of security risks on a website due to SSL issues")
<<<<<<< HEAD
    static func sslErrorPageBody(_ domain: String) -> String {
        let localized = NSLocalizedString("ssl.error.page.body",
                                          value: "The certificate for this site is invalid. You might be connecting to a server that is pretending to be %1$@ which could put your confidential information at risk.",
                                          comment: "Error description shown in an error page that warns users of security risks on a website due to SSL issues. %1$@ represent the site domain.")
        return String(format: localized, domain)
    }
    static let sslErrorPageAdvancedButton = NSLocalizedString("ssl.error.page.advanced.button", value: "Advanced…", comment: "Button shown in an error page that warns users of security risks on a website due to SSL issues. The buttons allows the user to see advanced options on click.")
    static let sslErrorPageLeaveSiteButton = NSLocalizedString("ssl.error.page.leave.site.button", value: "Leave This Site", comment: "Button shown in an error page that warns users of security risks on a website due to SSL issues. The buttons allows the user to leave the website and navigate to previous page.")
    static let sslErrorPageVisitSiteButton = NSLocalizedString("ssl.error.page.visit.site.button", value: "Accept Risk and Visit Site", comment: "Button shown in an error page that warns users of security risks on a website due to SSL issues. The buttons allows the user to visit the website anyway despite the risks.")
    static let sslErrorAdvancedInfoTitle = NSLocalizedString("ssl.error.page.advanced.info.title", value: "DuckDuckGo warns you when a website has an invalid certificate.", comment: "Title of the Advanced info section shown in an error page that warns users of security risks on a website due to SSL issues.")
    static let sslErrorAdvancedInfoBodyWrongHost = NSLocalizedString("ssl.error.page.advanced.info.body.wrong.host", value: "It’s possible that the website is misconfigured or that an attacker has compromised your connection.", comment: "Body of the text of the Advanced info shown in an error page that warns users of security risks on a website due to SSL issues.")
    static let sslErrorAdvancedInfoBodyExpired = NSLocalizedString("ssl.error.page.advanced.info.body.expired", value: "It’s possible that the website is misconfigured, that an attacker has compromised your connection, or that your system clock is incorrect.", comment: "Body of the text of the Advanced info shown in an error page that warns users of security risks on a website due to SSL issues.")
    static func sslErrorCertificateExpiredMessage(_ domain: String) -> String {
        let localized = NSLocalizedString("ssl.error.certificate.expired.message",
                                          value: "The security certificate for %1$@ is expired.",
                                          comment: "Describes an SSL error where a website's security certificate is expired. '%1$@' is a placeholder for the website's domain.")
        return String(format: localized, domain)
    }
    static func sslErrorCertificateWrongHostMessage(_ domain: String, eTldPlus1: String) -> String {
        let localized = NSLocalizedString("ssl.error.wrong.host.message",
                                          value: "The security certificate for %1$@ does not match *.%2$@.",
                                          comment: "Explains an SSL error when a site's certificate doesn't match its domain. '%1$@' is the site's domain.")
        return String(format: localized, domain, eTldPlus1)
    }
    static func sslErrorCertificateSelfSignedMessage(_ domain: String) -> String {
        let localized = NSLocalizedString("ssl.error.self.signed.message",
                                          value: "The security certificate for %1$@ is not trusted by your device's operating system.",
                                          comment: "Warns the user that the site's security certificate is self-signed and not trusted. '%1$@' is the site's domain.")
        return String(format: localized, domain)
    }
=======
>>>>>>> e54dd427

    static let openSystemPreferences = NSLocalizedString("open.preferences", value: "Open System Preferences", comment: "Open System Preferences (to re-enable permission for the App) (up to and including macOS 12")
    static let openSystemSettings = NSLocalizedString("open.settings", value: "Open System Settings…", comment: "This string represents a prompt or button label prompting the user to open system settings")
    static let checkForUpdate = NSLocalizedString("check.for.update", value: "Check for Update", comment: "Button users can use to check for a new update")

    static let unknownErrorTryAgainMessage = NSLocalizedString("error.unknown.try.again", value: "An unknown error has occurred", comment: "Generic error message on a dialog for when the cause is not known.")

    static let moveTabToNewWindow = NSLocalizedString("options.menu.move.tab.to.new.window",
                                                      value: "Move Tab to New Window",
                                                      comment: "Context menu item")

    static let searchDuckDuckGoSuffix = NSLocalizedString("address.bar.search.suffix",
                                                          value: "Search DuckDuckGo",
                                                          comment: "Suffix of searched terms in address bar. Example: best watching machine . Search DuckDuckGo")
    static let addressBarVisitSuffix = NSLocalizedString("address.bar.visit.suffix",
                                                         value: "Visit",
                                                         comment: "Address bar suffix of possibly visited website. Example: spreadprivacy.com . Visit spreadprivacy.com")
    static let addressBarPlaceholder = NSLocalizedString("address.bar.placeholder",
                                                         value: "Search or enter address",
                                                         comment: "Empty Address Bar placeholder text displayed on the new tab page.")

    static let navigateBack = NSLocalizedString("navigate.back", value: "Back", comment: "Context menu item")
    static let closeAndReturnToParentFormat = NSLocalizedString("close.tab.on.back.format",
                                                                value: "Close and Return to “%@”",
                                                                comment: "Close Child Tab on Back Button press and return Back to the Parent Tab titled “%@”")
    static let closeAndReturnToParent = NSLocalizedString("close.tab.on.back",
                                                          value: "Close and Return to Previous Tab",
                                                          comment: "Close Child Tab on Back Button press and return Back to the Parent Tab without title")

    static let navigateForward = NSLocalizedString("navigate.forward", value: "Forward", comment: "Context menu item")
    static let reloadPage = NSLocalizedString("reload.page", value: "Reload Page", comment: "Context menu item")

    static let openLinkInNewTab = NSLocalizedString("open.link.in.new.tab", value: "Open Link in New Tab", comment: "Context menu item")
    static let openLinkInNewBurnerTab = NSLocalizedString("open.link.in.new.burner.tab", value: "Open Link in New Fire Tab", comment: "Context menu item")
    static let openImageInNewTab = NSLocalizedString("open.image.in.new.tab", value: "Open Image in New Tab", comment: "Context menu item")
    static let openImageInNewBurnerTab = NSLocalizedString("open.image.in.new.burner.tab", value: "Open Image in New Fire Tab", comment: "Context menu item")
    static let copyImageAddress = NSLocalizedString("copy.image.address", value: "Copy Image Address", comment: "Context menu item")
    static let saveImageAs = NSLocalizedString("save.image.as", value: "Save Image As…", comment: "Context menu item")
    static let copyEmailAddress = NSLocalizedString("copy.email.address", value: "Copy Email Address", comment: "Context menu item")
    static let copyEmailAddresses = NSLocalizedString("copy.email.addresses", value: "Copy Email Addresses", comment: "Context menu item")
    static let downloadLinkedFileAs = NSLocalizedString("download.linked.file.at", value: "Download Linked File As…", comment: "Context menu item")
    static let addLinkToBookmarks = NSLocalizedString("add.link.to.bookmarks", value: "Add Link to Bookmarks", comment: "Context menu item")
    static let bookmarkPage = NSLocalizedString("bookmark.page", value: "Bookmark Page", comment: "Context menu item")
    static let searchWithDuckDuckGo = NSLocalizedString("search.with.DuckDuckGo", value: "Search with DuckDuckGo", comment: "Context menu item")

    static let plusButtonNewTabMenuItem = NSLocalizedString("menu.item.new.tab", value: "New Tab", comment: "Context menu item")

    static let findInPage = NSLocalizedString("find.in.page", value: "%1$d of %2$d", comment: "Find in page status (e.g. 1 of 99)")

    static let moreMenuItem = NSLocalizedString("sharing.more", value: "More…", comment: "Sharing Menu -> More…")
    static let findInPageMenuItem = NSLocalizedString("find.in.page.menu.item", value: "Find in Page…", comment: "Menu item title")
    static let shareMenuItem = NSLocalizedString("share.menu.item", value: "Share", comment: "Menu item title")
    static let shareViaQRCodeMenuItem = NSLocalizedString("share.menu.item.qr.code", value: "Create QR Code", comment: "Menu item title")
    static let printMenuItem = NSLocalizedString("print.menu.item", value: "Print…", comment: "Menu item title")
    static let newWindowMenuItem = NSLocalizedString("new.window.menu.item", value: "New Window", comment: "Menu item title")
    static let newBurnerWindowMenuItem = NSLocalizedString("new.burner.window.menu.item", value: "New Fire Window", comment: "Menu item title")

    static let fireDialogFireproofSites = NSLocalizedString("fire.dialog.fireproof.sites", value: "Fireproof sites won't be cleared", comment: "Category of domains in fire button dialog")
    static let fireDialogClearSites = NSLocalizedString("fire.dialog.clear.sites", value: "Selected sites will be cleared", comment: "Category of domains in fire button dialog")
    static let fireDialogDelitingData = NSLocalizedString("fire.dialog.deliting.data", value: "Deleting browsing data…", comment: "Text shown in dialog while removing browsing data")
    static let fireInfoDialogTitle = NSLocalizedString("fire.info.dialog.title", value: "Leave No Trace", comment: "Title of the dialog that explains the Fire feature.")
    static let fireInfoDialogDescription = NSLocalizedString("fire.info.dialog.description", value: "Data, browsing history, and cookies can build up in your browser over time. Use the Fire Button to clear it all away.", comment: "Description in the dialog that explains the Fire feature.")
    static let fireDialogFireWindowTitle = NSLocalizedString("fire.dialog.fire-window.title", value: "Open New Fire Window", comment: "Title of the part of the dialog where the user can open a fire window.")
    static let fireDialogFireWindowDescription = NSLocalizedString("fire.dialog.fire-window.description", value: "An isolated window that doesn’t save any data", comment: "Explanation of what a fire window is.")
    static let fireDialogCloseTabs = NSLocalizedString("fire.dialog.fire-window.close-tabs", value: "Close Tabs and Clear Data", comment: "Title of the dialog where the user can close browser tabs and clear data.")
    static let fireDialogBurnWindowButton = NSLocalizedString("fire.dialog.close-burner-window", value: "Close and Burn This Window", comment: "Button that allows the user to close and burn the browser burner window")
    static let allData = NSLocalizedString("fire.all-sites", value: "All sites", comment: "Configuration option for fire button")
    static let currentTab = NSLocalizedString("fire.currentTab", value: "All sites visited in current tab", comment: "Configuration option for fire button")
    static let currentWindow = NSLocalizedString("fire.currentWindow", value: "All sites visited in current window", comment: "Configuration option for fire button")
    static let allDataDescription = NSLocalizedString("fire.all-data.description", value: "Clear all tabs and related site data", comment: "Description of the 'All Data' configuration option for the fire button")
    static let currentWindowDescription = NSLocalizedString("fire.current-window.description", value: "Clear current window and related site data", comment: "Description of the 'Current Window' configuration option for the fire button")
    static let selectSiteToClear = NSLocalizedString("fire.select-site-to-clear", value: "Select a site to clear its data.", comment: "Info label in the fire button popover")
    static func activeTabsInfo(tabs: Int, sites: Int) -> String {
        let localized = NSLocalizedString("fire.active-tabs-info",
                                          value: "Close active tabs (%d) and clear all browsing history and cookies (sites: %d).",
                                          comment: "Info in the Fire Button popover")
        return String(format: localized, tabs, sites)
    }
    static func oneTabInfo(sites: Int) -> String {
        let localized = NSLocalizedString("fire.one-tab-info",
                                          value: "Close this tab and clear its browsing history and cookies (sites: %d).",
                                          comment: "Info in the Fire Button popover")
        return String(format: localized, sites)
    }
    static let fireDialogDetails = NSLocalizedString("fire.dialog.details", value: "Details", comment: "Button to show more details")
    static let fireDialogWindowWillClose = NSLocalizedString("fire.dialog.window-will-close", value: "Current window will close", comment: "Warning label shown in an expanded view of the fire popover")
    static let fireDialogTabWillClose = NSLocalizedString("fire.dialog.tab-will-close", value: "Current tab will close", comment: "Warning label shown in an expanded view of the fire popover")
    static let fireDialogPinnedTabWillReload = NSLocalizedString("fire.dialog.tab-will-reload", value: "Pinned tab will reload", comment: "Warning label shown in an expanded view of the fire popover")
    static let fireDialogAllWindowsWillClose = NSLocalizedString("fire.dialog.all-windows-will-close", value: "All windows will close", comment: "Warning label shown in an expanded view of the fire popover")
    static let fireproofSite = NSLocalizedString("options.menu.fireproof-site", value: "Fireproof This Site", comment: "Context menu item")
    static let removeFireproofing = NSLocalizedString("options.menu.remove-fireproofing", value: "Remove Fireproofing", comment: "Context menu item")
    static let fireproof = NSLocalizedString("fireproof", value: "Fireproof", comment: "Fireproof button")

    static func domainIsFireproof(domain: String) -> String {
        let localized = NSLocalizedString("domain-is-fireproof", value: "%@ is now Fireproof", comment: "Domain fireproof status")
        return String(format: localized, domain)
    }

    static func fireproofConfirmationTitle(domain: String) -> String {
        let localized = NSLocalizedString("fireproof.confirmation.title",
                                          value: "Would you like to Fireproof %@?",
                                          comment: "Fireproof confirmation title")
        return String(format: localized, domain)
    }

    static let fireproofConfirmationMessage = NSLocalizedString("fireproof.confirmation.message",
                                                                value: "Fireproofing this site will keep you signed in after using the Fire Button.",
                                                                comment: "Fireproof confirmation message")
    static let webTrackingProtectionSettingsTitle = NSLocalizedString("web.tracking.protection.title", value: "Web Tracking Protection", comment: "Web tracking protection settings section title")
    static let webTrackingProtectionExplenation = NSLocalizedString("web.tracking.protection.explenation", value: "DuckDuckGo automatically blocks hidden trackers as you browse the web.", comment: "Privacy feature explanation in the browser settings")
    static let autoconsentCheckboxTitle = NSLocalizedString("autoconsent.checkbox.title", value: "Automatically handle cookie pop-ups", comment: "Autoconsent settings checkbox title")
    static let autoconsentExplanation = NSLocalizedString("autoconsent.explanation", value: "DuckDuckGo will try to select the most private settings available and hide these pop-ups for you.", comment: "Autoconsent feature explanation in settings")
    static let privateSearchExplanation = NSLocalizedString("private.search.explenation", value: "DuckDuckGo Private Search is your default search engine, so you can search the web without being tracked.", comment: "feature explanation in settings")
    static let webTrackingProtectionExplanation = NSLocalizedString("web.tracking.protection.explanation", value: "DuckDuckGo automatically blocks hidden trackers as you browse the web.", comment: "feature explanation in settings")
    static let emailProtectionExplanation = NSLocalizedString("email.protection.explanation", value: "Block email trackers and hide your address without switching your email provider.", comment: "Email protection feature explanation in settings. The feature blocks email trackers and hides original email address.")

    // Misc

    static let duckPlayerSettingsTitle = NSLocalizedString("duck-player.title", value: "Duck Player", comment: "Private YouTube Player settings title")
    static let duckPlayerAlwaysOpenInPlayer = NSLocalizedString("duck-player.always-open-in-player", value: "Always open YouTube videos in Duck Player", comment: "Private YouTube Player option")
    static let duckPlayerShowPlayerButtons = NSLocalizedString("duck-player.show-buttons", value: "Show option to use Duck Player over YouTube previews on hover", comment: "Private YouTube Player option")
    static let duckPlayerOff = NSLocalizedString("duck-player.off", value: "Never use Duck Player", comment: "Private YouTube Player option")
    static let duckPlayerExplanation = NSLocalizedString("duck-player.explanation", value: "Duck Player provides a clean viewing experience without personalized ads and prevents viewing activity from influencing your YouTube recommendations.", comment: "Private YouTube Player explanation in settings")
    static let duckPlayerAutoplayPreference = NSLocalizedString("duck-player.video-autoplay-preference", value: "Autoplay videos when opened in Duck Player", comment: "Autoplay preference in settings")
    static let duckPlayerNewTabPreference = NSLocalizedString("duck-player.newtab-preference", value: "Open Duck Player in a new tab whenever possible", comment: "New tab preference in settings")
    static let duckPlayerNewTabPreferenceExtraInfo = NSLocalizedString("duck-player.newtab.info-preference", value: "When browsing YouTube on the web", comment: "New tab preference extra info in settings")
    static let duckPlayerVideoPreferencesTitle = NSLocalizedString("duck-player.video-preferences-title", value: "Video Preferences", comment: "Video Preferences title in settings")

    static let duckPlayerContingencyMessageTitle = NSLocalizedString("duck-player.contingency-title", value: "Duck Player Unavailable", comment: "Title for message explaining to the user that Duck Player is not available")
    static let duckPlayerContingencyMessageBody = NSLocalizedString("duck-player.video-contingency-message", value: "Duck Player's functionality has been affected by recent changes to YouTube. We’re working to fix these issues and appreciate your understanding.", comment: "Message explaining to the user that Duck Player is not available")
    static let duckPlayerContingencyMessageCTA = NSLocalizedString("duck-player.video-contingency-cta", value: "Learn More", comment: "Button for the message explaining to the user that Duck Player is not available so the user can learn more")


    static let gpcCheckboxTitle = NSLocalizedString("gpc.checkbox.title", value: "Enable Global Privacy Control", comment: "GPC settings checkbox title")
    static let gpcExplanation = NSLocalizedString("gpc.explanation", value: "Tells participating websites not to sell or share your data.", comment: "GPC explanation in settings")
    static let learnMore = NSLocalizedString("learnmore.link", value: "Learn More", comment: "Learn More link")

    static let autofillPasswordManager = NSLocalizedString("autofill.password-manager", value: "Password Manager", comment: "Autofill settings section title")
    static let autofillPasswordManagerDuckDuckGo = NSLocalizedString("autofill.password-manager.duckduckgo", value: "DuckDuckGo built-in password manager", comment: "Autofill password manager row title")
    static let autofillPasswordManagerBitwarden = NSLocalizedString("autofill.password-manager.bitwarden", value: "Bitwarden", comment: "Autofill password manager row title")
    static let autofillPasswordManagerBitwardenDisclaimer = NSLocalizedString("autofill.password-manager.bitwarden.disclaimer", value: "Setup requires installing the Bitwarden app.", comment: "Autofill password manager Bitwarden disclaimer")
    static let restartBitwarden = NSLocalizedString("restart.bitwarden", value: "Restart Bitwarden", comment: "Button to restart Bitwarden application")
    static let restartBitwardenInfo = NSLocalizedString("restart.bitwarden.info", value: "Bitwarden is not responding. Please restart it to initiate the communication again", comment: "This string represents a message informing the user that Bitwarden is not responding and prompts them to restart the application to initiate communication again.")

    static let autofillViewContentButtonPasswords = NSLocalizedString("autofill.view-autofill-content.passwords", value: "Open Passwords…", comment: "View Password Content Button title in the autofill Settings")
    static let autofillViewContentButtonPaymentMethods = NSLocalizedString("autofill.view-autofill-content.payment-methods", value: "Open Payment Methods…", comment: "View Payment Methods Content Button title in the autofill Settings")
    static let autofillViewContentButtonIdentities = NSLocalizedString("autofill.view-autofill-content.identities", value: "Open Identities…", comment: "View Identities Content Button title in the autofill Settings")
    static let autofillAskToSave = NSLocalizedString("autofill.ask-to-save", value: "Ask to Save and Autofill", comment: "Autofill settings section title")
    static let autofillAskToSaveExplanation = NSLocalizedString("autofill.ask-to-save.explanation", value: "Receive prompts to save new information and autofill online forms.", comment: "Description of Autofill autosaving feature - used in settings")
    static let autofillPasswords = NSLocalizedString("autofill.passwords", value: "Passwords", comment: "Autofill autosaved data type")
    static let autofillAddresses = NSLocalizedString("autofill.addresses", value: "Addresses", comment: "Autofill autosaved data type")
    static let autofillPaymentMethods = NSLocalizedString("autofill.payment-methods", value: "Payment methods", comment: "Autofill autosaved data type")
    static let autofillExcludedSites = NSLocalizedString("autofill.excluded-sites", value: "Excluded Sites", comment: "Autofill settings section title")
    static let autofillExcludedSitesExplanation = NSLocalizedString("autofill.excluded-sites.explanation", value: "Websites you selected to never ask to save your password.", comment: "Subtitle providing additional information about the excluded sites section")
    static let autofillExcludedSitesReset = NSLocalizedString("autofill.excluded-sites.reset", value: "Reset", comment: "Button title allowing users to reset their list of excluded sites")
    static let autofillExcludedSitesResetActionTitle = NSLocalizedString("autofill.excluded-sites.reset.action.title", value: "Reset Excluded Sites?", comment: "Alert title")
    static let autofillExcludedSitesResetActionMessage = NSLocalizedString("autofill.excluded-sites.reset.action.message", value: "If you reset excluded sites, you will be prompted to save your password next time you sign in to any of these sites.", comment: "Alert title")
    static let autofillAutoLock = NSLocalizedString("autofill.auto-lock", value: "Auto-lock", comment: "Autofill settings section title")
    static let autofillLockWhenIdle = NSLocalizedString("autofill.lock-when-idle", value: "Lock autofill after computer is idle for", comment: "Autofill auto-lock setting")
    static let autofillNeverLock = NSLocalizedString("autofill.never-lock", value: "Never lock autofill", comment: "Autofill auto-lock setting")
    static let autofillNeverLockWarning = NSLocalizedString("autofill.never-lock-warning", value: "If not locked, anyone with access to your device will be able to use and modify your autofill data. For security purposes, credit card form fill always requires authentication.", comment: "Autofill disabled auto-lock warning")
    static let autolockLocksFormFill = NSLocalizedString("autofill.autolock-locks-form-filling", value: "Also lock password form fill", comment: "Lock form filling when auto-lock is active text")

    static let downloadsLocation = NSLocalizedString("downloads.location", value: "Location", comment: "Downloads directory location")
    static let downloadsAlwaysAsk = NSLocalizedString("downloads.always-ask", value: "Always ask where to save files", comment: "Downloads preferences checkbox")
    static let downloadsChangeDirectory = NSLocalizedString("downloads.change", value: "Change…", comment: "Change downloads directory button")

    static let downloadsOpenPopupOnCompletion = NSLocalizedString("downloads.open.on.completion", value: "Automatically open the Downloads panel when downloads complete", comment: "Checkbox to open a Download Manager popover when downloads are completed")

    static let phishingDetectionHeader = NSLocalizedString("phishing-detection.enabled.header", value: "Malicious Site Protection", comment: "Header for phishing site protection section in the settings page")
    static let phishingDetectionIsEnabled = NSLocalizedString("phishing-detection.enabled.checkbox", value: "Allow DuckDuckGo to warn you before loading a webpage that has been flagged as malicious or fraudulent.", comment: "Checkbox that enables or disables the phishing detection feature in the browser")
    static let phishingDetectionEnabledWarning = NSLocalizedString("phishing-detection.enabled.warning", value: "Disabling this feature can put your personal information at risk. Only do so if you fully understand the risk involved.", comment: "A description box to warn users away from disabling phishing protection")

    // MARK: Password Manager
    static let passwordManagementAllItems = NSLocalizedString("passsword.management.all-items", value: "All Items", comment: "Used as title for the Autofill All Items option")
    static let passwordManagementLogins = NSLocalizedString("passsword.management.logins", value: "Passwords", comment: "Used as title for the Autofill Logins option")
    static let passwordManagementIdentities = NSLocalizedString("passsword.management.identities", value: "Identities", comment: "Used as title for the Autofill Identities option")
    static let passwordManagementCreditCards = NSLocalizedString("passsword.management.credit-cards", value: "Credit Cards", comment: "Used as title for the Autofill Credit Cards option")
    static let passwordManagementCreditCardsUnknownCard = NSLocalizedString("autofill.management.credit-cards.unknown.card", value: "Card", comment: "Used as placeholder when user iserts a credit card of unknown type (e.g. not Visa, Mastercard)")
    static let passwordManagementNotes = NSLocalizedString("passsword.management.notes", value: "Notes", comment: "Used as title for the Autofill Notes option")
    static let passwordManagementLock = NSLocalizedString("passsword.management.lock", value: "Lock", comment: "Lock Logins Vault menu")
    static let passwordManagementUnlock = NSLocalizedString("passsword.management.unlock", value: "Unlock", comment: "Unlock Logins Vault menu")
    static let passwordManagementSavePayment = NSLocalizedString("passsword.management.save.payment", value: "Save Payment Method?", comment: "Title of dialog that allows the user to save a payment method")
    static let passwordManagementSaveAddress = NSLocalizedString("passsword.management.save.address", value: "Save Address?", comment: "Title of dialog that allows the user to save an address method")
    static let passwordManagementSaveCredentialsPasswordManagerTitle = NSLocalizedString("passsword.management.save.credentials.password.manager.title", value: "Save password to Bitwarden?", comment: "Title of the passwored manager section of dialog that allows the user to save credentials")
    static let passwordManagementSaveCredentialsUnlockPasswordManager = NSLocalizedString("passsword.management.save.credentials.unlock.password.manager", value: "Unlock Bitwarden to Save", comment: "In the password manager dialog, alerts the user that they need to unlock Bitworden before being able to save the credential")
    static let passwordManagementSaveCredentialsFireproofCheckboxTitle = NSLocalizedString("passsword.management.save.credentials.fireproof.checkbox.title", value: "Fireproof this website", comment: "In the password manager dialog, title of the section that allows the user to fireproof a website via a checkbox")
    static let passwordManagementSaveCredentialsFireproofCheckboxDescription = NSLocalizedString("passsword.management.save.credentials.fireproof.checkbox.description", value: "Keeps you signed in after using the Fire Button", comment: "In the password manager dialog, description of the section that allows the user to fireproof a website via a checkbox")
    static func passwordManagementSaveCredentialsAccountLabel(activeVault: String) -> String {
        let localized = NSLocalizedString("passsword.management.save.credentials.account.label", value: "Connected to %@", comment: "In the password manager dialog, label that specifies the password manager vault we are connected with")
        return String(format: localized, activeVault)
    }
    static let passwordManagementTitle = NSLocalizedString("password.management.title", value: "Passwords & Autofill", comment: "Used as the title for menu item and related Settings page")
    static let settingsSuspended = NSLocalizedString("Settings…", comment: "Menu item")
    static let passwordManagerUnlockAutofill = NSLocalizedString("passsword.manager.unlock.autofill", value: "Unlock your Autofill info", comment: "In the password manager text of button to unlock autofill info")
    static let passwordManagerEmptyStateTitle = NSLocalizedString("passsword.manager.empty.state.title", value: "No logins or credit card info yet", comment: "In the password manager title when there are no items")
    static let passwordManagerEmptyStateMessage = NSLocalizedString("passsword.manager.empty.state.message", value: "If your logins are saved in another browser, you can import them into DuckDuckGo.", comment: "In the password manager message when there are no items")
    static let passwordManagerAlertRemovePasswordConfirmation = NSLocalizedString("passsword.manager.alert.remove-password.confirmation", value: "Are you sure you want to delete this saved password", comment: "Text of the alert that asks the user to confirm they want to delete a password")
    static let passwordManagerAlertSaveChanges = NSLocalizedString("passsword.manager.alert.save-changes", value: "Save the changes you made?", comment: "Text of the alert that asks the user if the want to save the changes made")
    static let passwordManagerAlertDuplicatePassword = NSLocalizedString("passsword.manager.alert.duplicate.password", value: "Duplicate Password", comment: "Title of the alert that the password inserted already exists")
    static let passwordManagerAlertDuplicatePasswordDescription = NSLocalizedString("passsword.manager.alert.duplicate.password.description", value: "You already have a password saved for this username and website.", comment: "Text of the alert that explains the password inserted already exists for a given website")
    static let thisActionCannotBeUndone = NSLocalizedString("action-cannot-be-undone", value: "This action cannot be undone.", comment: "Text used in alerts to warn user that a given action cannot be undone")
    static let passwordManagerAlerDeleteButton = NSLocalizedString("passsword.manager.alert.delete", value: "Delete", comment: "Button of the alert that asks the user to confirm they want to delete an password, login or credential to actually delete")
    static let passwordManagerAlertRemoveCardConfirmation = NSLocalizedString("passsword.manager.alert.remove-card.confirmation", value: "Are you sure you want to delete this saved credit card?", comment: "Text of the alert that asks the user to confirm they want to delete a credit card")
    static let passwordManagerAlertRemoveIdentityConfirmation = NSLocalizedString("passsword.manager.alert.remove-identity.confirmation", value: "Are you sure you want to delete this saved autofill info?", comment: "Text of the alert that asks the user to confirm they want to delete an identity")
    static let passwordManagerAlertRemoveNoteConfirmation = NSLocalizedString("passsword.manager.alert.remove-note.confirmation", value: "Are you sure you want to delete this note?", comment: "Text of the alert that asks the user to confirm they want to delete a note")

    static let importBookmarks = NSLocalizedString("import.browser.data.bookmarks", value: "Import Bookmarks…", comment: "Opens Import Browser Data dialog")
    static let importPasswords = NSLocalizedString("import.browser.data.passwords", value: "Import Passwords…", comment: "Opens Import Browser Data dialog")

    static let importDataTitle = NSLocalizedString("import.browser.data", value: "Import to DuckDuckGo", comment: "Import Browser Data dialog title")
    static let importDataShortcutsTitle = NSLocalizedString("import.browser.data.shortcuts", value: "Almost done!", comment: "Import Browser Data dialog title for final stage when choosing shortcuts to enable")
    static let importDataShortcutsSubtitle = NSLocalizedString("import.browser.data.shortcuts.subtitle", value: "You can always right-click on the browser toolbar to find more shortcuts like these.", comment: "Subtitle explaining how users can find toolbar shortcuts.")
    static let importDataSourceTitle = NSLocalizedString("import.browser.data.source.title", value: "Import From", comment: "Import Browser Data title for option to choose source browser to import from")
    static let importDataSubtitle = NSLocalizedString("import.browser.data.source.subtitle", value: "Access and manage your passwords in DuckDuckGo Settings > Passwords & Autofill.", comment: "Subtitle explaining where users can find imported passwords.")

    static let exportLogins = NSLocalizedString("export.logins.data", value: "Export Passwords…", comment: "Opens Export Logins Data dialog")
    static let exportBookmarks = NSLocalizedString("export.bookmarks.menu.item", value: "Export Bookmarks…", comment: "Export bookmarks menu item")
    static let bookmarks = NSLocalizedString("bookmarks", value: "Bookmarks", comment: "Button for bookmarks")
    static let favorites = NSLocalizedString("favorites", value: "Favorites", comment: "Title text for the Favorites menu item")
    static let newBookmark = NSLocalizedString("bookmarks.add.dialog.title", value: "New Bookmark", comment: "Bookmark creation dialog title")
    static let bookmarksOpenInNewTabs = NSLocalizedString("bookmarks.open.in.new.tabs", value: "Open in New Tabs", comment: "Open all bookmarks in folder in new tabs")
    static let addToFavorites = NSLocalizedString("add.to.favorites", value: "Add to Favorites", comment: "Button for adding bookmarks to favorites")
    static let addFavorite = NSLocalizedString("add.favorite", value: "Add Favorite", comment: "Button for adding a favorite bookmark")
    static let editFavorite = NSLocalizedString("edit.favorite", value: "Edit Favorite", comment: "Header of the view that edits a favorite bookmark")
    static let removeFromFavorites = NSLocalizedString("remove.from.favorites", value: "Remove from Favorites", comment: "Button for removing bookmarks from favorites")
    static let bookmarkThisPage = NSLocalizedString("bookmark.this.page", value: "Bookmark This Page…", comment: "Menu item for bookmarking current page")
    static let bookmarkAllTabs = NSLocalizedString("bookmark.all.tabs", value: "Bookmark All Tabs…", comment: "Menu item for bookmarking all the open tabs")
    static let bookmarksShowToolbarPanel = NSLocalizedString("bookmarks.show-toolbar-panel", value: "Open Bookmarks Panel", comment: "Menu item for opening the bookmarks panel")
    static let bookmarksManageBookmarks = NSLocalizedString("bookmarks.manage-bookmarks", value: "Manage Bookmarks", comment: "Menu item for opening the bookmarks management interface")
    static let bookmarkImportedFromFolder = NSLocalizedString("bookmarks.imported.from.folder", value: "Imported from", comment: "Name of the folder the imported bookmarks are saved into")

    // MARK: Feedback
    static let sendPProFeedback = NSLocalizedString("send.ppro.feedback", value: "Send Privacy Pro Feedback", comment: "Menu with feedback commands")
    static let reportBrokenSite = NSLocalizedString("report.broken.site", value: "Report Broken Site", comment: "Menu with feedback commands")
    static let browserFeedback = NSLocalizedString("send.browser.feedback", value: "Send Browser Feedback", comment: "Menu with feedback commands")
    static let browserFeedbackTitle = NSLocalizedString("send.browser.feedback.title", value: "Help Improve the DuckDuckGo Browser", comment: "Title of the interface to send feedback on the browser")
    static let browserFeedbackReportProblem = NSLocalizedString("send.browser.feedback.report-problem", value: "Report a problem", comment: "Name of the option the user can chose to give browser feedback about a problem they enountered")
    static let browserFeedbackRequestFeature = NSLocalizedString("send.browser.feedback.request-feature", value: "Request a feature", comment: "Name of the option the user can chose to give browser feedback about a feature they would like")
    static let browserFeedbackGeneralFeedback = NSLocalizedString("send.browser.feedback.general-feedback", value: "General feedback", comment: "Name of the option the user can chose to give general browser feedback")
    static let browserFeedbackSelectCategory = NSLocalizedString("send.browser.feedback.select-category", value: "Select a category", comment: "Title of the picker where the user can chose the category of the feedback they want ot send.")
    static let browserFeedbackThankYou = NSLocalizedString("send.browser.feedback.thankyou", value: "Thank you!", comment: "Thanks the user for sending feedback")
    static let browserFeedbackFeedbackHelps = NSLocalizedString("send.browser.feedback.feedback-helps", value: "Your feedback will help us improve the DuckDuckGo browser.", comment: "Text shown to the user when they provide feedback.")

    static let otherBookmarksImportedFolderTitle = NSLocalizedString("bookmarks.imported.other.folder.title", value: "Other bookmarks", comment: "Name of the \"Other bookmarks\" folder imported from other browser")
    static let mobileBookmarksImportedFolderTitle = NSLocalizedString("bookmarks.imported.mobile.folder.title", value: "Mobile bookmarks", comment: "Name of the \"Mobile bookmarks\" folder imported from other browser")

    static let zoom = NSLocalizedString("zoom", value: "Zoom", comment: "Menu with Zooming commands")
    static let resetZoom = NSLocalizedString("reset-zoom", value: "Reset", comment: "Button that allows the user to reset the zoom level of the browser page")

    static let emailOptionsMenuItem = NSLocalizedString("email.optionsMenu", value: "Email Protection", comment: "Menu item email feature")
    static let emailOptionsMenuCreateAddressSubItem = NSLocalizedString("email.optionsMenu.createAddress", value: "Generate Private Duck Address", comment: "Create an email alias sub menu item")
    static let emailOptionsMenuTurnOffSubItem = NSLocalizedString("email.optionsMenu.turnOff", value: "Disable Email Protection Autofill", comment: "Disable email sub menu item")
    static let emailOptionsMenuTurnOnSubItem = NSLocalizedString("email.optionsMenu.turnOn", value: "Enable Email Protection", comment: "Sub menu item to enable Email Protection")
    static let privateEmailCopiedToClipboard = NSLocalizedString("email.copied", value: "New address copied to your clipboard", comment: "Notification that the Private email address was copied to clipboard after the user generated a new address")
    static let emailOptionsMenuManageAccountSubItem = NSLocalizedString("email.optionsMenu.manageAccount", value: "Manage Account", comment: "Manage private email account sub menu item")

    static let newFolder = NSLocalizedString("folder.optionsMenu.newFolder", value: "New Folder", comment: "Option for creating a new folder")
    static let renameFolder = NSLocalizedString("folder.optionsMenu.renameFolder", value: "Rename Folder", comment: "Option for renaming a folder")
    static let deleteFolder = NSLocalizedString("folder.optionsMenu.deleteFolder", value: "Delete Folder", comment: "Option for deleting a folder")
    static let newBookmarkDialogBookmarkNameTitle = NSLocalizedString("add.bookmark.name", value: "Name:", comment: "New bookmark folder dialog folder name field heading")

    static let updateBookmark = NSLocalizedString("bookmark.update", value: "Update Bookmark", comment: "Option for updating a bookmark")

    static let failedToOpenExternally = NSLocalizedString("open.externally.failed", value: "The app required to open that link can’t be found", comment: "’Link’ is link on a website, it couldn't be opened due to the required app not being found")

    // MARK: Permission
    static let devicePermissionAuthorizationFormat = NSLocalizedString("permission.authorization.format",
                                                                       value: "Allow “%@“ to use your %@?",
                                                                       comment: "Popover asking for domain %@ to use camera/mic/location (%@)")
    static let popupWindowsPermissionAuthorizationFormat = NSLocalizedString("permission.authorization.popups.format",
                                                                             value: "Allow “%@“ to open PopUp Window?",
                                                                             comment: "Popover asking for domain %@ to open Popup Window")
    static let permissionMenuHeaderPopupWindowsFormat = NSLocalizedString("permission.authorization.popups.menu-header",
                                                                          value: "Allow “%@“ to open PopUp Windows?",
                                                                          comment: "Popover asking for domain %@ to open Popup Window")
    static let externalSchemePermissionAuthorizationFormat = NSLocalizedString("permission.authorization.externalScheme.format",
                                                                               value: "“%@” would like to open this link in %@",
                                                                               comment: "Popover asking for domain %@ to open link in External App (%@)")
    static let externalSchemePermissionAuthorizationNoDomainFormat = NSLocalizedString("permission.authorization.externalScheme.empty.format",
                                                                                       value: "Open this link in %@?",
                                                                                       comment: "Popover asking to open link in External App (%@)")
    static let permissionAlwaysAllowOnDomainCheckbox = NSLocalizedString("dashboard.permission.allow.on", value: "Always allow on", comment: "Permission Popover 'Always allow on' (for domainName) checkbox")

    static let permissionMicrophone = NSLocalizedString("permission.microphone", value: "Microphone", comment: "Microphone input media device name")
    static let permissionCamera = NSLocalizedString("permission.camera", value: "Camera", comment: "Camera input media device name")
    static let permissionCameraAndMicrophone = NSLocalizedString("permission.cameraAndmicrophone", value: "Camera and Microphone", comment: "camera and microphone input media devices name")
    static let permissionGeolocation = NSLocalizedString("permission.geolocation", value: "Location", comment: "User's Geolocation permission access name")
    static let permissionPopups = NSLocalizedString("permission.popups", value: "Pop-ups", comment: "Open Pop Up Windows permission access name")

    static let permissionMuteFormat = NSLocalizedString("permission.mute", value: "Pause %@ use on “%@”", comment: "Temporarily pause input media device %@ access for %@2 website")
    static let permissionUnmuteFormat = NSLocalizedString("permission.unmute", value: "Resume %@ use on “%@”", comment: "Resume input media device %@ access for %@ website")
    static let permissionReloadToEnable = NSLocalizedString("permission.reloadPage", value: "Reload to ask permission again", comment: "Reload webpage to ask for input media device access permission again")

    static let permissionAllowExternalSchemeFormat = NSLocalizedString("permission.allow.externalScheme.format", value: "Allow “%@“ to open %@", comment: "Allow to open External Link (%@ 2) to open on current domain (%@ 1)")
    static let permissionMenuHeaderExternalSchemeFormat = NSLocalizedString("permission.allow.externalScheme.menu-header", value: "Allow the %@ to open “%@” links", comment: "Allow the App Name(%@ 1) to open “URL Scheme”(%@ 2) links")

    static let permissionAppPermissionDisabledFormat = NSLocalizedString("permission.disabled.app", value: "%@ access is disabled for %@", comment: "The app (DuckDuckGo: %@ 2) has no access permission to (%@ 1) media device")
    static let permissionGeolocationServicesDisabled = NSLocalizedString("permission.disabled.system", value: "System location services are disabled", comment: "Geolocation Services are disabled in System Preferences")
    static let permissionOpenSystemSettings = NSLocalizedString("permission.open.settings", value: "Open System Settings", comment: "Open System Settings (to re-enable permission for the App) (macOS 13 and above)")

    static let permissionPopupTitle = NSLocalizedString("permission.popup.title", value: "Blocked Pop-ups", comment: "Title of a popup that has a list of blocked popups")
    static let permissionPopupOpenFormat = NSLocalizedString("permission.popup.open.format", value: "%@", comment: "Open %@ URL Pop-up")

    static let permissionExternalSchemeOpenFormat = NSLocalizedString("permission.externalScheme.open.format", value: "Open %@", comment: "Open %@ App Name")
    static let permissionPopupBlockedPopover = NSLocalizedString("permission.popup.blocked.popover", value: "Pop-up Blocked", comment: "Text of popver warning the user that the a pop-up as been blocked")
    static let permissionPopupLearnMoreLink = NSLocalizedString("permission.popup.learn-more.link", value: "Learn more about location services", comment: "Text of link that leads to web page with more informations about location services.")
    static let permissionPopupAllowButton = NSLocalizedString("permission.popup.allow.button", value: "Allow", comment: "Button that the user can use to authorise a web site to for, for example access location or camera and microphone etc.")

    static let privacyDashboardPermissionAsk = NSLocalizedString("dashboard.permission.ask", value: "Ask every time", comment: "Privacy Dashboard: Website should always Ask for permission for input media device access")
    static let privacyDashboardPermissionAlwaysAllow = NSLocalizedString("dashboard.permission.allow", value: "Always allow", comment: "Privacy Dashboard: Website can always access input media device")
    static let privacyDashboardPermissionAlwaysDeny = NSLocalizedString("dashboard.permission.deny", value: "Always deny", comment: "Privacy Dashboard: Website can never access input media device")
    static let permissionPopoverDenyButton = NSLocalizedString("permission.popover.deny", value: "Deny", comment: "Permission Popover: Deny Website input media device access")

    static let privacyDashboardPopupsAlwaysAsk = NSLocalizedString("dashboard.popups.ask", value: "Notify", comment: "Make PopUp Windows always asked from user for current domain")

    static let settings = NSLocalizedString("settings", value: "Settings", comment: "Menu item for opening settings")

    static let general = NSLocalizedString("preferences.general", value: "General", comment: "Title of the option to show the General preferences")
    static let sync = NSLocalizedString("preferences.sync", value: "Sync & Backup", comment: "Title of the option to show the Sync preferences")
    static let syncAutoLockPrompt = NSLocalizedString("preferences.sync.auto-lock-prompt", value: "Unlock device to setup Sync & Backup", comment: "Reason for auth when setting up Sync")
    static let syncBookmarkPausedAlertTitle = NSLocalizedString("alert.sync-bookmarks-paused-title", value: "Bookmark Sync is Paused", comment: "Title for alert shown when sync bookmarks paused for too many items")
    static let syncBookmarkPausedAlertDescription = NSLocalizedString("alert.sync-bookmarks-paused-description", value: "You've reached the maximum number of bookmarks. Please delete some bookmarks to resume sync.", comment: "Description for alert shown when sync bookmarks paused for too many items")
    static let syncCredentialsPausedAlertTitle = NSLocalizedString("alert.sync-credentials-paused-title", value: "Password Sync is Paused", comment: "Title for alert shown when sync credentials paused for too many items")
    static let syncCredentialsPausedAlertDescription = NSLocalizedString("alert.sync-credentials-paused-description", value: "You've reached the maximum number of passwords. Please delete some passwords to resume sync.", comment: "Description for alert shown when sync credentials paused for too many items")
    static let syncPausedTitle = NSLocalizedString("alert.sync.warning.sync-paused", value: "Sync & Backup is Paused", comment: "Title of the warning message")
    static let syncUnavailableMessage = NSLocalizedString("alert.sync.warning.sync-unavailable-message", value: "Sorry, but Sync & Backup is currently unavailable. Please try again later.", comment: "Data syncing unavailable warning message")
    static let syncUnavailableMessageUpgradeRequired = NSLocalizedString("alert.sync.warning.data-syncing-disabled-upgrade-required", value: "Sorry, but Sync & Backup is no longer available in this app version. Please update DuckDuckGo to the latest version to continue.", comment: "Data syncing unavailable warning message")
    static let syncErrorAlertTitle = NSLocalizedString("alert.sync-error-title", value: "Sync Error", comment: "Title for alert shown when sync error occurs")
    static let syncPausedAlertTitle = NSLocalizedString("alert.sync-paused-title", value: "Sync is Paused", comment: "Title for alert shown when sync paused for an error")
    static let syncInvalidLoginAlertDescription = NSLocalizedString("alert.sync-invalid-login-error-description", value: "Sync has been paused. If you want to continue syncing this device, reconnect using another device or your recovery code.", comment: "Description for alert shown when sync error occurs because of invalid login credentials")
    static let syncTooManyRequestsAlertDescription = NSLocalizedString("alert.sync-too-many-requests-error-description", value: "Sync & Backup is temporarily unavailable.", comment: "Description for alert shown when sync error occurs because of too many requests")
    static let syncBookmarksBadRequestAlertDescription = NSLocalizedString("alert.sync-bookmarks-bad-data-error-description", value: "Some bookmarks are formatted incorrectly or too long and were not synced.", comment: "Description for alert shown when sync error occurs because of bad data")
    static let syncCredentialsBadRequestAlertDescription = NSLocalizedString("alert.sync-credentials-bad-data-error-description", value: "Some passwords are formatted incorrectly or too long and were not synced.", comment: "Description for alert shown when sync error occurs because of bad data")
    static let syncErrorAlertAction  = NSLocalizedString("alert.sync-error-action", value: "Sync Settings", comment: "Sync error alert action button title, takes the user to the sync settings page.")

    // Sync Errors
    static let syncLimitExceededTitle = NSLocalizedString("prefrences.sync.limit-exceeded-title", value: "Sync Paused", comment: "Title for sync limits exceeded warning")
    static let syncErrorTitle = NSLocalizedString("alert.sync.warning.sync-error", value: "Sync Error", comment: "Title of the warning message that tells the user that there was an error with the sync feature.")
    static let bookmarksLimitExceededDescription = NSLocalizedString("prefrences.sync.bookmarks-limit-exceeded-description", value: "You've reached the maximum number of bookmarks. Please delete some to resume sync.", comment: "Description for sync bookmarks limits exceeded warning")
    static let credentialsLimitExceededDescription = NSLocalizedString("prefrences.sync.credentials-limit-exceeded-description", value: "You've reached the maximum number of passwords. Please delete some to resume sync.", comment: "Description for sync credentials limits exceeded warning")
    static let invalidLoginCredentialErrorDescription = NSLocalizedString("prefrences.sync.invalid-login-description", value: "Sync encountered an error. Try disabling sync on this device and then reconnect using another device or your recovery code.", comment: "Description invalid credentials error when syncing.")
    static let tooManyRequestsErrorDescription = NSLocalizedString("prefrences.sync.bookmarks.too-many-requests", value: "Sync & Backup is temporarily unavailable.", comment: "Description of too many requests error when syncing.")
    static let syncBookmarksBadRequestErrorDescription = NSLocalizedString("prefrences.sync.bad.request.description", value: "Some bookmarks are formatted incorrectly or too long and were not synced.", comment: "Description of incorrectly formatted data error when syncing.")
    static let syncCredentialsBadRequestErrorDescription = NSLocalizedString("prefrences.sync.credentials.bad.request.description", value: "Some passwords are formatted incorrectly or too long and were not synced.", comment: "Description of incorrectly formatted data error when syncing.")
    static let bookmarksLimitExceededAction = NSLocalizedString("prefrences.sync.bookmarks-limit-exceeded-action", value: "Manage Bookmarks", comment: "Button title for sync bookmarks limits exceeded warning to go to manage bookmarks")
    static let credentialsLimitExceededAction = NSLocalizedString("prefrences.sync.credentials-limit-exceeded-action", value: "Manage passwords…", comment: "Button title for sync credentials limits exceeded warning to go to manage passwords")

    static let privacyProtections = NSLocalizedString("preferences.privacy-protections", value: "Privacy Protections", comment: "The section header in Preferences representing browser features related to privacy protection")
    static let mainSettings = NSLocalizedString("preferences.main-settings", value: "Main Settings", comment: "Section header in Preferences for main settings")
    static let preferencesOn = NSLocalizedString("preferences.on", value: "On", comment: "Status indicator of a browser privacy protection feature.")
    static let preferencesOff = NSLocalizedString("preferences.off", value: "Off", comment: "Status indicator of a browser privacy protection feature.")
    static let preferencesAlwaysOn = NSLocalizedString("preferences.always-on", value: "Always On", comment: "Status indicator of a browser privacy protection feature.")
    static let duckduckgoOnOtherPlatforms = NSLocalizedString("preferences.duckduckgo-on-other-platforms", value: "DuckDuckGo on Other Platforms", comment: "Button presented to users to navigate them to our product page which presents all other products for other platforms")
    static let defaultBrowser = NSLocalizedString("preferences.default-browser", value: "Default Browser", comment: "Title of the option to show the Default Browser Preferences")
    static let privateSearch = NSLocalizedString("preferences.private-search", value: "Private Search", comment: "Title of the option to show the Private Search preferences")
    static let appearance = NSLocalizedString("preferences.appearance", value: "Appearance", comment: "Title of the option to show the Appearance preferences")
    static let dataClearing = NSLocalizedString("preferences.data-clearing", value: "Data Clearing", comment: "Title of the option to show the Data Clearing preferences")
    static let webTrackingProtection = NSLocalizedString("preferences.web-tracking-protection", value: "Web Tracking Protection", comment: "Title of the option to show the Web Tracking Protection preferences")
    static let emailProtectionPreferences = NSLocalizedString("preferences.email-protection", value: "Email Protection", comment: "Title of the option to show the Email Protection preferences")
    static let autofillEnabledFor = NSLocalizedString("preferences.autofill-enabled-for", value: "Autofill enabled in this browser for:", comment: "Label presented before the email account in email protection preferences")

    static let vpn = NSLocalizedString("preferences.vpn", value: "VPN", comment: "Title of the option to show the VPN preferences")
    static let duckPlayer = NSLocalizedString("preferences.duck-player", value: "Duck Player", comment: "Title of the option to show the Duck Player browser preferences")
    static let about = NSLocalizedString("preferences.about", value: "About", comment: "Title of the option to show the About screen")

    static let accessibility = NSLocalizedString("preferences.accessibility", value: "Accessibility", comment: "Title of the option to show the Accessibility browser preferences")
    static let cookiePopUpProtection = NSLocalizedString("preferences.cookie-pop-up-protection", value: "Cookie Pop-Up Protection", comment: "Title of the option to show the Cookie Pop-Up Protection preferences")
    static let downloads = NSLocalizedString("preferences.downloads", value: "Downloads", comment: "Title of the downloads browser preferences")
    static let support = NSLocalizedString("preferences.support", value: "Support", comment: "Open support page")

    static let isDefaultBrowser = NSLocalizedString("preferences.default-browser.active", value: "DuckDuckGo is your default browser", comment: "Indicate that the browser is the default")
    static let isNotDefaultBrowser = NSLocalizedString("preferences.default-browser.inactive", value: "DuckDuckGo is not your default browser.", comment: "Indicate that the browser is not the default")
    static let makeDefaultBrowser = NSLocalizedString("preferences.default-browser.button.make-default", value: "Make DuckDuckGo Default…", comment: "represents a prompt message asking the user to make DuckDuckGo their default browser.")
    static let shortcuts = NSLocalizedString("preferences.shortcuts", value: "Shortcuts", comment: "Name of the preferences section related to shortcuts")
    static let isAddedToDock = NSLocalizedString("preferences.is-added-to-dock", value: "DuckDuckGo is added to the Dock.", comment: "Indicates that the browser is added to the macOS system Dock")
    static let isNotAddedToDock = NSLocalizedString("preferences.not-added-to-dock", value: "DuckDuckGo is not added to the Dock.", comment: "Indicate that the browser is not added to macOS system Dock")
    static let addToDock = NSLocalizedString("preferences.add-to-dock", value: "Add to Dock…", comment: "Action button to add the app to the Dock")
    static let onStartup = NSLocalizedString("preferences.on-startup", value: "On Startup", comment: "Name of the preferences section related to app startup")
    static let reopenAllWindowsFromLastSession = NSLocalizedString("preferences.reopen-windows", value: "Reopen all windows from last session", comment: "Option to control session restoration")
    static let showHomePage = NSLocalizedString("preferences.show-home", value: "Open a new window", comment: "Option to control session startup")

    static let homePage = NSLocalizedString("preferences-homepage.title", value: "Homepage", comment: "Title for Homepage section in settings")
    static let homePageDescription = NSLocalizedString("preferences-homepage.description", value: "When navigating home or opening new windows.", comment: "Homepage behavior description")
    static let newTab = NSLocalizedString("preferences-homepage-newTab", value: "New Tab page", comment: "Option to open a new tab")
    static let specificPage = NSLocalizedString("preferences-homepage-customPage", value: "Specific page", comment: "Option to control Specific Home Page")
    static let setPage = NSLocalizedString("preferences-homepage-set-page", value: "Set Page…", comment: "Option to control the Specific Page")

    static let setHomePage = NSLocalizedString("preferences-homepage-set-homePage", value: "Set Homepage", comment: "Set Homepage dialog title")
    static let addressLabel = NSLocalizedString("preferences-homepage-address", value: "Address:", comment: "Homepage address field label")

    static let tabs = NSLocalizedString("preferences-tabs.title", value: "Tabs", comment: "Title for tabs section in settings")
    static let preferNewTabsToWindows = NSLocalizedString("preferences-tabs.prefer.new.tabs.to.windows", value: "Open links in new tabs instead of new windows whenever possible", comment: "Option to prefer opening new tabs instead of windows when opening links")
    static let switchToNewTabWhenOpened = NSLocalizedString("preferences-tabs.switch.tab.when.opened", value: "When opening links, switch to the new tab or window immediately", comment: "Option to switch to a new tab/window when it is opened")
    static let newTabPositionTitle = NSLocalizedString("preferences-tabs.new.tab.position.title", value: "When creating a new tab", comment: "Title for new tab positioning")

    static func newTabPositionMode(for position: NewTabPosition) -> String {
        switch position {
        case .atEnd:
            return NSLocalizedString("context.menu.new.tab.mode.at.end", value: "Add to the right of other tabs", comment: "Preferences > Tabs > At end of list")
        case .nextToCurrent:
            return NSLocalizedString("context.menu.new.tab.mode.next.to.current", value: "Add to the right of the current tab", comment: "Preferences > Tabs > Next to current tab")
        }
    }

    static func homeButtonMode(for position: HomeButtonPosition) -> String {
        switch position {
        case .hidden:
            return NSLocalizedString("context.menu.home.button.mode.hide", value: "Hide", comment: "Preferences > Home Button > None item")
        case .left:
            return NSLocalizedString("context.menu.home.button.mode.left", value: "Show left of the back button", comment: "Preferences > Home Button > left position item")
        case .right:
            return NSLocalizedString("context.menu.home.button.mode.right", value: "Show right of the reload button", comment: "Preferences > Home Button > right position item")
        }
    }

    static let theme = NSLocalizedString("preferences.appearance.theme", value: "Theme", comment: "Theme preferences")
    static let themeLight = NSLocalizedString("preferences.appearance.theme.light", value: "Light", comment: "In the preferences for themes, the option to select for activating light mode in the app.")
    static let themeDark = NSLocalizedString("preferences.appearance.theme.dark", value: "Dark", comment: "In the preferences for themes, the option to select for activating dark mode in the app.")
    static let themeSystem = NSLocalizedString("preferences.appearance.theme.system", value: "System", comment: "In the preferences for themes, the option to select for use the change the mode based on the system preferences.")
    static let addressBar = NSLocalizedString("preferences.appearance.address-bar", value: "Address Bar", comment: "Theme preferences")
    static let showFullWebsiteAddress = NSLocalizedString("preferences.appearance.show-full-url", value: "Full website address", comment: "Option to show full URL in the address bar")
    static let showAutocompleteSuggestions = NSLocalizedString("preferences.appearance.show-autocomplete-suggestions", value: "Autocomplete suggestions", comment: "Option to show autocomplete suggestions in the address bar")
    static let zoomPickerTitle = NSLocalizedString("preferences.appearance.zoom-picker", value: "Default page zoom", comment: "Default page zoom picker title")
    static let defaultZoomPageMoreOptionsItem = NSLocalizedString("more-options.zoom.default-zoom-page", value: "Change Default Page Zoom…", comment: "Default page zoom picker title")
    static let autofill = NSLocalizedString("preferences.autofill", value: "Passwords", comment: "Show Autofill preferences")

    static let aboutDuckDuckGo = NSLocalizedString("preferences.about.about-duckduckgo", value: "About DuckDuckGo", comment: "About screen")
    static let privacySimplified = NSLocalizedString("preferences.about.privacy-simplified", value: "Privacy, simplified.", comment: "About screen")
    static let aboutUnsupportedDeviceInfo1 = NSLocalizedString("preferences.about.unsupported-device-info1", value: "DuckDuckGo is no longer providing browser updates for your version of macOS.", comment: "This string represents a message informing the user that DuckDuckGo is no longer providing browser updates for their version of macOS")
    static func aboutUnsupportedDeviceInfo2(version: String) -> String {
        let localized = NSLocalizedString("preferences.about.unsupported-device-info2", value: "Please update to macOS %@ or later to use the most recent version of DuckDuckGo. You can also keep using your current version of the browser, but it will not receive further updates.", comment: "Copy in section that tells the user to update their macOS version since their current version is unsupported")
        return String(format: localized, version)
    }
    static let aboutUnsupportedDeviceInfo2Part1 = "Please"
    static func aboutUnsupportedDeviceInfo2Part2(version: String) -> String {
        return String(format: "update to macOS %@", version)
    }
    static let aboutUnsupportedDeviceInfo2Part3 = "or later to use the most recent version"
    static let aboutUnsupportedDeviceInfo2Part4 = "of DuckDuckGo. You can also keep using your current version of the browser, but it will not receive further updates."
    static let unsupportedDeviceInfoAlertHeader = NSLocalizedString("unsupported.device.info.alert.header", value: "Your version of macOS is no longer supported.", comment: "his string represents the header for an alert informing the user that their version of macOS is no longer supported")

    static func moreAt(url: String) -> String {
        let localized = NSLocalizedString("preferences.about.more-at", value: "More at %@", comment: "Link to the about page")
        return String(format: localized, url)
    }

    static let sendFeedback = NSLocalizedString("preferences.about.send-feedback", value: "Send Feedback", comment: "Feedback button in the about preferences page")

    static let feedbackDisclaimer = NSLocalizedString("feedback.disclaimer", value: "Reports sent to DuckDuckGo are 100% anonymous and only include your message, the DuckDuckGo browser version, and your macOS version.", comment: "Disclaimer in breakage form - a form that users can submit to say that a website is not working properly in DuckDuckGo")

    static let feedbackBugDescription = NSLocalizedString("feedback.bug.description", value: "Please describe the problem in as much detail as possible:", comment: "Label in the feedback form that users can submit to say that a website is not working properly in DuckDuckGo")
    static let feedbackFeatureRequestDescription = NSLocalizedString("feedback.feature.request.description", value: "What feature would you like to see?", comment: "Label in the feedback form for feature requests.")
    static let feedbackOtherDescription = NSLocalizedString("feedback.other.description", value: "Please give us your feedback:", comment: "Label in the feedback form")

    static func versionLabel(version: String, build: String) -> String {
        let localized = NSLocalizedString("version",
                                          value: "Version %@ (%@)",
                                          comment: "Displays the version and build numbers")
        return String(format: localized, version, build)
    }

    static let privacyPolicy = NSLocalizedString("preferences.about.privacy-policy", value: "Privacy Policy", comment: "Link to privacy policy page")

    // MARK: - Login Import & Export

    static let importLoginsCSV = NSLocalizedString("import.logins.csv.title", value: "CSV Passwords File (for other browsers)", comment: "Title text for the CSV importer")
    static let importBookmarksHTML = NSLocalizedString("import.bookmarks.html.title", value: "HTML Bookmarks File (for other browsers)", comment: "Title text for the HTML Bookmarks importer")
    static let importBookmarksSelectHTMLFile = NSLocalizedString("import.bookmarks.select-html-file", value: "Select Bookmarks HTML File…", comment: "Button text for selecting HTML Bookmarks file")
    static let importLoginsSelectCSVFile = NSLocalizedString("import.logins.select-csv-file", value: "Select Passwords CSV File…", comment: "Button text for selecting a CSV file")
    static func importLoginsSelectCSVFile(from source: DataImport.Source) -> String {
        String(format: NSLocalizedString("import.logins.select-csv-file.source", value: "Select %@ CSV File…", comment: "Button text for selecting a CSV file exported from (LastPass or Bitwarden or 1Password - %@)"), source.importSourceName)
    }

    static func importNoDataBookmarksSubtitle(from source: DataImport.Source) -> String {
        String(format: NSLocalizedString("import.nodata.bookmarks.subtitle", value: "If you have %@ bookmarks, try importing them manually instead.", comment: "Data import error subtitle: suggestion to import Bookmarks manually by selecting a CSV or HTML file. The placeholder here represents the source browser, e.g Firefox."), source.importSourceName)
    }
    static func importNoDataPasswordsSubtitle(from source: DataImport.Source) -> String {
        String(format: NSLocalizedString("import.nodata.passwords.subtitle", value: "If you have %@ passwords, try importing them manually instead.", comment: "Data import error subtitle: suggestion to import passwords manually by selecting a CSV or HTML file. The placeholder here represents the source browser, e.g Firefox."), source.importSourceName)
    }

    static let importLoginsPasswords = NSLocalizedString("import.logins.passwords", value: "Passwords", comment: "Title text for the Passwords import option")

    static let importBookmarksButtonTitle = NSLocalizedString("bookmarks.import.button.title", value: "Import", comment: "Button text to open bookmark import dialog")
    static let initiateImport = NSLocalizedString("import.data.initiate", value: "Import", comment: "Button text for importing data")
    static let skipBookmarksImport = NSLocalizedString("import.data.skip.bookmarks", value: "Skip bookmarks", comment: "Button text to skip bookmarks manual import")
    static let skipPasswordsImport = NSLocalizedString("import.data.skip.passwords", value: "Skip passwords", comment: "Button text to skip bookmarks manual import")
    static let skip = NSLocalizedString("import.data.skip", value: "Skip", comment: "Button text to skip an import step")
    static let done = NSLocalizedString("import.data.done", value: "Done", comment: "Button text for finishing the data import")
    static let manualImport = NSLocalizedString("import.data.manual", value: "Manual import…", comment: "Button text for initiating manual data import using a HTML or CSV file when automatic import has failed")

    static let dataImportAlertImport = NSLocalizedString("import.data.alert.import", value: "Import", comment: "Import button for data import alerts")
    static let dataImportAlertCancel = NSLocalizedString("import.data.alert.cancel", value: "Cancel", comment: "Cancel button for data import alerts")

    static func dataImportRequiresPasswordTitle(_ source: DataImport.Source) -> String {
        let localized = NSLocalizedString("import.data.requires-password.title",
                                         value: "Enter Primary Password for %@",
                                         comment: "Alert title text when the data import needs a password")
        return String(format: localized, source.importSourceName)
    }

    static func dataImportRequiresPasswordBody(_ source: DataImport.Source) -> String {
        let localized = NSLocalizedString("import.data.requires-password.body",
                                          value: "DuckDuckGo won't save or share your %1$@ Primary Password, but DuckDuckGo needs it to access and import passwords from %1$@.",
                                          comment: "Alert body text when the data import needs a password")
        return String(format: localized, source.importSourceName)
    }

    static let bookmarkImportSafariRequestPermissionButtonTitle = NSLocalizedString("import.bookmarks.safari.permission-button.title", value: "Select Safari Folder…", comment: "Text for the Safari data import permission button")

    static let bookmarkImportBookmarks = NSLocalizedString("import.bookmarks.bookmarks", value: "Bookmarks", comment: "Title text for the Bookmarks import option")

    static let importShortcutsBookmarksTitle = NSLocalizedString("import.shortcuts.bookmarks.title", value: "Show Bookmarks Bar", comment: "Title for the setting to enable the bookmarks bar")
    static let importShortcutsBookmarksSubtitle = NSLocalizedString("import.shortcuts.bookmarks.subtitle", value: "Put your favorite bookmarks in easy reach", comment: "Description for the setting to enable the bookmarks bar")
    static let importShortcutsPasswordsTitle = NSLocalizedString("import.shortcuts.passwords.title", value: "Show Passwords Shortcut", comment: "Title for the setting to enable the passwords shortcut")
    static let importShortcutsPasswordsSubtitle = NSLocalizedString("import.shortcuts.passwords.subtitle", value: "Keep passwords nearby in the address bar", comment: "Description for the setting to enable the passwords shortcut")

    static let openDeveloperTools = NSLocalizedString("main.menu.show.inspector", value: "Open Developer Tools", comment: "Show Web Inspector/Open Developer Tools")
    static let closeDeveloperTools = NSLocalizedString("main.menu.close.inspector", value: "Close Developer Tools", comment: "Hide Web Inspector/Close Developer Tools")

    static let authAlertTitle = NSLocalizedString("auth.alert.title", value: "Authentication Required", comment: "Authentication Alert Title")
    static let authAlertEncryptedConnectionMessageFormat = NSLocalizedString("auth.alert.message.encrypted", value: "Sign in to %@. Your login information will be sent securely.", comment: "Authentication Alert - populated with a domain name")
    static let authAlertPlainConnectionMessageFormat = NSLocalizedString("auth.alert.message.plain", value: "Log in to %@. Your password will be sent insecurely because the connection is unencrypted.", comment: "Authentication Alert - populated with a domain name")
    static let authAlertUsernamePlaceholder = NSLocalizedString("auth.alert.username.placeholder", value: "Username", comment: "Authentication User name field placeholder")
    static let authAlertPasswordPlaceholder = NSLocalizedString("auth.alert.password.placeholder", value: "Password", comment: "Authentication Password field placeholder")
    static let authAlertLogInButtonTitle = NSLocalizedString("auth.alert.login.button", value: "Sign In", comment: "Authentication Alert Sign In Button")

    static let openDownloads = NSLocalizedString("main.menu.show.downloads", value: "Show Downloads", comment: "Show Downloads Popover")
    static let closeDownloads = NSLocalizedString("main.menu.close.downloads", value: "Hide Downloads", comment: "Hide Downloads Popover")

    static let downloadedFileRemoved = NSLocalizedString("downloads.error.removed", value: "Removed", comment: "Short error description when downloaded file removed from Downloads folder")
    static let downloadStarting = NSLocalizedString("download.starting", value: "Starting download…", comment: "Download being initiated information text")
    static let downloadFinishing = NSLocalizedString("download.finishing", value: "Finishing download…", comment: "Download being finished information text")
    static let downloadCanceled = NSLocalizedString("downloads.error.canceled", value: "Canceled", comment: "Short error description when downloaded file download was canceled")
    static let downloadFailedToMoveFileToDownloads = NSLocalizedString("downloads.error.move.failed", value: "Could not move file to Downloads", comment: "Short error description when could not move downloaded file to the Downloads folder")
    static let downloadFailed = NSLocalizedString("downloads.error.other", value: "Error", comment: "Short error description when Download failed")
    static let downloadBytesLoadedFormat = NSLocalizedString("downloads.bytes.format", value: "%@ of %@", comment: "Number of bytes out of total bytes downloaded (1Mb of 2Mb)")
    static let downloadSpeedFormat = NSLocalizedString("downloads.speed.format", value: "%@/s", comment: "Download speed format (1Mb/sec)")

    static let cancelDownloadToolTip = NSLocalizedString("downloads.tooltip.cancel", value: "Cancel Download", comment: "Mouse-over tooltip for Cancel Download button")
    static let restartDownloadToolTip = NSLocalizedString("downloads.tooltip.restart", value: "Restart Download", comment: "Mouse-over tooltip for Restart Download button")
    static let redownloadToolTip = NSLocalizedString("downloads.tooltip.redownload", value: "Download Again", comment: "Mouse-over tooltip for Download [deleted file] Again button")
    static let revealToolTip = NSLocalizedString("downloads.tooltip.reveal", value: "Show in Finder", comment: "Mouse-over tooltip for Show in Finder button")

    static let downloadsActiveAlertTitle = NSLocalizedString("downloads.active.alert.title", value: "A download is in progress.", comment: "Alert title when trying to quit application while files are being downloaded")
    static let downloadsActiveAlertMessageFormat = NSLocalizedString("downloads.active.alert.message.format", value: "Are you sure you want to quit? DuckDuckGo Privacy Browser is currently downloading “%@”%@. If you quit now DuckDuckGo Privacy Browser won’t finish downloading this file.", comment: "Alert text format when trying to quit application while file “filename”[, and others] are being downloaded")
    static let downloadsActiveAlertMessageAndOthers = NSLocalizedString("downloads.active.alert.message.and.others", value: ", and other files", comment: "Alert text format element for “, and other files”")

    static let exportLoginsFailedMessage = NSLocalizedString("export.logins.failed.message", value: "Failed to Export Passwords", comment: "Alert title when exporting login data fails")
    static let exportLoginsFailedInformative = NSLocalizedString("export.logins.failed.informative", value: "Please check that no file exists at the location you selected.", comment: "Alert message when exporting login data fails")
    static let exportBookmarksFailedMessage = NSLocalizedString("export.bookmarks.failed.message", value: "Failed to Export Bookmarks…", comment: "Alert title when exporting login data fails")
    static let exportBookmarksFailedInformative = NSLocalizedString("export.bookmarks.failed.informative", value: "Please check that no file exists at the location you selected.", comment: "Alert message when exporting bookmarks fails")

    static let exportLoginsFileNameSuffix = NSLocalizedString("export.logins.file.name.suffix", value: "Passwords", comment: "The last part of the suggested file name for exporting logins")
    static let exportBookmarksFileNameSuffix = NSLocalizedString("export.bookmarks.file.name.suffix", value: "Bookmarks", comment: "The last part of the suggested file for exporting bookmarks")
    static let exportLoginsWarning = NSLocalizedString("export.logins.warning", value: "This file contains your passwords in plain text and should be saved in a secure location and deleted when you are done.\nAnyone with access to this file will be able to read your passwords.", comment: "Warning text presented when exporting logins.")

    static let onboardingWelcomeTitle = NSLocalizedString("onboarding.welcome.title", value: "Welcome to DuckDuckGo!", comment: "General welcome to the app title")
    static let onboardingWelcomeText = NSLocalizedString("onboarding.welcome.text", value: "Tired of being tracked online? You've come to the right place 👍\n\nI'll help you stay private️ as you search and browse the web. Trackers be gone!", comment: "Detailed welcome to the app text")
    static let onboardingImportDataText = NSLocalizedString("onboarding.importdata.text", value: "First, let me help you import your bookmarks 📖 and passwords 🔑 from those less private browsers.", comment: "Call to action to import data from other browsers")
    static let onboardingSetDefaultText = NSLocalizedString("onboarding.setdefault.text", value: "Next, try setting DuckDuckGo as your default️ browser, so you can open links with peace of mind, every time.", comment: "Call to action to set the browser as default")
    static let onboardingAddToDockText = NSLocalizedString("onboarding.addtodock.text", value: "One last thing. Want to keep DuckDuckGo in your Dock so the browser's always within reach?", comment: "Call to action to add the DuckDuckGo app icon to the macOS system dock")
    static let onboardingStartBrowsingText = NSLocalizedString("onboarding.startbrowsing.text", value: "You’re all set!\n\nWant to see how I protect you? Try visiting one of your favorite sites 👆\n\nKeep watching the address bar as you go. I’ll be blocking trackers and upgrading the security of your connection when possible\u{00A0}🔒", comment: "Call to action to start using the app as a browser")
    static let onboardingStartBrowsingAddedToDockText = NSLocalizedString("onboarding.startbrowsing.added-to-dock.text", value: "You’re all set! You can find me hanging out in the Dock anytime.\n\nWant to see how I protect you? Try visiting one of your favorite sites 👆\n\nKeep watching the address bar as you go. I’ll be blocking trackers and upgrading the security of your connection when possible\u{00A0}🔒", comment: "Call to action to start using the app as a browser")

    static let onboardingStartButton = NSLocalizedString("onboarding.welcome.button", value: "Get Started", comment: "Start the onboarding flow")
    static let onboardingImportDataButton = NSLocalizedString("onboarding.importdata.button", value: "Import", comment: "Launch the import data UI")
    static let onboardingSetDefaultButton = NSLocalizedString("onboarding.setdefault.button", value: "Let's Do It!", comment: "Launch the set default UI")
    static let onboardingAddToDockButton = NSLocalizedString("onboarding.addtodock.button", value: "Keep in Dock", comment: "Button label to add application to the macOS system dock")
    static let onboardingNotNowButton = NSLocalizedString("onboarding.notnow.button", value: "Maybe Later", comment: "Skip a step of the onboarding flow")

    static func importingBookmarks(_ numberOfBookmarks: Int?) -> String {
        if let numberOfBookmarks, numberOfBookmarks > 0 {
            let localized = NSLocalizedString("import.bookmarks.number.progress.text", value: "Importing bookmarks (%d)…", comment: "Operation progress info message about %d number of bookmarks being imported")
            return String(format: localized, numberOfBookmarks)
        } else {
            return NSLocalizedString("import.bookmarks.indefinite.progress.text", value: "Importing bookmarks…", comment: "Operation progress info message about indefinite number of bookmarks being imported")
        }
    }

    static func importingPasswords(_ numberOfPasswords: Int?) -> String {
        if let numberOfPasswords, numberOfPasswords > 0 {
            let localized = NSLocalizedString("import.passwords.number.progress.text", value: "Importing passwords (%d)…", comment: "Operation progress info message about %d number of passwords being imported")
            return String(format: localized, numberOfPasswords)
        } else {
            return NSLocalizedString("import.passwords.indefinite.progress.text", value: "Importing passwords…", comment: "Operation progress info message about indefinite number of passwords being imported")
        }
    }

    static let moreOrLessCollapse = NSLocalizedString("more.or.less.collapse", value: "Show Less", comment: "For collapsing views to show less.")
    static let moreOrLessExpand = NSLocalizedString("more.or.less.expand", value: "Show More", comment: "For expanding views to show more.")

    static let defaultBrowserPromptMessage = NSLocalizedString("default.browser.prompt.message", value: "Make DuckDuckGo your default browser", comment: "represents a prompt message asking the user to make DuckDuckGo their default browser.")
    static let defaultBrowserPromptButton = NSLocalizedString("default.browser.prompt.button", value: "Set Default…", comment: "represents a prompt message asking the user to make DuckDuckGo their default browser.")

    static let homePageProtectionSummaryInfo = NSLocalizedString("home.page.protection.summary.info", value: "No recent activity", comment: "This string represents a message in the protection summary on the home page, indicating that there is no recent activity")
    static func homePageProtectionSummaryMessage(numberOfTrackersBlocked: Int) -> String {
        let localized = NSLocalizedString("home.page.protection.summary.message",
                                          value: "%@ tracking attempts blocked",
                                          comment: "The number of tracking attempts blocked in the last 7 days, shown on a new tab, translate as: Tracking attempts blocked: %@")
        return String(format: localized, NumberFormatter.localizedString(from: NSNumber(value: numberOfTrackersBlocked), number: .decimal))
    }
    static let homePageProtectionDurationInfo = NSLocalizedString("home.page.protection.duration", value: "PAST 7 DAYS", comment: "Past 7 days in uppercase.")

    static let homePageEmptyStateItemTitle = NSLocalizedString("home.page.empty.state.item.title", value: "Recently visited sites appear here", comment: "This string represents the title for an empty state item on the home page, indicating that recently visited sites will appear here")
    static let homePageEmptyStateItemMessage = NSLocalizedString("home.page.empty.state.item.message", value: "Keep browsing to see how many trackers were blocked", comment: "This string represents the message for an empty state item on the home page, encouraging the user to keep browsing to see how many trackers were blocked")
    static let homePageNoTrackersFound = NSLocalizedString("home.page.no.trackers.found", value: "No trackers found", comment: "This string represents a message on the home page indicating that no trackers were found")
    static let homePageNoTrackersBlocked = NSLocalizedString("home.page.no.trackers.blocked", value: "No trackers blocked", comment: "This string represents a message on the home page indicating that no trackers were blocked")
    static let homePageBurnFireproofSiteAlert = NSLocalizedString("home.page.burn.fireproof.site.alert", value: "History will be cleared for this site, but related data will remain, because this site is Fireproof", comment: "Message for an alert displayed when trying to burn a fireproof website")
    static let homePageClearHistory = NSLocalizedString("home.page.clear.history", value: "Clear History", comment: "Button caption for the burn fireproof website alert")

    static let tooltipAddToFavorites = NSLocalizedString("tooltip.addToFavorites", value: "Add to Favorites", comment: "Tooltip for add to favorites button")

    static func tooltipClearHistoryAndData(domain: String) -> String {
        let localized = NSLocalizedString("tooltip.clearHistoryAndData",
                                          value: "Clear browsing history and data for %@",
                                          comment: "Tooltip for burn button where %@ is the domain")
        return String(format: localized, domain)
    }
    static func tooltipClearHistory(domain: String) -> String {
        let localized = NSLocalizedString("tooltip.clearHistory",
                                          value: "Clear browsing history for %@",
                                          comment: "Tooltip for burn button where %@ is the domain")
        return String(format: localized, domain)
    }

    static let recentlyClosedWindowMenuItem = NSLocalizedString("n.more.tabs", value: "Window with multiple tabs (%d)", comment: "String in Recently Closed menu item for recently closed browser window and number of tabs contained in the closed window")

    static let reopenLastClosedTab = NSLocalizedString("reopen.last.closed.tab", value: "Reopen Last Closed Tab", comment: "This string represents an action to reopen the last closed tab in the browser")
    static let reopenLastClosedWindow = NSLocalizedString("reopen.last.closed.window", value: "Reopen Last Closed Window", comment: "This string represents an action to reopen the last closed window in the browser")
    static let cookiePopupManagedNotification = NSLocalizedString("notification.badge.cookiesmanaged", value: "Cookies Managed", comment: "Notification that appears when browser automatically handle cookies")
    static let cookiePopupHiddenNotification = NSLocalizedString("notification.badge.popuphidden", value: "Pop-up Hidden", comment: "Notification that appears when browser cosmetically hides a cookie popup")

    static let autoconsentModalTitle = NSLocalizedString("autoconsent.modal.title", value: "Looks like this site has a cookie pop-up 👇", comment: "Title for modal asking the user to auto manage cookies")
    static let autoconsentFromSetUpModalTitle = NSLocalizedString("autoconsent.from.setup.modal.title", value: "Want DuckDuckGo to handle cookie pop-ups?", comment: "Title for modal asking the user to auto manage cookies")

    static let autoconsentModalBody = NSLocalizedString("autoconsent.modal.body", value: "Want me to handle these for you? I can try to minimize cookies, maximize privacy, and hide pop-ups like these.", comment: "Body for modal asking the user to auto manage cookies")
    static let autoconsentFromSetUpModalBody = NSLocalizedString("autoconsent.from.setup.modal.body", value: "When we detect cookie pop-ups on sites you visit, we can try to select the most private settings available and hide pop-ups like this.", comment: "Body for modal asking the user to auto manage cookies")

    static let autoconsentModalConfirmButton = NSLocalizedString("autoconsent.modal.cta.confirm", value: "Manage Cookie Pop-ups", comment: "Confirm button for modal asking the user to auto manage cookies")
    static let autoconsentFromSetUpModalConfirmButton = NSLocalizedString("autoconsent.from.setup.modal.cta.confirm", value: "Handle Pop-ups For Me", comment: "Confirm button for modal asking the user to auto manage cookies")
    static let autoconsentModalDenyButton = NSLocalizedString("autoconsent.modal.cta.deny", value: "No Thanks", comment: "Deny button for modal asking the user to auto manage cookies")

    static let clearThisHistoryMenuItem = NSLocalizedString("history.menu.clear.this.history", value: "Clear This History…", comment: "Menu item to clear parts of history and data")
    static let recentlyVisitedMenuSection = NSLocalizedString("history.menu.recently.visited", value: "Recently Visited", comment: "Section header of the history menu")
    static let olderMenuItem = NSLocalizedString("history.menu.older", value: "Older…", comment: "Menu item representing older history")

    static let clearAllDataQuestion = NSLocalizedString("history.menu.clear.all.history.question", value: "Clear all history and \nclose all tabs?", comment: "Alert with the confirmation to clear all history and data")
    static let clearAllDataDescription = NSLocalizedString("history.menu.clear.all.history.description", value: "Cookies and site data for all sites will also be cleared, unless the site is Fireproof.", comment: "Description in the alert with the confirmation to clear all data")

    static let clearDataHeader = NSLocalizedString("history.menu.clear.data.question", value: "Clear History for %@?", comment: "Alert with the confirmation to clear all data")
    static let clearDataDescription = NSLocalizedString("history.menu.clear.data.description", value: "Cookies and other data for sites visited on this day will also be cleared unless the site is Fireproof. History from other days will not be cleared.", comment: "Description in the alert with the confirmation to clear browsing history")
    static let clearDataTodayHeader = NSLocalizedString("history.menu.clear.data.today.question", value: "Clear history for today \nand close all tabs?", comment: "Alert with the confirmation to clear all data")
    static let clearDataTodayDescription = NSLocalizedString("history.menu.clear.data.today.description", value: "Cookies and other data for sites visited today will also be cleared unless the site is Fireproof. History from other days will not be cleared.", comment: "Description in the alert with the confirmation to clear browsing history")

    static let showBookmarksBar = NSLocalizedString("bookmarks.bar.show", value: "Bookmarks Bar", comment: "Menu item for showing the bookmarks bar")
    static let showBookmarksBarPreference = NSLocalizedString("bookmarks.bar.preferences.show", value: "Show Bookmarks Bar", comment: "Preference item for showing the bookmarks bar")
    static let showBookmarksBarAlways = NSLocalizedString("bookmarks.bar.show.always", value: "Always show", comment: "Preference for always showing the bookmarks bar")
    static let showBookmarksBarNewTabOnly = NSLocalizedString("bookmarks.bar.show.new-tab-only", value: "Only show on New Tab", comment: "Preference for only showing the bookmarks bar on new tab")
    static let bookmarksBarFolderEmpty = NSLocalizedString("bookmarks.bar.folder.empty", value: "Empty", comment: "Empty state for a bookmarks bar folder")
    static let bookmarksBarContextMenuCopy = NSLocalizedString("bookmarks.bar.context-menu.copy", value: "Copy", comment: "Copy menu item for the bookmarks bar context menu")
    static let bookmarksBarContextMenuDelete = NSLocalizedString("bookmarks.bar.context-menu.delete", value: "Delete", comment: "Delete menu item for the bookmarks bar context menu")
    static let bookmarksBarContextMenuMoveToEnd = NSLocalizedString("bookmarks.bar.context-menu.move-to-end", value: "Move to End", comment: "Move to End menu item for the bookmarks bar context menu")

    static let inviteDialogGetStartedButton = NSLocalizedString("invite.dialog.get.started.button", value: "Get Started", comment: "Get Started button on an invite dialog")
    static let inviteDialogUnrecognizedCodeMessage = NSLocalizedString("invite.dialog.unrecognized.code.message", value: "We didn’t recognize this Invite Code.", comment: "Message to show after user enters an unrecognized invite code")

    // MARK: - Bitwarden

    static let passwordManager = NSLocalizedString("password.manager", value: "Password Manager", comment: "Section header")
    static let bitwardenPreferencesUnableToConnect = NSLocalizedString("bitwarden.preferences.unable-to-connect", value: "Unable to find or connect to Bitwarden", comment: "Dialog telling the user Bitwarden (a password manager) is not available")
    static let bitwardenPreferencesCompleteSetup = NSLocalizedString("bitwarden.preferences.complete-setup", value: "Complete Setup…", comment: "action option that prompts the user to complete the setup process in Bitwarden preferences")
    static let bitwardenPreferencesOpenBitwarden = NSLocalizedString("bitwarden.preferences.open-bitwarden", value: "Open Bitwarden", comment: "Button to open Bitwarden app")
    static let bitwardenPreferencesUnlock = NSLocalizedString("bitwarden.preferences.unlock", value: "Unlock Bitwarden", comment: "Asks the user to unlock the password manager Bitwarden")
    static let bitwardenPreferencesRun = NSLocalizedString("bitwarden.preferences.run", value: "Bitwarden app not running", comment: "Warns user that the password manager Bitwarden app is not running")
    static let bitwardenError = NSLocalizedString("bitwarden.error", value: "Unable to find or connect to Bitwarden", comment: "This message appears when the application is unable to find or connect to Bitwarden, indicating a connection issue.")
    static let bitwardenNotInstalled = NSLocalizedString("bitwarden.not.installed", value: "Bitwarden app is not installed", comment: "")
    static let bitwardenOldVersion = NSLocalizedString("bitwarden.old.version", value: "Please update Bitwarden to the latest version", comment: "Message that warns user they need to update their password manager Bitwarden app vesion")
    static let bitwardenIncompatible = NSLocalizedString("bitwarden.incompatible", value: "The following Bitwarden versions are incompatible with DuckDuckGo: v2024.3.0, v2024.3.2, v2024.4.0, v2024.4.1. Please update to a newer version by following these steps:", comment: "Message that warns user that specific Bitwarden app vesions are not compatible with this app")
    static let bitwardenIncompatibleStep1 = NSLocalizedString("bitwarden.incompatible.step.1", value: "Download v2024.4.3", comment: "First step to downgrade Bitwarden")
    static let bitwardenIncompatibleStep2 = NSLocalizedString("bitwarden.incompatible.step.2", value: "2. Open the downloaded DMG file and drag the Bitwarden application to\nthe /Applications folder.", comment: "Second step to downgrade Bitwarden")
    static let bitwardenIntegrationNotApproved = NSLocalizedString("bitwarden.integration.not.approved", value: "Integration with DuckDuckGo is not approved in Bitwarden app", comment: "While the user tries to connect the DuckDuckGo Browser to password manager Bitwarden This message indicates that the integration with DuckDuckGo has not been approved in the Bitwarden app.")
    static let bitwardenMissingHandshake = NSLocalizedString("bitwarden.missing.handshake", value: "Missing handshake", comment: "While the user tries to connect the DuckDuckGo Browser to password manager Bitwarden This message indicates a missing handshake (a way for two devices or systems to say hello to each other and agree to communicate or exchange information).")
    static let bitwardenWaitingForHandshake = NSLocalizedString("bitwarden.waiting.for.handshake", value: "Waiting for the handshake approval in Bitwarden app", comment: "While the user tries to connect the DuckDuckGo Browser to password manager Bitwarden This message indicates the system is waiting for the handshake (a way for two devices or systems to say hello to each other and agree to communicate or exchange information).")
    static let bitwardenCantAccessContainer = NSLocalizedString("bitwarden.cant.access.container", value: "DuckDuckGo needs permission to access Bitwarden. You can grant DuckDuckGo Full Disk Access in System Settings, or switch back to the built-in password manager.", comment: "Requests user Full Disk access in order to access password manager Birwarden")
    static let bitwardenHanshakeNotApproved = NSLocalizedString("bitwarden.handshake.not.approved", value: "Handshake not approved in Bitwarden app", comment: "It appears in a dialog when the users are connecting to Bitwardern and shows the status of the action. This message indicates that the handshake process was not approved in the Bitwarden app.")
    static let bitwardenConnecting = NSLocalizedString("bitwarden.connecting", value: "Connecting to Bitwarden", comment: "It appears in a dialog when the users are connecting to Bitwardern and shows the status of the action, in this case we are in the progress of connecting the browser to the Bitwarden password maanger.")
    static let bitwardenWaitingForStatusResponse = NSLocalizedString("bitwarden.waiting.for.status.response", value: "Waiting for the status response from Bitwarden", comment: "It appears in a dialog when the users are connecting to Bitwardern and shows the status of the action, in this case that the application is currently waiting for a response from the Bitwarden service.")

    static let connectToBitwarden = NSLocalizedString("bitwarden.connect.title", value: "Connect to Bitwarden", comment: "Title for the Bitwarden onboarding flow")

    static let connectToBitwardenDescription = NSLocalizedString("bitwarden.connect.description", value: "We’ll walk you through connecting to Bitwarden, so you can use it in DuckDuckGo.", comment: "Description for when the user wants to connect the browser to the password manager Bitwarned.")

    static let connectToBitwardenPrivacy = NSLocalizedString("bitwarden.connect.privacy", value: "Privacy", comment: "")
    static let installBitwarden = NSLocalizedString("bitwarden.install", value: "Install Bitwarden", comment: "Button to install Bitwarden app")
    static let installBitwardenInfo = NSLocalizedString("bitwarden.install.info", value: "To begin setup, first install Bitwarden from the App Store.", comment: "Setup of the integration with Bitwarden app")
    static let afterBitwardenInstallationInfo = NSLocalizedString("after.bitwarden.installation.info", value: "After installing, return to DuckDuckGo to complete the setup.", comment: "Setup of the integration with Bitwarden app")
    static let bitwardenAppFound = NSLocalizedString("bitwarden.app.found", value: "Bitwarden app found!", comment: "Setup of the integration with Bitwarden app")
    static let lookingForBitwarden = NSLocalizedString("looking.for.bitwarden", value: "Bitwarden not installed…", comment: "Setup of the integration with Bitwarden app")
    static let allowIntegration = NSLocalizedString("allow.integration", value: "Allow Integration with DuckDuckGo", comment: "Setup of the integration with Bitwarden app")
    static let openBitwardenAndLogInOrUnlock = NSLocalizedString("open.bitwarden.and.log.in.or.unlock", value: "Open Bitwarden and Log in or Unlock your vault.", comment: "Setup of the integration with Bitwarden app")
    static let selectBitwardenPreferences = NSLocalizedString("select.bitwarden.preferences", value: "Select Bitwarden → Preferences from the Mac menu bar.", comment: "Setup of the integration with Bitwarden app (up to and including macOS 12)")
    static let selectBitwardenSettings = NSLocalizedString("select.bitwarden.settings", value: "Select Bitwarden → Settings from the Mac menu bar.", comment: "Setup of the integration with Bitwarden app (macOS 13 and above)")
    static let scrollToFindAppSettings = NSLocalizedString("scroll.to.find.app.settings", value: "Scroll to find the App Settings (All Accounts) section.", comment: "Setup of the integration with Bitwarden app")
    static let checkAllowIntegration = NSLocalizedString("check.allow.integration", value: "Check Allow integration with DuckDuckGo.", comment: "Setup of the integration with Bitwarden app")
    static let openBitwarden = NSLocalizedString("open.bitwarden", value: "Open Bitwarden", comment: "Button to open Bitwarden app")
    static let bitwardenIsReadyToConnect = NSLocalizedString("bitwarden.is.ready.to.connect", value: "Bitwarden is ready to connect to DuckDuckGo!", comment: "Setup of the integration with Bitwarden app")
    static let bitwardenWaitingForPermissions = NSLocalizedString("bitwarden.waiting.for.permissions", value: "Waiting for permission to use Bitwarden in DuckDuckGo…", comment: "Setup of the integration with Bitwarden app")
    static let bitwardenIntegrationComplete = NSLocalizedString("bitwarden.integration.complete", value: "Bitwarden integration complete!", comment: "Setup of the integration with Bitwarden app")
    static let bitwardenIntegrationCompleteInfo = NSLocalizedString("bitwarden.integration.complete.info", value: "You are now using Bitwarden as your password manager.", comment: "Setup of the integration with Bitwarden app")

    static let bitwardenCommunicationInfo = NSLocalizedString("bitwarden.connect.communication-info", value: "All communication between Bitwarden and DuckDuckGo is encrypted and the data never leaves your device.", comment: "Warns users that all communication between the DuckDuckGo browser and the password manager Bitwarden is encrypted and doesn't leave the user device")
    static let bitwardenHistoryInfo = NSLocalizedString("bitwarden.connect.history-info", value: "Bitwarden will have access to your browsing history.", comment: "Warn users that the password Manager Bitwarden will have access to their browsing history")

    static let showAutofillShortcut = NSLocalizedString("pinning.show-autofill-shortcut", value: "Show Passwords Shortcut", comment: "Menu item for showing the passwords shortcut")
    static let hideAutofillShortcut = NSLocalizedString("pinning.hide-autofill-shortcut", value: "Hide Passwords Shortcut", comment: "Menu item for hiding the passwords shortcut")

    static let showBookmarksShortcut = NSLocalizedString("pinning.show-bookmarks-shortcut", value: "Show Bookmarks Shortcut", comment: "Menu item for showing the bookmarks shortcut")
    static let hideBookmarksShortcut = NSLocalizedString("pinning.hide-bookmarks-shortcut", value: "Hide Bookmarks Shortcut", comment: "Menu item for hiding the bookmarks shortcut")

    static let showDownloadsShortcut = NSLocalizedString("pinning.show-downloads-shortcut", value: "Show Downloads Shortcut", comment: "Menu item for showing the downloads shortcut")
    static let hideDownloadsShortcut = NSLocalizedString("pinning.hide-downloads-shortcut", value: "Hide Downloads Shortcut", comment: "Menu item for hiding the downloads shortcut")

    static let showNetworkProtectionShortcut = NSLocalizedString("pinning.show-netp-shortcut", value: "Show VPN Shortcut", comment: "Menu item for showing the NetP shortcut")
    static let hideNetworkProtectionShortcut = NSLocalizedString("pinning.hide-netp-shortcut", value: "Hide VPN Shortcut", comment: "Menu item for hiding the NetP shortcut")

    // MARK: - Tooltips

    static let autofillShortcutTooltip = NSLocalizedString("tooltip.autofill.shortcut", value: "Autofill", comment: "Tooltip for the autofill shortcut")

    static let homeButtonTooltip = NSLocalizedString("tooltip.home.button", value: "Home", comment: "Tooltip for the home button")

    static let bookmarksShortcutTooltip = NSLocalizedString("tooltip.bookmarks.shortcut", value: "Bookmarks", comment: "Tooltip for the bookmarks shortcut")
    static let downloadsShortcutTooltip = NSLocalizedString("tooltip.downloads.shortcut", value: "Downloads", comment: "Tooltip for the downloads shortcut")

    static let addItemTooltip = NSLocalizedString("tooltip.autofill.add-item", value: "Add item", comment: "Tooltip for the Add Item button")
    static let moreOptionsTooltip = NSLocalizedString("tooltip.autofill.more-options", value: "More options", comment: "Tooltip for the More Options button")

    static let newBookmarkTooltip = NSLocalizedString("tooltip.bookmarks.new-bookmark", value: "New bookmark", comment: "Tooltip for the New Bookmark button")
    static let newFolderTooltip = NSLocalizedString("tooltip.bookmarks.new-folder", value: "New folder", comment: "Tooltip for the New Folder button")
    static let manageBookmarksTooltip = NSLocalizedString("tooltip.bookmarks.manage-bookmarks", value: "Manage bookmarks", comment: "Tooltip for the Manage Bookmarks button")
    static let bookmarksManage = NSLocalizedString("bookmarks.manage", value: "Manage", comment: "Button for opening the bookmarks management interface")
    static let bookmarksSearch = NSLocalizedString("tooltip.bookmarks.search", value: "Search bookmarks", comment: "Tooltip to activate the bookmark search")
    static let bookmarksSort = NSLocalizedString("tooltip.bookmarks.sort", value: "Sort bookmarks", comment: "Tooltip to activate the bookmark sort")
    static let bookmarksSortManual = NSLocalizedString("bookmarks.sort.manual", value: "Manual", comment: "Button to sort bookmarks by manual")
    static let bookmarksSortByName = NSLocalizedString("bookmarks.sort.name", value: "Name", comment: "Button to sort bookmarks by name ascending")
    static let bookmarksSortByNameAscending = NSLocalizedString("bookmarks.sort.name.asc", value: "Ascending", comment: "Button to sort bookmarks by name ascending")
    static let bookmarksSortByNameDescending = NSLocalizedString("bookmarks.sort.name.desc", value: "Descending", comment: "Button to sort bookmarks by name descending")

    static let bookmarksEmptyStateTitle = NSLocalizedString("bookmarks.empty.state.title", value: "No bookmarks yet", comment: "Title displayed in Bookmark Manager when there is no bookmarks yet")
    static let bookmarksEmptyStateMessage = NSLocalizedString("bookmarks.empty.state.message", value: "If your bookmarks are saved in another browser, you can import them into DuckDuckGo.", comment: "Text displayed in Bookmark Manager when there is no bookmarks yet")

    static let bookmarksEmptySearchResultStateTitle = NSLocalizedString("bookmarks.empty.search.resukt..state.title", value: "No bookmarks found", comment: "Title displayed in Bookmark Panel when there is no bookmarks that match the search query")
    static let bookmarksEmptySearchResultStateMessage = NSLocalizedString("bookmarks.empty.search.result.state.message", value: "Try different search terms.", comment: "Text displayed in Bookmark Panel when there is no bookmarks that match the search query")

    static let openDownloadsFolderTooltip = NSLocalizedString("tooltip.downloads.open-downloads-folder", value: "Open downloads folder", comment: "Tooltip for the Open Downloads Folder button")
    static let clearDownloadHistoryTooltip = NSLocalizedString("tooltip.downloads.clear-download-history", value: "Clear download history", comment: "Tooltip for the Clear Downloads button")

    static let newTabTooltip = NSLocalizedString("tooltip.tab.new-tab", value: "Open a new tab", comment: "Tooltip for the New Tab button")
    static let clearBrowsingHistoryTooltip = NSLocalizedString("tooltip.fire.clear-browsing-history", value: "Clear browsing history", comment: "Tooltip for the Fire button")
    static let navigateBackTooltip = NSLocalizedString("tooltip.navigation.back", value: "Show the previous page\nHold to show history", comment: "Tooltip for the Back button")
    static let navigateForwardTooltip = NSLocalizedString("tooltip.navigation.forward", value: "Show the next page\nHold to show history", comment: "Tooltip for the Forward button")
    static let refreshPageTooltip = NSLocalizedString("tooltip.navigation.refresh", value: "Reload this page", comment: "Tooltip for the Refresh button")
    static let stopLoadingTooltip = NSLocalizedString("tooltip.navigation.stop", value: "Stop loading this page", comment: "Tooltip for the Stop Navigation button")
    static let applicationMenuTooltip = NSLocalizedString("tooltip.application-menu.show", value: "Open application menu", comment: "Tooltip for the Application Menu button")

    static let privacyDashboardTooltip = NSLocalizedString("tooltip.privacy-dashboard.show", value: "Show the Privacy Dashboard and manage site settings", comment: "Tooltip for the Privacy Dashboard button")
    static let addBookmarkTooltip = NSLocalizedString("tooltip.bookmark.add", value: "Bookmark this page", comment: "Tooltip for the Add Bookmark button")
    static let editBookmarkTooltip = NSLocalizedString("tooltip.bookmark.edit", value: "Edit bookmark", comment: "Tooltip for the Edit Bookmark button")

    static let findInPageCloseTooltip = NSLocalizedString("tooltip.find-in-page.close", value: "Close find bar", comment: "Tooltip for the Find In Page bar's Close button")
    static let findInPageNextTooltip = NSLocalizedString("tooltip.find-in-page.next", value: "Next result", comment: "Tooltip for the Find In Page bar's Next button")
    static let findInPagePreviousTooltip = NSLocalizedString("tooltip.find-in-page.previous", value: "Previous result", comment: "Tooltip for the Find In Page bar's Previous button")
    static let findInPageTextFieldPlaceholder = NSLocalizedString("find-in-page.text-field.placeholder", value: "Find in page", comment: "Placeholder text for the text field where the user inputs strings to searcg in the web page")

    static let copyUsernameTooltip = NSLocalizedString("autofill.copy-username", value: "Copy username", comment: "Tooltip for the Autofill panel's Copy Username button")
    static let copyPasswordTooltip = NSLocalizedString("autofill.copy-password", value: "Copy password", comment: "Tooltip for the Autofill panel's Copy Password button")
    static let showPasswordTooltip = NSLocalizedString("autofill.show-password", value: "Show password", comment: "Tooltip for the Autofill panel's Show Password button")
    static let hidePasswordTooltip = NSLocalizedString("autofill.hide-password", value: "Hide password", comment: "Tooltip for the Autofill panel's Hide Password button")

    static let autofillShowCardCvvTooltip = NSLocalizedString("autofill.show-card-cvv", value: "Show CVV", comment: "Tooltip for the Autofill panel's Show CVV button")
    static let autofillHideCardCvvTooltip = NSLocalizedString("autofill.hide-card-cvv", value: "Hide CVV", comment: "Tooltip for the Autofill panel's Hide CVV button")

    static let databaseFactoryFailedMessage = NSLocalizedString("database.factory.failed.message", value: "There was an error initializing the database", comment: "Alert title when we fail to init database")
    static let databaseFactoryFailedInformative = NSLocalizedString("database.factory.failed.information", value: "Restart your Mac and try again", comment: "Info to restart macOS after database init failure")

    static func passwordManagerPopoverTitle(managerName: String) -> String {
        let localized = NSLocalizedString("autofill.popover.password-manager-title", value: "You're using %@ to manage passwords", comment: "Explanation of what password manager is being used")
        return String(format: localized, managerName)
    }
    static let passwordManagerPopoverSettingsButton = NSLocalizedString("autofill.popover.settings-button", value: "Settings", comment: "Open Settings Button")
    static let passwordManagerPopoverChangeInSettingsLabel = NSLocalizedString("autofill.popover.change-in", value: "Change in", comment: "Suffix of the label - change in settings - ")

    static func passwordManagerPopoverConnectedToUser(user: String) -> String {
        let localized = NSLocalizedString("autofill.popover.password-manager-connected-to-user", value: "Connected to user %@", comment: "Label describing what user is connected to the password manager")
        return String(format: localized, user)
    }

    static func passwordManagerAutosavePopoverText(domain: String) -> String {
        let localized = NSLocalizedString("autofill.popover.autosave.text", value: "Password saved for %@", comment: "Text confirming a password has been saved for the %@ domain")
        return String(format: localized, domain)
    }

    static let passwordManagerAutosaveButtonText = NSLocalizedString("autofill.popover.autosave.button.text",
                                                                      value: "View",
                                                                      comment: "Button to view the recently autosaved password")

    static let passwordManagerAutoPinnedPopoverText = NSLocalizedString("autofill.popover.passwords.auto-pinned.text", value: "Shortcut Added!", comment: "Text confirming the password manager has been pinned to the toolbar")

    static let passwordManagerPinnedPromptPopoverText = NSLocalizedString("autofill.popover.passwords.pin-prompt.text", 
                                                                          value: "Add passwords shortcut?",
                                                                          comment: "Text prompting user to pin the password manager shortcut to the toolbar")
    static let passwordManagerPinnedPromptPopoverButtonText = NSLocalizedString("autofill.popover.passwords.pin-prompt.button.text",
                                                                     value: "Add Shortcut",
                                                                     comment: "Button to pin the password manager shortcut to the toolbar")

    static func openPasswordManagerButton(managerName: String) -> String {
        let localized = NSLocalizedString("autofill.popover.open-password-manager", value: "Open %@", comment: "Open password manager button")
        return String(format: localized, managerName)
    }

    static let passwordManagerLockedStatus = NSLocalizedString("autofill.manager.status.locked", value: "Locked", comment: "Locked status for password manager")
    static let passwordManagerUnlockedStatus = NSLocalizedString("autofill.manager.status.unlocked", value: "Unlocked", comment: "Unlocked status for password manager")

    static func alertTitle(from domain: String) -> String {
        let localized = NSLocalizedString("alert.title", value: "A message from %@", comment: "Title formatted with presenting domain")
        return String(format: localized, domain)
    }

    static let noAccessToDownloadsFolderHeader = NSLocalizedString("no.access.to.downloads.folder.header", value: "DuckDuckGo needs permission to access your Downloads folder", comment: "Header of the alert dialog warning the user they need to give the browser permission to access the Downloads folder")

    private static let noAccessToDownloadsFolderLegacy = NSLocalizedString("no.access.to.downloads.folder.legacy", value: "Grant access in Security & Privacy preferences in System Settings.", comment: "Alert presented to user if the app doesn't have rights to access Downloads folder. This is used for macOS version 12 and below")
    private static let noAccessToDownloadsFolderModern = NSLocalizedString("no.access.to.downloads.folder.modern", value: "Grant access in Privacy & Security preferences in System Settings.", comment: "Alert presented to user if the app doesn't have rights to access Downloads folder. This is used for macOS version 13 and above")

    static var noAccessToDownloadsFolder: String {
        if #available(macOS 13.0, *) {
            return noAccessToDownloadsFolderModern
        } else {
            return noAccessToDownloadsFolderLegacy
        }
    }

    static let cannotOpenFileAlertHeader = NSLocalizedString("cannot.open.file.alert.header", value: "Cannot Open File", comment: "Header of the alert dialog informing user it is not possible to open the file")
    static let cannotOpenFileAlertInformative = NSLocalizedString("cannot.open.file.alert.informative", value: "The App Store version of DuckDuckGo can only access local files if you drag-and-drop them into a browser window.\n\n To navigate local files using the address bar, please download DuckDuckGo directly from https://duckduckgo.com/mac.", comment: "Informative of the alert dialog informing user it is not possible to open the file")

    // MARK: New Tab
    // Context Menu
    static let newTabBottomPopoverTitle = NSLocalizedString("newTab.bottom.popover.title", value: "New Tab Page", comment: "Title of the popover that appears when pressing the bottom right button")
    static let newTabMenuItemShowFavorite = NSLocalizedString("newTab.menu.item.show.favorite", value: "Show Favorites", comment: "Title of the menu item in the home page to show/hide favorite section")
    static let newTabMenuItemShowContinuteSetUp = NSLocalizedString("newTab.menu.item.show.continue.setup", value: "Show Next Steps", comment: "Title of the menu item in the home page to show/hide continue setup section")
    static let newTabMenuItemShowRecentActivity = NSLocalizedString("newTab.menu.item.show.recent.activity", value: "Show Recent Activity", comment: "Title of the menu item in the home page to show/hide recent activity section")

    // Favorites
    static let newTabFavoriteSectionTitle = NSLocalizedString("newTab.favorites.section.title", value: "Favorites", comment: "Title of the Favorites section in the home page")

    // Set Up
    static let newTabSetUpSectionTitle = NSLocalizedString("newTab.setup.section.title", value: "Next Steps", comment: "Title of the setup section in the home page")
    static let newTabSetUpDefaultBrowserCardTitle = NSLocalizedString("newTab.setup.default.browser.title", value: "Default to Privacy", comment: "Title of the Default Browser card of the Set Up section in the home page")
    static let newTabSetUpDockCardTitle = NSLocalizedString("newTab.setup.dock.title", value: "Keep in Your Dock", comment: "Title of the new tab page card for adding application to the Dock")
    static let newTabSetUpImportCardTitle = NSLocalizedString("newTab.setup.import.title", value: "Bring Your Stuff", comment: "Title of the Import card of the Set Up section in the home page")
    static let newTabSetUpDuckPlayerCardTitle = NSLocalizedString("newTab.setup.duck.player.title", value: "Clean Up YouTube", comment: "Title of the Duck Player card of the Set Up section in the home page")
    static let newTabSetUpEmailProtectionCardTitle = NSLocalizedString("newTab.setup.email.protection.title", value: "Protect Your Inbox", comment: "Title of the Email Protection card of the Set Up section in the home page")

    static let newTabSetUpDefaultBrowserAction = NSLocalizedString("newTab.setup.default.browser.action", value: "Make Default Browser", comment: "Action title on the action menu of the Default Browser card")
    static let newTabSetUpDockAction = NSLocalizedString("newTab.setup.dock.action", value: "Keep In Dock", comment: "Action title on the action menu of the 'Add App to the Dock' card")
    static let newTabSetUpDockConfirmation = NSLocalizedString("newTab.setup.dock.confirmation", value: "Added to Dock!", comment: "Confirmation title after user clicks on 'Add to Dock' card")
    static let newTabSetUpImportAction = NSLocalizedString("newTab.setup.Import.action", value: "Import Now", comment: "Action title on the action menu of the Import card of the Set Up section in the home page")
    static let newTabSetUpDuckPlayerAction = NSLocalizedString("newTab.setup.duck.player.action", value: "Try Duck Player", comment: "Action title on the action menu of the Duck Player card of the Set Up section in the home page")
    static let newTabSetUpEmailProtectionAction = NSLocalizedString("newTab.setup.email.protection.action", value: "Get a Duck Address", comment: "Action title on the action menu of the Email Protection card of the Set Up section in the home page")
    static let newTabSetUpRemoveItemAction = NSLocalizedString("newTab.setup.remove.item", value: "Dismiss", comment: "Action title on the action menu of the set up cards card of the SetUp section in the home page to remove the item")

    static let newTabSetUpDefaultBrowserSummary = NSLocalizedString("newTab.setup.default.browser.summary", value: "We automatically block trackers as you browse. It's privacy, simplified.", comment: "Summary of the Default Browser card")
    static let newTabSetUpDockSummary = NSLocalizedString("newTab.setup.dock.summary", value: "Get to DuckDuckGo faster by adding it to your Dock.", comment: "Summary of the 'Add App to the Dock' card")
    static let newTabSetUpImportSummary = NSLocalizedString("newTab.setup.import.summary", value: "Import bookmarks, favorites, and passwords from your old browser.", comment: "Summary of the Import card of the Set Up section in the home page")
    static let newTabSetUpDuckPlayerSummary = NSLocalizedString("newTab.setup.duck.player.summary", value: "Enjoy a clean viewing experience without personalized ads.", comment: "Summary of the Duck Player card of the Set Up section in the home page")
    static let newTabSetUpEmailProtectionSummary = NSLocalizedString("newTab.setup.email.protection.summary", value: "Generate custom @duck.com addresses that clean trackers from incoming email.", comment: "Summary of the Email Protection card of the Set Up section in the home page")

    // Recent Activity
    static let newTabRecentActivitySectionTitle = NSLocalizedString("newTab.recent.activity.section.title", value: "Recent Activity", comment: "Title of the RecentActivity section in the home page")
    static let burnerWindowHeader = NSLocalizedString("burner.window.header", value: "Fire Window", comment: "Header shown on the hompage of the Fire Window")
    static let burnerTabHomeTitle = NSLocalizedString("burner.tab.home.title", value: "New Fire Tab", comment: "Tab title for Fire Tab")
    static let burnerHomepageDescription1 = NSLocalizedString("burner.homepage.description.1", value: "Browse without saving local history", comment: "Descriptions of features Fire page. Provides information about browsing functionalities such as browsing without saving local history, signing in to a site with a different account, and troubleshooting websites.")
    static let burnerHomepageDescription2 = NSLocalizedString("burner.homepage.description.2", value: "Sign in to a site with a different account", comment: "Descriptions of features Fire page. Provides information about browsing functionalities such as browsing without saving local history, signing in to a site with a different account, and troubleshooting websites.")
    static let burnerHomepageDescription3 = NSLocalizedString("burner.homepage.description.3", value: "Troubleshoot websites", comment: "Descriptions of features Fire page. Provides information about browsing functionalities such as browsing without saving local history, signing in to a site with a different account, and troubleshooting websites.")
    static let burnerHomepageDescription4 = NSLocalizedString("burner.homepage.description.4", value: "Fire windows are isolated from other browser data, and their data is burned when you close them. They have the same tracking protection as other windows.", comment: "This describes the functionality of one of out browser feature Fire Window, highlighting their isolation from other browser data and the automatic deletion of their data upon closure. Additionally, it emphasizes that fire windows offer the same level of tracking protection as other browsing windows.")

    // Email Protection Management
    static let disableEmailProtectionTitle = NSLocalizedString("disable.email.protection.title", value: "Disable Email Protection Autofill?", comment: "Title for alert shown when user disables email protection")
    static let disableEmailProtectionMessage = NSLocalizedString("disable.email.protection.mesage", value: "This will only disable Autofill for Duck Addresses in this browser. \n\n You can still manually enter Duck Addresses and continue to receive forwarded email.", comment: "Message for alert shown when user disables email protection")
    static let disable = NSLocalizedString("disable", value: "Disable", comment: "Email protection Disable button text")

    // "data-broker-protection.optionsMenu" - Menu item data broker protection feature
    static let dataBrokerProtectionOptionsMenuItem = "Personal Information Removal"
    // "tab.dbp.title" - Tab data broker protection title
    static let tabDataBrokerProtectionTitle = "Personal Information Removal"

    // Bookmarks bar prompt
    static let bookmarksBarPromptTitle = NSLocalizedString("bookmarks.bar.prompt.title", value: "Show Bookmarks Bar?", comment: "Title for bookmarks bar prompt")
    static let bookmarksBarPromptMessage = NSLocalizedString("bookmarks.bar.prompt.message", value: "Show the Bookmarks Bar for quick access to your new bookmarks.", comment: "Message show for bookmarks bar prompt")
    static let bookmarksBarPromptDismiss = NSLocalizedString("bookmarks.bar.prompt.dismiss", value: "Hide", comment: "Dismiss button label on bookmarks bar prompt")
    static let bookmarksBarPromptAccept = NSLocalizedString("bookmarks.bar.prompt.accept", value: "Show", comment: "Accept button label on bookmarks bar prompt")

    // MARK: Fireproof
    static let fireproofRemoveAllButton = NSLocalizedString("fireproof.domains.remove.all", value: "Remove All", comment: "Label of a button that allows the user to remove all the websites from the fireproofed list")
    static let fireproofSites = NSLocalizedString("fireproof.sites", value: "Fireproof Sites", comment: "Fireproof sites list title")
    static let fireproofCheckboxTitle = NSLocalizedString("fireproof.checkbox.title", value: "Ask to Fireproof websites when signing in", comment: "Fireproof settings checkbox title")
    static let fireproofExplanation = NSLocalizedString("fireproof.explanation", value: "When you Fireproof a site, cookies won't be erased and you'll stay signed in, even after using the Fire Button.", comment: "Fireproofing mechanism explanation")
    static let manageFireproofSites = NSLocalizedString("fireproof.manage-sites", value: "Manage Fireproof Sites…", comment: "Fireproof settings button caption")
    static let autoClear = NSLocalizedString("auto.clear", value: "Auto-Clear", comment: "Header of a section in Settings. The setting configures clearing data automatically after quitting the app.")
    static let automaticallyClearData = NSLocalizedString("automatically.clear.data", value: "Automatically clear tabs and browsing data when DuckDuckGo quits", comment: "Label after the checkbox in Settings which configures clearing data automatically after quitting the app.")
    static let warnBeforeQuit = NSLocalizedString("warn.before.quit", value: "Warn me that tabs and data will be cleared when quitting", comment: "Label after the checkbox in Settings which configures a warning before clearing data on the application termination.")
    static let warnBeforeQuitDialogHeader = NSLocalizedString("warn.before.quit.dialog.header", value: "Clear tabs and browsing data and quit DuckDuckGo?", comment: "A header of warning before clearing data on the application termination.")
    static let warnBeforeQuitDialogCheckboxMessage = NSLocalizedString("warn.before.quit.dialog.checkbox.message", value: "Warn me every time", comment: "A label after checkbox to configure the warning before clearing data on the application termination.")
    static let disableAutoClearToEnableSessionRestore = NSLocalizedString("disable.auto.clear.to.enable.session.restore",
                                                                          value: "Disable auto-clear on quit to turn on session restore.",
                                                                          comment: "Information label in Settings. It tells user that to enable session restoration setting they have to disable burn on quit. Auto-Clear should match the string with 'auto.clear' key")
    static let showDataClearingSettings = NSLocalizedString("show.data.clearing.settings",
                                                            value: "Open Data Clearing Settings",
                                                            comment: "Button in Settings. It navigates user to Data Clearing Settings. The Data Clearing string should match the string with the preferences.data-clearing key")

    // MARK: Crash Report
    static let crashReportTitle = NSLocalizedString("crash-report.title", value: "DuckDuckGo Privacy Browser quit unexpectedly.", comment: "Title of the dialog where the user can send a crash report")
    static let crashReportDescription = NSLocalizedString("crash-report.description", value: "Click “Send to DuckDuckGo“ to submit report to DuckDuckGo. Crash reports help DuckDuckGo diagnose issues and improve our products. No personal information is sent with this report.", comment: "Description of the dialog where the user can send a crash report")
    static let crashReportTextFieldTitle = NSLocalizedString("crash-report.textfield.title", value: "Problem Details", comment: "Title of the text field where the problems that caused the crashed are detailed")
    static let crashReportSendButton = NSLocalizedString("crash-report.send-button", value: "Send to DuckDuckGo", comment: "Button the user can press to send the crash report to DuckDuckGo")
    static let crashReportDontSendButton = NSLocalizedString("crash-report.dont-send-button", value: "Don’t Send", comment: "Button the user can press to not send the crash report")

    // MARK: Downloads
    static let downloadsDialogTitle = NSLocalizedString("downloads.dialog.title", value: "Downloads", comment: "Title of the dialog that manages the Downloads in the browser")
    static let downloadsOpenItem = NSLocalizedString("downloads.open.item", value: "Open", comment: "Contextual menu item in downloads manager to open the downloaded file")
    static let downloadsShowInFinderItem = NSLocalizedString("downloads.show-in-finder.item", value: "Show in Finder", comment: "Contextual menu item in downloads manager to show the downloaded file in Finder")
    static let downloadsCopyLinkItem = NSLocalizedString("downloads.copy-link.item", value: "Copy Download Link", comment: "Contextual menu item in downloads manager to copy the downloaded link")
    static let downloadsOpenWebsiteItem = NSLocalizedString("downloads.open-website.item", value: "Open Originating Website", comment: "Contextual menu item in downloads manager to open the downloaded file originating website")
    static let downloadsRemoveFromListItem = NSLocalizedString("downloads.remove-from-list.item", value: "Remove from List", comment: "Contextual menu item in downloads manager to remove the given downloaded from the list of downloaded files")
    static let downloadsStopItem = NSLocalizedString("downloads.stop.item", value: "Stop", comment: "Contextual menu item in downloads manager to stop the download")
    static let downloadsRestartItem = restartDownloadToolTip
    static let downloadsClearAllItem = NSLocalizedString("downloads.clear-all.item", value: "Clear All", comment: "Contextual menu item in downloads manager to clear all downloaded items from the list")
    static let downloadsNoRecentDownload = NSLocalizedString("downloads.no-recent-downloads", value: "No recent downloads", comment: "Label in the downloads manager that shows that there are no recently downloaded items")
    static let downloadsOpenDownloadsFolder = NSLocalizedString("downloads.open-downloads-folder", value: "Open Downloads Folder", comment: "Button in the downloads manager that allows the user to open the downloads folder")

    // MARK: Updates
    static let updateAvailableMenuItem = NSLocalizedString("update.available.menu.item", value: "Update Available - Restart Now", comment: "Title of the menu item that informs user that a new update is available. Clicking on the menu item restarts the app and installs the update")
    static let releaseNotesMenuItem = NSLocalizedString("release.notes.menu.item", value: "Release Notes", comment: "Title of the dialog menu item that opens release notes")
    static let whatsNewMenuItem = NSLocalizedString("whats.new.menu.item", value: "What's New", comment: "Title of the dialog menu item that opens the 'What's New' page")
    static let browserUpdatesTitle = NSLocalizedString("settings.browser.updates.title", value: "Browser Updates", comment: "Title of the section in Settings where people set up automatic vs manual updates")
    static let automaticUpdates = NSLocalizedString("settings.automatic.updates", value: "Automatically install updates (recommended)", comment: "Title of the checkbox item to set up automatic updates of the browser")
    static let manualUpdates = NSLocalizedString("settings.manual.updates", value: "Check for updates but let you choose to install them", comment: "Title of the checkbox item to set up manual updates of the browser")
    static let checkingForUpdate = NSLocalizedString("settings.checking.for.update", value: "Checking for update", comment: "Label informing users the app is currently checking for new update")
    static let upToDate = NSLocalizedString("settings.up.to.date", value: "DuckDuckGo is up to date", comment: "Label informing users the app is currently up to date and no update is required.")
    static let newerVersionAvailable = NSLocalizedString("settings.newer.version.available", value: "Newer version available", comment: "Label informing users the newer version of the app is available to install.")
    static let lastChecked = NSLocalizedString("settings.last.checked", value: "Last checked", comment: "Label informing users what is the last time the app checked for the update.")
    static let restartToUpdate = NSLocalizedString("settings.restart.to.update", value: "Restart to Update", comment: "Button label trigering restart and update of the application.")
    static let browserUpdatedNotification = NSLocalizedString("notification.browser.updated", value: "Browser Updated", comment: "Notification informing user the app has been updated")
    static let browserDowngradedNotification = NSLocalizedString("notification.browser.downgraded", value: "Browser Downgraded", comment: "Notification informing user the app has been downgraded")
    static let criticalUpdateNotification = NSLocalizedString("notification.critical.update", value: "Critical update required. Restart to update.", comment: "Notification informing user a critical update is required.")
    static let updateAvailableNotification = NSLocalizedString("notification.update.available", value: "New version available. Restart to update.", comment: "Notification informing user the a version of app is available")
    static let viewDetails = NSLocalizedString("view.details.button", value: "View Details", comment: "Button title to open more details about the update")

    enum Bookmarks {
        enum Dialog {
            enum Title {
                static let addBookmark = NSLocalizedString("bookmarks.dialog.title.add", value: "Add Bookmark", comment: "Bookmark creation dialog title")
                static let addedBookmark = NSLocalizedString("bookmarks.dialog.title.added", value: "Bookmark Added", comment: "Bookmark added popover title")
                static let editBookmark = NSLocalizedString("bookmarks.dialog.title.edit", value: "Edit Bookmark", comment: "Bookmark edit dialog title")
                static let addFolder = NSLocalizedString("bookmarks.dialog.folder.title.add", value: "Add Folder", comment: "Bookmark folder creation dialog title")
                static let editFolder = NSLocalizedString("bookmarks.dialog.folder.title.edit", value: "Edit Folder", comment: "Bookmark folder edit dialog title")
                static let bookmarkOpenTabs = NSLocalizedString("bookmarks.dialog.allTabs.title.add", value: "Bookmark Open Tabs (%d)", comment: "Title of dialog to bookmark all open tabs. E.g. 'Bookmark Open Tabs (42)'")
            }
            enum Message {
                static let bookmarkOpenTabsEducational = NSLocalizedString("bookmarks.dialog.allTabs.message.add", value: "These bookmarks will be saved in a new folder:", comment: "Bookmark creation for all open tabs dialog title")
            }
            enum Field {
                static let name = NSLocalizedString("bookmarks.dialog.field.name", value: "Name", comment: "Name field label for Bookmark or Folder")
                static let url = NSLocalizedString("bookmarks.dialog.field.url", value: "URL", comment: "URL field label for Bookmar")
                static let location = NSLocalizedString("bookmarks.dialog.field.location", value: "Location", comment: "Location field label for Bookmark folder")
                static let folderName = NSLocalizedString("bookmarks.dialog.field.folderName", value: "Folder Name", comment: "Folder name field label for Bookmarks folder")
            }
            enum Value {
                static let folderName = NSLocalizedString("bookmarks.dialog.field.folderName.value", value: "%@ - Tabs (%d)", comment: "The suggested name of the folder that will contain the bookmark tabs. Eg. 2024-02-12 - Tabs (42)")
            }
            enum Action {
                static let addBookmark = NSLocalizedString("bookmarks.dialog.action.addBookmark", value: "Add Bookmark", comment: "CTA title for adding a Bookmark")
                static let addFolder = NSLocalizedString("bookmarks.dialog.action.addFolder", value: "Add Folder", comment: "CTA title for adding a Folder")
                static let addAllBookmarks = NSLocalizedString("bookmarks.dialog.action.addAllBookmarks", value: "Save Bookmarks", comment: "CTA title for saving multiple Bookmarks at once")
            }
        }
    }
    
    // MARK: - Onboarding
    enum ContextualOnboarding {
        static let onboardingTryASearchTitle = NSLocalizedString("contextual.onboarding.try-a-search.title", value: "Try a search!", comment: "Title of a popover on the browser that invites the user to try a search")
        static let onboardingTryASearchMessage = NSLocalizedString("contextual.onboarding.try-a-search.message", value: "Your DuckDuckGo searches are always anonymous.", comment: "Message of a popover on the browser that invites the user to try a search explaining that their searches are anonymous")
        static let onboardingTryASiteTitle = NSLocalizedString("contextual.onboarding.try-a-site.title", value: "Next, try visiting a site!", comment: "Title of a popover on the browser that invites the user to try a visiting a website")
        static let onboardingTryASiteNTPTitle = NSLocalizedString("contextual.onboarding.ntp.try-a-site.title", value: "Try visiting a site!", comment: "Title of a popover on the new tab page browser that invites the user to try a visiting a website")
        static let onboardingTryASiteMessage = NSLocalizedString("contextual.onboarding.try-a-site.message", value: "I’ll block trackers so they can’t spy on you.", comment: "Message of a popover on the browser that invites the user to try visiting a website to explain that we block trackers")
        static let onboardingTryFireButtonMessage = NSLocalizedString("contextual.onboarding.try-fire-button.message", value: "Instantly clear your browsing activity with the Fire Button.\n\nGive it a try! 🔥", comment: "Message of a popover on the browser that invites the user to try visiting the browser Fire Button. Please leave the line break")
        static let onboardingGotItButton = NSLocalizedString("contextual.onboarding.got-it.button", value: "Got it", comment: "During onboarding steps this button is shown and takes either to the next steps or closes the onboarding.")
        static let onboardingFirstSearchDoneTitle = NSLocalizedString("contextual.onboarding.first-search-done.title", value: "That’s DuckDuckGo Search.", comment: "After the user performs their first search using the browser, this dialog explains the advantages of using DuckDuckGo")
        static let onboardingFirstSearchDoneMessage = NSLocalizedString("contextual.onboarding.first-search-done.message", value: "Private. Fast. Fewer ads.", comment: "After the user performs their first search using the browser, this dialog explains the advantages of using DuckDuckGo")
        static let onboardingFinalScreenTitle = NSLocalizedString("contextual.onboarding.final-screen.title", value: "You’ve got this!", comment: "Title of the last screen of the onboarding to the browser app")
        static let onboardingFinalScreenMessage = NSLocalizedString("contextual.onboarding.final-screen.message", value: "Remember: every time you browse with me a creepy ad loses its wings. 👌", comment: "Message of the last screen of the onboarding to the browser app.")
        static let onboardingFinalScreenButton = NSLocalizedString("contextual.onboarding.final-screen.button", value: "High five!", comment: "Button on the last screen of the onboarding, it will dismiss the onboarding screen.")
        static let tryASearchOption1English = NSLocalizedString("contextual.onboarding.try-search.option1-English", value: "how to say “duck” in spanish", comment: "Browser Search query for how to say duck in english")
        static let tryASearchOption1International = NSLocalizedString("contextual.onboarding.try-search.option1international", value: "how to say “duck” in english", comment: "Browser Search query for how to say duck in english")
        static let tryASearchOption2English = NSLocalizedString("contextual.onboarding.try-search.option2-english", value: "mighty ducks cast", comment: "Search query for the cast of Mighty Ducks")
        static let tryASearchOption2International = NSLocalizedString("contextual.onboarding.try-search.option2-international", value: "cast of avatar", comment: "Search query for the cast of Avatar")
        static let tryASearchOption3 = NSLocalizedString("contextual.onboarding.try-search.option3", value: "local weather", comment: "Browser Search query for local weather")
        static let tryASearchOptionSurpriseMeTitle = NSLocalizedString("contextual.onboarding.try-search.surprise-me-title", value: "Surprise me!", comment: "Title for a button that triggers an unknown search query for the user.")
        static let tryASearchOptionSurpriseMeEnglish = NSLocalizedString("contextual.onboarding.try-search.surprise-me-english", value: "chocolate chip cookie recipes", comment: "Browser Search query for chocolate chip cookie recipes")
        static let tryASearchOptionSurpriseMeInternational = NSLocalizedString("contextual.onboarding.try-search.surprise-me-international", value: "dinner recipes", comment: "Browser Search query for dinner recipes")
    }

    // Key: "subscription.menu.item"
    // Comment: "Title for Subscription item in the options menu"
    static let subscriptionOptionsMenuItem = "Privacy Pro"

    static let identityTheftRestorationOptionsMenuItem = "Identity Theft Restoration"

    // Key: "subscription.settings.menu.item"
    // Comment: "Title for Subscription Settings item in the options menu"
    static let subscriptionSettingsOptionsMenuItem = "Subscription Settings"

    // Key: "preferences.subscription"
    // Comment: "Show subscription preferences"
    static let subscription = "Privacy Pro"

    // Key: "subscription.progress.view.purchasing.subscription"
    // Comment: "Progress view title when starting the purchase"
    static let purchasingSubscriptionTitle = "Purchase in progress..."

    // Key: "subscription.progress.view.restoring.subscription"
    // Comment: "Progress view title when restoring past subscription purchase"
    static let restoringSubscriptionTitle = "Restoring subscription..."

    // Key: "subscription.progress.view.completing.purchase"
    // Comment: "Progress view title when completing the purchase"
    static let completingPurchaseTitle = "Completing purchase..."

}<|MERGE_RESOLUTION|>--- conflicted
+++ resolved
@@ -230,39 +230,6 @@
     static let webProcessCrashPageHeader = NSLocalizedString("page.crash.header", value: "This webpage has crashed.", comment: "Error page heading text shown when a Web Page process had crashed")
     static let webProcessCrashPageMessage = NSLocalizedString("page.crash.message", value: "Try reloading the page or come back later.", comment: "Error page message text shown when a Web Page process had crashed")
     static let sslErrorPageTabTitle = NSLocalizedString("ssl.error.page.tab.title", value: "Warning: Site May Be Insecure", comment: "Title shown in an error page tab that warn users of security risks on a website due to SSL issues")
-<<<<<<< HEAD
-    static func sslErrorPageBody(_ domain: String) -> String {
-        let localized = NSLocalizedString("ssl.error.page.body",
-                                          value: "The certificate for this site is invalid. You might be connecting to a server that is pretending to be %1$@ which could put your confidential information at risk.",
-                                          comment: "Error description shown in an error page that warns users of security risks on a website due to SSL issues. %1$@ represent the site domain.")
-        return String(format: localized, domain)
-    }
-    static let sslErrorPageAdvancedButton = NSLocalizedString("ssl.error.page.advanced.button", value: "Advanced…", comment: "Button shown in an error page that warns users of security risks on a website due to SSL issues. The buttons allows the user to see advanced options on click.")
-    static let sslErrorPageLeaveSiteButton = NSLocalizedString("ssl.error.page.leave.site.button", value: "Leave This Site", comment: "Button shown in an error page that warns users of security risks on a website due to SSL issues. The buttons allows the user to leave the website and navigate to previous page.")
-    static let sslErrorPageVisitSiteButton = NSLocalizedString("ssl.error.page.visit.site.button", value: "Accept Risk and Visit Site", comment: "Button shown in an error page that warns users of security risks on a website due to SSL issues. The buttons allows the user to visit the website anyway despite the risks.")
-    static let sslErrorAdvancedInfoTitle = NSLocalizedString("ssl.error.page.advanced.info.title", value: "DuckDuckGo warns you when a website has an invalid certificate.", comment: "Title of the Advanced info section shown in an error page that warns users of security risks on a website due to SSL issues.")
-    static let sslErrorAdvancedInfoBodyWrongHost = NSLocalizedString("ssl.error.page.advanced.info.body.wrong.host", value: "It’s possible that the website is misconfigured or that an attacker has compromised your connection.", comment: "Body of the text of the Advanced info shown in an error page that warns users of security risks on a website due to SSL issues.")
-    static let sslErrorAdvancedInfoBodyExpired = NSLocalizedString("ssl.error.page.advanced.info.body.expired", value: "It’s possible that the website is misconfigured, that an attacker has compromised your connection, or that your system clock is incorrect.", comment: "Body of the text of the Advanced info shown in an error page that warns users of security risks on a website due to SSL issues.")
-    static func sslErrorCertificateExpiredMessage(_ domain: String) -> String {
-        let localized = NSLocalizedString("ssl.error.certificate.expired.message",
-                                          value: "The security certificate for %1$@ is expired.",
-                                          comment: "Describes an SSL error where a website's security certificate is expired. '%1$@' is a placeholder for the website's domain.")
-        return String(format: localized, domain)
-    }
-    static func sslErrorCertificateWrongHostMessage(_ domain: String, eTldPlus1: String) -> String {
-        let localized = NSLocalizedString("ssl.error.wrong.host.message",
-                                          value: "The security certificate for %1$@ does not match *.%2$@.",
-                                          comment: "Explains an SSL error when a site's certificate doesn't match its domain. '%1$@' is the site's domain.")
-        return String(format: localized, domain, eTldPlus1)
-    }
-    static func sslErrorCertificateSelfSignedMessage(_ domain: String) -> String {
-        let localized = NSLocalizedString("ssl.error.self.signed.message",
-                                          value: "The security certificate for %1$@ is not trusted by your device's operating system.",
-                                          comment: "Warns the user that the site's security certificate is self-signed and not trusted. '%1$@' is the site's domain.")
-        return String(format: localized, domain)
-    }
-=======
->>>>>>> e54dd427
 
     static let openSystemPreferences = NSLocalizedString("open.preferences", value: "Open System Preferences", comment: "Open System Preferences (to re-enable permission for the App) (up to and including macOS 12")
     static let openSystemSettings = NSLocalizedString("open.settings", value: "Open System Settings…", comment: "This string represents a prompt or button label prompting the user to open system settings")
