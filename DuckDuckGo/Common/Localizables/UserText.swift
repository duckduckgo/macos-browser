//
//  UserText.swift
//
//  Copyright © 2020 DuckDuckGo. All rights reserved.
//
//  Licensed under the Apache License, Version 2.0 (the "License");
//  you may not use this file except in compliance with the License.
//  You may obtain a copy of the License at
//
//  http://www.apache.org/licenses/LICENSE-2.0
//
//  Unless required by applicable law or agreed to in writing, software
//  distributed under the License is distributed on an "AS IS" BASIS,
//  WITHOUT WARRANTIES OR CONDITIONS OF ANY KIND, either express or implied.
//  See the License for the specific language governing permissions and
//  limitations under the License.
//

import Foundation

struct UserText {

    static let duckDuckGo = NSLocalizedString("about.app_name", value: "DuckDuckGo", comment: "Application name to be displayed in the About dialog")
    static let duckDuckGoForMacAppStore = NSLocalizedString("about.app_name_app_store", value: "DuckDuckGo for Mac App Store", comment: "Application name to be displayed in the About dialog in App Store app")

    static let ok = NSLocalizedString("ok", value: "OK", comment: "OK button")
    static let cancel = NSLocalizedString("cancel", value: "Cancel", comment: "Cancel button")
    static let notNow = NSLocalizedString("notnow", value: "Not Now", comment: "Not Now button")
    static let open = NSLocalizedString("open", value: "Open", comment: "Open button")
    static let save = NSLocalizedString("save", value: "Save", comment: "Save button")
    static let copy = NSLocalizedString("copy", value: "Copy", comment: "Copy button")
    static let submit = NSLocalizedString("submit", value: "Submit", comment: "Submit button")
    static let pasteFromClipboard = NSLocalizedString("paste-from-clipboard", value: "Paste from Clipboard", comment: "Paste button")
    static let edit = NSLocalizedString("edit", value: "Edit", comment: "Edit button")
    static let copySelection = NSLocalizedString("copy-selection", value: "Copy", comment: "Copy selection menu item")
    static let deleteBookmark = NSLocalizedString("delete-bookmark", value: "Delete Bookmark", comment: "Delete Bookmark button")
    static let removeFavorite = NSLocalizedString("remove-favorite", value: "Remove Favorite", comment: "Remove Favorite button")
    static let quit = NSLocalizedString("quit", value: "Quit", comment: "Quit button")
    static let dontQuit = NSLocalizedString("dont.quit", value: "Don’t Quit", comment: "Don’t Quit button")
    static let next = NSLocalizedString("next", value: "Next", comment: "Next button")
    static let pasteAndGo = NSLocalizedString("paste.and.go", value: "Paste & Go", comment: "Paste & Go button")
    static let pasteAndSearch = NSLocalizedString("paste.and.search", value: "Paste & Search", comment: "Paste & Search button")
    static let clear = NSLocalizedString("clear", value: "Clear", comment: "Clear button")
    static let `continue` = NSLocalizedString("`continue`", value: "Continue", comment: "Continue button")
    static func openIn(value: String) -> String {
        let localized = NSLocalizedString("open.in",
                                          value: "Open in %@",
                                          comment: "Opening an entity in other application")
        return String(format: localized, value)
    }

    static let duplicateTab = NSLocalizedString("duplicate.tab", value: "Duplicate Tab", comment: "Menu item. Duplicate as a verb")
    static let pinTab = NSLocalizedString("pin.tab", value: "Pin Tab", comment: "Menu item. Pin as a verb")
    static let unpinTab = NSLocalizedString("unpin.tab", value: "Unpin Tab", comment: "Menu item. Unpin as a verb")
    static let closeTab = NSLocalizedString("close.tab", value: "Close Tab", comment: "Menu item")
    static let closeOtherTabs = NSLocalizedString("close.other.tabs", value: "Close Other Tabs", comment: "Menu item")
    static let closeTabsToTheRight = NSLocalizedString("close.tabs.to.the.right", value: "Close Tabs to the Right", comment: "Menu item")
    static let openInNewTab = NSLocalizedString("open.in.new.tab", value: "Open in New Tab", comment: "Menu item that opens the link in a new tab")
    static let openInNewWindow = NSLocalizedString("open.in.new.window", value: "Open in New Window", comment: "Menu item that opens the link in a new window")

    static let tabHomeTitle = NSLocalizedString("tab.home.title", value: "Home", comment: "Tab home title")
    static let tabPreferencesTitle = NSLocalizedString("tab.preferences.title", value: "Settings", comment: "Tab preferences title")
    static let tabBookmarksTitle = NSLocalizedString("tab.bookmarks.title", value: "Bookmarks", comment: "Tab bookmarks title")
    static let tabOnboardingTitle = NSLocalizedString("tab.onboarding.title", value: "Welcome", comment: "Tab onboarding title")
    static let tabErrorTitle = NSLocalizedString("tab.error.title", value: "Oops!", comment: "Tab error title")
    static let openSystemPreferences = NSLocalizedString("open.preferences", value: "Open System Preferences", comment: "Open System Preferences (to re-enable permission for the App) (up to and including macOS 12")

    static let unknownErrorMessage = NSLocalizedString("error.unknown", value: "An unknown error has occurred", comment: "Error page subtitle")
    static let unknownErrorTryAgainMessage = NSLocalizedString("error.unknown.try.again", value: "An unknown error has occurred", comment: "Generic error message on a dialog for when the cause is not known.")

    static let moveTabToNewWindow = NSLocalizedString("options.menu.move.tab.to.new.window",
                                                      value: "Move Tab to New Window",
                                                      comment: "Context menu item")

    static let searchDuckDuckGoSuffix = NSLocalizedString("address.bar.search.suffix",
                                                          value: "Search DuckDuckGo",
                                                          comment: "Suffix of searched terms in address bar. Example: best watching machine . Search DuckDuckGo")
    static let addressBarVisitSuffix = NSLocalizedString("address.bar.visit.suffix",
                                                         value: "Visit",
                                                         comment: "Address bar suffix of possibly visited website. Example: spreadprivacy.com . Visit spreadprivacy.com")

    static let navigateBack = NSLocalizedString("navigate.back", value: "Back", comment: "Context menu item")
    static let closeAndReturnToParentFormat = NSLocalizedString("close.tab.on.back.format",
                                                                value: "Close and Return to “%@”",
                                                                comment: "Close Child Tab on Back Button press and return Back to the Parent Tab titled “%@”")
    static let closeAndReturnToParent = NSLocalizedString("close.tab.on.back",
                                                          value: "Close and Return to Previous Tab",
                                                          comment: "Close Child Tab on Back Button press and return Back to the Parent Tab without title")

    static let navigateForward = NSLocalizedString("navigate.forward", value: "Forward", comment: "Context menu item")
    static let reloadPage = NSLocalizedString("reload.page", value: "Reload Page", comment: "Context menu item")

    static let openLinkInNewTab = NSLocalizedString("open.link.in.new.tab", value: "Open Link in New Tab", comment: "Context menu item")
    static let openLinkInNewBurnerTab = NSLocalizedString("open.link.in.new.burner.tab", value: "Open Link in New Fire Tab", comment: "Context menu item")
    static let openImageInNewTab = NSLocalizedString("open.image.in.new.tab", value: "Open Image in New Tab", comment: "Context menu item")
    static let openImageInNewBurnerTab = NSLocalizedString("open.image.in.new.burner.tab", value: "Open Image in New Fire Tab", comment: "Context menu item")
    static let copyImageAddress = NSLocalizedString("copy.image.address", value: "Copy Image Address", comment: "Context menu item")
    static let saveImageAs = NSLocalizedString("save.image.as", value: "Save Image As…", comment: "Context menu item")
    static let downloadLinkedFileAs = NSLocalizedString("save.image.as", value: "Download Linked File As…", comment: "Context menu item")
    static let addLinkToBookmarks = NSLocalizedString("add.link.to.bookmarks", value: "Add Link to Bookmarks", comment: "Context menu item")
    static let bookmarkPage = NSLocalizedString("bookmark.page", value: "Bookmark Page", comment: "Context menu item")
    static let searchWithDuckDuckGo = NSLocalizedString("search.with.DuckDuckGo", value: "Search with DuckDuckGo", comment: "Context menu item")

    static let plusButtonNewTabMenuItem = NSLocalizedString("menu.item.new.tab", value: "New Tab", comment: "Context menu item")

    static let findInPage = NSLocalizedString("find.in.page", value: "%1$d of %2$d", comment: "Find in page status (e.g. 1 of 99)")

    static let moreMenuItem = NSLocalizedString("sharing.more", value: "More…", comment: "Sharing Menu -> More…")
    static let findInPageMenuItem = NSLocalizedString("find.in.page.menu.item", value: "Find in Page…", comment: "Menu item title")
    static let shareMenuItem = NSLocalizedString("share.menu.item", value: "Share", comment: "Menu item title")
    static let shareViaQRCodeMenuItem = NSLocalizedString("share.menu.item.qr.code", value: "Create QR Code", comment: "Menu item title")
    static let printMenuItem = NSLocalizedString("print.menu.item", value: "Print…", comment: "Menu item title")
    static let newWindowMenuItem = NSLocalizedString("new.window.menu.item", value: "New Window", comment: "Menu item title")
    static let newBurnerWindowMenuItem = NSLocalizedString("new.burner.window.menu.item", value: "New Fire Window", comment: "Menu item title")

    static let fireproofSites = NSLocalizedString("fireproof.sites", value: "Fireproof Sites", comment: "Fireproof sites list title")
    static let fireproofCheckboxTitle = NSLocalizedString("fireproof.checkbox.title", value: "Ask to Fireproof websites when signing in", comment: "Fireproof settings checkbox title")
    static let fireproofExplanation = NSLocalizedString("fireproof.explanation", value: "When you Fireproof a site, cookies won't be erased and you'll stay signed in, even after using the Fire Button.", comment: "Fireproofing mechanism explanation")
    static let manageFireproofSites = NSLocalizedString("fireproof.manage-sites", value: "Manage Fireproof Sites...", comment: "Fireproof settings button caption")

    static let fireDialogFireproofSites = NSLocalizedString("fire.dialog.fireproof.sites", value: "Fireproof sites won't be cleared", comment: "Category of domains in fire button dialog")
    static let fireDialogClearSites = NSLocalizedString("fire.dialog.clear.sites", value: "Selected sites will be cleared", comment: "Category of domains in fire button dialog")
    static let allData = NSLocalizedString("fire.all-sites", value: "All sites", comment: "Configuration option for fire button")
    static let currentTab = NSLocalizedString("fire.currentTab", value: "All sites visited in current tab", comment: "Configuration option for fire button")
    static let currentWindow = NSLocalizedString("fire.currentWindow", value: "All sites visited in current window", comment: "Configuration option for fire button")
    static let allDataDescription = NSLocalizedString("fire.all-data.description", value: "Clear all tabs and related site data", comment: "Description of the 'All Data' configuration option for the fire button")
    static let currentWindowDescription = NSLocalizedString("fire.current-window.description", value: "Clear current window and related site data", comment: "Description of the 'Current Window' configuration option for the fire button")
    static let selectedDomainsDescription = NSLocalizedString("fire.selected-domains.description", value: "Clear data only for selected domains", comment: "Description of the 'Current Window' configuration option for the fire button")
    static let selectSiteToClear = NSLocalizedString("fire.select-site-to-clear", value: "Select a site to clear its data.", comment: "Info label in the fire button popover")
    static func activeTabsInfo(tabs: Int, sites: Int) -> String {
        let siteString = sites == 1 ? "site" : "sites"
        let tabsString = tabs == 1 ? "tab" : "tabs"
        let localized = NSLocalizedString("fire.active-tabs-info",
                                          value: "Close %d active %@ and clear all browsing history and cookies (%d %@).",
                                          comment: "Info in the Fire Button popover")
        return String(format: localized, tabs, tabsString, sites, siteString)
    }
    static func oneTabInfo(sites: Int) -> String {
        let siteString = sites == 1 ? "site" : "sites"
        let localized = NSLocalizedString("fire.one-tab-info",
                                          value: "Close this tab and clear its browsing history and cookies (%d %@).",
                                          comment: "Info in the Fire Button popover")
        return String(format: localized, sites, siteString)
    }
    static let fireDialogDetails = NSLocalizedString("fire.dialog.details", value: "Details", comment: "Button to show more details")
    static let fireDialogWindowWillClose = NSLocalizedString("fire.dialog.window-will-close", value: "Current window will close", comment: "Warning label shown in an expanded view of the fire popover")
    static let fireDialogTabWillClose = NSLocalizedString("fire.dialog.tab-will-close", value: "Current tab will close", comment: "Warning label shown in an expanded view of the fire popover")
    static let fireDialogPinnedTabWillReload = NSLocalizedString("fire.dialog.tab-will-reload", value: "Pinned tab will reload", comment: "Warning label shown in an expanded view of the fire popover")
    static let fireDialogAllWindowsWillClose = NSLocalizedString("fire.dialog.all-windows-will-close", value: "All windows will close", comment: "Warning label shown in an expanded view of the fire popover")
    static let fireproofSite = NSLocalizedString("options.menu.fireproof-site", value: "Fireproof This Site", comment: "Context menu item")
    static let removeFireproofing = NSLocalizedString("options.menu.remove-fireproofing", value: "Remove Fireproofing", comment: "Context menu item")
    static let fireproof = NSLocalizedString("fireproof", value: "Fireproof", comment: "Fireproof button")

    static func domainIsFireproof(domain: String) -> String {
        let localized = NSLocalizedString("fireproof", value: "%@ is now Fireproof", comment: "Domain fireproof status")
        return String(format: localized, domain)
    }

    static func fireproofConfirmationTitle(domain: String) -> String {
        let localized = NSLocalizedString("fireproof.confirmation.title",
                                          value: "Would you like to Fireproof %@?",
                                          comment: "Fireproof confirmation title")
        return String(format: localized, domain)
    }

    static let fireproofConfirmationMessage = NSLocalizedString("fireproof.confirmation.message",
                                                                value: "Fireproofing this site will keep you signed in after using the Fire Button.",
                                                                comment: "Fireproof confirmation message")
    static let webTrackingProtectionSettingsTitle = NSLocalizedString("web.tracking.protection.title", value: "Web Tracking Protection", comment: "Web tracking protection settings section title")
    static let webTrackingProtectionExplenation = NSLocalizedString("web.tracking.protection.explenation", value: "DuckDuckGo automatically blocks hidden trackers as you browse the web.", comment: "feature explanation in settings")
    static let autoconsentSettingsTitle = NSLocalizedString("autoconsent.title", value: "Cookie Pop-ups", comment: "Autoconsent settings section title")
    static let autoconsentCheckboxTitle = NSLocalizedString("autoconsent.checkbox.title", value: "Automatically handle cookie pop-ups", comment: "Autoconsent settings checkbox title")
    static let autoconsentExplanation = NSLocalizedString("autoconsent.explanation", value: "DuckDuckGo will try to select the most private settings available and hide these pop-ups for you.", comment: "Autoconsent feature explanation in settings")

    static let duckPlayerSettingsTitle = NSLocalizedString("duck-player.title", value: "Duck Player", comment: "Private YouTube Player settings title")
    static let duckPlayerAlwaysOpenInPlayer = NSLocalizedString("duck-player.always-open-in-player", value: "Always open YouTube videos in Duck Player", comment: "Private YouTube Player option")
    static let duckPlayerShowPlayerButtons = NSLocalizedString("duck-player.show-buttons", value: "Show option to use Duck Player over YouTube previews on hover", comment: "Private YouTube Player option")
    static let duckPlayerOff = NSLocalizedString("duck-player.off", value: "Never use Duck Player", comment: "Private YouTube Player option")
    static let duckPlayerExplanation = NSLocalizedString("duck-player.explanation", value: "Duck Player provides a clean viewing experience without personalized ads and prevents viewing activity from influencing your YouTube recommendations.", comment: "Private YouTube Player explanation in settings")

    static let gpcSettingsTitle = NSLocalizedString("gpc.title", value: "Global Privacy Control (GPC)", comment: "GPC settings title")
    static let gpcCheckboxTitle = NSLocalizedString("gpc.checkbox.title", value: "Enable Global Privacy Control", comment: "GPC settings checkbox title")
    static let gpcExplanation = NSLocalizedString("gpc.explanation", value: "Tells participating websites not to sell or share your data.", comment: "GPC explanation in settings")
    static let learnMore = NSLocalizedString("learnmore.link", value: "Learn More", comment: "Learn More link")

    static let autofillPasswordManager = NSLocalizedString("autofill.password-manager", value: "Password Manager", comment: "Autofill settings section title")
    static let autofillPasswordManagerDuckDuckGo = NSLocalizedString("autofill.password-manager.duckduckgo", value: "DuckDuckGo built-in password manager", comment: "Autofill password manager row title")
    static let autofillPasswordManagerBitwarden = NSLocalizedString("autofill.password-manager.bitwarden", value: "Bitwarden", comment: "Autofill password manager row title")
    static let autofillPasswordManagerBitwardenDisclaimer = NSLocalizedString("autofill.password-manager.bitwarden.disclaimer", value: "Setup requires installing the Bitwarden app.", comment: "Autofill password manager Bitwarden disclaimer")
    static let restartBitwarden = NSLocalizedString("restart.bitwarden", value: "Restart Bitwarden", comment: "Button to restart Bitwarden application")
    static let restartBitwardenInfo = NSLocalizedString("restart.bitwarden.info", value: "Bitwarden is not responding. Please restart it to initiate the communication again", comment: "")

    static let autofillViewContentButton = NSLocalizedString("autofill.view-autofill-content",  value: "View Autofill Content…", comment: "View Autofill Content Button name in the autofill settings")
    static let autofillAskToSave = NSLocalizedString("autofill.ask-to-save", value: "Ask to Save", comment: "Autofill settings section title")
    static let autofillAskToSaveExplanation = NSLocalizedString("autofill.ask-to-save.explanation", value: "Receive prompts to save new Autofill information when filling out online forms.", comment: "Description of Autofill autosaving feature - used in settings")
    static let autofillUsernamesAndPasswords = NSLocalizedString("autofill.usernames-and-passwords", value: "Usernames and passwords", comment: "Autofill autosaved data type")
    static let autofillAddresses = NSLocalizedString("autofill.addresses", value: "Addresses", comment: "Autofill autosaved data type")
    static let autofillPaymentMethods = NSLocalizedString("autofill.payment-methods", value: "Payment methods", comment: "Autofill autosaved data type")
    static let autofillAutoLock = NSLocalizedString("autofill.auto-lock", value: "Auto-lock", comment: "Autofill settings section title")
    static let autofillLockWhenIdle = NSLocalizedString("autofill.lock-when-idle", value: "Lock Autofill after computer is idle for", comment: "Autofill auto-lock setting")
    static let autofillNeverLock = NSLocalizedString("autofill.never-lock", value: "Never lock Autofill", comment: "Autofill auto-lock setting")
    static let autofillNeverLockWarning = NSLocalizedString("autofill.never-lock-warning", value: "Anyone with access to your device will be able to use and modify your Autofill data if not locked.", comment: "Autofill disabled auto-lock warning")

    static let downloadsLocation = NSLocalizedString("downloads.location", value: "Location", comment: "Downloads directory location")
    static let downloadsAlwaysAsk = NSLocalizedString("downloads.always-ask", value: "Always ask where to save files", comment: "Downloads preferences checkbox")
    static let downloadsChangeDirectory = NSLocalizedString("downloads.change", value: "Change...", comment: "Change downloads directory button")

    static let passwordManagement = NSLocalizedString("passsword.management", value: "Autofill", comment: "Used as title for password management user interface")
    static let passwordManagementAllItems = NSLocalizedString("passsword.management.all-items", value: "All Items", comment: "Used as title for the Autofill All Items option")
    static let passwordManagementLogins = NSLocalizedString("passsword.management.logins", value: "Logins", comment: "Used as title for the Autofill Logins option")
    static let passwordManagementIdentities = NSLocalizedString("passsword.management.identities", value: "Identities", comment: "Used as title for the Autofill Identities option")
    static let passwordManagementCreditCards = NSLocalizedString("passsword.management.credit-cards", value: "Credit Cards", comment: "Used as title for the Autofill Credit Cards option")
    static let passwordManagementNotes = NSLocalizedString("passsword.management.notes", value: "Notes", comment: "Used as title for the Autofill Notes option")
    static let passwordManagementLock = NSLocalizedString("passsword.management.lock", value: "Lock", comment: "Lock Logins Vault menu")
    static let passwordManagementUnlock = NSLocalizedString("passsword.management.unlock", value: "Unlock", comment: "Unlock Logins Vault menu")

//    static let importBrowserData = NSLocalizedString("import.browser.data", value: "Import Bookmarks and Passwords…", comment: "Opens Import Browser Data dialog")
    static let importBookmarks = NSLocalizedString("import.browser.data", value: "Import Bookmarks…", comment: "Opens Import Browser Data dialog")
    static let importPasswords = NSLocalizedString("import.browser.data", value: "Import Passwords…", comment: "Opens Import Browser Data dialog")
    static let exportLogins = NSLocalizedString("export.logins.data", value: "Export Passwords…", comment: "Opens Export Logins Data dialog")
    static let exportBookmarks = NSLocalizedString("export.bookmarks.menu.item", value: "Export Bookmarks…", comment: "Export bookmarks menu item")
    static let bookmarks = NSLocalizedString("bookmarks", value: "Bookmarks", comment: "Button for bookmarks")
    static let favorites = NSLocalizedString("favorites", value: "Favorites", comment: "Title text for the Favorites menu item")
    static let bookmarksOpenInNewTabs = NSLocalizedString("bookmarks.open.in.new.tabs", value: "Open in New Tabs", comment: "Open all bookmarks in folder in new tabs")
    static let addToFavorites = NSLocalizedString("add.to.favorites", value: "Add to Favorites", comment: "Button for adding bookmarks to favorites")
    static let addFavorite = NSLocalizedString("add.favorite", value: "Add Favorite", comment: "Button for adding a favorite bookmark")
    static let editFavorite = NSLocalizedString("edit.favorite", value: "Edit Favorite", comment: "Header of the view that edits a favorite bookmark")
    static let editFolder = NSLocalizedString("edit.folder", value: "Edit Folder", comment: "Header of the view that edits a bookmark folder")
    static let removeFromFavorites = NSLocalizedString("remove.from.favorites", value: "Remove from Favorites", comment: "Button for removing bookmarks from favorites")
    static let bookmarkThisPage = NSLocalizedString("bookmark.this.page", value: "Bookmark This Page", comment: "Menu item for bookmarking current page")
    static let bookmarksShowToolbarPanel = NSLocalizedString("bookmarks.show-toolbar-panel", value: "Open Bookmarks Panel", comment: "Menu item for opening the bookmarks panel")
    static let bookmarksManageBookmarks = NSLocalizedString("bookmarks.manage-bookmarks", value: "Manage Bookmarks", comment: "Menu item for opening the bookmarks management interface")
    static let bookmarkImportedFromFolder = NSLocalizedString("bookmarks.imported.from.folder", value: "Imported from", comment: "Name of the folder the imported bookmarks are saved into")

    static let zoom = NSLocalizedString("zoom", value: "Zoom", comment: "Menu with Zooming commands")

    static let emailOptionsMenuItem = NSLocalizedString("email.optionsMenu", value: "Email Protection", comment: "Menu item email feature")
    static let emailOptionsMenuCreateAddressSubItem = NSLocalizedString("email.optionsMenu.createAddress", value: "Generate Private Duck Address", comment: "Create an email alias sub menu item")
    static let emailOptionsMenuTurnOffSubItem = NSLocalizedString("email.optionsMenu.turnOff", value: "Disable Email Protection Autofill", comment: "Disable email sub menu item")
    static let emailOptionsMenuTurnOnSubItem = NSLocalizedString("email.optionsMenu.turnOn", value: "Enable Email Protection", comment: "Enable email sub menu item")
    static let privateEmailCopiedToClipboard = NSLocalizedString("email.copied", value: "New address copied to your clipboard", comment: "Private email address was copied to clipboard message")
    static let emailOptionsMenuManageAccountSubItem = NSLocalizedString("email.optionsMenu.manageAccount", value: "Manage Account", comment: "Manage private email account sub menu item")

    static let newFolder = NSLocalizedString("folder.optionsMenu.newFolder", value: "New Folder", comment: "Option for creating a new folder")
    static let renameFolder = NSLocalizedString("folder.optionsMenu.renameFolder", value: "Rename Folder", comment: "Option for renaming a folder")
    static let deleteFolder = NSLocalizedString("folder.optionsMenu.deleteFolder", value: "Delete Folder", comment: "Option for deleting a folder")

    static let updateBookmark = NSLocalizedString("bookmark.update", value: "Update Bookmark", comment: "Option for updating a bookmark")

    static let failedToOpenExternally = NSLocalizedString("open.externally.failed", value: "The app required to open that link can’t be found", comment: "’Link’ is link on a website")

    static let devicePermissionAuthorizationFormat = NSLocalizedString("permission.authorization.format",
                                                                       value: "Allow “%@“ to use your %@?",
                                                                       comment: "Popover asking for domain %@ to use camera/mic/location (%@)")
    static let popupWindowsPermissionAuthorizationFormat = NSLocalizedString("permission.authorization.popups",
                                                                             value: "Allow “%@“ to open PopUp Window?",
                                                                             comment: "Popover asking for domain %@ to open Popup Window")
    static let permissionMenuHeaderPopupWindowsFormat = NSLocalizedString("permission.authorization.popups",
                                                                          value: "Allow “%@“ to open PopUp Windows?",
                                                                          comment: "Popover asking for domain %@ to open Popup Window")
    static let externalSchemePermissionAuthorizationFormat = NSLocalizedString("permission.authorization.externalScheme.format",
                                                                               value: "“%@” would like to open this link in %@",
                                                                               comment: "Popover asking for domain %@ to open link in External App (%@)")
    static let externalSchemePermissionAuthorizationNoDomainFormat = NSLocalizedString("permission.authorization.externalScheme.empty.format",
                                                                                       value: "Open this link in %@?",
                                                                                       comment: "Popover asking to open link in External App (%@)")
    static let permissionAlwaysAllowOnDomainCheckbox = NSLocalizedString("dashboard.permission.allow.on", value: "Always allow on", comment: "Permission Popover 'Always allow on' (for domainName) checkbox")

    static let permissionMicrophone = NSLocalizedString("permission.microphone", value: "Microphone", comment: "Microphone input media device name")
    static let permissionCamera = NSLocalizedString("permission.camera", value: "Camera", comment: "Camera input media device name")
    static let permissionCameraAndMicrophone = NSLocalizedString("permission.cameraAndmicrophone", value: "Camera and Microphone", comment: "camera and microphone input media devices name")
    static let permissionGeolocation = NSLocalizedString("permission.geolocation", value: "Location", comment: "User's Geolocation permission access name")
    static let permissionPopups = NSLocalizedString("permission.popups", value: "Pop-ups", comment: "Open Pop Up Windows permission access name")

    static let permissionMuteFormat = NSLocalizedString("permission.mute", value: "Pause %@ use on “%@”", comment: "Temporarily pause input media device %@ access for %@2 website")
    static let permissionUnmuteFormat = NSLocalizedString("permission.unmute", value: "Resume %@ use on “%@”", comment: "Resume input media device %@ access for %@ website")
    static let permissionReloadToEnable = NSLocalizedString("permission.reloadPage", value: "Reload to ask permission again", comment: "Reload webpage to ask for input media device access permission again")

    static let permissionAllowExternalSchemeFormat = NSLocalizedString("permission.allow.externalScheme", value: "Allow “%@“ to open %@", comment: "Allow to open External Link (%@ 2) to open on current domain (%@ 1)")
    static let permissionMenuHeaderExternalSchemeFormat = NSLocalizedString("permission.allow.externalScheme", value: "Allow the %@ to open “%@” links", comment: "Allow the App Name(%@ 1) to open “URL Scheme”(%@ 2) links")

    static let permissionAppPermissionDisabledFormat = NSLocalizedString("permission.disabled.app", value: "%@ access is disabled for %@", comment: "The app (DuckDuckGo: %@ 2) has no access permission to (%@ 1) media device")
    static let permissionGeolocationServicesDisabled = NSLocalizedString("permission.disabled.system", value: "System location services are disabled", comment: "Geolocation Services are disabled in System Preferences")
    static let permissionOpenSystemSettings = NSLocalizedString("permission.open.settings", value: "Open System Settings", comment: "Open System Settings (to re-enable permission for the App) (macOS 13 and above)")

    static let permissionPopupTitle = NSLocalizedString("permission.popup.title", value: "Blocked Pop-ups", comment: "List of blocked popups Title")
    static let permissionPopupOpenFormat = NSLocalizedString("permission.popup.open.format", value: "%@", comment: "Open %@ URL Pop-up")

    static let permissionExternalSchemeOpenFormat = NSLocalizedString("permission.externalScheme.open.format", value: "Open %@", comment: "Open %@ App Name")

    static let privacyDashboardPermissionAsk = NSLocalizedString("dashboard.permission.ask", value: "Ask every time", comment: "Privacy Dashboard: Website should always Ask for permission for input media device access")
    static let privacyDashboardPermissionAlwaysAllow = NSLocalizedString("dashboard.permission.allow", value: "Always allow", comment: "Privacy Dashboard: Website can always access input media device")
    static let privacyDashboardPermissionAlwaysDeny = NSLocalizedString("dashboard.permission.deny", value: "Always deny", comment: "Privacy Dashboard: Website can never access input media device")
    static let permissionPopoverDenyButton = NSLocalizedString("permission.popover.deny", value: "Deny", comment: "Permission Popover: Deny Website input media device access")

    static let privacyDashboardPopupsAlwaysAsk = NSLocalizedString("dashboard.popups.ask", value: "Notify", comment: "Make PopUp Windows always asked from user for current domain")

    static let settings = NSLocalizedString("settings", value: "Settings", comment: "Menu item for opening settings")

    static let general = NSLocalizedString("preferences.general", value: "General", comment: "Show general preferences")
    static let sync = NSLocalizedString("preferences.sync", value: "Sync", comment: "Show sync preferences")
    static let defaultBrowser = NSLocalizedString("preferences.default-browser", value: "Default Browser", comment: "Show default browser preferences")
    static let appearance = NSLocalizedString("preferences.appearance", value: "Appearance", comment: "Show appearance preferences")
    static let privacy = NSLocalizedString("preferences.privacy", value: "Privacy", comment: "Show privacy browser preferences")
    static let duckPlayer = NSLocalizedString("preferences.duck-player", value: "Duck Player", comment: "Show Duck Player browser preferences")
    static let about = NSLocalizedString("preferences.about", value: "About", comment: "Show about screen")

    static let downloads = NSLocalizedString("preferences.downloads", value: "Downloads", comment: "Show downloads browser preferences")
    static let isDefaultBrowser = NSLocalizedString("preferences.default-browser.active", value: "DuckDuckGo is your default browser", comment: "Indicate that the browser is the default")
    static let isNotDefaultBrowser = NSLocalizedString("preferences.default-browser.inactive", value: "DuckDuckGo is not your default browser.", comment: "Indicate that the browser is not the default")
    static let makeDefaultBrowser = NSLocalizedString("preferences.default-browser.button.make-default", value: "Make DuckDuckGo Default...", comment: "")
    static let onStartup = NSLocalizedString("preferences.on-startup", value: "On Startup", comment: "Name of the preferences section related to app startup")
    static let reopenAllWindowsFromLastSession = NSLocalizedString("preferences.reopen-windows", value: "Reopen all windows from last session", comment: "Option to control session restoration")
    static let theme = NSLocalizedString("preferences.appearance.theme", value: "Theme", comment: "Theme preferences")
    static let addressBar = NSLocalizedString("preferences.appearance.address-bar", value: "Address Bar", comment: "Theme preferences")
    static let showFullWebsiteAddress = NSLocalizedString("preferences.appearance.show-full-url", value: "Full website address", comment: "Option to show full URL in the address bar")
    static let showAutocompleteSuggestions = NSLocalizedString("preferences.appearance.show-autocomplete-suggestions", value: "Autocomplete suggestions", comment: "Option to show autocomplete suggestions in the address bar")
    static let zoomSettingTitle = NSLocalizedString("preferences.appearance.zoom", value: "Zoom", comment: "Zoom settings section title")
    static let zoomPickerTitle = NSLocalizedString("preferences.appearance.zoom-picker", value: "Default page zoom", comment: "Default page zoom picker title")
    static let defaultZoomPageMoreOptionsItem = NSLocalizedString("more-options.zoom.default-zoom-page", value: "Change Default Page Zoom…", comment: "Default page zoom picker title")
    static let autofill = NSLocalizedString("preferences.autofill", value: "Autofill", comment: "Show Autofill preferences")

    static let aboutDuckDuckGo = NSLocalizedString("preferences.about.about-duckduckgo", value: "About DuckDuckGo", comment: "About screen")
    static let privacySimplified = NSLocalizedString("preferences.about.privacy-simplified", value: "Privacy, simplified.", comment: "About screen")

    static func moreAt(url: String) -> String {
        let localized = NSLocalizedString("preferences.about.more-at", value: "More at %@", comment: "Link to the about page")
        return String(format: localized, url)
    }

    static let sendFeedback = NSLocalizedString("preferences.about.send-feedback", value: "Send Feedback", comment: "Feedback button in the about preferences page")

    static let feedbackBreakageDisclaimer = NSLocalizedString("feedback.breakage.disclaimer", value: "Reports sent to DuckDuckGo are 100% anonymous and only include your selection above, your optional message, the URL, a list of trackers we found on the site, the DuckDuckGo app version, and your macOS version.", comment: "Disclaimer in breakage form")
    static let feedbackDisclaimer = NSLocalizedString("feedback.disclaimer", value: "Reports sent to DuckDuckGo are 100% anonymous and only include your message, the DuckDuckGo app version, and your macOS version.", comment: "Disclaimer in breakage form")

    static let feedbackBugDescription = NSLocalizedString("feedback.bug.description", value: "Please describe the problem in as much detail as possible:", comment: "Label in the feedback form")
    static let feedbackFeatureRequestDescription = NSLocalizedString("feedback.feature.request.description", value: "What feature would you like to see?", comment: "Label in the feedback form")
    static let feedbackOtherDescription = NSLocalizedString("feedback.other.description", value: "Please give us your feedback:", comment: "Label in the feedback form")

    static func versionLabel(version: String, build: String) -> String {
        let localized = NSLocalizedString("version",
                                          value: "Version %@ (%@)",
                                          comment: "Displays the version and build numbers")
        return String(format: localized, version, build)
    }

    static let privacyPolicy = NSLocalizedString("preferences.about.privacy-policy", value: "Privacy Policy", comment: "Link to privacy policy page")

    // MARK: - Login Import & Export

    static let safariPreferences = NSLocalizedString("import.logins.safari.preferences", value: "Preferences", comment: "Title of the Safari Preferences menu (up to and including macOS 12)")
    static let safariSettings = NSLocalizedString("import.logins.safari.settings", value: "Settings", comment: "Title of the Safari Settings menu (macOS 13 and above)")

    static let importLoginsCSV = NSLocalizedString("import.logins.csv.title", value: "CSV Logins File", comment: "Title text for the CSV importer")
    static let importBookmarksHTML = NSLocalizedString("import.bookmarks.html.title", value: "HTML Bookmarks File", comment: "Title text for the HTML Bookmarks importer")
    static let importBookmarksSelectHTMLFile = NSLocalizedString("import.bookmarks.select-html-file", value: "Select HTML Bookmarks File…", comment: "Button text for selecting HTML Bookmarks file")
    static let importBookmarksSelectAnotherFile = NSLocalizedString("import.bookmarks.select-another-file", value: "Select Another HTML File…", comment: "Button text for selecting another file")
    static let importBookmarksFailedToReadHTMLFile = NSLocalizedString("import.bookmarks.failed-to-read-file", value: "Failed to read HTML file", comment: "Error text when importing a HTML file")

    static func importingFile(validBookmarks: Int) -> String {
        let localized = NSLocalizedString("import.bookmarks.html.valid-bookmarks",
                                          value: "Contains %@ bookmarks",
                                          comment: "Displays the number of the bookmarks being imported")
        return String(format: localized, String(validBookmarks))
    }

    static let csvImportDescription = NSLocalizedString("import.logins.csv.description", value: "The CSV importer will try to match column headers to their position.\nIf there is no header, it supports two formats:\n\n1. URL, Username, Password\n2. Title, URL, Username, Password", comment: "Description text for the CSV importer")
    static let importLoginsSelectCSVFile = NSLocalizedString("import.logins.select-csv-file", value: "Select CSV File…", comment: "Button text for selecting a CSV file")
    static let importLoginsSelectSafariCSVFile = NSLocalizedString("import.logins.select-safari-csv-file", value: "Select Passwords CSV File…", comment: "Button text for selecting a Safari CSV file")
    static let importLoginsSelect1PasswordCSVFile = NSLocalizedString("import.logins.select-1password-csv-file", value: "Select 1Password CSV File…", comment: "Button text for selecting a 1Password CSV file")
    static let importLoginsSelectLastPassCSVFile = NSLocalizedString("import.logins.select-lastpass-csv-file", value: "Select LastPass CSV File…", comment: "Button text for selecting a LastPass CSV file")

    static let importLoginsSelectAnotherFile = NSLocalizedString("import.logins.select-another-file", value: "Select Another CSV File…", comment: "Button text for selecting another file")
    static let importLoginsFailedToReadCSVFile = NSLocalizedString("import.logins.failed-to-read-file", value: "Failed to get CSV file URL", comment: "Error text when importing a CSV file")

    static func importingFile(validLogins: Int) -> String {
        let localized = NSLocalizedString("import.logins.csv.valid-logins",
                                          value: "Contains %@ valid logins",
                                          comment: "Displays the number of the logins being imported")
        return String(format: localized, String(validLogins))
    }

    static let initiateImport = NSLocalizedString("import.data.initiate", value: "Import", comment: "Button text for importing data")
    static let doneImporting = NSLocalizedString("import.data.done", value: "Done", comment: "Button text for finishing the data import")

    static let dataImportFailedTitle = NSLocalizedString("import.data.import-failed.title", value: "Sorry, we weren't able to import your data.", comment: "Alert title when the data import fails")

    static let dataImportSubmitFeedback = NSLocalizedString("import.data.submit-feedback", value: "submit feedback", comment: "Link text used in the data import failure alert")
    static let dataImportFailedBody = NSLocalizedString("import.data.import-failed.body",
                                                        value: "Please submit feedback so we can address this issue.",
                                                        comment: "Alert body text used in the data import failure alert")

    static let dataImportAlertImport = NSLocalizedString("import.data.alert.import", value: "Import", comment: "Import button for data import alerts")
    static let dataImportAlertAccept = NSLocalizedString("import.data.alert.accept", value: "Okay", comment: "Accept button for data import alerts")
    static let dataImportAlertCancel = NSLocalizedString("import.data.alert.cancel", value: "Cancel", comment: "Cancel button for data import alerts")

    static func dataImportRequiresPasswordTitle(_ source: DataImport.Source) -> String {
        let localized = NSLocalizedString("import.data.requires-password.title",
                                         value: "Enter Primary Password for %@",
                                         comment: "Alert title text when the data import needs a password")
        return String(format: localized, source.importSourceName)
    }

    static func dataImportRequiresPasswordBody(_ source: DataImport.Source) -> String {
        let localized = NSLocalizedString("import.data.requires-password.body",
                                          value: "DuckDuckGo won't save or share your %1$@ Primary Password, but DuckDuckGo needs it to access and import passwords from %1$@.",
                                          comment: "Alert body text when the data import needs a password")
        return String(format: localized, source.importSourceName)
    }

    static func dataImportBrowserMustBeClosed(_ source: DataImport.Source) -> String {
        let localized = NSLocalizedString("import.data.close-browser",
                                          value: "Please ensure that %@ is not running before importing data",
                                          comment: "Alert body text when the data import fails due to the browser being open")
        return String(format: localized, source.importSourceName)
    }

    static func dataImportQuitBrowserTitle(_ source: DataImport.Source) -> String {
        let localized = NSLocalizedString("import.data.quit-browser.title",
                                          value: "Would you like to quit %@ now?",
                                          comment: "Alert title text when prompting to close the browser")
        return String(format: localized, source.importSourceName)
    }

    static func dataImportQuitBrowserBody(_ source: DataImport.Source) -> String {
        let localized = NSLocalizedString("import.data.quit-browser.body",
                                          value: "You must quit %@ before importing data.",
                                          comment: "Alert body text when prompting to close the browser")
        return String(format: localized, source.importSourceName)
    }

    static func dataImportQuitBrowserButton(_ source: DataImport.Source) -> String {
        let localized = NSLocalizedString("import.data.quit-browser.accept-button",
                                          value: "Quit %@",
                                          comment: "Accept button text when prompting to close the browser")
        return String(format: localized, source.importSourceName)
    }

    static func loginImportSuccessfulCSVImports(totalSuccessfulImports: Int) -> String {
        let localized = NSLocalizedString("import.logins.csv.successful-imports",
                                          value: "New Logins: %@",
                                          comment: "Status text indicating the number of successful CSV login imports")
        return String(format: localized, String(totalSuccessfulImports))
    }

    static func loginImportSuccessfulBrowserImports(totalSuccessfulImports: Int) -> String {
        let localized = NSLocalizedString("import.logins.browser.successful-imports",
                                          value: "Passwords: %@",
                                          comment: "Status text indicating the number of successful browser login imports")
        return String(format: localized, String(totalSuccessfulImports))
    }

    static func successfulBookmarkImports(_ totalSuccessfulImports: Int) -> String {
        let localized = NSLocalizedString("import.bookmarks.browser.successful-imports",
                                          value: "Bookmarks: %@",
                                          comment: "Status text indicating the number of successful browser bookmark imports")
        return String(format: localized, String(totalSuccessfulImports))
    }

    static func duplicateBookmarkImports(_ totalFailedImports: Int) -> String {
        let localized = NSLocalizedString("import.bookmarks.browser.duplicate-imports",
                                          value: "Duplicate Bookmarks Skipped: %@",
                                          comment: "Status text indicating the number of duplicate browser bookmark imports")
        return String(format: localized, String(totalFailedImports))
    }

    static func failedBookmarkImports(_ totalFailedImports: Int) -> String {
        let localized = NSLocalizedString("import.bookmarks.browser.failed-imports",
                                          value: "Failed Imports: %@",
                                          comment: "Status text indicating the number of failed browser bookmark imports")
        return String(format: localized, String(totalFailedImports))
    }

    static let bookmarkImportSafariPermissionDescription = NSLocalizedString("import.bookmarks.safari.permission-description", value: "DuckDuckGo needs your permission to read the Safari bookmarks file. Select the Safari folder to import bookmarks.", comment: "Description text for the Safari bookmark import permission screen")
    static let bookmarkImportSafariRequestPermissionButtonTitle = NSLocalizedString("import.bookmarks.safari.permission-button.title", value: "Select Safari Folder…", comment: "Text for the Safari data import permission button")

    static let bookmarkImportBookmarksBar = NSLocalizedString("import.bookmarks.folder.bookmarks-bar", value: "Bookmarks Bar", comment: "Title text for Bookmarks Bar import folder")
    static let bookmarkImportOtherBookmarks = NSLocalizedString("import.bookmarks.folder.other-bookmarks", value: "Other Bookmarks", comment: "Title text for Other Bookmarks import folder")

    static let bookmarkImportBookmarks = NSLocalizedString("import.bookmarks.bookmarks", value: "Bookmarks", comment: "Title text for the Bookmarks import option")
    static let bookmarkImportBookmarksAndFavorites = NSLocalizedString("import.bookmarks.bookmarks-and-favorites", value: "Bookmarks & Favorites", comment: "Title text for the Bookmarks & Favorites import option")

    static let openDeveloperTools = NSLocalizedString("main.menu.show.inspector", value: "Open Developer Tools", comment: "Show Web Inspector/Open Developer Tools")
    static let closeDeveloperTools = NSLocalizedString("main.menu.close.inspector", value: "Close Developer Tools", comment: "Hide Web Inspector/Close Developer Tools")

    static let authAlertTitle = NSLocalizedString("auth.alert.title", value: "Authentication Required", comment: "Authentication Alert Title")
    static let authAlertEncryptedConnectionMessageFormat = NSLocalizedString("auth.alert.message.encrypted", value: "Sign in to %@. Your login information will be sent securely.", comment: "Authentication Alert - populated with a domain name")
    static let authAlertPlainConnectionMessageFormat = NSLocalizedString("auth.alert.message.plain", value: "Log in to %@. Your password will be sent insecurely because the connection is unencrypted.", comment: "Authentication Alert - populated with a domain name")
    static let authAlertUsernamePlaceholder = NSLocalizedString("auth.alert.username.placeholder", value: "Username", comment: "Authentication User name field placeholder")
    static let authAlertPasswordPlaceholder = NSLocalizedString("auth.alert.password.placeholder", value: "Password", comment: "Authentication Password field placeholder")
    static let authAlertLogInButtonTitle = NSLocalizedString("auth.alert.login.button", value: "Sign In", comment: "Authentication Alert Sign In Button")

    static let openDownloads = NSLocalizedString("main.menu.show.downloads", value: "Show Downloads", comment: "Show Downloads Popover")
    static let closeDownloads = NSLocalizedString("main.menu.close.downloads", value: "Hide Downloads", comment: "Hide Downloads Popover")

    static let downloadedFileRemoved = NSLocalizedString("downloads.error.removed", value: "Removed", comment: "Short error description when downloaded file removed from Downloads folder")
    static let downloadStarting = NSLocalizedString("download.starting", value: "Starting download…", comment: "Download being initiated information text")
    static let downloadFinishing = NSLocalizedString("download.finishing", value: "Finishing download…", comment: "Download being finished information text")
    static let downloadCanceled = NSLocalizedString("downloads.error.canceled", value: "Canceled", comment: "Short error description when downloaded file download was canceled")
    static let downloadFailedToMoveFileToDownloads = NSLocalizedString("downloads.error.move.failed", value: "Could not move file to Downloads", comment: "Short error description when could not move downloaded file to the Downloads folder")
    static let downloadFailed = NSLocalizedString("downloads.error.other", value: "Error", comment: "Short error description when Download failed")

    static let cancelDownloadToolTip = NSLocalizedString("downloads.tooltip.cancel", value: "Cancel Download", comment: "Mouse-over tooltip for Cancel Download button")
    static let restartDownloadToolTip = NSLocalizedString("downloads.tooltip.restart", value: "Restart Download", comment: "Mouse-over tooltip for Restart Download button")
    static let redownloadToolTip = NSLocalizedString("downloads.tooltip.redownload", value: "Download Again", comment: "Mouse-over tooltip for Download [deleted file] Again button")
    static let revealToolTip = NSLocalizedString("downloads.tooltip.reveal", value: "Show in Finder", comment: "Mouse-over tooltip for Show in Finder button")

    static let downloadsActiveAlertTitle = NSLocalizedString("downloads.active.alert.title", value: "A download is in progress.", comment: "Alert title when trying to quit application while files are being downloaded")
    static let downloadsActiveAlertMessageFormat = NSLocalizedString("downloads.active.alert.message.format", value: "Are you sure you want to quit? DuckDuckGo Privacy Browser is currently downloading “%@”%@. If you quit now DuckDuckGo Privacy Browser won’t finish downloading this file.", comment: "Alert text format when trying to quit application while file “filename”[, and others] are being downloaded")
    static let downloadsActiveAlertMessageAndOthers = NSLocalizedString("downloads.active.alert.message.and.others", value: ", and other files", comment: "Alert text format element for “, and other files”")

    static let exportLoginsFailedMessage = NSLocalizedString("export.logins.failed.message", value: "Failed to Export Passwords", comment: "Alert title when exporting login data fails")
    static let exportLoginsFailedInformative = NSLocalizedString("export.logins.failed.informative", value: "Please check that no file exists at the location you selected.", comment: "Alert message when exporting login data fails")
    static let exportBookmarksFailedMessage = NSLocalizedString("export.bookmarks.failed.message", value: "Failed to Export Bookmarks…", comment: "Alert title when exporting login data fails")
    static let exportBookmarksFailedInformative = NSLocalizedString("export.bookmarks.failed.informative", value: "Please check that no file exists at the location you selected.", comment: "Alert message when exporting bookmarks fails")

    static let exportLoginsFileNameSuffix = NSLocalizedString("export.logins.file.name.suffix", value: "Passwords", comment: "The last part of the suggested file name for exporting logins")
    static let exportBookmarksFileNameSuffix = NSLocalizedString("export.bookmarks.file.name.suffix", value: "Bookmarks", comment: "The last part of the suggested file for exporting bookmarks")
    static let exportLoginsWarning = NSLocalizedString("export.logins.warning", value: "This file contains your passwords in plain text and should be saved in a secure location and deleted when you are done.\nAnyone with access to this file will be able to read your passwords.", comment: "Warning text presented when exporting logins.")

    static let onboardingWelcomeTitle = NSLocalizedString("onboarding.welcome.title", value: "Welcome to DuckDuckGo!", comment: "General welcome to the app title")
    static let onboardingWelcomeText = NSLocalizedString("onboarding.welcome.text", value: "Tired of being tracked online? You've come to the right place 👍\n\nI'll help you stay private️ as you search and browse the web. Trackers be gone!", comment: "Detailed welcome to the app text")
    static let onboardingImportDataText = NSLocalizedString("onboarding.importdata.text", value: "First, let me help you import your bookmarks 📖 and passwords 🔑 from those less private browsers.", comment: "Call to action to import data from other browsers")
    static let onboardingSetDefaultText = NSLocalizedString("onboarding.setdefault.text", value: "Next, try setting DuckDuckGo as your default️ browser, so you can open links with peace of mind, every time.", comment: "Call to action to set the browser as default")
    static let onboardingStartBrowsingText = NSLocalizedString("onboarding.startbrowsing.text", value: "You’re all set!\n\nWant to see how I protect you? Try visiting one of your favorite sites 👆\n\nKeep watching the address bar as you go. I’ll be blocking trackers and upgrading the security of your connection when possible\u{00A0}🔒", comment: "Call to action to start using the app as a browser")

    static let onboardingStartButton = NSLocalizedString("onboarding.welcome.button", value: "Get Started", comment: "Start the onboarding flow")
    static let onboardingImportDataButton = NSLocalizedString("onboarding.importdata.button", value: "Import", comment: "Launch the import data UI")
    static let onboardingSetDefaultButton = NSLocalizedString("onboarding.setdefault.button", value: "Let's Do It!", comment: "Launch the set default UI")
    static let onboardingNotNowButton = NSLocalizedString("onboarding.notnow.button", value: "Maybe Later", comment: "Skip a step of the onboarding flow")

    static let importFromChromiumMoreInfo = NSLocalizedString("import.from.chromium.info", value: "You'll be asked to enter your Keychain password.\n\nDuckDuckGo won’t see your Keychain password, but macOS needs it to access and import passwords into DuckDuckGo.\n\nImported passwords are encrypted and only stored on this computer.", comment: "More info when importing from Chromium")

    static let importFromFirefoxMoreInfo = NSLocalizedString("import.from.firefox.info", value: "You'll be asked to enter your Primary Password for Firefox.\n\nImported passwords are encrypted and only stored on this computer.", comment: "More info when importing from Firefox")

    static let moreOrLessCollapse = NSLocalizedString("more.or.less.collapse", value: "Show Less", comment: "For collapsing views to show less.")
    static let moreOrLessExpand = NSLocalizedString("more.or.less.expand", value: "Show More", comment: "For expanding views to show more.")

    static let defaultBrowserPromptMessage = NSLocalizedString("default.browser.prompt.message", value: "Make DuckDuckGo your default browser", comment: "")
    static let defaultBrowserPromptButton = NSLocalizedString("default.browser.prompt.button", value: "Set Default...", comment: "")

    static let homePageProtectionSummaryInfo = NSLocalizedString("home.page.protection.summary.info", value: "No recent activity", comment: "")
    static func homePageProtectionSummaryMessage(numberOfTrackersBlocked: Int) -> String {
        let localized = NSLocalizedString("home.page.protection.summary.info",
                                          value: "%@ tracking attempts blocked",
                                          comment: "")
        return String(format: localized, NumberFormatter.localizedString(from: NSNumber(value: numberOfTrackersBlocked), number: .decimal))
    }
    static let homePageProtectionDurationInfo = NSLocalizedString("home.page.protection.duration", value: "PAST 7 DAYS", comment: "Past 7 days in uppercase.")

    static let homePageEmptyStateItemTitle = NSLocalizedString("home.page.empty.state.item.title", value: "Recently visited sites appear here", comment: "")
    static let homePageEmptyStateItemMessage = NSLocalizedString("home.page.empty.state.item.message", value: "Keep browsing to see how many trackers were blocked", comment: "")
    static let homePageNoTrackersFound = NSLocalizedString("home.page.no.trackers.found", value: "No trackers found", comment: "")
    static let homePageNoTrackersBlocked = NSLocalizedString("home.page.no.trackers.blocked", value: "No trackers blocked", comment: "")
    static let homePageBurnFireproofSiteAlert = NSLocalizedString("home.page.burn.fireproof.site.alert", value: "History will be cleared for this site, but related data will remain, because this site is Fireproof", comment: "Message for an alert displayed when trying to burn a fireproof website")
    static let homePageClearHistory = NSLocalizedString("home.page.clear.history", value: "Clear History", comment: "Button caption for the burn fireproof website alert")

    static let tooltipAddToFavorites = NSLocalizedString("tooltip.addToFavorites", value: "Add to Favorites", comment: "Tooltip for add to favorites button")

    static func tooltipClearHistoryAndData(domain: String) -> String {
        let localized = NSLocalizedString("tooltip.clearHistoryAndData",
                                          value: "Clear browsing history and data for %@",
                                          comment: "Tooltip for burn button")
        return String(format: localized, domain)
    }
    static func tooltipClearHistory(domain: String) -> String {
        let localized = NSLocalizedString("tooltip.clearHistory",
                                          value: "Clear browsing history for %@",
                                          comment: "Tooltip for burn button")
        return String(format: localized, domain)
    }

    static let recentlyClosedMenuItemSuffixOne = NSLocalizedString("one.more.tab", value: " (and 1 more tab)", comment: "suffix of string in Recently Closed menu")
    static let recentlyClosedMenuItemSuffixMultiple = NSLocalizedString("n.more.tabs", value: " (and %d more tabs)", comment: "suffix of string in Recently Closed menu")

    static let reopenLastClosedTab = NSLocalizedString("reopen.last.closed.tab", value: "Reopen Last Closed Tab", comment: "")
    static let reopenLastClosedWindow = NSLocalizedString("reopen.last.closed.window", value: "Reopen Last Closed Window", comment: "")
    static let cookiePopupManagedNotification = NSLocalizedString("notification.badge.cookiesmanaged", value: "Cookies Managed", comment: "Notification that appears when browser automatically handle cookies")
    static let cookiePopupHiddenNotification = NSLocalizedString("notification.badge.popuphidden", value: "Pop-up Hidden", comment: "Notification that appears when browser cosmetically hides a cookie popup")

    static let autoconsentModalTitle = NSLocalizedString("autoconsent.modal.title", value: "Looks like this site has a cookie pop-up 👇", comment: "Title for modal asking the user to auto manage cookies")
    static let autoconsentFromSetUpModalTitle = NSLocalizedString("autoconsent.from.setup.modal.title", value: "Want DuckDuckGo to handle cookie pop-ups?", comment: "Title for modal asking the user to auto manage cookies")

    static let autoconsentModalBody = NSLocalizedString("autoconsent.modal.body", value: "Want me to handle these for you? I can try to minimize cookies, maximize privacy, and hide pop-ups like these.", comment: "Body for modal asking the user to auto manage cookies")
    static let autoconsentFromSetUpModalBody = NSLocalizedString("autoconsent.from.setup.modal.body", value: "When we detect cookie pop-ups on sites you visit, we can try to select the most private settings available and hide pop-ups like this.", comment: "Body for modal asking the user to auto manage cookies")

    static let autoconsentModalConfirmButton = NSLocalizedString("autoconsent.modal.cta.confirm", value: "Manage Cookie Pop-ups", comment: "Confirm button for modal asking the user to auto manage cookies")
    static let autoconsentFromSetUpModalConfirmButton = NSLocalizedString("autoconsent.from.setup.modal.cta.confirm", value: "Handle Pop-ups For Me", comment: "Confirm button for modal asking the user to auto manage cookies")
    static let autoconsentModalDenyButton = NSLocalizedString("autoconsent.modal.cta.deny", value: "No Thanks", comment: "Deny button for modal asking the user to auto manage cookies")

    static let clearThisHistoryMenuItem = NSLocalizedString("history.menu.clear.this.history", value: "Clear This History…", comment: "Menu item to clear parts of history and data")
    static let recentlyVisitedMenuSection = NSLocalizedString("history.menu.recently.visited", value: "Recently Visited", comment: "Section header of the history menu")
    static let olderMenuItem = NSLocalizedString("history.menu.older", value: "Older…", comment: "Menu item representing older history")

    static let clearAllDataQuestion = NSLocalizedString("history.menu.clear.all.history.question", value: "Clear all history and \nclose all tabs?", comment: "Alert with the confirmation to clear all history and data")
    static let clearAllDataDescription = NSLocalizedString("history.menu.clear.all.history.description", value: "Cookies and site data for all sites will also be cleared, unless the site is Fireproof.", comment: "Description in the alert with the confirmation to clear all data")

    static let clearDataHeader = NSLocalizedString("history.menu.clear.data.question", value: "Clear History for %@?", comment: "Alert with the confirmation to clear all data")
    static let clearDataDescription = NSLocalizedString("history.menu.clear.data.description", value: "Cookies and other data for sites visited on this day will also be cleared unless the site is Fireproof. History from other days will not be cleared.", comment: "Description in the alert with the confirmation to clear browsing history")
    static let clearDataTodayHeader = NSLocalizedString("history.menu.clear.data.today.question", value: "Clear history for today \nand close all tabs?", comment: "Alert with the confirmation to clear all data")
    static let clearDataTodayDescription = NSLocalizedString("history.menu.clear.data.today.description", value: "Cookies and other data for sites visited today will also be cleared unless the site is Fireproof. History from other days will not be cleared.", comment: "Description in the alert with the confirmation to clear browsing history")

    static let showBookmarksBar = NSLocalizedString("bookmarks.bar.show", value: "Bookmarks Bar", comment: "Menu item for showing the bookmarks bar")
    static let showBookmarksBarPreference = NSLocalizedString("bookmarks.bar.show", value: "Show Bookmarks Bar", comment: "Preference item for showing the bookmarks bar")
    static let showBookmarksBarAlways = NSLocalizedString("bookmarks.bar.show.always", value: "Always Show", comment: "Preference for always showing the bookmarks bar")
    static let showBookmarksBarNewTabOnly = NSLocalizedString("bookmarks.bar.show.new-tab-only", value: "Only Show on New Tab", comment: "Preference for only showing the bookmarks bar on new tab")
    static let showBookmarksBarNever = NSLocalizedString("bookmarks.bar.show.never", value: "Never Show", comment: "Preference for never showing the bookmarks bar on new tab")
    static let bookmarksBarFolderEmpty = NSLocalizedString("bookmarks.bar.folder.empty", value: "Empty", comment: "Empty state for a bookmarks bar folder")
    static let bookmarksBarContextMenuCopy = NSLocalizedString("bookmarks.bar.context-menu.copy", value: "Copy", comment: "Copy menu item for the bookmarks bar context menu")
    static let bookmarksBarContextMenuDelete = NSLocalizedString("bookmarks.bar.context-menu.delete", value: "Delete", comment: "Delete menu item for the bookmarks bar context menu")
    static let bookmarksBarContextMenuMoveToEnd = NSLocalizedString("bookmarks.bar.context-menu.move-to-end", value: "Move to End", comment: "Move to End menu item for the bookmarks bar context menu")

    static let inviteDialogGetStartedButton = NSLocalizedString("invite.dialog.get.started.button", value: "Get Started", comment: "Get Started button on an invite dialog")
    static let inviteDialogUnrecognizedCodeMessage = NSLocalizedString("invite.dialog.unrecognized.code.message", value: "We didn’t recognize this Invite Code.", comment: "Message to show after user enters an unrecognized invite code")

    // MARK: - Bitwarden

    static let passwordManager = NSLocalizedString("password.manager", value: "Password Manager", comment: "Section header")
    static let bitwardenPreferencesUnableToConnect = NSLocalizedString("bitwarden.preferences.unable-to-connect", value: "Unable to find or connect to Bitwarden", comment: "")
    static let bitwardenPreferencesCompleteSetup = NSLocalizedString("bitwarden.preferences.complete-setup", value: "Complete Setup…", comment: "")
    static let bitwardenPreferencesOpenBitwarden = NSLocalizedString("bitwarden.preferences.open-bitwarden", value: "Open Bitwarden", comment: "")
    static let bitwardenPreferencesUnlock = NSLocalizedString("bitwarden.preferences.unlock", value: "Unlock Bitwarden", comment: "")
    static let bitwardenPreferencesRun = NSLocalizedString("bitwarden.preferences.run", value: "Bitwarden app not running", comment: "")
    static let bitwardenError = NSLocalizedString("bitwarden.error", value: "Unable to find or connect to Bitwarden", comment: "")
    static let bitwardenNotInstalled = NSLocalizedString("bitwarden.not.installed", value: "Bitwarden app is not installed", comment: "")
    static let bitwardenOldVersion = NSLocalizedString("bitwarden.old.version", value: "Please update Bitwarden to the latest version", comment: "")
    static let bitwardenIntegrationNotApproved = NSLocalizedString("bitwarden.integration.not.approved", value: "Integration with DuckDuckGo is not approved in Bitwarden app", comment: "")
    static let bitwardenMissingHandshake = NSLocalizedString("bitwarden.missing.handshake", value: "Missing handshake", comment: "")
    static let bitwardenWaitingForHandshake = NSLocalizedString("bitwarden.waiting.for.handshake", value: "Waiting for the handshake approval in Bitwarden app", comment: "")
    static let bitwardenHanshakeNotApproved = NSLocalizedString("bitwarden.handshake.not.approved", value: "Handshake not approved in Bitwarden app", comment: "")
    static let bitwardenConnecting = NSLocalizedString("bitwarden.connecting", value: "Connecting to Bitwarden", comment: "")
    static let bitwardenWaitingForStatusResponse = NSLocalizedString("bitwarden.waiting.for.status.response", value: "Waiting for the status response from Bitwarden", comment: "")

    static let connectToBitwarden = NSLocalizedString("bitwarden.connect.title", value: "Connect to Bitwarden", comment: "Title for the Bitwarden onboarding flow")

    static let connectToBitwardenDescription = NSLocalizedString("bitwarden.connect.description", value: "We’ll walk you through connecting to Bitwarden, so you can use it in DuckDuckGo.", comment: "")

    static let connectToBitwardenPrivacy = NSLocalizedString("bitwarden.connect.privacy", value: "Privacy", comment: "")
    static let installBitwarden = NSLocalizedString("bitwarden.install", value: "Install Bitwarden", comment: "Button to install Bitwarden app")
    static let installBitwardenInfo = NSLocalizedString("bitwarden.install.info", value: "To begin setup, first install Bitwarden from the App Store.", comment: "Setup of the integration with Bitwarden app")
    static let afterBitwardenInstallationInfo = NSLocalizedString("after.bitwarden.installation.info", value: "After installing, return to DuckDuckGo to complete the setup.", comment: "Setup of the integration with Bitwarden app")
    static let bitwardenAppFound = NSLocalizedString("bitwarden.app.found", value: "Bitwarden app found!", comment: "Setup of the integration with Bitwarden app")
    static let lookingForBitwarden = NSLocalizedString("looking.for.bitwarden", value: "Bitwarden not installed...", comment: "Setup of the integration with Bitwarden app")
    static let allowIntegration = NSLocalizedString("allow.integration", value: "Allow Integration with DuckDuckGo", comment: "Setup of the integration with Bitwarden app")
    static let openBitwardenAndLogInOrUnlock = NSLocalizedString("open.bitwarden.and.log.in.or.unlock", value: "Open Bitwarden and Log in or Unlock your vault.", comment: "Setup of the integration with Bitwarden app")
    static let selectBitwardenPreferences = NSLocalizedString("select.bitwarden.preferences", value: "Select Bitwarden → Preferences from the Mac menu bar.", comment: "Setup of the integration with Bitwarden app (up to and including macOS 12)")
    static let selectBitwardenSettings = NSLocalizedString("select.bitwarden.settings", value: "Select Bitwarden → Settings from the Mac menu bar.", comment: "Setup of the integration with Bitwarden app (macOS 13 and above)")
    static let scrollToFindAppSettings = NSLocalizedString("scroll.to.find.app.settings", value: "Scroll to find the App Settings (All Accounts) section.", comment: "Setup of the integration with Bitwarden app")
    static let checkAllowIntegration = NSLocalizedString("check.allow.integration", value: "Check Allow integration with DuckDuckGo.", comment: "Setup of the integration with Bitwarden app")
    static let openBitwarden = NSLocalizedString("open.bitwarden", value: "Open Bitwarden", comment: "Button to open Bitwarden app")
    static let bitwardenIsReadyToConnect = NSLocalizedString("bitwarden.is.ready.to.connect", value: "Bitwarden is ready to connect to DuckDuckGo!", comment: "Setup of the integration with Bitwarden app")
    static let bitwardenWaitingForPermissions = NSLocalizedString("bitwarden.waiting.for.permissions", value: "Waiting for permission to use Bitwarden in DuckDuckGo…", comment: "Setup of the integration with Bitwarden app")
    static let bitwardenIntegrationComplete = NSLocalizedString("bitwarden.integration.complete", value: "Bitwarden integration complete!", comment: "Setup of the integration with Bitwarden app")
    static let bitwardenIntegrationCompleteInfo = NSLocalizedString("bitwarden.integration.complete.info", value: "You are now using Bitwarden as your password manager.", comment: "Setup of the integration with Bitwarden app")

    static let bitwardenCommunicationInfo = NSLocalizedString("bitwarden.connect.communication-info", value: "All communication between Bitwarden and DuckDuckGo is encrypted and the data never leaves your device.", comment: "")
    static let bitwardenHistoryInfo = NSLocalizedString("bitwarden.connect.history-info", value: "Bitwarden will have access to your browsing history.", comment: "")

    static let showAutofillShortcut = NSLocalizedString("pinning.show-autofill-shortcut", value: "Show Autofill Shortcut", comment: "Menu item for showing the autofill shortcut")
    static let hideAutofillShortcut = NSLocalizedString("pinning.hide-autofill-shortcut", value: "Hide Autofill Shortcut", comment: "Menu item for hiding the autofill shortcut")

    static let showBookmarksShortcut = NSLocalizedString("pinning.show-bookmarks-shortcut", value: "Show Bookmarks Shortcut", comment: "Menu item for showing the bookmarks shortcut")
    static let hideBookmarksShortcut = NSLocalizedString("pinning.hide-bookmarks-shortcut", value: "Hide Bookmarks Shortcut", comment: "Menu item for hiding the bookmarks shortcut")

    static let showDownloadsShortcut = NSLocalizedString("pinning.show-downloads-shortcut", value: "Show Downloads Shortcut", comment: "Menu item for showing the downloads shortcut")
    static let hideDownloadsShortcut = NSLocalizedString("pinning.hide-downloads-shortcut", value: "Hide Downloads Shortcut", comment: "Menu item for hiding the downloads shortcut")

    static let showNetworkProtectionShortcut = NSLocalizedString("pinning.show-netp-shortcut", value: "Show Network Protection", comment: "Menu item for showing the NetP shortcut")
    static let hideNetworkProtectionShortcut = NSLocalizedString("pinning.hide-netp-shortcut", value: "Hide Network Protection", comment: "Menu item for hiding the NetP shortcut")

    // MARK: - Tooltips

    static let autofillShortcutTooltip = NSLocalizedString("tooltip.autofill.shortcut", value: "Autofill", comment: "Tooltip for the autofill shortcut")
    
    static let bookmarksShortcutTooltip = NSLocalizedString("tooltip.bookmarks.shortcut", value: "Bookmarks", comment: "Tooltip for the bookmarks shortcut")
    static let downloadsShortcutTooltip = NSLocalizedString("tooltip.downloads.shortcut", value: "Downloads", comment: "Tooltip for the downloads shortcut")

    static let addItemTooltip = NSLocalizedString("tooltip.autofill.add-item", value: "Add item", comment: "Tooltip for the Add Item button")
    static let moreOptionsTooltip = NSLocalizedString("tooltip.autofill.more-options", value: "More options", comment: "Tooltip for the More Options button")

    static let newBookmarkTooltip = NSLocalizedString("tooltip.bookmarks.new-bookmark", value: "New bookmark", comment: "Tooltip for the New Bookmark button")
    static let newFolderTooltip = NSLocalizedString("tooltip.bookmarks.new-folder", value: "New folder", comment: "Tooltip for the New Folder button")
    static let manageBookmarksTooltip = NSLocalizedString("tooltip.bookmarks.manage-bookmarks", value: "Manage bookmarks", comment: "Tooltip for the Manage Bookmarks button")
    static let bookmarksManage = NSLocalizedString("bookmarks.manage", value: "Manage", comment: "Button for opening the bookmarks management interface")

    static let openDownloadsFolderTooltip = NSLocalizedString("tooltip.downloads.open-downloads-folder", value: "Open downloads folder", comment: "Tooltip for the Open Downloads Folder button")
    static let clearDownloadHistoryTooltip = NSLocalizedString("tooltip.downloads.clear-download-history", value: "Clear download history", comment: "Tooltip for the Clear Downloads button")

    static let newTabTooltip = NSLocalizedString("tooltip.tab.new-tab", value: "Open a new tab", comment: "Tooltip for the New Tab button")
    static let clearBrowsingHistoryTooltip = NSLocalizedString("tooltip.fire.clear-browsing-history", value: "Clear browsing history", comment: "Tooltip for the Fire button")
    static let navigateBackTooltip = NSLocalizedString("tooltip.navigation.back", value: "Show the previous page\nHold to show history", comment: "Tooltip for the Back button")
    static let navigateForwardTooltip = NSLocalizedString("tooltip.navigation.forward", value: "Show the next page\nHold to show history", comment: "Tooltip for the Forward button")
    static let refreshPageTooltip = NSLocalizedString("tooltip.navigation.refresh", value: "Reload this page", comment: "Tooltip for the Refresh button")
    static let stopLoadingTooltip = NSLocalizedString("tooltip.navigation.stop", value: "Stop loading this page", comment: "Tooltip for the Stop Navigation button")
    static let applicationMenuTooltip = NSLocalizedString("tooltip.application-menu.show", value: "Open application menu", comment: "Tooltip for the Application Menu button")

    static let privacyDashboardTooltip = NSLocalizedString("tooltip.privacy-dashboard.show", value: "Show the Privacy Dashboard and manage site settings", comment: "Tooltip for the Privacy Dashboard button")
    static let addBookmarkTooltip = NSLocalizedString("tooltip.bookmark.add", value: "Bookmark this page", comment: "Tooltip for the Add Bookmark button")
    static let editBookmarkTooltip = NSLocalizedString("tooltip.bookmark.edit", value: "Edit bookmark", comment: "Tooltip for the Edit Bookmark button")

    static let findInPageCloseTooltip = NSLocalizedString("tooltip.find-in-page.close", value: "Close find bar", comment: "Tooltip for the Find In Page bar's Close button")
    static let findInPageNextTooltip = NSLocalizedString("tooltip.find-in-page.next", value: "Next result", comment: "Tooltip for the Find In Page bar's Next button")
    static let findInPagePreviousTooltip = NSLocalizedString("tooltip.find-in-page.previous", value: "Previous result", comment: "Tooltip for the Find In Page bar's Previous button")

    static let copyUsernameTooltip = NSLocalizedString("autofill.copy-username", value: "Copy username", comment: "Tooltip for the Autofill panel's Copy Username button")
    static let copyPasswordTooltip = NSLocalizedString("autofill.copy-password", value: "Copy password", comment: "Tooltip for the Autofill panel's Copy Password button")
    static let showPasswordTooltip = NSLocalizedString("autofill.show-password", value: "Show password", comment: "Tooltip for the Autofill panel's Show Password button")
    static let hidePasswordTooltip = NSLocalizedString("autofill.hide-password", value: "Hide password", comment: "Tooltip for the Autofill panel's Hide Password button")

    static let databaseFactoryFailedMessage = NSLocalizedString("database.factory.failed.message", value: "There was an error initializing the database", comment: "Alert title when we fail to init database")
    static let databaseFactoryFailedInformative = NSLocalizedString("database.factory.failed.information", value: "Restart your Mac and try again", comment: "Info to restart macOS after database init failure")

    static func passwordManagerPopoverTitle(managerName: String) -> String {
        let localized = NSLocalizedString("autofill.popover.password-manager-title", value: "You're using %@ to manage passwords", comment: "Explanation of what password manager is being used")
        return String(format: localized, managerName)
    }
    static let passwordManagerPopoverSettingsButton = NSLocalizedString("autofill.popover.settings-button", value: "Settings", comment: "Open Settings Button")
    static let passwordManagerPopoverChangeInSettingsLabel = NSLocalizedString("autofill.popover.change-in", value: "Change in", comment: "Suffix of the label - change in settings - ")

    static func passwordManagerPopoverConnectedToUser(user: String) -> String {
        let localized = NSLocalizedString("autofill.popover.password-manager-connected-to-user", value: "Connected to user %@", comment: "Label describing what user is connected to the password manager")
        return String(format: localized, user)
    }
    
    static func passwordManagerAutosavePopoverText(domain: String) -> String {
        let localized = NSLocalizedString("autofill.popover.autosave.text", value: "Login saved for %@", comment: "Text confirming a password has been saved for the %@ domain")
        return String(format: localized, domain)
    }
    
    static let passwordManagerAutosaveButtonText = NSLocalizedString("autofill.popover.autosave.button.text",
                                                                      value: "View",
                                                                      comment: "Button to view the recently autosaved password")


    static func openPasswordManagerButton(managerName: String) -> String {
        let localized = NSLocalizedString("autofill.popover.open-password-manager", value: "Open %@", comment: "Open password manager button")
        return String(format: localized, managerName)
    }

    static let passwordManagerLockedStatus = NSLocalizedString("autofill.manager.status.locked", value: "Locked", comment: "Locked status for password manager")
    static let passwordManagerUnlockedStatus = NSLocalizedString("autofill.manager.status.unlocked", value: "Unlocked", comment: "Unlocked status for password manager")
    
    static func alertTitle(from domain: String) -> String {
        let localized = NSLocalizedString("alert.title", value: "A message from %@", comment: "Title formatted with presenting domain")
        return String(format: localized, domain)
    }

    static let noAccessToDownloadsFolderHeader = NSLocalizedString("no.access.to.downloads.folder.header", value: "DuckDuckGo needs permission to access your Downloads folder", comment: "Header of the alert dialog informing user about failed download")

    private static let noAccessToDownloadsFolderLegacy = NSLocalizedString("no.access.to.downloads.folder.legacy", value: "Grant access in Security & Privacy preferences in System Settings.", comment: "Alert presented to user if the app doesn't have rights to access Downloads folder. This is used for macOS version 12 and below")
    private static let noAccessToDownloadsFolderModern = NSLocalizedString("no.access.to.downloads.folder.modern", value: "Grant access in Privacy & Security preferences in System Settings.", comment: "Alert presented to user if the app doesn't have rights to access Downloads folder. This is used for macOS version 13 and above")

    static var noAccessToDownloadsFolder: String {
        if #available(macOS 13.0, *) {
            return noAccessToDownloadsFolderModern
        } else {
            return noAccessToDownloadsFolderLegacy
        }
    }

    static let noAccessToSelectedFolderHeader = NSLocalizedString("no.access.to.selected.folder.header", value: "DuckDuckGo needs permission to access selected folder", comment: "Header of the alert dialog informing user about failed download")
    static let noAccessToSelectedFolder = NSLocalizedString("no.access.to.selected.folder", value: "Grant access to the location of download.", comment: "Alert presented to user if the app doesn't have rights to access selected folder")

    // MARK: New Tab
    // Context Menu
    static let newTabBottomPopoverTitle = NSLocalizedString("newTab.bottom.popover.title", value: "New Tab Page", comment: "Title of the popover that appears when pressing the bottom right button")
    static let newTabMenuItemShowFavorite = NSLocalizedString("newTab.menu.item.show.favorite", value: "Show Favorites", comment: "Title of the menu item in the home page to show/hide favorite section")
    static let newTabMenuItemShowContinuteSetUp = NSLocalizedString("newTab.menu.item.show.continue.setup", value: "Show Next Steps", comment: "Title of the menu item in the home page to show/hide continue setup section")
    static let newTabMenuItemShowRecentActivity = NSLocalizedString("newTab.menu.item.show.recent.activity", value: "Show Recent Activity", comment: "Title of the menu item in the home page to show/hide recent activity section")

    // Favorites
    static let newTabFavoriteSectionTitle = NSLocalizedString("newTab.favorites.section.title", value: "Favorites", comment: "Title of the Favorites section in the home page")

    // Set Up
    static let newTabSetUpSectionTitle = NSLocalizedString("newTab.setup.section.title", value: "Next Steps", comment: "Title of the setup section in the home page")
    static let newTabSetUpDefaultBrowserCardTitle = NSLocalizedString("newTab.setup.default.browser.title", value: "Default to Privacy", comment: "Title of the Default Browser card of the Set Up section in the home page")
    static let newTabSetUpImportCardTitle = NSLocalizedString("newTab.setup.import.title", value: "Bring Your Stuff", comment: "Title of the Import card of the Set Up section in the home page")
    static let newTabSetUpDuckPlayerCardTitle = NSLocalizedString("newTab.setup.duck.player.title", value: "Clean Up YouTube", comment: "Title of the Duck Player card of the Set Up section in the home page")
    static let newTabSetUpEmailProtectionCardTitle = NSLocalizedString("newTab.setup.email.protection.title", value: "Protect Your Inbox", comment: "Title of the Email Protection card of the Set Up section in the home page")
    static let newTabSetUpCookieManagerCardTitle = NSLocalizedString("newTab.setup.cookie.manager.title", value: "Let Us Handle Cookie Pop-ups", comment: "Title of the Cookie Manager card of the Set Up section in the home page")
    static let newTabSetUpSurveyDay0CardTitle = NSLocalizedString("newTab.setup.survey.day.0.title", value: "Tell Us What Brought You Here", comment: "Title of the Day 0 durvey of the Set Up section in the home page")
    static let newTabSetUpSurveyDay7CardTitle = NSLocalizedString("newTab.setup.survey.day.7.title", value: "Help Us Improve", comment: "Title of the Day 7 durvey of the Set Up section in the home page")

    static let newTabSetUpDefaultBrowserAction = NSLocalizedString("newTab.setup.default.browser.action", value: "Make Default Browser", comment: "Action title on the action menu of the Default Browser card")
    static let newTabSetUpImportAction = NSLocalizedString("newTab.setup.Import.action", value: "Import Now", comment: "Action title on the action menu of the Import card of the Set Up section in the home page")
    static let newTabSetUpDuckPlayerAction = NSLocalizedString("newTab.setup.duck.player.action", value: "Try Duck Player", comment: "Action title on the action menu of the Duck Player card of the Set Up section in the home page")
    static let newTabSetUpEmailProtectionAction = NSLocalizedString("newTab.setup.email.protection.action", value: "Get a Duck Address", comment: "Action title on the action menu of the Email Protection card of the Set Up section in the home page")
    static let newTabSetUpCookieManagerAction = NSLocalizedString("newTab.setup.cookie.manager.action", value: "Handle Pop-ups For Me", comment: "Action title on the action menu of the Cookie Manager card of the Set Up section in the home page")
    static let newTabSetUpRemoveItemAction = NSLocalizedString("newTab.setup.remove.item", value: "Dismiss", comment: "Action title on the action menu of the set up cards card of the SetUp section in the home page to remove the item")
    static let newTabSetUpSurveyDay0Action = NSLocalizedString("newTab.setup.survey.day.0.action", value: "Share Your Thoughts", comment: "Action title of the Day 0 durvey of the Set Up section in the home page")
    static let newTabSetUpSurveyDay7Action = NSLocalizedString("newTab.setup.survey.day.7.action", value: "Share Your Thoughts", comment: "Action title of the Day 7 durvey of the Set Up section in the home page")

    static let newTabSetUpDefaultBrowserSummary = NSLocalizedString("newTab.setup.default.browser.summary", value: "We automatically block trackers as you browse. It's privacy, simplified.", comment: "Summary of the Default Browser card")
    static let newTabSetUpImportSummary = NSLocalizedString("newTab.setup.import.summary", value: "Import bookmarks, favorites, and passwords from your old browser.", comment: "Summary of the Import card of the Set Up section in the home page")
    static let newTabSetUpDuckPlayerSummary = NSLocalizedString("newTab.setup.duck.player.summary", value: "Enjoy a clean viewing experience without personalized ads.", comment: "Summary of the Duck Player card of the Set Up section in the home page")
    static let newTabSetUpEmailProtectionSummary = NSLocalizedString("newTab.setup.email.protection.summary", value: "Generate custom @duck.com addresses that clean trackers from incoming email.", comment: "Summary of the Email Protection card of the Set Up section in the home page")
    static let newTabSetUpCookieManagerSummary = NSLocalizedString("newTab.setup.cookie.manager.summary", value: "We need your permission to say no to cookies on your behalf. Easy choice.", comment: "Summary of the Cookie Manager card of the Set Up section in the home page")
    static let newTabSetUpSurveyDay0Summary = NSLocalizedString("newTab.setup.survey.day.0.summary", value: "Take our short survey and help us build the best browser.", comment: "Summary of the Day 0 durvey of the Set Up section in the home page")
    static let newTabSetUpSurveyDay7Summary = NSLocalizedString("newTab.setup.survey.day.7.summary", value: "Take our short survey and help us build the best browser.", comment: "Summary of the Day 7 durvey of the Set Up section in the home page")

    // Recent Activity
    static let newTabRecentActivitySectionTitle = NSLocalizedString("newTab.recent.activity.section.title", value: "Recent Activity", comment: "Title of the RecentActivity section in the home page")
    static let burnerWindowHeader = NSLocalizedString("burner.window.header", value: "Fire Window", comment: "Header shown on the hompage of the Fire Window")
    static let burnerTabHomeTitle = NSLocalizedString("burner.tab.home.title", value: "New Fire Tab", comment: "Tab title for Fire Tab")
    static let burnerHomepageDescription1 = NSLocalizedString("burner.homepage.description.1", value: "Browse without saving local history", comment: "")
    static let burnerHomepageDescription2 = NSLocalizedString("burner.homepage.description.2", value: "Sign in to a site with a different account", comment: "")
    static let burnerHomepageDescription3 = NSLocalizedString("burner.homepage.description.3", value: "Troubleshoot websites", comment: "")
    static let burnerHomepageDescription4 = NSLocalizedString("burner.homepage.description.4", value: "Fire windows are isolated from other browser data, and their data is burned when you close them. They have the same tracking protection as other windows.", comment: "")

    // Email Protection Management
    static let disableEmailProtectionTitle = NSLocalizedString("disable.email.protection.title", value: "Disable Email Protection Autofill?", comment: "Title for alert shown when user disables email protection")
    static let disableEmailProtectionMessage = NSLocalizedString("disable.email.protection.mesage", value: "This will only disable Autofill for Duck Addresses in this browser. \n\n You can still manually enter Duck Addresses and continue to receive forwarded email.", comment: "Message for alert shown when user disables email protection")
    static let disable = NSLocalizedString("disable", value: "Disable", comment: "Email protection Disable button text")

<<<<<<< HEAD
}

// MARK: - Network Protection Waitlist

extension UserText {

    static let networkProtectionWaitlistJoinTitle = NSLocalizedString("network-protection.waitlist.join.title", value: "Network Protection Beta", comment: "Title for Network Protection join waitlist screen")
    static let networkProtectionWaitlistJoinSubtitle1 = NSLocalizedString("network-protection.waitlist.join.subtitle.1", value: "Secure your connection anytime, anywhere with Network Protection, the VPN from DuckDuckGo.", comment: "First subtitle for Network Protection join waitlist screen")
    static let networkProtectionWaitlistJoinSubtitle2 = NSLocalizedString("network-protection.waitlist.join.subtitle.2", value: "Join the waitlist, and we’ll notify you when it’s your turn.", comment: "Second subtitle for Network Protection join waitlist screen")

    static let networkProtectionWaitlistJoinedTitle = NSLocalizedString("network-protection.waitlist.joined.title", value: "You’re on the list!", comment: "Title for Network Protection joined waitlist screen")
    static let networkProtectionWaitlistJoinedWithNotificationsSubtitle1 = NSLocalizedString("network-protection.waitlist.joined.with-notifications.subtitle.1", value: "New invites are sent every few days, on a first come, first served basis.", comment: "Subtitle 1 for Network Protection joined waitlist screen when notifications are enabled")
    static let networkProtectionWaitlistJoinedWithNotificationsSubtitle2 = NSLocalizedString("network-protection.waitlist.joined.with-notifications.subtitle.2", value: "We’ll notify you when your invite is ready.", comment: "Subtitle 2 for Network Protection joined waitlist screen when notifications are enabled")
    static let networkProtectionWaitlistEnableNotifications = NSLocalizedString("network-protection.waitlist.enable-notifications", value: "Want to get a notification when your Network Protection invite is ready?", comment: "Enable notifications prompt for Network Protection joined waitlist screen")

    static let networkProtectionWaitlistInvitedTitle = NSLocalizedString("network-protection.waitlist.invited.title", value: "You’re invited to try\nNetwork Protection beta!", comment: "Title for Network Protection invited screen")
    static let networkProtectionWaitlistInvitedSubtitle = NSLocalizedString("network-protection.waitlist.invited.subtitle", value: "Get an extra layer of protection online with the VPN built for speed and simplicity. Encrypt your internet connection across your entire device and hide your location and IP address from sites you visit.", comment: "Subtitle for Network Protection invited screen")

    static let networkProtectionWaitlistInvitedSection1Title = NSLocalizedString("network-protection.waitlist.invited.section-1.title", value: "Full-device coverage", comment: "Title for section 1 of the Network Protection invited screen")
    static let networkProtectionWaitlistInvitedSection1Subtitle = NSLocalizedString("network-protection.waitlist.invited.section-1.subtitle", value: "Encrypt online traffic across your browsers and apps.", comment: "Subtitle for section 1 of the Network Protection invited screen")

    static let networkProtectionWaitlistInvitedSection2Title = NSLocalizedString("network-protection.waitlist.invited.section-2.title", value: "Fast, reliable, and easy to use", comment: "Title for section 2 of the Network Protection invited screen")
    static let networkProtectionWaitlistInvitedSection2Subtitle = NSLocalizedString("network-protection.waitlist.invited.section-2.subtitle", value: "No need for a separate app. Connect in one click and see your connection status at a glance.", comment: "Subtitle for section 2 of the Network Protection invited screen")

    static let networkProtectionWaitlistInvitedSection3Title = NSLocalizedString("network-protection.waitlist.invited.section-3.title", value: "Strict no-logging policy", comment: "Title for section 3 of the Network Protection invited screen")
    static let networkProtectionWaitlistInvitedSection3Subtitle = NSLocalizedString("network-protection.waitlist.invited.section-3.subtitle", value: "We do not log or save any data that can connect you to your online activity.", comment: "Subtitle for section 3 of the Network Protection invited screen")

    static let networkProtectionWaitlistEnableTitle = NSLocalizedString("network-protection.waitlist.enable.title", value: "Ready to enable Network Protection?", comment: "Title for Network Protection enable screen")
    static let networkProtectionWaitlistEnableSubtitle = NSLocalizedString("network-protection.waitlist.enable.subtitle", value: "Look for the globe icon in the browser toolbar or in the Mac menu bar.\n\nYou'll be asked to Allow a VPN connection once when setting up Network Protection the first time.", comment: "Subtitle for Network Protection enable screen")

    static let networkProtectionWaitlistAvailabilityDisclaimer = NSLocalizedString("network-protection.waitlist.availability-disclaimer", value: "Network Protection is free to use during the beta.", comment: "Availability disclaimer for Network Protection join waitlist screen")

    static let networkProtectionWaitlistButtonClose = NSLocalizedString("network-protection.waitlist.button.close", value: "Close", comment: "Close button for Network Protection join waitlist screen")
    static let networkProtectionWaitlistButtonDone = NSLocalizedString("network-protection.waitlist.button.done", value: "Done", comment: "Close button for Network Protection joined waitlist screen")
    static let networkProtectionWaitlistButtonDismiss = NSLocalizedString("network-protection.waitlist.button.dismiss", value: "Dismiss", comment: "Dismiss button for Network Protection join waitlist screen")
    static let networkProtectionWaitlistButtonCancel = NSLocalizedString("network-protection.waitlist.button.cancel", value: "Cancel", comment: "Cancel button for Network Protection join waitlist screen")
    static let networkProtectionWaitlistButtonNoThanks = NSLocalizedString("network-protection.waitlist.button.no-thanks", value: "No Thanks", comment: "No Thanks button for Network Protection joined waitlist screen")
    static let networkProtectionWaitlistButtonGetStarted = NSLocalizedString("network-protection.waitlist.button.get-started", value: "Get Started", comment: "Get Started button for Network Protection joined waitlist screen")
    static let networkProtectionWaitlistButtonGotIt = NSLocalizedString("network-protection.waitlist.button.got-it", value: "Got It", comment: "Got It button for Network Protection joined waitlist screen")
    static let networkProtectionWaitlistButtonEnableNotifications = NSLocalizedString("network-protection.waitlist.button.enable-notifications", value: "Enable Notifications", comment: "Enable Notifications button for Network Protection joined waitlist screen")
    static let networkProtectionWaitlistButtonJoinWaitlist = NSLocalizedString("network-protection.waitlist.button.join-waitlist", value: "Join the Waitlist", comment: "Join Waitlist button for Network Protection join waitlist screen")
    static let networkProtectionWaitlistButtonAgreeAndContinue = NSLocalizedString("network-protection.waitlist.button.agree-and-continue", value: "Agree and Continue", comment: "Agree and Continue button for Network Protection join waitlist screen")

}

// MARK: - Network Protection Terms of Service

extension UserText {

    static let networkProtectionPrivacyPolicyTitle = NSLocalizedString("network-protection.privacy-policy.title", value: "Privacy Policy", comment: "Privacy Policy title for Network Protection")

    static let networkProtectionPrivacyPolicySection1Title = NSLocalizedString("network-protection.privacy-policy.section.1.title", value: "We don’t ask for any personal information from you in order to use this beta service.", comment: "Privacy Policy title for Network Protection")
    static let networkProtectionPrivacyPolicySection1List = NSLocalizedString("network-protection.privacy-policy.section.1.list", value: "This Privacy Policy is for our limited waitlist beta VPN product.\n\nOur main Privacy Policy also applies here.", comment: "Privacy Policy list for Network Protection")

    static let networkProtectionPrivacyPolicySection2Title = NSLocalizedString("network-protection.privacy-policy.section.2.title", value: "We don’t keep any logs of your online activity.", comment: "Privacy Policy title for Network Protection")
    static let networkProtectionPrivacyPolicySection2List = NSLocalizedString("network-protection.privacy-policy.section.2.list", value: "That means we have no way to tie what you do online to you as an individual and we don’t have any record of things like:\n    • Website visits\n    • DNS requests\n    • Connections made\n    • IP addresses used\n    • Session lengths", comment: "Privacy Policy list for Network Protection")

    static let networkProtectionPrivacyPolicySection3Title = NSLocalizedString("network-protection.privacy-policy.section.3.title", value: "We only keep anonymous performance metrics that we cannot connect to your online activity.", comment: "Privacy Policy title for Network Protection")
    static let networkProtectionPrivacyPolicySection3List = NSLocalizedString("network-protection.privacy-policy.section.3.title", value: "Our servers store generic usage (for example, CPU load) and diagnostic data (for example, errors), but none of that data is connected to any individual’s activity.\n\nWe use this non-identifying information to monitor and ensure the performance and quality of the service, for example to make sure servers aren’t overloaded.", comment: "Privacy Policy list for Network Protection")

    static let networkProtectionPrivacyPolicySection4Title = NSLocalizedString("network-protection.privacy-policy.section.4.title", value: "We use dedicated servers for all VPN traffic.", comment: "Privacy Policy title for Network Protection")
    static let networkProtectionPrivacyPolicySection4List = NSLocalizedString("network-protection.privacy-policy.section.4.title", value: "Dedicated servers means they are not shared with anyone else.\n\nWe rent our servers from providers we carefully selected because they meet our privacy requirements.\n\nWe have strict access controls in place so that only limited DuckDuckGo team members have access to our servers.", comment: "Privacy Policy list for Network Protection")

    static let networkProtectionPrivacyPolicySection5Title = NSLocalizedString("network-protection.privacy-policy.section.5.title", value: "We protect and limit use of your data when you communicate directly with DuckDuckGo.", comment: "Privacy Policy title for Network Protection")
    static let networkProtectionPrivacyPolicySection5List = NSLocalizedString("network-protection.privacy-policy.section.5.title", value: "If you reach out to us for support by submitting a bug report or through email and agree to be contacted to troubleshoot the issue, we’ll contact you using the information you provide.\n\nIf you participate in a voluntary product survey or questionnaire and agree to provide further feedback, we may contact you using the information you provide.\n\nWe will permanently delete all personal information you provided to us (email, contact information), within 30 days after closing a support case or, in the case of follow up feedback, within 60 days after ending this beta service.", comment: "Privacy Policy list for Network Protection")

    static let networkProtectionTermsOfServiceTitle = NSLocalizedString("network-protection.terms-of-service.title", value: "Terms of Service", comment: "Terms of Service title for Network Protection")

    static let networkProtectionTermsOfServiceSection1Title = NSLocalizedString("network-protection.terms-of-service.section.1.title", value: "The service is for limited and personal use only.", comment: "Terms of Service title for Network Protection")
    static let networkProtectionTermsOfServiceSection1List = NSLocalizedString("network-protection.terms-of-service.section.1.list", value: "This service is provided for your personal use only.\n\nYou are responsible for all activity in the service that occurs on or through your device.\n\nThis service may only be used through the DuckDuckGo app on the device on which you are given access. If you delete the DuckDuckGo app, you will lose access to the service.\n\nYou may not use this service through a third-party client.", comment: "Terms of Service list for Network Protection")

    static let networkProtectionTermsOfServiceSection2Title = NSLocalizedString("network-protection.terms-of-service.section.2.title", value: "You agree to comply with all applicable laws, rules, and regulations.", comment: "Terms of Service title for Network Protection")
    static let networkProtectionTermsOfServiceSection2List = NSLocalizedString("network-protection.terms-of-service.section.2.list", value: "You agree that you will not use the service for any unlawful, illicit, criminal, or fraudulent purpose, or in any manner that could give rise to civil or criminal liability under applicable law.\n\nYou agree to comply with our DuckDuckGo Terms of Service, which are incorporated by reference.", comment: "Terms of Service list for Network Protection")

    static let networkProtectionTermsOfServiceSection3Title = NSLocalizedString("network-protection.terms-of-service.section.3.title", value: "You must be eligible to use this service.", comment: "Terms of Service title for Network Protection")
    static let networkProtectionTermsOfServiceSection3List = NSLocalizedString("network-protection.terms-of-service.section.3.list", value: "Access to this beta is randomly awarded. You are responsible for ensuring eligibility.\n\nYou must be at least 18 years old and live in a location where use of a VPN is legal in order to be eligible to use this service.", comment: "Terms of Service list for Network Protection")

=======
#if DBP
    static let dataBrokerProtectionOptionsMenuItem = NSLocalizedString("data-broker-protection.optionsMenu", value: "Data Broker Protection", comment: "Menu item data broker protection feature")
    static let tabDataBrokerProtectionTitle = NSLocalizedString("tab.dbp.title", value: "Data Broker Protection", comment: "Tab data broker protection title")
#endif //DBP
>>>>>>> 19416cce
}<|MERGE_RESOLUTION|>--- conflicted
+++ resolved
@@ -812,7 +812,11 @@
     static let disableEmailProtectionMessage = NSLocalizedString("disable.email.protection.mesage", value: "This will only disable Autofill for Duck Addresses in this browser. \n\n You can still manually enter Duck Addresses and continue to receive forwarded email.", comment: "Message for alert shown when user disables email protection")
     static let disable = NSLocalizedString("disable", value: "Disable", comment: "Email protection Disable button text")
 
-<<<<<<< HEAD
+#if DBP
+    static let dataBrokerProtectionOptionsMenuItem = NSLocalizedString("data-broker-protection.optionsMenu", value: "Data Broker Protection", comment: "Menu item data broker protection feature")
+    static let tabDataBrokerProtectionTitle = NSLocalizedString("tab.dbp.title", value: "Data Broker Protection", comment: "Tab data broker protection title")
+#endif //DBP
+
 }
 
 // MARK: - Network Protection Waitlist
@@ -890,10 +894,4 @@
     static let networkProtectionTermsOfServiceSection3Title = NSLocalizedString("network-protection.terms-of-service.section.3.title", value: "You must be eligible to use this service.", comment: "Terms of Service title for Network Protection")
     static let networkProtectionTermsOfServiceSection3List = NSLocalizedString("network-protection.terms-of-service.section.3.list", value: "Access to this beta is randomly awarded. You are responsible for ensuring eligibility.\n\nYou must be at least 18 years old and live in a location where use of a VPN is legal in order to be eligible to use this service.", comment: "Terms of Service list for Network Protection")
 
-=======
-#if DBP
-    static let dataBrokerProtectionOptionsMenuItem = NSLocalizedString("data-broker-protection.optionsMenu", value: "Data Broker Protection", comment: "Menu item data broker protection feature")
-    static let tabDataBrokerProtectionTitle = NSLocalizedString("tab.dbp.title", value: "Data Broker Protection", comment: "Tab data broker protection title")
-#endif //DBP
->>>>>>> 19416cce
 }