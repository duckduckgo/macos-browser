//
//  UserText.swift
//
//  Copyright © 2020 DuckDuckGo. All rights reserved.
//
//  Licensed under the Apache License, Version 2.0 (the "License");
//  you may not use this file except in compliance with the License.
//  You may obtain a copy of the License at
//
//  http://www.apache.org/licenses/LICENSE-2.0
//
//  Unless required by applicable law or agreed to in writing, software
//  distributed under the License is distributed on an "AS IS" BASIS,
//  WITHOUT WARRANTIES OR CONDITIONS OF ANY KIND, either express or implied.
//  See the License for the specific language governing permissions and
//  limitations under the License.
//

import Foundation

struct UserText {

    static let ok = NSLocalizedString("ok", value: "OK", comment: "OK button")
    static let cancel = NSLocalizedString("cancel", value: "Cancel", comment: "Cancel button")
    static let notNow = NSLocalizedString("notnow", value: "Not Now", comment: "Not Now button")

    static let duplicateTab = NSLocalizedString("duplicate.tab", value: "Duplicate Tab", comment: "Menu item. Duplicate as a verb")
    static let closeTab = NSLocalizedString("close.tab", value: "Close Tab", comment: "Menu item")
    static let closeOtherTabs = NSLocalizedString("close.other.tabs", value: "Close Other Tabs", comment: "Menu item")

    static let tabHomeTitle = NSLocalizedString("tab.home.title", value: "Home", comment: "Tab home title")
    static let tabErrorTitle = NSLocalizedString("tab.error.title", value: "Oops!", comment: "Tab error title")

    static let moveTabToNewWindow = NSLocalizedString("options.menu.move.tab.to.new.window",
                                                      value: "Move Tab to New Window",
                                                      comment: "Context menu item")

    static let addressBarSearchSuffix = NSLocalizedString("address.bar.search.suffix",
                                                          value: "Search DuckDuckGo",
                                                          comment: "Suffix of searched terms in address bar. Example: best watching machine . Search DuckDuckGo")
    static let addressBarVisitSuffix = NSLocalizedString("address.bar.visit.suffix",
                                                         value: "Visit",
                                                         comment: "Address bar suffix of possibly visited website. Example: spreadprivacy.com . Visit spreadprivacy.com")

    static let burnAlertMessageText = NSLocalizedString("burn.alert.message.text",
                                                        value: "Are you sure you want to burn everything?",
                                                        comment: "")
    static let burtAlertInformativeText = NSLocalizedString("burn.alert.informative.text",
                                                            value: "This will close all tabs and clear website data.",
                                                            comment: "")
    static let burn = NSLocalizedString("burn", value: "Burn", comment: "Burn button")

    static let navigateBack = NSLocalizedString("navigate.back", value: "Back", comment: "Context menu item")
    static let navigateForward = NSLocalizedString("navigate.forward", value: "Forward", comment: "Context menu item")
    static let reloadPage = NSLocalizedString("reload.page", value: "Reload Page", comment: "Context menu item")

    static let openLinkInNewTab = NSLocalizedString("open.link.in.new.tab", value: "Open Link in New Tab", comment: "Context menu item")
    static let openImageInNewTab = NSLocalizedString("open.image.in.new.tab", value: "Open Image in New Tab", comment: "Context menu item")
    static let copyImageAddress = NSLocalizedString("copy.image.address", value: "Copy Image Address", comment: "Context menu item")

    static let findInPage = NSLocalizedString("find.in.page", value: "%1$d of %2$d", comment: "Find in page status (e.g. 1 of 99)")

<<<<<<< HEAD
    static let fireproofSite = NSLocalizedString("options.menu.fireproof-site", value: "Fireproof Site", comment: "Context menu item")
    static let removeFireproofing = NSLocalizedString("options.menu.remove-fireproofing", value: "Remove Fireproofing", comment: "Context menu item")
    static let fireproof = NSLocalizedString("fireproof", value: "Fireproof", comment: "Fireproof button")

    static func domainIsFireproof(domain: String) -> String {
        let localized = NSLocalizedString("fireproof", value: "%@ is Fireproof", comment: "Domain fireproof status")
        return String(format: localized, domain)
    }

    static func fireproofConfirmationTitle(domain: String) -> String {
        let localized = NSLocalizedString("fireproof.confirmation.title",
                                          value: "Would you like to Fireproof %@?",
                                          comment: "Fireproof confirmation title")
        return String(format: localized, domain)
    }

    static let fireproofConfirmationMessage = NSLocalizedString("fireproof.confirmation.message",
                                                                value: "Fireproofing this site will keep you signed in after using the Fire Button.",
                                                                comment: "Fireproof confirmation message")
=======
    static let bookmarks = NSLocalizedString("bookmarks", value: "Bookmarks", comment: "Button for bookmarks")
    static let addToFavorites = NSLocalizedString("add.to.favorites", value: "Add to Favorites", comment: "Button for adding bookmarks to favorites")
    static let removeFromFavorites = NSLocalizedString("remove.from.favorites", value: "Remove from Favorites", comment: "Button for removing bookmarks from favorites")
    static let bookmarkThisPage = NSLocalizedString("bookmark.this.page", value: "Bookmark This Page...", comment: "Menu item for bookmarking current page")

>>>>>>> c26bccee
}<|MERGE_RESOLUTION|>--- conflicted
+++ resolved
@@ -60,7 +60,6 @@
 
     static let findInPage = NSLocalizedString("find.in.page", value: "%1$d of %2$d", comment: "Find in page status (e.g. 1 of 99)")
 
-<<<<<<< HEAD
     static let fireproofSite = NSLocalizedString("options.menu.fireproof-site", value: "Fireproof Site", comment: "Context menu item")
     static let removeFireproofing = NSLocalizedString("options.menu.remove-fireproofing", value: "Remove Fireproofing", comment: "Context menu item")
     static let fireproof = NSLocalizedString("fireproof", value: "Fireproof", comment: "Fireproof button")
@@ -80,11 +79,10 @@
     static let fireproofConfirmationMessage = NSLocalizedString("fireproof.confirmation.message",
                                                                 value: "Fireproofing this site will keep you signed in after using the Fire Button.",
                                                                 comment: "Fireproof confirmation message")
-=======
+
     static let bookmarks = NSLocalizedString("bookmarks", value: "Bookmarks", comment: "Button for bookmarks")
     static let addToFavorites = NSLocalizedString("add.to.favorites", value: "Add to Favorites", comment: "Button for adding bookmarks to favorites")
     static let removeFromFavorites = NSLocalizedString("remove.from.favorites", value: "Remove from Favorites", comment: "Button for removing bookmarks from favorites")
     static let bookmarkThisPage = NSLocalizedString("bookmark.this.page", value: "Bookmark This Page...", comment: "Menu item for bookmarking current page")
 
->>>>>>> c26bccee
 }