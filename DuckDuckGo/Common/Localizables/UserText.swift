//
//  UserText.swift
//
//  Copyright © 2020 DuckDuckGo. All rights reserved.
//
//  Licensed under the Apache License, Version 2.0 (the "License");
//  you may not use this file except in compliance with the License.
//  You may obtain a copy of the License at
//
//  http://www.apache.org/licenses/LICENSE-2.0
//
//  Unless required by applicable law or agreed to in writing, software
//  distributed under the License is distributed on an "AS IS" BASIS,
//  WITHOUT WARRANTIES OR CONDITIONS OF ANY KIND, either express or implied.
//  See the License for the specific language governing permissions and
//  limitations under the License.
//

import Foundation

struct UserText {

    static let duckDuckGo = NSLocalizedString("about.app_name", value: "DuckDuckGo", comment: "Application name to be displayed in the About dialog")
    static let duckDuckGoForMacAppStore = NSLocalizedString("about.app_name_app_store", value: "DuckDuckGo for Mac App Store", comment: "Application name to be displayed in the About dialog in App Store app")

    static let ok = NSLocalizedString("ok", value: "OK", comment: "OK button")
    static let cancel = NSLocalizedString("cancel", value: "Cancel", comment: "Cancel button")
    static let notNow = NSLocalizedString("notnow", value: "Not Now", comment: "Not Now button")
    static let open = NSLocalizedString("open", value: "Open", comment: "Open button")
    static let save = NSLocalizedString("save", value: "Save", comment: "Save button")
    static let copy = NSLocalizedString("copy", value: "Copy", comment: "Copy button")
    static let submit = NSLocalizedString("submit", value: "Submit", comment: "Submit button")
    static let pasteFromClipboard = NSLocalizedString("paste-from-clipboard", value: "Paste from Clipboard", comment: "Paste button")
    static let edit = NSLocalizedString("edit", value: "Edit", comment: "Edit button")
    static let copySelection = NSLocalizedString("copy-selection", value: "Copy", comment: "Copy selection menu item")
    static let deleteBookmark = NSLocalizedString("delete-bookmark", value: "Delete Bookmark", comment: "Delete Bookmark button")
    static let removeFavorite = NSLocalizedString("remove-favorite", value: "Remove Favorite", comment: "Remove Favorite button")
    static let quit = NSLocalizedString("quit", value: "Quit", comment: "Quit button")
    static let dontQuit = NSLocalizedString("dont.quit", value: "Don’t Quit", comment: "Don’t Quit button")
    static let next = NSLocalizedString("next", value: "Next", comment: "Next button")
    static let pasteAndGo = NSLocalizedString("paste.and.go", value: "Paste & Go", comment: "Paste & Go button")
    static let pasteAndSearch = NSLocalizedString("paste.and.search", value: "Paste & Search", comment: "Paste & Search button")
    static let clear = NSLocalizedString("clear", value: "Clear", comment: "Clear button")
    static let `continue` = NSLocalizedString("`continue`", value: "Continue", comment: "Continue button")
    static func openIn(value: String) -> String {
        let localized = NSLocalizedString("open.in",
                                          value: "Open in %@",
                                          comment: "Opening an entity in other application")
        return String(format: localized, value)
    }

    static let duplicateTab = NSLocalizedString("duplicate.tab", value: "Duplicate Tab", comment: "Menu item. Duplicate as a verb")
    static let pinTab = NSLocalizedString("pin.tab", value: "Pin Tab", comment: "Menu item. Pin as a verb")
    static let unpinTab = NSLocalizedString("unpin.tab", value: "Unpin Tab", comment: "Menu item. Unpin as a verb")
    static let closeTab = NSLocalizedString("close.tab", value: "Close Tab", comment: "Menu item")
    static let closeOtherTabs = NSLocalizedString("close.other.tabs", value: "Close Other Tabs", comment: "Menu item")
    static let closeTabsToTheRight = NSLocalizedString("close.tabs.to.the.right", value: "Close Tabs to the Right", comment: "Menu item")
    static let openInNewTab = NSLocalizedString("open.in.new.tab", value: "Open in New Tab", comment: "Menu item that opens the link in a new tab")
    static let openInNewWindow = NSLocalizedString("open.in.new.window", value: "Open in New Window", comment: "Menu item that opens the link in a new window")

    static let tabHomeTitle = NSLocalizedString("tab.home.title", value: "Home", comment: "Tab home title")
    static let tabPreferencesTitle = NSLocalizedString("tab.preferences.title", value: "Settings", comment: "Tab preferences title")
    static let tabBookmarksTitle = NSLocalizedString("tab.bookmarks.title", value: "Bookmarks", comment: "Tab bookmarks title")
    static let tabOnboardingTitle = NSLocalizedString("tab.onboarding.title", value: "Welcome", comment: "Tab onboarding title")
    static let tabErrorTitle = NSLocalizedString("tab.error.title", value: "Oops!", comment: "Tab error title")
    static let openSystemPreferences = NSLocalizedString("open.preferences", value: "Open System Preferences", comment: "Open System Preferences (to re-enable permission for the App) (up to and including macOS 12")
    static let checkForUpdate = NSLocalizedString("check.for.update", value: "Check for Update", comment: "Button users can use to check for a new update")

    static let unknownErrorMessage = NSLocalizedString("error.unknown", value: "An unknown error has occurred", comment: "Error page subtitle")
    static let unknownErrorTryAgainMessage = NSLocalizedString("error.unknown.try.again", value: "An unknown error has occurred", comment: "Generic error message on a dialog for when the cause is not known.")

    static let moveTabToNewWindow = NSLocalizedString("options.menu.move.tab.to.new.window",
                                                      value: "Move Tab to New Window",
                                                      comment: "Context menu item")

    static let searchDuckDuckGoSuffix = NSLocalizedString("address.bar.search.suffix",
                                                          value: "Search DuckDuckGo",
                                                          comment: "Suffix of searched terms in address bar. Example: best watching machine . Search DuckDuckGo")
    static let addressBarVisitSuffix = NSLocalizedString("address.bar.visit.suffix",
                                                         value: "Visit",
                                                         comment: "Address bar suffix of possibly visited website. Example: spreadprivacy.com . Visit spreadprivacy.com")

    static let navigateBack = NSLocalizedString("navigate.back", value: "Back", comment: "Context menu item")
    static let closeAndReturnToParentFormat = NSLocalizedString("close.tab.on.back.format",
                                                                value: "Close and Return to “%@”",
                                                                comment: "Close Child Tab on Back Button press and return Back to the Parent Tab titled “%@”")
    static let closeAndReturnToParent = NSLocalizedString("close.tab.on.back",
                                                          value: "Close and Return to Previous Tab",
                                                          comment: "Close Child Tab on Back Button press and return Back to the Parent Tab without title")

    static let navigateForward = NSLocalizedString("navigate.forward", value: "Forward", comment: "Context menu item")
    static let reloadPage = NSLocalizedString("reload.page", value: "Reload Page", comment: "Context menu item")

    static let openLinkInNewTab = NSLocalizedString("open.link.in.new.tab", value: "Open Link in New Tab", comment: "Context menu item")
    static let openLinkInNewBurnerTab = NSLocalizedString("open.link.in.new.burner.tab", value: "Open Link in New Fire Tab", comment: "Context menu item")
    static let openImageInNewTab = NSLocalizedString("open.image.in.new.tab", value: "Open Image in New Tab", comment: "Context menu item")
    static let openImageInNewBurnerTab = NSLocalizedString("open.image.in.new.burner.tab", value: "Open Image in New Fire Tab", comment: "Context menu item")
    static let copyImageAddress = NSLocalizedString("copy.image.address", value: "Copy Image Address", comment: "Context menu item")
    static let saveImageAs = NSLocalizedString("save.image.as", value: "Save Image As…", comment: "Context menu item")
    static let downloadLinkedFileAs = NSLocalizedString("save.image.as", value: "Download Linked File As…", comment: "Context menu item")
    static let addLinkToBookmarks = NSLocalizedString("add.link.to.bookmarks", value: "Add Link to Bookmarks", comment: "Context menu item")
    static let bookmarkPage = NSLocalizedString("bookmark.page", value: "Bookmark Page", comment: "Context menu item")
    static let searchWithDuckDuckGo = NSLocalizedString("search.with.DuckDuckGo", value: "Search with DuckDuckGo", comment: "Context menu item")

    static let plusButtonNewTabMenuItem = NSLocalizedString("menu.item.new.tab", value: "New Tab", comment: "Context menu item")

    static let findInPage = NSLocalizedString("find.in.page", value: "%1$d of %2$d", comment: "Find in page status (e.g. 1 of 99)")

    static let moreMenuItem = NSLocalizedString("sharing.more", value: "More…", comment: "Sharing Menu -> More…")
    static let findInPageMenuItem = NSLocalizedString("find.in.page.menu.item", value: "Find in Page…", comment: "Menu item title")
    static let shareMenuItem = NSLocalizedString("share.menu.item", value: "Share", comment: "Menu item title")
    static let shareViaQRCodeMenuItem = NSLocalizedString("share.menu.item.qr.code", value: "Create QR Code", comment: "Menu item title")
    static let printMenuItem = NSLocalizedString("print.menu.item", value: "Print…", comment: "Menu item title")
    static let newWindowMenuItem = NSLocalizedString("new.window.menu.item", value: "New Window", comment: "Menu item title")
    static let newBurnerWindowMenuItem = NSLocalizedString("new.burner.window.menu.item", value: "New Fire Window", comment: "Menu item title")

    static let fireproofSites = NSLocalizedString("fireproof.sites", value: "Fireproof Sites", comment: "Fireproof sites list title")
    static let fireproofCheckboxTitle = NSLocalizedString("fireproof.checkbox.title", value: "Ask to Fireproof websites when signing in", comment: "Fireproof settings checkbox title")
    static let fireproofExplanation = NSLocalizedString("fireproof.explanation", value: "When you Fireproof a site, cookies won't be erased and you'll stay signed in, even after using the Fire Button.", comment: "Fireproofing mechanism explanation")
    static let manageFireproofSites = NSLocalizedString("fireproof.manage-sites", value: "Manage Fireproof Sites...", comment: "Fireproof settings button caption")

    static let fireDialogFireproofSites = NSLocalizedString("fire.dialog.fireproof.sites", value: "Fireproof sites won't be cleared", comment: "Category of domains in fire button dialog")
    static let fireDialogClearSites = NSLocalizedString("fire.dialog.clear.sites", value: "Selected sites will be cleared", comment: "Category of domains in fire button dialog")
    static let allData = NSLocalizedString("fire.all-sites", value: "All sites", comment: "Configuration option for fire button")
    static let currentTab = NSLocalizedString("fire.currentTab", value: "All sites visited in current tab", comment: "Configuration option for fire button")
    static let currentWindow = NSLocalizedString("fire.currentWindow", value: "All sites visited in current window", comment: "Configuration option for fire button")
    static let allDataDescription = NSLocalizedString("fire.all-data.description", value: "Clear all tabs and related site data", comment: "Description of the 'All Data' configuration option for the fire button")
    static let currentWindowDescription = NSLocalizedString("fire.current-window.description", value: "Clear current window and related site data", comment: "Description of the 'Current Window' configuration option for the fire button")
    static let selectedDomainsDescription = NSLocalizedString("fire.selected-domains.description", value: "Clear data only for selected domains", comment: "Description of the 'Current Window' configuration option for the fire button")
    static let selectSiteToClear = NSLocalizedString("fire.select-site-to-clear", value: "Select a site to clear its data.", comment: "Info label in the fire button popover")
    static func activeTabsInfo(tabs: Int, sites: Int) -> String {
        let siteString = sites == 1 ? "site" : "sites"
        let tabsString = tabs == 1 ? "tab" : "tabs"
        let localized = NSLocalizedString("fire.active-tabs-info",
                                          value: "Close %d active %@ and clear all browsing history and cookies (%d %@).",
                                          comment: "Info in the Fire Button popover")
        return String(format: localized, tabs, tabsString, sites, siteString)
    }
    static func oneTabInfo(sites: Int) -> String {
        let siteString = sites == 1 ? "site" : "sites"
        let localized = NSLocalizedString("fire.one-tab-info",
                                          value: "Close this tab and clear its browsing history and cookies (%d %@).",
                                          comment: "Info in the Fire Button popover")
        return String(format: localized, sites, siteString)
    }
    static let fireDialogDetails = NSLocalizedString("fire.dialog.details", value: "Details", comment: "Button to show more details")
    static let fireDialogWindowWillClose = NSLocalizedString("fire.dialog.window-will-close", value: "Current window will close", comment: "Warning label shown in an expanded view of the fire popover")
    static let fireDialogTabWillClose = NSLocalizedString("fire.dialog.tab-will-close", value: "Current tab will close", comment: "Warning label shown in an expanded view of the fire popover")
    static let fireDialogPinnedTabWillReload = NSLocalizedString("fire.dialog.tab-will-reload", value: "Pinned tab will reload", comment: "Warning label shown in an expanded view of the fire popover")
    static let fireDialogAllWindowsWillClose = NSLocalizedString("fire.dialog.all-windows-will-close", value: "All windows will close", comment: "Warning label shown in an expanded view of the fire popover")
    static let fireproofSite = NSLocalizedString("options.menu.fireproof-site", value: "Fireproof This Site", comment: "Context menu item")
    static let removeFireproofing = NSLocalizedString("options.menu.remove-fireproofing", value: "Remove Fireproofing", comment: "Context menu item")
    static let fireproof = NSLocalizedString("fireproof", value: "Fireproof", comment: "Fireproof button")

    static func domainIsFireproof(domain: String) -> String {
        let localized = NSLocalizedString("fireproof", value: "%@ is now Fireproof", comment: "Domain fireproof status")
        return String(format: localized, domain)
    }

    static func fireproofConfirmationTitle(domain: String) -> String {
        let localized = NSLocalizedString("fireproof.confirmation.title",
                                          value: "Would you like to Fireproof %@?",
                                          comment: "Fireproof confirmation title")
        return String(format: localized, domain)
    }

    static let fireproofConfirmationMessage = NSLocalizedString("fireproof.confirmation.message",
                                                                value: "Fireproofing this site will keep you signed in after using the Fire Button.",
                                                                comment: "Fireproof confirmation message")
    static let webTrackingProtectionSettingsTitle = NSLocalizedString("web.tracking.protection.title", value: "Web Tracking Protection", comment: "Web tracking protection settings section title")
    static let webTrackingProtectionExplenation = NSLocalizedString("web.tracking.protection.explenation", value: "DuckDuckGo automatically blocks hidden trackers as you browse the web.", comment: "feature explanation in settings")
    static let autoconsentSettingsTitle = NSLocalizedString("autoconsent.title", value: "Cookie Pop-ups", comment: "Autoconsent settings section title")
    static let autoconsentCheckboxTitle = NSLocalizedString("autoconsent.checkbox.title", value: "Automatically handle cookie pop-ups", comment: "Autoconsent settings checkbox title")
    static let autoconsentExplanation = NSLocalizedString("autoconsent.explanation", value: "DuckDuckGo will try to select the most private settings available and hide these pop-ups for you.", comment: "Autoconsent feature explanation in settings")

    static let duckPlayerSettingsTitle = NSLocalizedString("duck-player.title", value: "Duck Player", comment: "Private YouTube Player settings title")
    static let duckPlayerAlwaysOpenInPlayer = NSLocalizedString("duck-player.always-open-in-player", value: "Always open YouTube videos in Duck Player", comment: "Private YouTube Player option")
    static let duckPlayerShowPlayerButtons = NSLocalizedString("duck-player.show-buttons", value: "Show option to use Duck Player over YouTube previews on hover", comment: "Private YouTube Player option")
    static let duckPlayerOff = NSLocalizedString("duck-player.off", value: "Never use Duck Player", comment: "Private YouTube Player option")
    static let duckPlayerExplanation = NSLocalizedString("duck-player.explanation", value: "Duck Player provides a clean viewing experience without personalized ads and prevents viewing activity from influencing your YouTube recommendations.", comment: "Private YouTube Player explanation in settings")

    static let gpcSettingsTitle = NSLocalizedString("gpc.title", value: "Global Privacy Control (GPC)", comment: "GPC settings title")
    static let gpcCheckboxTitle = NSLocalizedString("gpc.checkbox.title", value: "Enable Global Privacy Control", comment: "GPC settings checkbox title")
    static let gpcExplanation = NSLocalizedString("gpc.explanation", value: "Tells participating websites not to sell or share your data.", comment: "GPC explanation in settings")
    static let learnMore = NSLocalizedString("learnmore.link", value: "Learn More", comment: "Learn More link")

    static let autofillPasswordManager = NSLocalizedString("autofill.password-manager", value: "Password Manager", comment: "Autofill settings section title")
    static let autofillPasswordManagerDuckDuckGo = NSLocalizedString("autofill.password-manager.duckduckgo", value: "DuckDuckGo built-in password manager", comment: "Autofill password manager row title")
    static let autofillPasswordManagerBitwarden = NSLocalizedString("autofill.password-manager.bitwarden", value: "Bitwarden", comment: "Autofill password manager row title")
    static let autofillPasswordManagerBitwardenDisclaimer = NSLocalizedString("autofill.password-manager.bitwarden.disclaimer", value: "Setup requires installing the Bitwarden app.", comment: "Autofill password manager Bitwarden disclaimer")
    static let restartBitwarden = NSLocalizedString("restart.bitwarden", value: "Restart Bitwarden", comment: "Button to restart Bitwarden application")
    static let restartBitwardenInfo = NSLocalizedString("restart.bitwarden.info", value: "Bitwarden is not responding. Please restart it to initiate the communication again", comment: "")

    static let autofillViewContentButton = NSLocalizedString("autofill.view-autofill-content",  value: "View Autofill Content…", comment: "View Autofill Content Button name in the autofill settings")
<<<<<<< HEAD
    static let autofillAskToSave = NSLocalizedString("autofill.ask-to-save", value: "Save and Autofill", comment: "Autofill settings section title")
    static let autofillAskToSaveExplanation = NSLocalizedString("autofill.ask-to-save.explanation", value: "Receive prompts to save new Autofill information when filling out online forms.", comment: "Description of Autofill autosaving feature - used in settings")
=======
    static let autofillAskToSave = NSLocalizedString("autofill.ask-to-save", value: "Ask to Save", comment: "Autofill settings section title")
    static let autofillAskToSaveExplanation = NSLocalizedString("autofill.ask-to-save.explanation", value: "Receive prompts to save new information and autofill online forms.", comment: "Description of Autofill autosaving feature - used in settings")
>>>>>>> 88be944b
    static let autofillUsernamesAndPasswords = NSLocalizedString("autofill.usernames-and-passwords", value: "Usernames and passwords", comment: "Autofill autosaved data type")
    static let autofillAddresses = NSLocalizedString("autofill.addresses", value: "Addresses", comment: "Autofill autosaved data type")
    static let autofillPaymentMethods = NSLocalizedString("autofill.payment-methods", value: "Payment methods", comment: "Autofill autosaved data type")
    static let autofillAutoLock = NSLocalizedString("autofill.auto-lock", value: "Auto-lock", comment: "Autofill settings section title")
    static let autofillLockWhenIdle = NSLocalizedString("autofill.lock-when-idle", value: "Lock Autofill after computer is idle for", comment: "Autofill auto-lock setting")
    static let autofillNeverLock = NSLocalizedString("autofill.never-lock", value: "Never lock Autofill", comment: "Autofill auto-lock setting")
    static let autofillNeverLockWarning = NSLocalizedString("autofill.never-lock-warning", value: "Anyone with access to your device will be able to use and modify your Autofill data if not locked.", comment: "Autofill disabled auto-lock warning")
    static let autolockLocksFormFill = NSLocalizedString("autofill.autolock-locks-form-filling", value: "Also lock access to Login and Credit Card form fill.", comment: "Lock form filling when auto-lock is active text")

    
    static let downloadsLocation = NSLocalizedString("downloads.location", value: "Location", comment: "Downloads directory location")
    static let downloadsAlwaysAsk = NSLocalizedString("downloads.always-ask", value: "Always ask where to save files", comment: "Downloads preferences checkbox")
    static let downloadsChangeDirectory = NSLocalizedString("downloads.change", value: "Change...", comment: "Change downloads directory button")

    static let passwordManagement = NSLocalizedString("passsword.management", value: "Autofill", comment: "Used as title for password management user interface")
    static let passwordManagementAllItems = NSLocalizedString("passsword.management.all-items", value: "All Items", comment: "Used as title for the Autofill All Items option")
    static let passwordManagementLogins = NSLocalizedString("passsword.management.logins", value: "Logins", comment: "Used as title for the Autofill Logins option")
    static let passwordManagementIdentities = NSLocalizedString("passsword.management.identities", value: "Identities", comment: "Used as title for the Autofill Identities option")
    static let passwordManagementCreditCards = NSLocalizedString("passsword.management.credit-cards", value: "Credit Cards", comment: "Used as title for the Autofill Credit Cards option")
    static let passwordManagementNotes = NSLocalizedString("passsword.management.notes", value: "Notes", comment: "Used as title for the Autofill Notes option")
    static let passwordManagementLock = NSLocalizedString("passsword.management.lock", value: "Lock", comment: "Lock Logins Vault menu")
    static let passwordManagementUnlock = NSLocalizedString("passsword.management.unlock", value: "Unlock", comment: "Unlock Logins Vault menu")

//    static let importBrowserData = NSLocalizedString("import.browser.data", value: "Import Bookmarks and Passwords…", comment: "Opens Import Browser Data dialog")
    static let importBookmarks = NSLocalizedString("import.browser.data", value: "Import Bookmarks…", comment: "Opens Import Browser Data dialog")
    static let importPasswords = NSLocalizedString("import.browser.data", value: "Import Passwords…", comment: "Opens Import Browser Data dialog")
    static let exportLogins = NSLocalizedString("export.logins.data", value: "Export Passwords…", comment: "Opens Export Logins Data dialog")
    static let exportBookmarks = NSLocalizedString("export.bookmarks.menu.item", value: "Export Bookmarks…", comment: "Export bookmarks menu item")
    static let bookmarks = NSLocalizedString("bookmarks", value: "Bookmarks", comment: "Button for bookmarks")
    static let favorites = NSLocalizedString("favorites", value: "Favorites", comment: "Title text for the Favorites menu item")
    static let bookmarksOpenInNewTabs = NSLocalizedString("bookmarks.open.in.new.tabs", value: "Open in New Tabs", comment: "Open all bookmarks in folder in new tabs")
    static let addToFavorites = NSLocalizedString("add.to.favorites", value: "Add to Favorites", comment: "Button for adding bookmarks to favorites")
    static let addFavorite = NSLocalizedString("add.favorite", value: "Add Favorite", comment: "Button for adding a favorite bookmark")
    static let editFavorite = NSLocalizedString("edit.favorite", value: "Edit Favorite", comment: "Header of the view that edits a favorite bookmark")
    static let editFolder = NSLocalizedString("edit.folder", value: "Edit Folder", comment: "Header of the view that edits a bookmark folder")
    static let removeFromFavorites = NSLocalizedString("remove.from.favorites", value: "Remove from Favorites", comment: "Button for removing bookmarks from favorites")
    static let bookmarkThisPage = NSLocalizedString("bookmark.this.page", value: "Bookmark This Page", comment: "Menu item for bookmarking current page")
    static let bookmarksShowToolbarPanel = NSLocalizedString("bookmarks.show-toolbar-panel", value: "Open Bookmarks Panel", comment: "Menu item for opening the bookmarks panel")
    static let bookmarksManageBookmarks = NSLocalizedString("bookmarks.manage-bookmarks", value: "Manage Bookmarks", comment: "Menu item for opening the bookmarks management interface")
    static let bookmarkImportedFromFolder = NSLocalizedString("bookmarks.imported.from.folder", value: "Imported from", comment: "Name of the folder the imported bookmarks are saved into")

    static let zoom = NSLocalizedString("zoom", value: "Zoom", comment: "Menu with Zooming commands")

    static let emailOptionsMenuItem = NSLocalizedString("email.optionsMenu", value: "Email Protection", comment: "Menu item email feature")
    static let emailOptionsMenuCreateAddressSubItem = NSLocalizedString("email.optionsMenu.createAddress", value: "Generate Private Duck Address", comment: "Create an email alias sub menu item")
    static let emailOptionsMenuTurnOffSubItem = NSLocalizedString("email.optionsMenu.turnOff", value: "Disable Email Protection Autofill", comment: "Disable email sub menu item")
    static let emailOptionsMenuTurnOnSubItem = NSLocalizedString("email.optionsMenu.turnOn", value: "Enable Email Protection", comment: "Enable email sub menu item")
    static let privateEmailCopiedToClipboard = NSLocalizedString("email.copied", value: "New address copied to your clipboard", comment: "Private email address was copied to clipboard message")
    static let emailOptionsMenuManageAccountSubItem = NSLocalizedString("email.optionsMenu.manageAccount", value: "Manage Account", comment: "Manage private email account sub menu item")

    static let newFolder = NSLocalizedString("folder.optionsMenu.newFolder", value: "New Folder", comment: "Option for creating a new folder")
    static let renameFolder = NSLocalizedString("folder.optionsMenu.renameFolder", value: "Rename Folder", comment: "Option for renaming a folder")
    static let deleteFolder = NSLocalizedString("folder.optionsMenu.deleteFolder", value: "Delete Folder", comment: "Option for deleting a folder")

    static let updateBookmark = NSLocalizedString("bookmark.update", value: "Update Bookmark", comment: "Option for updating a bookmark")

    static let failedToOpenExternally = NSLocalizedString("open.externally.failed", value: "The app required to open that link can’t be found", comment: "’Link’ is link on a website")

    static let devicePermissionAuthorizationFormat = NSLocalizedString("permission.authorization.format",
                                                                       value: "Allow “%@“ to use your %@?",
                                                                       comment: "Popover asking for domain %@ to use camera/mic/location (%@)")
    static let popupWindowsPermissionAuthorizationFormat = NSLocalizedString("permission.authorization.popups",
                                                                             value: "Allow “%@“ to open PopUp Window?",
                                                                             comment: "Popover asking for domain %@ to open Popup Window")
    static let permissionMenuHeaderPopupWindowsFormat = NSLocalizedString("permission.authorization.popups",
                                                                          value: "Allow “%@“ to open PopUp Windows?",
                                                                          comment: "Popover asking for domain %@ to open Popup Window")
    static let externalSchemePermissionAuthorizationFormat = NSLocalizedString("permission.authorization.externalScheme.format",
                                                                               value: "“%@” would like to open this link in %@",
                                                                               comment: "Popover asking for domain %@ to open link in External App (%@)")
    static let externalSchemePermissionAuthorizationNoDomainFormat = NSLocalizedString("permission.authorization.externalScheme.empty.format",
                                                                                       value: "Open this link in %@?",
                                                                                       comment: "Popover asking to open link in External App (%@)")
    static let permissionAlwaysAllowOnDomainCheckbox = NSLocalizedString("dashboard.permission.allow.on", value: "Always allow on", comment: "Permission Popover 'Always allow on' (for domainName) checkbox")

    static let permissionMicrophone = NSLocalizedString("permission.microphone", value: "Microphone", comment: "Microphone input media device name")
    static let permissionCamera = NSLocalizedString("permission.camera", value: "Camera", comment: "Camera input media device name")
    static let permissionCameraAndMicrophone = NSLocalizedString("permission.cameraAndmicrophone", value: "Camera and Microphone", comment: "camera and microphone input media devices name")
    static let permissionGeolocation = NSLocalizedString("permission.geolocation", value: "Location", comment: "User's Geolocation permission access name")
    static let permissionPopups = NSLocalizedString("permission.popups", value: "Pop-ups", comment: "Open Pop Up Windows permission access name")

    static let permissionMuteFormat = NSLocalizedString("permission.mute", value: "Pause %@ use on “%@”", comment: "Temporarily pause input media device %@ access for %@2 website")
    static let permissionUnmuteFormat = NSLocalizedString("permission.unmute", value: "Resume %@ use on “%@”", comment: "Resume input media device %@ access for %@ website")
    static let permissionReloadToEnable = NSLocalizedString("permission.reloadPage", value: "Reload to ask permission again", comment: "Reload webpage to ask for input media device access permission again")

    static let permissionAllowExternalSchemeFormat = NSLocalizedString("permission.allow.externalScheme", value: "Allow “%@“ to open %@", comment: "Allow to open External Link (%@ 2) to open on current domain (%@ 1)")
    static let permissionMenuHeaderExternalSchemeFormat = NSLocalizedString("permission.allow.externalScheme", value: "Allow the %@ to open “%@” links", comment: "Allow the App Name(%@ 1) to open “URL Scheme”(%@ 2) links")

    static let permissionAppPermissionDisabledFormat = NSLocalizedString("permission.disabled.app", value: "%@ access is disabled for %@", comment: "The app (DuckDuckGo: %@ 2) has no access permission to (%@ 1) media device")
    static let permissionGeolocationServicesDisabled = NSLocalizedString("permission.disabled.system", value: "System location services are disabled", comment: "Geolocation Services are disabled in System Preferences")
    static let permissionOpenSystemSettings = NSLocalizedString("permission.open.settings", value: "Open System Settings", comment: "Open System Settings (to re-enable permission for the App) (macOS 13 and above)")

    static let permissionPopupTitle = NSLocalizedString("permission.popup.title", value: "Blocked Pop-ups", comment: "List of blocked popups Title")
    static let permissionPopupOpenFormat = NSLocalizedString("permission.popup.open.format", value: "%@", comment: "Open %@ URL Pop-up")

    static let permissionExternalSchemeOpenFormat = NSLocalizedString("permission.externalScheme.open.format", value: "Open %@", comment: "Open %@ App Name")

    static let privacyDashboardPermissionAsk = NSLocalizedString("dashboard.permission.ask", value: "Ask every time", comment: "Privacy Dashboard: Website should always Ask for permission for input media device access")
    static let privacyDashboardPermissionAlwaysAllow = NSLocalizedString("dashboard.permission.allow", value: "Always allow", comment: "Privacy Dashboard: Website can always access input media device")
    static let privacyDashboardPermissionAlwaysDeny = NSLocalizedString("dashboard.permission.deny", value: "Always deny", comment: "Privacy Dashboard: Website can never access input media device")
    static let permissionPopoverDenyButton = NSLocalizedString("permission.popover.deny", value: "Deny", comment: "Permission Popover: Deny Website input media device access")

    static let privacyDashboardPopupsAlwaysAsk = NSLocalizedString("dashboard.popups.ask", value: "Notify", comment: "Make PopUp Windows always asked from user for current domain")

    static let settings = NSLocalizedString("settings", value: "Settings", comment: "Menu item for opening settings")

    static let general = NSLocalizedString("preferences.general", value: "General", comment: "Show general preferences")
    static let sync = NSLocalizedString("preferences.sync", value: "Sync", comment: "Show sync preferences")
    static let defaultBrowser = NSLocalizedString("preferences.default-browser", value: "Default Browser", comment: "Show default browser preferences")
    static let appearance = NSLocalizedString("preferences.appearance", value: "Appearance", comment: "Show appearance preferences")
    static let privacy = NSLocalizedString("preferences.privacy", value: "Privacy", comment: "Show privacy browser preferences")
    static let duckPlayer = NSLocalizedString("preferences.duck-player", value: "Duck Player", comment: "Show Duck Player browser preferences")
    static let about = NSLocalizedString("preferences.about", value: "About", comment: "Show about screen")

    static let downloads = NSLocalizedString("preferences.downloads", value: "Downloads", comment: "Show downloads browser preferences")
    static let isDefaultBrowser = NSLocalizedString("preferences.default-browser.active", value: "DuckDuckGo is your default browser", comment: "Indicate that the browser is the default")
    static let isNotDefaultBrowser = NSLocalizedString("preferences.default-browser.inactive", value: "DuckDuckGo is not your default browser.", comment: "Indicate that the browser is not the default")
    static let makeDefaultBrowser = NSLocalizedString("preferences.default-browser.button.make-default", value: "Make DuckDuckGo Default...", comment: "")
    static let onStartup = NSLocalizedString("preferences.on-startup", value: "On Startup", comment: "Name of the preferences section related to app startup")
    static let reopenAllWindowsFromLastSession = NSLocalizedString("preferences.reopen-windows", value: "Reopen all windows from last session", comment: "Option to control session restoration")
    static let theme = NSLocalizedString("preferences.appearance.theme", value: "Theme", comment: "Theme preferences")
    static let addressBar = NSLocalizedString("preferences.appearance.address-bar", value: "Address Bar", comment: "Theme preferences")
    static let showFullWebsiteAddress = NSLocalizedString("preferences.appearance.show-full-url", value: "Full website address", comment: "Option to show full URL in the address bar")
    static let showAutocompleteSuggestions = NSLocalizedString("preferences.appearance.show-autocomplete-suggestions", value: "Autocomplete suggestions", comment: "Option to show autocomplete suggestions in the address bar")
    static let zoomSettingTitle = NSLocalizedString("preferences.appearance.zoom", value: "Zoom", comment: "Zoom settings section title")
    static let zoomPickerTitle = NSLocalizedString("preferences.appearance.zoom-picker", value: "Default page zoom", comment: "Default page zoom picker title")
    static let defaultZoomPageMoreOptionsItem = NSLocalizedString("more-options.zoom.default-zoom-page", value: "Change Default Page Zoom…", comment: "Default page zoom picker title")
    static let autofill = NSLocalizedString("preferences.autofill", value: "Autofill", comment: "Show Autofill preferences")

    static let aboutDuckDuckGo = NSLocalizedString("preferences.about.about-duckduckgo", value: "About DuckDuckGo", comment: "About screen")
    static let privacySimplified = NSLocalizedString("preferences.about.privacy-simplified", value: "Privacy, simplified.", comment: "About screen")
    static let aboutUnsupportedDeviceInfo1 = NSLocalizedString("preferences.about.unsupported-device-info1", value: "DuckDuckGo is no longer providing browser updates for your version of macOS.", comment: "")
    static let aboutUnsupportedDeviceInfo2Part1 = NSLocalizedString("preferences.about.unsupported-device-info2-part1", value: "Please", comment: "Second paragraph of unsupported device info - sentence part 1")
    static func aboutUnsupportedDeviceInfo2Part2(version: String) -> String {
        return String(format: NSLocalizedString("preferences.about.unsupported-device-info2-part2", value: "update to macOS %@", comment: "Second paragraph of unsupported device info - sentence part 2 (underlined)"), version)
    }
    static let aboutUnsupportedDeviceInfo2Part3 = NSLocalizedString("preferences.about.unsupported-device-info2-part3", value: "or later to use the most recent version", comment: "Second paragraph of unsupported device info - sentence part 3")
    static let aboutUnsupportedDeviceInfo2Part4 = NSLocalizedString("preferences.about.unsupported-device-info2-part3", value: "of DuckDuckGo. You can also keep using your current version of the browser, but it will not receive further updates.", comment: "Second paragraph of unsupported device info - sentence part 4")
    static let unsupportedDeviceInfoAlertHeader = NSLocalizedString("unsupported.device.info.alert.header", value: "Your version of macOS is no longer supported.", comment: "")


    static func moreAt(url: String) -> String {
        let localized = NSLocalizedString("preferences.about.more-at", value: "More at %@", comment: "Link to the about page")
        return String(format: localized, url)
    }

    static let sendFeedback = NSLocalizedString("preferences.about.send-feedback", value: "Send Feedback", comment: "Feedback button in the about preferences page")

    static let feedbackBreakageDisclaimer = NSLocalizedString("feedback.breakage.disclaimer", value: "Reports sent to DuckDuckGo are 100% anonymous and only include your selection above, your optional message, the URL, a list of trackers we found on the site, the DuckDuckGo app version, and your macOS version.", comment: "Disclaimer in breakage form")
    static let feedbackDisclaimer = NSLocalizedString("feedback.disclaimer", value: "Reports sent to DuckDuckGo are 100% anonymous and only include your message, the DuckDuckGo app version, and your macOS version.", comment: "Disclaimer in breakage form")

    static let feedbackBugDescription = NSLocalizedString("feedback.bug.description", value: "Please describe the problem in as much detail as possible:", comment: "Label in the feedback form")
    static let feedbackFeatureRequestDescription = NSLocalizedString("feedback.feature.request.description", value: "What feature would you like to see?", comment: "Label in the feedback form")
    static let feedbackOtherDescription = NSLocalizedString("feedback.other.description", value: "Please give us your feedback:", comment: "Label in the feedback form")

    static func versionLabel(version: String, build: String) -> String {
        let localized = NSLocalizedString("version",
                                          value: "Version %@ (%@)",
                                          comment: "Displays the version and build numbers")
        return String(format: localized, version, build)
    }

    static let privacyPolicy = NSLocalizedString("preferences.about.privacy-policy", value: "Privacy Policy", comment: "Link to privacy policy page")

    // MARK: - Login Import & Export

    static let safariPreferences = NSLocalizedString("import.logins.safari.preferences", value: "Preferences", comment: "Title of the Safari Preferences menu (up to and including macOS 12)")
    static let safariSettings = NSLocalizedString("import.logins.safari.settings", value: "Settings", comment: "Title of the Safari Settings menu (macOS 13 and above)")

    static let importLoginsCSV = NSLocalizedString("import.logins.csv.title", value: "CSV Logins File", comment: "Title text for the CSV importer")
    static let importBookmarksHTML = NSLocalizedString("import.bookmarks.html.title", value: "HTML Bookmarks File", comment: "Title text for the HTML Bookmarks importer")
    static let importBookmarksSelectHTMLFile = NSLocalizedString("import.bookmarks.select-html-file", value: "Select HTML Bookmarks File…", comment: "Button text for selecting HTML Bookmarks file")
    static let importBookmarksSelectAnotherFile = NSLocalizedString("import.bookmarks.select-another-file", value: "Select Another HTML File…", comment: "Button text for selecting another file")
    static let importBookmarksFailedToReadHTMLFile = NSLocalizedString("import.bookmarks.failed-to-read-file", value: "Failed to read HTML file", comment: "Error text when importing a HTML file")

    static func importingFile(validBookmarks: Int) -> String {
        let localized = NSLocalizedString("import.bookmarks.html.valid-bookmarks",
                                          value: "Contains %@ bookmarks",
                                          comment: "Displays the number of the bookmarks being imported")
        return String(format: localized, String(validBookmarks))
    }

    static let csvImportDescription = NSLocalizedString("import.logins.csv.description", value: "The CSV importer will try to match column headers to their position.\nIf there is no header, it supports two formats:\n\n1. URL, Username, Password\n2. Title, URL, Username, Password", comment: "Description text for the CSV importer")
    static let importLoginsSelectCSVFile = NSLocalizedString("import.logins.select-csv-file", value: "Select CSV File…", comment: "Button text for selecting a CSV file")
    static let importLoginsSelectSafariCSVFile = NSLocalizedString("import.logins.select-safari-csv-file", value: "Select Passwords CSV File…", comment: "Button text for selecting a Safari CSV file")
    static let importLoginsSelect1PasswordCSVFile = NSLocalizedString("import.logins.select-1password-csv-file", value: "Select 1Password CSV File…", comment: "Button text for selecting a 1Password CSV file")
    static let importLoginsSelectLastPassCSVFile = NSLocalizedString("import.logins.select-lastpass-csv-file", value: "Select LastPass CSV File…", comment: "Button text for selecting a LastPass CSV file")

    static let importLoginsSelectAnotherFile = NSLocalizedString("import.logins.select-another-file", value: "Select Another CSV File…", comment: "Button text for selecting another file")
    static let importLoginsFailedToReadCSVFile = NSLocalizedString("import.logins.failed-to-read-file", value: "Failed to get CSV file URL", comment: "Error text when importing a CSV file")

    static func importingFile(validLogins: Int) -> String {
        let localized = NSLocalizedString("import.logins.csv.valid-logins",
                                          value: "Contains %@ valid logins",
                                          comment: "Displays the number of the logins being imported")
        return String(format: localized, String(validLogins))
    }

    static let initiateImport = NSLocalizedString("import.data.initiate", value: "Import", comment: "Button text for importing data")
    static let doneImporting = NSLocalizedString("import.data.done", value: "Done", comment: "Button text for finishing the data import")

    static let dataImportFailedTitle = NSLocalizedString("import.data.import-failed.title", value: "Sorry, we weren't able to import your data.", comment: "Alert title when the data import fails")

    static let dataImportSubmitFeedback = NSLocalizedString("import.data.submit-feedback", value: "submit feedback", comment: "Link text used in the data import failure alert")
    static let dataImportFailedBody = NSLocalizedString("import.data.import-failed.body",
                                                        value: "Please submit feedback so we can address this issue.",
                                                        comment: "Alert body text used in the data import failure alert")

    static let dataImportAlertImport = NSLocalizedString("import.data.alert.import", value: "Import", comment: "Import button for data import alerts")
    static let dataImportAlertAccept = NSLocalizedString("import.data.alert.accept", value: "Okay", comment: "Accept button for data import alerts")
    static let dataImportAlertCancel = NSLocalizedString("import.data.alert.cancel", value: "Cancel", comment: "Cancel button for data import alerts")

    static func dataImportRequiresPasswordTitle(_ source: DataImport.Source) -> String {
        let localized = NSLocalizedString("import.data.requires-password.title",
                                         value: "Enter Primary Password for %@",
                                         comment: "Alert title text when the data import needs a password")
        return String(format: localized, source.importSourceName)
    }

    static func dataImportRequiresPasswordBody(_ source: DataImport.Source) -> String {
        let localized = NSLocalizedString("import.data.requires-password.body",
                                          value: "DuckDuckGo won't save or share your %1$@ Primary Password, but DuckDuckGo needs it to access and import passwords from %1$@.",
                                          comment: "Alert body text when the data import needs a password")
        return String(format: localized, source.importSourceName)
    }

    static func dataImportBrowserMustBeClosed(_ source: DataImport.Source) -> String {
        let localized = NSLocalizedString("import.data.close-browser",
                                          value: "Please ensure that %@ is not running before importing data",
                                          comment: "Alert body text when the data import fails due to the browser being open")
        return String(format: localized, source.importSourceName)
    }

    static func dataImportQuitBrowserTitle(_ source: DataImport.Source) -> String {
        let localized = NSLocalizedString("import.data.quit-browser.title",
                                          value: "Would you like to quit %@ now?",
                                          comment: "Alert title text when prompting to close the browser")
        return String(format: localized, source.importSourceName)
    }

    static func dataImportQuitBrowserBody(_ source: DataImport.Source) -> String {
        let localized = NSLocalizedString("import.data.quit-browser.body",
                                          value: "You must quit %@ before importing data.",
                                          comment: "Alert body text when prompting to close the browser")
        return String(format: localized, source.importSourceName)
    }

    static func dataImportQuitBrowserButton(_ source: DataImport.Source) -> String {
        let localized = NSLocalizedString("import.data.quit-browser.accept-button",
                                          value: "Quit %@",
                                          comment: "Accept button text when prompting to close the browser")
        return String(format: localized, source.importSourceName)
    }

    static func loginImportSuccessfulCSVImports(totalSuccessfulImports: Int) -> String {
        let localized = NSLocalizedString("import.logins.csv.successful-imports",
                                          value: "New Logins: %@",
                                          comment: "Status text indicating the number of successful CSV login imports")
        return String(format: localized, String(totalSuccessfulImports))
    }

    static func loginImportSuccessfulBrowserImports(totalSuccessfulImports: Int) -> String {
        let localized = NSLocalizedString("import.logins.browser.successful-imports",
                                          value: "Passwords: %@",
                                          comment: "Status text indicating the number of successful browser login imports")
        return String(format: localized, String(totalSuccessfulImports))
    }

    static func successfulBookmarkImports(_ totalSuccessfulImports: Int) -> String {
        let localized = NSLocalizedString("import.bookmarks.browser.successful-imports",
                                          value: "Bookmarks: %@",
                                          comment: "Status text indicating the number of successful browser bookmark imports")
        return String(format: localized, String(totalSuccessfulImports))
    }

    static func duplicateBookmarkImports(_ totalFailedImports: Int) -> String {
        let localized = NSLocalizedString("import.bookmarks.browser.duplicate-imports",
                                          value: "Duplicate Bookmarks Skipped: %@",
                                          comment: "Status text indicating the number of duplicate browser bookmark imports")
        return String(format: localized, String(totalFailedImports))
    }

    static func failedBookmarkImports(_ totalFailedImports: Int) -> String {
        let localized = NSLocalizedString("import.bookmarks.browser.failed-imports",
                                          value: "Failed Imports: %@",
                                          comment: "Status text indicating the number of failed browser bookmark imports")
        return String(format: localized, String(totalFailedImports))
    }

    static let bookmarkImportSafariPermissionDescription = NSLocalizedString("import.bookmarks.safari.permission-description", value: "DuckDuckGo needs your permission to read the Safari bookmarks file. Select the Safari folder to import bookmarks.", comment: "Description text for the Safari bookmark import permission screen")
    static let bookmarkImportSafariRequestPermissionButtonTitle = NSLocalizedString("import.bookmarks.safari.permission-button.title", value: "Select Safari Folder…", comment: "Text for the Safari data import permission button")

    static let bookmarkImportBookmarksBar = NSLocalizedString("import.bookmarks.folder.bookmarks-bar", value: "Bookmarks Bar", comment: "Title text for Bookmarks Bar import folder")
    static let bookmarkImportOtherBookmarks = NSLocalizedString("import.bookmarks.folder.other-bookmarks", value: "Other Bookmarks", comment: "Title text for Other Bookmarks import folder")

    static let bookmarkImportBookmarks = NSLocalizedString("import.bookmarks.bookmarks", value: "Bookmarks", comment: "Title text for the Bookmarks import option")
    static let bookmarkImportBookmarksAndFavorites = NSLocalizedString("import.bookmarks.bookmarks-and-favorites", value: "Bookmarks & Favorites", comment: "Title text for the Bookmarks & Favorites import option")

    static let openDeveloperTools = NSLocalizedString("main.menu.show.inspector", value: "Open Developer Tools", comment: "Show Web Inspector/Open Developer Tools")
    static let closeDeveloperTools = NSLocalizedString("main.menu.close.inspector", value: "Close Developer Tools", comment: "Hide Web Inspector/Close Developer Tools")

    static let authAlertTitle = NSLocalizedString("auth.alert.title", value: "Authentication Required", comment: "Authentication Alert Title")
    static let authAlertEncryptedConnectionMessageFormat = NSLocalizedString("auth.alert.message.encrypted", value: "Sign in to %@. Your login information will be sent securely.", comment: "Authentication Alert - populated with a domain name")
    static let authAlertPlainConnectionMessageFormat = NSLocalizedString("auth.alert.message.plain", value: "Log in to %@. Your password will be sent insecurely because the connection is unencrypted.", comment: "Authentication Alert - populated with a domain name")
    static let authAlertUsernamePlaceholder = NSLocalizedString("auth.alert.username.placeholder", value: "Username", comment: "Authentication User name field placeholder")
    static let authAlertPasswordPlaceholder = NSLocalizedString("auth.alert.password.placeholder", value: "Password", comment: "Authentication Password field placeholder")
    static let authAlertLogInButtonTitle = NSLocalizedString("auth.alert.login.button", value: "Sign In", comment: "Authentication Alert Sign In Button")

    static let openDownloads = NSLocalizedString("main.menu.show.downloads", value: "Show Downloads", comment: "Show Downloads Popover")
    static let closeDownloads = NSLocalizedString("main.menu.close.downloads", value: "Hide Downloads", comment: "Hide Downloads Popover")

    static let downloadedFileRemoved = NSLocalizedString("downloads.error.removed", value: "Removed", comment: "Short error description when downloaded file removed from Downloads folder")
    static let downloadStarting = NSLocalizedString("download.starting", value: "Starting download…", comment: "Download being initiated information text")
    static let downloadFinishing = NSLocalizedString("download.finishing", value: "Finishing download…", comment: "Download being finished information text")
    static let downloadCanceled = NSLocalizedString("downloads.error.canceled", value: "Canceled", comment: "Short error description when downloaded file download was canceled")
    static let downloadFailedToMoveFileToDownloads = NSLocalizedString("downloads.error.move.failed", value: "Could not move file to Downloads", comment: "Short error description when could not move downloaded file to the Downloads folder")
    static let downloadFailed = NSLocalizedString("downloads.error.other", value: "Error", comment: "Short error description when Download failed")

    static let cancelDownloadToolTip = NSLocalizedString("downloads.tooltip.cancel", value: "Cancel Download", comment: "Mouse-over tooltip for Cancel Download button")
    static let restartDownloadToolTip = NSLocalizedString("downloads.tooltip.restart", value: "Restart Download", comment: "Mouse-over tooltip for Restart Download button")
    static let redownloadToolTip = NSLocalizedString("downloads.tooltip.redownload", value: "Download Again", comment: "Mouse-over tooltip for Download [deleted file] Again button")
    static let revealToolTip = NSLocalizedString("downloads.tooltip.reveal", value: "Show in Finder", comment: "Mouse-over tooltip for Show in Finder button")

    static let downloadsActiveAlertTitle = NSLocalizedString("downloads.active.alert.title", value: "A download is in progress.", comment: "Alert title when trying to quit application while files are being downloaded")
    static let downloadsActiveAlertMessageFormat = NSLocalizedString("downloads.active.alert.message.format", value: "Are you sure you want to quit? DuckDuckGo Privacy Browser is currently downloading “%@”%@. If you quit now DuckDuckGo Privacy Browser won’t finish downloading this file.", comment: "Alert text format when trying to quit application while file “filename”[, and others] are being downloaded")
    static let downloadsActiveAlertMessageAndOthers = NSLocalizedString("downloads.active.alert.message.and.others", value: ", and other files", comment: "Alert text format element for “, and other files”")

    static let exportLoginsFailedMessage = NSLocalizedString("export.logins.failed.message", value: "Failed to Export Passwords", comment: "Alert title when exporting login data fails")
    static let exportLoginsFailedInformative = NSLocalizedString("export.logins.failed.informative", value: "Please check that no file exists at the location you selected.", comment: "Alert message when exporting login data fails")
    static let exportBookmarksFailedMessage = NSLocalizedString("export.bookmarks.failed.message", value: "Failed to Export Bookmarks…", comment: "Alert title when exporting login data fails")
    static let exportBookmarksFailedInformative = NSLocalizedString("export.bookmarks.failed.informative", value: "Please check that no file exists at the location you selected.", comment: "Alert message when exporting bookmarks fails")

    static let exportLoginsFileNameSuffix = NSLocalizedString("export.logins.file.name.suffix", value: "Passwords", comment: "The last part of the suggested file name for exporting logins")
    static let exportBookmarksFileNameSuffix = NSLocalizedString("export.bookmarks.file.name.suffix", value: "Bookmarks", comment: "The last part of the suggested file for exporting bookmarks")
    static let exportLoginsWarning = NSLocalizedString("export.logins.warning", value: "This file contains your passwords in plain text and should be saved in a secure location and deleted when you are done.\nAnyone with access to this file will be able to read your passwords.", comment: "Warning text presented when exporting logins.")

    static let onboardingWelcomeTitle = NSLocalizedString("onboarding.welcome.title", value: "Welcome to DuckDuckGo!", comment: "General welcome to the app title")
    static let onboardingWelcomeText = NSLocalizedString("onboarding.welcome.text", value: "Tired of being tracked online? You've come to the right place 👍\n\nI'll help you stay private️ as you search and browse the web. Trackers be gone!", comment: "Detailed welcome to the app text")
    static let onboardingImportDataText = NSLocalizedString("onboarding.importdata.text", value: "First, let me help you import your bookmarks 📖 and passwords 🔑 from those less private browsers.", comment: "Call to action to import data from other browsers")
    static let onboardingSetDefaultText = NSLocalizedString("onboarding.setdefault.text", value: "Next, try setting DuckDuckGo as your default️ browser, so you can open links with peace of mind, every time.", comment: "Call to action to set the browser as default")
    static let onboardingStartBrowsingText = NSLocalizedString("onboarding.startbrowsing.text", value: "You’re all set!\n\nWant to see how I protect you? Try visiting one of your favorite sites 👆\n\nKeep watching the address bar as you go. I’ll be blocking trackers and upgrading the security of your connection when possible\u{00A0}🔒", comment: "Call to action to start using the app as a browser")

    static let onboardingStartButton = NSLocalizedString("onboarding.welcome.button", value: "Get Started", comment: "Start the onboarding flow")
    static let onboardingImportDataButton = NSLocalizedString("onboarding.importdata.button", value: "Import", comment: "Launch the import data UI")
    static let onboardingSetDefaultButton = NSLocalizedString("onboarding.setdefault.button", value: "Let's Do It!", comment: "Launch the set default UI")
    static let onboardingNotNowButton = NSLocalizedString("onboarding.notnow.button", value: "Maybe Later", comment: "Skip a step of the onboarding flow")

    static let importFromChromiumMoreInfo = NSLocalizedString("import.from.chromium.info", value: "You'll be asked to enter your Keychain password.\n\nDuckDuckGo won’t see your Keychain password, but macOS needs it to access and import passwords into DuckDuckGo.\n\nImported passwords are encrypted and only stored on this computer.", comment: "More info when importing from Chromium")

    static let importFromFirefoxMoreInfo = NSLocalizedString("import.from.firefox.info", value: "You'll be asked to enter your Primary Password for Firefox.\n\nImported passwords are encrypted and only stored on this computer.", comment: "More info when importing from Firefox")

    static let moreOrLessCollapse = NSLocalizedString("more.or.less.collapse", value: "Show Less", comment: "For collapsing views to show less.")
    static let moreOrLessExpand = NSLocalizedString("more.or.less.expand", value: "Show More", comment: "For expanding views to show more.")

    static let defaultBrowserPromptMessage = NSLocalizedString("default.browser.prompt.message", value: "Make DuckDuckGo your default browser", comment: "")
    static let defaultBrowserPromptButton = NSLocalizedString("default.browser.prompt.button", value: "Set Default...", comment: "")

    static let homePageProtectionSummaryInfo = NSLocalizedString("home.page.protection.summary.info", value: "No recent activity", comment: "")
    static func homePageProtectionSummaryMessage(numberOfTrackersBlocked: Int) -> String {
        let localized = NSLocalizedString("home.page.protection.summary.info",
                                          value: "%@ tracking attempts blocked",
                                          comment: "")
        return String(format: localized, NumberFormatter.localizedString(from: NSNumber(value: numberOfTrackersBlocked), number: .decimal))
    }
    static let homePageProtectionDurationInfo = NSLocalizedString("home.page.protection.duration", value: "PAST 7 DAYS", comment: "Past 7 days in uppercase.")

    static let homePageEmptyStateItemTitle = NSLocalizedString("home.page.empty.state.item.title", value: "Recently visited sites appear here", comment: "")
    static let homePageEmptyStateItemMessage = NSLocalizedString("home.page.empty.state.item.message", value: "Keep browsing to see how many trackers were blocked", comment: "")
    static let homePageNoTrackersFound = NSLocalizedString("home.page.no.trackers.found", value: "No trackers found", comment: "")
    static let homePageNoTrackersBlocked = NSLocalizedString("home.page.no.trackers.blocked", value: "No trackers blocked", comment: "")
    static let homePageBurnFireproofSiteAlert = NSLocalizedString("home.page.burn.fireproof.site.alert", value: "History will be cleared for this site, but related data will remain, because this site is Fireproof", comment: "Message for an alert displayed when trying to burn a fireproof website")
    static let homePageClearHistory = NSLocalizedString("home.page.clear.history", value: "Clear History", comment: "Button caption for the burn fireproof website alert")

    static let tooltipAddToFavorites = NSLocalizedString("tooltip.addToFavorites", value: "Add to Favorites", comment: "Tooltip for add to favorites button")

    static func tooltipClearHistoryAndData(domain: String) -> String {
        let localized = NSLocalizedString("tooltip.clearHistoryAndData",
                                          value: "Clear browsing history and data for %@",
                                          comment: "Tooltip for burn button")
        return String(format: localized, domain)
    }
    static func tooltipClearHistory(domain: String) -> String {
        let localized = NSLocalizedString("tooltip.clearHistory",
                                          value: "Clear browsing history for %@",
                                          comment: "Tooltip for burn button")
        return String(format: localized, domain)
    }

    static let recentlyClosedMenuItemSuffixOne = NSLocalizedString("one.more.tab", value: " (and 1 more tab)", comment: "suffix of string in Recently Closed menu")
    static let recentlyClosedMenuItemSuffixMultiple = NSLocalizedString("n.more.tabs", value: " (and %d more tabs)", comment: "suffix of string in Recently Closed menu")

    static let reopenLastClosedTab = NSLocalizedString("reopen.last.closed.tab", value: "Reopen Last Closed Tab", comment: "")
    static let reopenLastClosedWindow = NSLocalizedString("reopen.last.closed.window", value: "Reopen Last Closed Window", comment: "")
    static let cookiePopupManagedNotification = NSLocalizedString("notification.badge.cookiesmanaged", value: "Cookies Managed", comment: "Notification that appears when browser automatically handle cookies")
    static let cookiePopupHiddenNotification = NSLocalizedString("notification.badge.popuphidden", value: "Pop-up Hidden", comment: "Notification that appears when browser cosmetically hides a cookie popup")

    static let autoconsentModalTitle = NSLocalizedString("autoconsent.modal.title", value: "Looks like this site has a cookie pop-up 👇", comment: "Title for modal asking the user to auto manage cookies")
    static let autoconsentFromSetUpModalTitle = NSLocalizedString("autoconsent.from.setup.modal.title", value: "Want DuckDuckGo to handle cookie pop-ups?", comment: "Title for modal asking the user to auto manage cookies")

    static let autoconsentModalBody = NSLocalizedString("autoconsent.modal.body", value: "Want me to handle these for you? I can try to minimize cookies, maximize privacy, and hide pop-ups like these.", comment: "Body for modal asking the user to auto manage cookies")
    static let autoconsentFromSetUpModalBody = NSLocalizedString("autoconsent.from.setup.modal.body", value: "When we detect cookie pop-ups on sites you visit, we can try to select the most private settings available and hide pop-ups like this.", comment: "Body for modal asking the user to auto manage cookies")

    static let autoconsentModalConfirmButton = NSLocalizedString("autoconsent.modal.cta.confirm", value: "Manage Cookie Pop-ups", comment: "Confirm button for modal asking the user to auto manage cookies")
    static let autoconsentFromSetUpModalConfirmButton = NSLocalizedString("autoconsent.from.setup.modal.cta.confirm", value: "Handle Pop-ups For Me", comment: "Confirm button for modal asking the user to auto manage cookies")
    static let autoconsentModalDenyButton = NSLocalizedString("autoconsent.modal.cta.deny", value: "No Thanks", comment: "Deny button for modal asking the user to auto manage cookies")

    static let clearThisHistoryMenuItem = NSLocalizedString("history.menu.clear.this.history", value: "Clear This History…", comment: "Menu item to clear parts of history and data")
    static let recentlyVisitedMenuSection = NSLocalizedString("history.menu.recently.visited", value: "Recently Visited", comment: "Section header of the history menu")
    static let olderMenuItem = NSLocalizedString("history.menu.older", value: "Older…", comment: "Menu item representing older history")

    static let clearAllDataQuestion = NSLocalizedString("history.menu.clear.all.history.question", value: "Clear all history and \nclose all tabs?", comment: "Alert with the confirmation to clear all history and data")
    static let clearAllDataDescription = NSLocalizedString("history.menu.clear.all.history.description", value: "Cookies and site data for all sites will also be cleared, unless the site is Fireproof.", comment: "Description in the alert with the confirmation to clear all data")

    static let clearDataHeader = NSLocalizedString("history.menu.clear.data.question", value: "Clear History for %@?", comment: "Alert with the confirmation to clear all data")
    static let clearDataDescription = NSLocalizedString("history.menu.clear.data.description", value: "Cookies and other data for sites visited on this day will also be cleared unless the site is Fireproof. History from other days will not be cleared.", comment: "Description in the alert with the confirmation to clear browsing history")
    static let clearDataTodayHeader = NSLocalizedString("history.menu.clear.data.today.question", value: "Clear history for today \nand close all tabs?", comment: "Alert with the confirmation to clear all data")
    static let clearDataTodayDescription = NSLocalizedString("history.menu.clear.data.today.description", value: "Cookies and other data for sites visited today will also be cleared unless the site is Fireproof. History from other days will not be cleared.", comment: "Description in the alert with the confirmation to clear browsing history")

    static let showBookmarksBar = NSLocalizedString("bookmarks.bar.show", value: "Bookmarks Bar", comment: "Menu item for showing the bookmarks bar")
    static let showBookmarksBarPreference = NSLocalizedString("bookmarks.bar.show", value: "Show Bookmarks Bar", comment: "Preference item for showing the bookmarks bar")
    static let showBookmarksBarAlways = NSLocalizedString("bookmarks.bar.show.always", value: "Always Show", comment: "Preference for always showing the bookmarks bar")
    static let showBookmarksBarNewTabOnly = NSLocalizedString("bookmarks.bar.show.new-tab-only", value: "Only Show on New Tab", comment: "Preference for only showing the bookmarks bar on new tab")
    static let showBookmarksBarNever = NSLocalizedString("bookmarks.bar.show.never", value: "Never Show", comment: "Preference for never showing the bookmarks bar on new tab")
    static let bookmarksBarFolderEmpty = NSLocalizedString("bookmarks.bar.folder.empty", value: "Empty", comment: "Empty state for a bookmarks bar folder")
    static let bookmarksBarContextMenuCopy = NSLocalizedString("bookmarks.bar.context-menu.copy", value: "Copy", comment: "Copy menu item for the bookmarks bar context menu")
    static let bookmarksBarContextMenuDelete = NSLocalizedString("bookmarks.bar.context-menu.delete", value: "Delete", comment: "Delete menu item for the bookmarks bar context menu")
    static let bookmarksBarContextMenuMoveToEnd = NSLocalizedString("bookmarks.bar.context-menu.move-to-end", value: "Move to End", comment: "Move to End menu item for the bookmarks bar context menu")

    static let inviteDialogGetStartedButton = NSLocalizedString("invite.dialog.get.started.button", value: "Get Started", comment: "Get Started button on an invite dialog")
    static let inviteDialogUnrecognizedCodeMessage = NSLocalizedString("invite.dialog.unrecognized.code.message", value: "We didn’t recognize this Invite Code.", comment: "Message to show after user enters an unrecognized invite code")

    // MARK: - Bitwarden

    static let passwordManager = NSLocalizedString("password.manager", value: "Password Manager", comment: "Section header")
    static let bitwardenPreferencesUnableToConnect = NSLocalizedString("bitwarden.preferences.unable-to-connect", value: "Unable to find or connect to Bitwarden", comment: "")
    static let bitwardenPreferencesCompleteSetup = NSLocalizedString("bitwarden.preferences.complete-setup", value: "Complete Setup…", comment: "")
    static let bitwardenPreferencesOpenBitwarden = NSLocalizedString("bitwarden.preferences.open-bitwarden", value: "Open Bitwarden", comment: "")
    static let bitwardenPreferencesUnlock = NSLocalizedString("bitwarden.preferences.unlock", value: "Unlock Bitwarden", comment: "")
    static let bitwardenPreferencesRun = NSLocalizedString("bitwarden.preferences.run", value: "Bitwarden app not running", comment: "")
    static let bitwardenError = NSLocalizedString("bitwarden.error", value: "Unable to find or connect to Bitwarden", comment: "")
    static let bitwardenNotInstalled = NSLocalizedString("bitwarden.not.installed", value: "Bitwarden app is not installed", comment: "")
    static let bitwardenOldVersion = NSLocalizedString("bitwarden.old.version", value: "Please update Bitwarden to the latest version", comment: "")
    static let bitwardenIntegrationNotApproved = NSLocalizedString("bitwarden.integration.not.approved", value: "Integration with DuckDuckGo is not approved in Bitwarden app", comment: "")
    static let bitwardenMissingHandshake = NSLocalizedString("bitwarden.missing.handshake", value: "Missing handshake", comment: "")
    static let bitwardenWaitingForHandshake = NSLocalizedString("bitwarden.waiting.for.handshake", value: "Waiting for the handshake approval in Bitwarden app", comment: "")
    static let bitwardenHanshakeNotApproved = NSLocalizedString("bitwarden.handshake.not.approved", value: "Handshake not approved in Bitwarden app", comment: "")
    static let bitwardenConnecting = NSLocalizedString("bitwarden.connecting", value: "Connecting to Bitwarden", comment: "")
    static let bitwardenWaitingForStatusResponse = NSLocalizedString("bitwarden.waiting.for.status.response", value: "Waiting for the status response from Bitwarden", comment: "")

    static let connectToBitwarden = NSLocalizedString("bitwarden.connect.title", value: "Connect to Bitwarden", comment: "Title for the Bitwarden onboarding flow")

    static let connectToBitwardenDescription = NSLocalizedString("bitwarden.connect.description", value: "We’ll walk you through connecting to Bitwarden, so you can use it in DuckDuckGo.", comment: "")

    static let connectToBitwardenPrivacy = NSLocalizedString("bitwarden.connect.privacy", value: "Privacy", comment: "")
    static let installBitwarden = NSLocalizedString("bitwarden.install", value: "Install Bitwarden", comment: "Button to install Bitwarden app")
    static let installBitwardenInfo = NSLocalizedString("bitwarden.install.info", value: "To begin setup, first install Bitwarden from the App Store.", comment: "Setup of the integration with Bitwarden app")
    static let afterBitwardenInstallationInfo = NSLocalizedString("after.bitwarden.installation.info", value: "After installing, return to DuckDuckGo to complete the setup.", comment: "Setup of the integration with Bitwarden app")
    static let bitwardenAppFound = NSLocalizedString("bitwarden.app.found", value: "Bitwarden app found!", comment: "Setup of the integration with Bitwarden app")
    static let lookingForBitwarden = NSLocalizedString("looking.for.bitwarden", value: "Bitwarden not installed...", comment: "Setup of the integration with Bitwarden app")
    static let allowIntegration = NSLocalizedString("allow.integration", value: "Allow Integration with DuckDuckGo", comment: "Setup of the integration with Bitwarden app")
    static let openBitwardenAndLogInOrUnlock = NSLocalizedString("open.bitwarden.and.log.in.or.unlock", value: "Open Bitwarden and Log in or Unlock your vault.", comment: "Setup of the integration with Bitwarden app")
    static let selectBitwardenPreferences = NSLocalizedString("select.bitwarden.preferences", value: "Select Bitwarden → Preferences from the Mac menu bar.", comment: "Setup of the integration with Bitwarden app (up to and including macOS 12)")
    static let selectBitwardenSettings = NSLocalizedString("select.bitwarden.settings", value: "Select Bitwarden → Settings from the Mac menu bar.", comment: "Setup of the integration with Bitwarden app (macOS 13 and above)")
    static let scrollToFindAppSettings = NSLocalizedString("scroll.to.find.app.settings", value: "Scroll to find the App Settings (All Accounts) section.", comment: "Setup of the integration with Bitwarden app")
    static let checkAllowIntegration = NSLocalizedString("check.allow.integration", value: "Check Allow integration with DuckDuckGo.", comment: "Setup of the integration with Bitwarden app")
    static let openBitwarden = NSLocalizedString("open.bitwarden", value: "Open Bitwarden", comment: "Button to open Bitwarden app")
    static let bitwardenIsReadyToConnect = NSLocalizedString("bitwarden.is.ready.to.connect", value: "Bitwarden is ready to connect to DuckDuckGo!", comment: "Setup of the integration with Bitwarden app")
    static let bitwardenWaitingForPermissions = NSLocalizedString("bitwarden.waiting.for.permissions", value: "Waiting for permission to use Bitwarden in DuckDuckGo…", comment: "Setup of the integration with Bitwarden app")
    static let bitwardenIntegrationComplete = NSLocalizedString("bitwarden.integration.complete", value: "Bitwarden integration complete!", comment: "Setup of the integration with Bitwarden app")
    static let bitwardenIntegrationCompleteInfo = NSLocalizedString("bitwarden.integration.complete.info", value: "You are now using Bitwarden as your password manager.", comment: "Setup of the integration with Bitwarden app")

    static let bitwardenCommunicationInfo = NSLocalizedString("bitwarden.connect.communication-info", value: "All communication between Bitwarden and DuckDuckGo is encrypted and the data never leaves your device.", comment: "")
    static let bitwardenHistoryInfo = NSLocalizedString("bitwarden.connect.history-info", value: "Bitwarden will have access to your browsing history.", comment: "")

    static let showAutofillShortcut = NSLocalizedString("pinning.show-autofill-shortcut", value: "Show Autofill Shortcut", comment: "Menu item for showing the autofill shortcut")
    static let hideAutofillShortcut = NSLocalizedString("pinning.hide-autofill-shortcut", value: "Hide Autofill Shortcut", comment: "Menu item for hiding the autofill shortcut")

    static let showBookmarksShortcut = NSLocalizedString("pinning.show-bookmarks-shortcut", value: "Show Bookmarks Shortcut", comment: "Menu item for showing the bookmarks shortcut")
    static let hideBookmarksShortcut = NSLocalizedString("pinning.hide-bookmarks-shortcut", value: "Hide Bookmarks Shortcut", comment: "Menu item for hiding the bookmarks shortcut")

    static let showDownloadsShortcut = NSLocalizedString("pinning.show-downloads-shortcut", value: "Show Downloads Shortcut", comment: "Menu item for showing the downloads shortcut")
    static let hideDownloadsShortcut = NSLocalizedString("pinning.hide-downloads-shortcut", value: "Hide Downloads Shortcut", comment: "Menu item for hiding the downloads shortcut")

    static let showNetworkProtectionShortcut = NSLocalizedString("pinning.show-netp-shortcut", value: "Show Network Protection", comment: "Menu item for showing the NetP shortcut")
    static let hideNetworkProtectionShortcut = NSLocalizedString("pinning.hide-netp-shortcut", value: "Hide Network Protection", comment: "Menu item for hiding the NetP shortcut")

    // MARK: - Tooltips

    static let autofillShortcutTooltip = NSLocalizedString("tooltip.autofill.shortcut", value: "Autofill", comment: "Tooltip for the autofill shortcut")
    
    static let bookmarksShortcutTooltip = NSLocalizedString("tooltip.bookmarks.shortcut", value: "Bookmarks", comment: "Tooltip for the bookmarks shortcut")
    static let downloadsShortcutTooltip = NSLocalizedString("tooltip.downloads.shortcut", value: "Downloads", comment: "Tooltip for the downloads shortcut")

    static let addItemTooltip = NSLocalizedString("tooltip.autofill.add-item", value: "Add item", comment: "Tooltip for the Add Item button")
    static let moreOptionsTooltip = NSLocalizedString("tooltip.autofill.more-options", value: "More options", comment: "Tooltip for the More Options button")

    static let newBookmarkTooltip = NSLocalizedString("tooltip.bookmarks.new-bookmark", value: "New bookmark", comment: "Tooltip for the New Bookmark button")
    static let newFolderTooltip = NSLocalizedString("tooltip.bookmarks.new-folder", value: "New folder", comment: "Tooltip for the New Folder button")
    static let manageBookmarksTooltip = NSLocalizedString("tooltip.bookmarks.manage-bookmarks", value: "Manage bookmarks", comment: "Tooltip for the Manage Bookmarks button")
    static let bookmarksManage = NSLocalizedString("bookmarks.manage", value: "Manage", comment: "Button for opening the bookmarks management interface")

    static let openDownloadsFolderTooltip = NSLocalizedString("tooltip.downloads.open-downloads-folder", value: "Open downloads folder", comment: "Tooltip for the Open Downloads Folder button")
    static let clearDownloadHistoryTooltip = NSLocalizedString("tooltip.downloads.clear-download-history", value: "Clear download history", comment: "Tooltip for the Clear Downloads button")

    static let newTabTooltip = NSLocalizedString("tooltip.tab.new-tab", value: "Open a new tab", comment: "Tooltip for the New Tab button")
    static let clearBrowsingHistoryTooltip = NSLocalizedString("tooltip.fire.clear-browsing-history", value: "Clear browsing history", comment: "Tooltip for the Fire button")
    static let navigateBackTooltip = NSLocalizedString("tooltip.navigation.back", value: "Show the previous page\nHold to show history", comment: "Tooltip for the Back button")
    static let navigateForwardTooltip = NSLocalizedString("tooltip.navigation.forward", value: "Show the next page\nHold to show history", comment: "Tooltip for the Forward button")
    static let refreshPageTooltip = NSLocalizedString("tooltip.navigation.refresh", value: "Reload this page", comment: "Tooltip for the Refresh button")
    static let stopLoadingTooltip = NSLocalizedString("tooltip.navigation.stop", value: "Stop loading this page", comment: "Tooltip for the Stop Navigation button")
    static let applicationMenuTooltip = NSLocalizedString("tooltip.application-menu.show", value: "Open application menu", comment: "Tooltip for the Application Menu button")

    static let privacyDashboardTooltip = NSLocalizedString("tooltip.privacy-dashboard.show", value: "Show the Privacy Dashboard and manage site settings", comment: "Tooltip for the Privacy Dashboard button")
    static let addBookmarkTooltip = NSLocalizedString("tooltip.bookmark.add", value: "Bookmark this page", comment: "Tooltip for the Add Bookmark button")
    static let editBookmarkTooltip = NSLocalizedString("tooltip.bookmark.edit", value: "Edit bookmark", comment: "Tooltip for the Edit Bookmark button")

    static let findInPageCloseTooltip = NSLocalizedString("tooltip.find-in-page.close", value: "Close find bar", comment: "Tooltip for the Find In Page bar's Close button")
    static let findInPageNextTooltip = NSLocalizedString("tooltip.find-in-page.next", value: "Next result", comment: "Tooltip for the Find In Page bar's Next button")
    static let findInPagePreviousTooltip = NSLocalizedString("tooltip.find-in-page.previous", value: "Previous result", comment: "Tooltip for the Find In Page bar's Previous button")

    static let copyUsernameTooltip = NSLocalizedString("autofill.copy-username", value: "Copy username", comment: "Tooltip for the Autofill panel's Copy Username button")
    static let copyPasswordTooltip = NSLocalizedString("autofill.copy-password", value: "Copy password", comment: "Tooltip for the Autofill panel's Copy Password button")
    static let showPasswordTooltip = NSLocalizedString("autofill.show-password", value: "Show password", comment: "Tooltip for the Autofill panel's Show Password button")
    static let hidePasswordTooltip = NSLocalizedString("autofill.hide-password", value: "Hide password", comment: "Tooltip for the Autofill panel's Hide Password button")

    static let databaseFactoryFailedMessage = NSLocalizedString("database.factory.failed.message", value: "There was an error initializing the database", comment: "Alert title when we fail to init database")
    static let databaseFactoryFailedInformative = NSLocalizedString("database.factory.failed.information", value: "Restart your Mac and try again", comment: "Info to restart macOS after database init failure")

    static func passwordManagerPopoverTitle(managerName: String) -> String {
        let localized = NSLocalizedString("autofill.popover.password-manager-title", value: "You're using %@ to manage passwords", comment: "Explanation of what password manager is being used")
        return String(format: localized, managerName)
    }
    static let passwordManagerPopoverSettingsButton = NSLocalizedString("autofill.popover.settings-button", value: "Settings", comment: "Open Settings Button")
    static let passwordManagerPopoverChangeInSettingsLabel = NSLocalizedString("autofill.popover.change-in", value: "Change in", comment: "Suffix of the label - change in settings - ")

    static func passwordManagerPopoverConnectedToUser(user: String) -> String {
        let localized = NSLocalizedString("autofill.popover.password-manager-connected-to-user", value: "Connected to user %@", comment: "Label describing what user is connected to the password manager")
        return String(format: localized, user)
    }
    
    static func passwordManagerAutosavePopoverText(domain: String) -> String {
        let localized = NSLocalizedString("autofill.popover.autosave.text", value: "Login saved for %@", comment: "Text confirming a password has been saved for the %@ domain")
        return String(format: localized, domain)
    }
    
    static let passwordManagerAutosaveButtonText = NSLocalizedString("autofill.popover.autosave.button.text",
                                                                      value: "View",
                                                                      comment: "Button to view the recently autosaved password")


    static func openPasswordManagerButton(managerName: String) -> String {
        let localized = NSLocalizedString("autofill.popover.open-password-manager", value: "Open %@", comment: "Open password manager button")
        return String(format: localized, managerName)
    }

    static let passwordManagerLockedStatus = NSLocalizedString("autofill.manager.status.locked", value: "Locked", comment: "Locked status for password manager")
    static let passwordManagerUnlockedStatus = NSLocalizedString("autofill.manager.status.unlocked", value: "Unlocked", comment: "Unlocked status for password manager")
    
    static func alertTitle(from domain: String) -> String {
        let localized = NSLocalizedString("alert.title", value: "A message from %@", comment: "Title formatted with presenting domain")
        return String(format: localized, domain)
    }

    static let noAccessToDownloadsFolderHeader = NSLocalizedString("no.access.to.downloads.folder.header", value: "DuckDuckGo needs permission to access your Downloads folder", comment: "Header of the alert dialog informing user about failed download")

    private static let noAccessToDownloadsFolderLegacy = NSLocalizedString("no.access.to.downloads.folder.legacy", value: "Grant access in Security & Privacy preferences in System Settings.", comment: "Alert presented to user if the app doesn't have rights to access Downloads folder. This is used for macOS version 12 and below")
    private static let noAccessToDownloadsFolderModern = NSLocalizedString("no.access.to.downloads.folder.modern", value: "Grant access in Privacy & Security preferences in System Settings.", comment: "Alert presented to user if the app doesn't have rights to access Downloads folder. This is used for macOS version 13 and above")

    static var noAccessToDownloadsFolder: String {
        if #available(macOS 13.0, *) {
            return noAccessToDownloadsFolderModern
        } else {
            return noAccessToDownloadsFolderLegacy
        }
    }

    static let noAccessToSelectedFolderHeader = NSLocalizedString("no.access.to.selected.folder.header", value: "DuckDuckGo needs permission to access selected folder", comment: "Header of the alert dialog informing user about failed download")
    static let noAccessToSelectedFolder = NSLocalizedString("no.access.to.selected.folder", value: "Grant access to the location of download.", comment: "Alert presented to user if the app doesn't have rights to access selected folder")
    static let cannotOpenFileAlertHeader = NSLocalizedString("cannot.open.file.alert.header", value: "Cannot Open File", comment: "Header of the alert dialog informing user it is not possible to open the file")
    static let cannotOpenFileAlertInformative = NSLocalizedString("cannot.open.file.alert.informative", value: "The App Store version of DuckDuckGo can only access local files if you drag-and-drop them into a browser window.\n\n To navigate local files using the address bar, please download DuckDuckGo directly from https://duckduckgo.com/mac.", comment: "Informative of the alert dialog informing user it is not possible to open the file")

    // MARK: New Tab
    // Context Menu
    static let newTabBottomPopoverTitle = NSLocalizedString("newTab.bottom.popover.title", value: "New Tab Page", comment: "Title of the popover that appears when pressing the bottom right button")
    static let newTabMenuItemShowFavorite = NSLocalizedString("newTab.menu.item.show.favorite", value: "Show Favorites", comment: "Title of the menu item in the home page to show/hide favorite section")
    static let newTabMenuItemShowContinuteSetUp = NSLocalizedString("newTab.menu.item.show.continue.setup", value: "Show Next Steps", comment: "Title of the menu item in the home page to show/hide continue setup section")
    static let newTabMenuItemShowRecentActivity = NSLocalizedString("newTab.menu.item.show.recent.activity", value: "Show Recent Activity", comment: "Title of the menu item in the home page to show/hide recent activity section")

    // Favorites
    static let newTabFavoriteSectionTitle = NSLocalizedString("newTab.favorites.section.title", value: "Favorites", comment: "Title of the Favorites section in the home page")

    // Set Up
    static let newTabSetUpSectionTitle = NSLocalizedString("newTab.setup.section.title", value: "Next Steps", comment: "Title of the setup section in the home page")
    static let newTabSetUpDefaultBrowserCardTitle = NSLocalizedString("newTab.setup.default.browser.title", value: "Default to Privacy", comment: "Title of the Default Browser card of the Set Up section in the home page")
    static let newTabSetUpImportCardTitle = NSLocalizedString("newTab.setup.import.title", value: "Bring Your Stuff", comment: "Title of the Import card of the Set Up section in the home page")
    static let newTabSetUpDuckPlayerCardTitle = NSLocalizedString("newTab.setup.duck.player.title", value: "Clean Up YouTube", comment: "Title of the Duck Player card of the Set Up section in the home page")
    static let newTabSetUpEmailProtectionCardTitle = NSLocalizedString("newTab.setup.email.protection.title", value: "Protect Your Inbox", comment: "Title of the Email Protection card of the Set Up section in the home page")
    static let newTabSetUpCookieManagerCardTitle = NSLocalizedString("newTab.setup.cookie.manager.title", value: "Let Us Handle Cookie Pop-ups", comment: "Title of the Cookie Manager card of the Set Up section in the home page")
    static let newTabSetUpSurveyDay0CardTitle = NSLocalizedString("newTab.setup.survey.day.0.title", value: "Tell Us What Brought You Here", comment: "Title of the Day 0 durvey of the Set Up section in the home page")
    static let newTabSetUpSurveyDay7CardTitle = NSLocalizedString("newTab.setup.survey.day.7.title", value: "Help Us Improve", comment: "Title of the Day 7 durvey of the Set Up section in the home page")

    static let newTabSetUpDefaultBrowserAction = NSLocalizedString("newTab.setup.default.browser.action", value: "Make Default Browser", comment: "Action title on the action menu of the Default Browser card")
    static let newTabSetUpImportAction = NSLocalizedString("newTab.setup.Import.action", value: "Import Now", comment: "Action title on the action menu of the Import card of the Set Up section in the home page")
    static let newTabSetUpDuckPlayerAction = NSLocalizedString("newTab.setup.duck.player.action", value: "Try Duck Player", comment: "Action title on the action menu of the Duck Player card of the Set Up section in the home page")
    static let newTabSetUpEmailProtectionAction = NSLocalizedString("newTab.setup.email.protection.action", value: "Get a Duck Address", comment: "Action title on the action menu of the Email Protection card of the Set Up section in the home page")
    static let newTabSetUpCookieManagerAction = NSLocalizedString("newTab.setup.cookie.manager.action", value: "Handle Pop-ups For Me", comment: "Action title on the action menu of the Cookie Manager card of the Set Up section in the home page")
    static let newTabSetUpRemoveItemAction = NSLocalizedString("newTab.setup.remove.item", value: "Dismiss", comment: "Action title on the action menu of the set up cards card of the SetUp section in the home page to remove the item")
    static let newTabSetUpSurveyDay0Action = NSLocalizedString("newTab.setup.survey.day.0.action", value: "Share Your Thoughts", comment: "Action title of the Day 0 durvey of the Set Up section in the home page")
    static let newTabSetUpSurveyDay7Action = NSLocalizedString("newTab.setup.survey.day.7.action", value: "Share Your Thoughts", comment: "Action title of the Day 7 durvey of the Set Up section in the home page")

    static let newTabSetUpDefaultBrowserSummary = NSLocalizedString("newTab.setup.default.browser.summary", value: "We automatically block trackers as you browse. It's privacy, simplified.", comment: "Summary of the Default Browser card")
    static let newTabSetUpImportSummary = NSLocalizedString("newTab.setup.import.summary", value: "Import bookmarks, favorites, and passwords from your old browser.", comment: "Summary of the Import card of the Set Up section in the home page")
    static let newTabSetUpDuckPlayerSummary = NSLocalizedString("newTab.setup.duck.player.summary", value: "Enjoy a clean viewing experience without personalized ads.", comment: "Summary of the Duck Player card of the Set Up section in the home page")
    static let newTabSetUpEmailProtectionSummary = NSLocalizedString("newTab.setup.email.protection.summary", value: "Generate custom @duck.com addresses that clean trackers from incoming email.", comment: "Summary of the Email Protection card of the Set Up section in the home page")
    static let newTabSetUpCookieManagerSummary = NSLocalizedString("newTab.setup.cookie.manager.summary", value: "We need your permission to say no to cookies on your behalf. Easy choice.", comment: "Summary of the Cookie Manager card of the Set Up section in the home page")
    static let newTabSetUpSurveyDay0Summary = NSLocalizedString("newTab.setup.survey.day.0.summary", value: "Take our short survey and help us build the best browser.", comment: "Summary of the Day 0 durvey of the Set Up section in the home page")
    static let newTabSetUpSurveyDay7Summary = NSLocalizedString("newTab.setup.survey.day.7.summary", value: "Take our short survey and help us build the best browser.", comment: "Summary of the Day 7 durvey of the Set Up section in the home page")

    // Recent Activity
    static let newTabRecentActivitySectionTitle = NSLocalizedString("newTab.recent.activity.section.title", value: "Recent Activity", comment: "Title of the RecentActivity section in the home page")
    static let burnerWindowHeader = NSLocalizedString("burner.window.header", value: "Fire Window", comment: "Header shown on the hompage of the Fire Window")
    static let burnerTabHomeTitle = NSLocalizedString("burner.tab.home.title", value: "New Fire Tab", comment: "Tab title for Fire Tab")
    static let burnerHomepageDescription1 = NSLocalizedString("burner.homepage.description.1", value: "Browse without saving local history", comment: "")
    static let burnerHomepageDescription2 = NSLocalizedString("burner.homepage.description.2", value: "Sign in to a site with a different account", comment: "")
    static let burnerHomepageDescription3 = NSLocalizedString("burner.homepage.description.3", value: "Troubleshoot websites", comment: "")
    static let burnerHomepageDescription4 = NSLocalizedString("burner.homepage.description.4", value: "Fire windows are isolated from other browser data, and their data is burned when you close them. They have the same tracking protection as other windows.", comment: "")

    // Email Protection Management
    static let disableEmailProtectionTitle = NSLocalizedString("disable.email.protection.title", value: "Disable Email Protection Autofill?", comment: "Title for alert shown when user disables email protection")
    static let disableEmailProtectionMessage = NSLocalizedString("disable.email.protection.mesage", value: "This will only disable Autofill for Duck Addresses in this browser. \n\n You can still manually enter Duck Addresses and continue to receive forwarded email.", comment: "Message for alert shown when user disables email protection")
    static let disable = NSLocalizedString("disable", value: "Disable", comment: "Email protection Disable button text")

#if DBP
    static let dataBrokerProtectionOptionsMenuItem = NSLocalizedString("data-broker-protection.optionsMenu", value: "Data Broker Protection", comment: "Menu item data broker protection feature")
    static let tabDataBrokerProtectionTitle = NSLocalizedString("tab.dbp.title", value: "Data Broker Protection", comment: "Tab data broker protection title")
#endif //DBP

    // Bookmarks bar prompt
    static let bookmarksBarPromptTitle = NSLocalizedString("bookmarks.bar.prompt.title", value: "Show Bookmarks Bar?", comment: "Title for bookmarks bar prompt")
    static let bookmarksBarPromptMessage = NSLocalizedString("bookmarks.bar.prompt.message", value: "Show the Bookmarks Bar for quick access to your new bookmarks.", comment: "Message show for bookmarks bar prompt")
    static let bookmarksBarPromptDismiss = NSLocalizedString("bookmarks.bar.prompt.dismiss", value: "Hide", comment: "Dismiss button label on bookmarks bar prompt")
    static let bookmarksBarPromptAccept = NSLocalizedString("bookmarks.bar.prompt.accept", value: "Show", comment: "Accept button label on bookmarks bar prompt")

}<|MERGE_RESOLUTION|>--- conflicted
+++ resolved
@@ -192,13 +192,8 @@
     static let restartBitwardenInfo = NSLocalizedString("restart.bitwarden.info", value: "Bitwarden is not responding. Please restart it to initiate the communication again", comment: "")
 
     static let autofillViewContentButton = NSLocalizedString("autofill.view-autofill-content",  value: "View Autofill Content…", comment: "View Autofill Content Button name in the autofill settings")
-<<<<<<< HEAD
     static let autofillAskToSave = NSLocalizedString("autofill.ask-to-save", value: "Save and Autofill", comment: "Autofill settings section title")
     static let autofillAskToSaveExplanation = NSLocalizedString("autofill.ask-to-save.explanation", value: "Receive prompts to save new Autofill information when filling out online forms.", comment: "Description of Autofill autosaving feature - used in settings")
-=======
-    static let autofillAskToSave = NSLocalizedString("autofill.ask-to-save", value: "Ask to Save", comment: "Autofill settings section title")
-    static let autofillAskToSaveExplanation = NSLocalizedString("autofill.ask-to-save.explanation", value: "Receive prompts to save new information and autofill online forms.", comment: "Description of Autofill autosaving feature - used in settings")
->>>>>>> 88be944b
     static let autofillUsernamesAndPasswords = NSLocalizedString("autofill.usernames-and-passwords", value: "Usernames and passwords", comment: "Autofill autosaved data type")
     static let autofillAddresses = NSLocalizedString("autofill.addresses", value: "Addresses", comment: "Autofill autosaved data type")
     static let autofillPaymentMethods = NSLocalizedString("autofill.payment-methods", value: "Payment methods", comment: "Autofill autosaved data type")
