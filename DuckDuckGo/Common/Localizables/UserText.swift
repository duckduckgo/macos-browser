--- conflicted
+++ resolved
@@ -550,9 +550,7 @@
     static let bookmarksBarContextMenuMoveToEnd = NSLocalizedString("bookmarks.bar.context-menu.move-to-end", value: "Move to End", comment: "Move to End menu item for the bookmarks bar context menu")
 
     // MARK: - Bitwarden
-    
-    // static let  = NSLocalizedString("bitwarden.", value: "", comment: "")
-    
+
     static let bitwardenPreferencesUnableToConnect = NSLocalizedString("bitwarden.preferences.unable-to-connect", value: "Unable to find or connect to Bitwarden", comment: "")
     static let bitwardenPreferencesCompleteSetup = NSLocalizedString("bitwarden.preferences.complete-setup", value: "Complete Setup…", comment: "")
     static let bitwardenPreferencesUnlock = NSLocalizedString("bitwarden.preferences.unlock", value: "Unlock Bitwarden", comment: "")
@@ -563,10 +561,9 @@
     
     static let connectToBitwardenPrivacy = NSLocalizedString("bitwarden.connect.privacy", value: "Privacy", comment: "")
     
-<<<<<<< HEAD
     static let bitwardenCommunicationInfo = NSLocalizedString("bitwarden.connect.communication-info", value: "All communication between Bitwarden and DuckDuckGo is encrypted and the data never leaves your device.", comment: "")
     static let bitwardenHistoryInfo = NSLocalizedString("bitwarden.connect.history-info", value: "Bitwarden will have access to your browsing history.", comment: "")
-=======
+
     static let showAutofillShortcut = NSLocalizedString("pinning.show-autofill-shortcut", value: "Show Autofill Shortcut", comment: "Menu item for showing the autofill shortcut")
     static let hideAutofillShortcut = NSLocalizedString("pinning.hide-autofill-shortcut", value: "Hide Autofill Shortcut", comment: "Menu item for hiding the autofill shortcut")
     
@@ -615,5 +612,5 @@
 
     static let databaseFactoryFailedMessage = NSLocalizedString("database.factory.failed.message", value: "There was an error initializing the database", comment: "Alert title when we fail to init database")
     static let databaseFactoryFailedInformative = NSLocalizedString("database.factory.failed.information", value: "Restart your Mac and try again", comment: "Info to restart macOS after database init failure")
->>>>>>> 5fd72eea
+
 }