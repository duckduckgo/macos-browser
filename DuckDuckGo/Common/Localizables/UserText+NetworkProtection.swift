--- conflicted
+++ resolved
@@ -23,21 +23,6 @@
     static let networkProtectionTunnelName = NSLocalizedString("network.protection.tunnel.name", value: "DuckDuckGo Network Protection", comment: "The name of the NetP VPN that will be visible in the system to the user")
     static let networkProtection = NSLocalizedString("network.protection", value: "Network Protection", comment: "Menu item for opening Network Protection")
 
-    // MARK: - Configuration
-
-    static let networkProtectionPleaseReboot = NSLocalizedString("network.protection.configuration.please-reboot", value: "Please reboot to activate Network Protection", comment: "Text for a label in the Network Protection popover, used in situations where the device needs to be rebooted after the extension was installed")
-
-    private static let networkProtectionSystemSettingsLegacy = NSLocalizedString("network.protection.configuration.system-settings.legacy", value: "Go to Security & Privacy in System Preferences to allow Network Protection to activate", comment: "Text for a label in the Network Protection popover, displayed after attempting to enable Network Protection for the first time while using macOS 12 and below")
-    private static let networkProtectionSystemSettingsModern = NSLocalizedString("network.protection.configuration.system-settings.modern", value: "Go to Privacy & Security in System Settings to allow Network Protection to activate", comment: "Text for a label in the Network Protection popover, displayed after attempting to enable Network Protection for the first time while using macOS 13 and above")
-
-    static var networkProtectionSystemSettings: String {
-        if #available(macOS 13.0, *) {
-            return networkProtectionSystemSettingsModern
-        } else {
-            return networkProtectionSystemSettingsLegacy
-        }
-    }
-
     // MARK: - Navigation Bar
 
     static let networkProtectionButtonTooltip = NSLocalizedString("network.protection.status.button.tooltip", value: "Network Protection", comment: "The tooltip for NetP's nav bar button")
@@ -54,11 +39,19 @@
 
     static let networkProtectionNavBarStatusViewShareFeedback = NSLocalizedString("network.protection.navbar.status.view.share.feedback", value: "Share Feedback...", comment: "Menu item for 'Share Feedback' in the Network Protection status view that's shown in the navigation bar")
 
-<<<<<<< HEAD
-=======
     // MARK: - System Extension Installation Messages
 
-    static let networkProtectionPleaseAllowSystemExtension = NSLocalizedString("network.protection.system.extension.please.allow", value: "Go to Security & Privacy in System Settings to allow Network Protection to activate", comment: "Message shown to users when they try to enable NetP and they need to allow the system extension to run in macOS")
+    private static let networkProtectionSystemSettingsLegacy = NSLocalizedString("network.protection.configuration.system-settings.legacy", value: "Go to Security & Privacy in System Preferences to allow Network Protection to activate", comment: "Text for a label in the Network Protection popover, displayed after attempting to enable Network Protection for the first time while using macOS 12 and below")
+    private static let networkProtectionSystemSettingsModern = NSLocalizedString("network.protection.configuration.system-settings.modern", value: "Go to Privacy & Security in System Settings to allow Network Protection to activate", comment: "Text for a label in the Network Protection popover, displayed after attempting to enable Network Protection for the first time while using macOS 13 and above")
+
+    static var networkProtectionSystemSettings: String {
+        if #available(macOS 13.0, *) {
+            return networkProtectionSystemSettingsModern
+        } else {
+            return networkProtectionSystemSettingsLegacy
+        }
+    }
+
     static let networkProtectionPleaseReboot = NSLocalizedString("network.protection.system.extension.please.reboot", value: "Please reboot to activate Network Protection", comment: "Message shown to users when they try to enable NetP and they need to reboot the computer to complete the installation")
->>>>>>> 1f90b062
+
 }