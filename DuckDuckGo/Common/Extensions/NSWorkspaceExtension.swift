--- conflicted
+++ resolved
@@ -37,15 +37,10 @@
 
         let allScreenSizes = NSScreen.screens.map(\.frame.size)
 
-<<<<<<< HEAD
-        // here‘s the trick: normally the Dock App only displays full-screen overlay windows drawing the Dock
-        // when the Mission Control is activated, the Dock presents multiple window tiles for each visible window
-=======
         // Here‘s the trick: normally the Dock App only displays full-screen overlay windows drawing the Dock.
         // When the Mission Control is activated, the Dock presents multiple window tiles for each visible window
->>>>>>> c9d205fa
         // so here we filter out all the screen-sized windows and if the resulting list is not empty it may
-        // mean that Mission Control is active
+        // mean that Mission Control is active.
         let missionControlWindows = visibleWindows.filter { window in
             windowName(window) == "Dock" && !allScreenSizes.contains(windowSize(window))
         }
