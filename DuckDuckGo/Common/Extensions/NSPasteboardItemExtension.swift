//
//  NSPasteboardItemExtension.swift
//
//  Copyright © 2022 DuckDuckGo. All rights reserved.
//
//  Licensed under the Apache License, Version 2.0 (the "License");
//  you may not use this file except in compliance with the License.
//  You may obtain a copy of the License at
//
//  http://www.apache.org/licenses/LICENSE-2.0
//
//  Unless required by applicable law or agreed to in writing, software
//  distributed under the License is distributed on an "AS IS" BASIS,
//  WITHOUT WARRANTIES OR CONDITIONS OF ANY KIND, either express or implied.
//  See the License for the specific language governing permissions and
//  limitations under the License.
//

import Foundation

extension NSPasteboardItem {

<<<<<<< HEAD
    var bookmarkEntityUUID: UUID? {
=======
    var bookmarkEntityUUID: String? {
>>>>>>> 0ba4168c
        if let bookmark = propertyList(forType: BookmarkPasteboardWriter.bookmarkUTIInternalType) as? PasteboardAttributes,
           let bookmarkID = bookmark[PasteboardBookmark.Key.id] {
            return bookmarkID
        }

        if let folder = propertyList(forType: FolderPasteboardWriter.folderUTIInternalType) as? PasteboardAttributes,
           let folderID = folder[PasteboardFolder.Key.id] {
            return folderID
        }

        return nil
    }

    func draggedWebViewValues() -> (title: String?, url: URL)? {
        guard let urlString = string(forType: .URL), let url = URL(string: urlString) else {
            return nil
        }

        // WKWebView pasteboard items include the name of the link under the `public.url-name` type.
        let name = string(forType: NSPasteboard.PasteboardType(rawValue: "public.url-name"))
        return (title: name, url: url)
    }

}<|MERGE_RESOLUTION|>--- conflicted
+++ resolved
@@ -20,11 +20,7 @@
 
 extension NSPasteboardItem {
 
-<<<<<<< HEAD
-    var bookmarkEntityUUID: UUID? {
-=======
     var bookmarkEntityUUID: String? {
->>>>>>> 0ba4168c
         if let bookmark = propertyList(forType: BookmarkPasteboardWriter.bookmarkUTIInternalType) as? PasteboardAttributes,
            let bookmarkID = bookmark[PasteboardBookmark.Key.id] {
             return bookmarkID
