--- conflicted
+++ resolved
@@ -98,14 +98,12 @@
         NSColor(named: "PrivacyEnabledColor")!
     }
 
-<<<<<<< HEAD
-    static let bookmarkFilledTint = NSColor(named: "BookmarkFilledTint")!
-=======
     static var editingPanelColor: NSColor {
         NSColor(named: "EditingPanelColor")!
     }
 
->>>>>>> 43bb5891
+    static let bookmarkFilledTint = NSColor(named: "BookmarkFilledTint")!
+
     static let bookmarkRepresentingColor1 = NSColor(named: "BookmarkRepresentingColor1")!
     static let bookmarkRepresentingColor2 = NSColor(named: "BookmarkRepresentingColor2")!
     static let bookmarkRepresentingColor3 = NSColor(named: "BookmarkRepresentingColor3")!
