//
//  NSColorExtension.swift
//
//  Copyright © 2021 DuckDuckGo. All rights reserved.
//
//  Licensed under the Apache License, Version 2.0 (the "License");
//  you may not use this file except in compliance with the License.
//  You may obtain a copy of the License at
//
//  http://www.apache.org/licenses/LICENSE-2.0
//
//  Unless required by applicable law or agreed to in writing, software
//  distributed under the License is distributed on an "AS IS" BASIS,
//  WITHOUT WARRANTIES OR CONDITIONS OF ANY KIND, either express or implied.
//  See the License for the specific language governing permissions and
//  limitations under the License.
//

import Cocoa

extension NSColor {

<<<<<<< HEAD
    // MARK: Aliases
=======
    static var homePageSearchBarBackgroundColor: NSColor {
         return NSColor(named: "HomePageSearchBarBackgroundColor")!
     }

    static var addressBarFocusedBackgroundColor: NSColor {
        NSColor(named: "AddressBarFocusedBackgroundColor")!
    }

    static var addressBarBackgroundColor: NSColor {
        NSColor(named: "AddressBarBackgroundColor")!
    }

    static var burnerAccentColor: NSColor {
        NSColor(named: "BurnerAccentColor")!
    }

    static var burnerWindowMouseOverColor: NSColor {
        .alternateSelectedControlTextColor.withAlphaComponent(0.1)
    }

    static var burnerWindowMouseDownColor: NSColor {
        .alternateSelectedControlTextColor.withAlphaComponent(0.2)
    }

    static var addressBarBorderColor: NSColor {
        NSColor(named: "AddressBarBorderColor")!
    }

    static var addressBarShadowColor: NSColor {
        NSColor(named: "AddressBarShadowColor")!
    }

    static var addressBarSolidSeparatorColor: NSColor {
        NSColor(named: "AddressBarSolidSeparatorColor")!
    }

    static var suggestionsShadowColor: NSColor {
        NSColor(named: "SuggestionsShadowColor")!
    }
>>>>>>> 8e6fe3dc

    static let detailAccentColor = NSColor(catalogName: "System", colorName: "detailAccentColor") ?? .controlAccentColor

    static var addressBarSuffix: NSColor {
        .detailAccentColor
    }

    static var progressBarGradientDark: NSColor {
        .controlAccentColor
    }

    static var progressBarGradientLight: NSColor {
        .detailAccentColor
    }

    static var textEditorBackground: NSColor {
        .blackWhite5
    }

    static var textEditorBorder: NSColor {
        .blackWhite10
    }

    // MARK: - Helpers

    var ciColor: CIColor {
        CIColor(color: self)!
    }

}<|MERGE_RESOLUTION|>--- conflicted
+++ resolved
@@ -20,24 +20,7 @@
 
 extension NSColor {
 
-<<<<<<< HEAD
     // MARK: Aliases
-=======
-    static var homePageSearchBarBackgroundColor: NSColor {
-         return NSColor(named: "HomePageSearchBarBackgroundColor")!
-     }
-
-    static var addressBarFocusedBackgroundColor: NSColor {
-        NSColor(named: "AddressBarFocusedBackgroundColor")!
-    }
-
-    static var addressBarBackgroundColor: NSColor {
-        NSColor(named: "AddressBarBackgroundColor")!
-    }
-
-    static var burnerAccentColor: NSColor {
-        NSColor(named: "BurnerAccentColor")!
-    }
 
     static var burnerWindowMouseOverColor: NSColor {
         .alternateSelectedControlTextColor.withAlphaComponent(0.1)
@@ -46,23 +29,6 @@
     static var burnerWindowMouseDownColor: NSColor {
         .alternateSelectedControlTextColor.withAlphaComponent(0.2)
     }
-
-    static var addressBarBorderColor: NSColor {
-        NSColor(named: "AddressBarBorderColor")!
-    }
-
-    static var addressBarShadowColor: NSColor {
-        NSColor(named: "AddressBarShadowColor")!
-    }
-
-    static var addressBarSolidSeparatorColor: NSColor {
-        NSColor(named: "AddressBarSolidSeparatorColor")!
-    }
-
-    static var suggestionsShadowColor: NSColor {
-        NSColor(named: "SuggestionsShadowColor")!
-    }
->>>>>>> 8e6fe3dc
 
     static let detailAccentColor = NSColor(catalogName: "System", colorName: "detailAccentColor") ?? .controlAccentColor
 
