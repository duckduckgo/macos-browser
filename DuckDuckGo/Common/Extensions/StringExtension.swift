--- conflicted
+++ resolved
@@ -81,17 +81,10 @@
         }
     }
 
-<<<<<<< HEAD
-=======
-    var utf8data: Data {
-        data(using: .utf8)!
-    }
-
     var isBlank: Bool {
         self.trimmingCharacters(in: .whitespacesAndNewlines).isEmpty
     }
 
->>>>>>> e581911a
     // MARK: - URL
 
     var url: URL? {
