--- conflicted
+++ resolved
@@ -21,18 +21,8 @@
 extension NSException {
 
     struct Error: Swift.Error, LocalizedError, CustomDebugStringConvertible {
-<<<<<<< HEAD
-        let errorDescription: String?
-        let debugDescription: String
-
-        init(exception: NSException) {
-            errorDescription = exception.description
-            debugDescription = exception.debugDescription
-        }
-=======
         let errorDescription: String
         let debugDescription: String
->>>>>>> 51da6137
     }
 
     static func `catch`<T>(_ closure: () throws -> T) throws -> T {
