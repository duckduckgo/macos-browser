--- conflicted
+++ resolved
@@ -20,26 +20,9 @@
 
 extension NSException {
 
-<<<<<<< HEAD
-    final class Error: NSError, LocalizedError {
-
-        init(exception: NSException) {
-            super.init(domain: exception.name.rawValue, code: -1, userInfo: [
-                "NSException": exception,
-                NSLocalizedDescriptionKey: exception.description,
-                NSDebugDescriptionErrorKey: exception.debugDescription,
-                NSLocalizedFailureReasonErrorKey: exception.reason ?? ""
-            ])
-
-        }
-        required init?(coder: NSCoder) {
-            super.init(coder: coder)
-        }
-=======
     struct Error: Swift.Error, LocalizedError, CustomDebugStringConvertible {
         let errorDescription: String
         let debugDescription: String
->>>>>>> c9192447
     }
 
     static func `catch`<T>(_ closure: () throws -> T) throws -> T {
