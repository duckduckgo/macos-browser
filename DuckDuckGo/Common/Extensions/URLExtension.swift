//
//  URLExtension.swift
//
//  Copyright © 2020 DuckDuckGo. All rights reserved.
//
//  Licensed under the Apache License, Version 2.0 (the "License");
//  you may not use this file except in compliance with the License.
//  You may obtain a copy of the License at
//
//  http://www.apache.org/licenses/LICENSE-2.0
//
//  Unless required by applicable law or agreed to in writing, software
//  distributed under the License is distributed on an "AS IS" BASIS,
//  WITHOUT WARRANTIES OR CONDITIONS OF ANY KIND, either express or implied.
//  See the License for the specific language governing permissions and
//  limitations under the License.
//

import AppKit
import BrowserServicesKit
import Common
import Foundation
import Macros

extension URL.NavigationalScheme {

    static let duck = URL.NavigationalScheme(rawValue: "duck")

    static var validSchemes: [URL.NavigationalScheme] {
        return [.http, .https, .file]
    }

}

extension URL {

    // MARK: - Local

    /**
     * Returns a URL pointing to `${HOME}/Library`, regardless of whether the app is sandboxed or not.
     */
    static var nonSandboxLibraryDirectoryURL: URL {
        if NSApp.isSandboxed {
            return FileManager.default.homeDirectoryForCurrentUser.deletingLastPathComponent().deletingLastPathComponent().deletingLastPathComponent()
        }
        return FileManager.default.urls(for: .libraryDirectory, in: .userDomainMask).first!
    }

    static var nonSandboxHomeDirectory: URL {
        if NSApp.isSandboxed {
            return FileManager.default.homeDirectoryForCurrentUser
                .deletingLastPathComponent().deletingLastPathComponent().deletingLastPathComponent().deletingLastPathComponent()
        }
        return FileManager.default.homeDirectoryForCurrentUser
    }

    /**
     * Returns a URL pointing to `${HOME}/Library/Application Support`, regardless of whether the app is sandboxed or not.
     */
    static var nonSandboxApplicationSupportDirectoryURL: URL {
        guard NSApp.isSandboxed else {
            return FileManager.default.urls(for: .applicationSupportDirectory, in: .userDomainMask).first!
        }
        return nonSandboxLibraryDirectoryURL.appendingPathComponent("Application Support")
    }

    static var sandboxApplicationSupportURL: URL {
        if NSApp.isSandboxed {
            return FileManager.default.urls(for: .applicationSupportDirectory, in: .userDomainMask).first!
        }
        let sandboxPathComponent = "Containers/\(Bundle.main.bundleIdentifier!)/Data/Library/Application Support/"
        let libraryURL = FileManager.default.urls(for: .libraryDirectory, in: .userDomainMask).first!
        return libraryURL.appendingPathComponent(sandboxPathComponent)
    }

    static func persistenceLocation(for fileName: String) -> URL {
        let applicationSupportPath = URL.sandboxApplicationSupportURL
        return applicationSupportPath.appendingPathComponent(fileName)
    }

    // MARK: - Factory

    static func makeSearchUrl(from searchQuery: String) -> URL? {
        let trimmedQuery = searchQuery.trimmingCharacters(in: .whitespacesAndNewlines)

        guard !trimmedQuery.isEmpty else {
            return nil
        }

        var url = Self.duckDuckGo.appendingParameter(name: DuckDuckGoParameters.search.rawValue, value: trimmedQuery)

        // Add experimental atb parameter to SERP queries for internal users to display Privacy Reminder
        // https://app.asana.com/0/1199230911884351/1205979030848528/f
        if case .normal = NSApp.runType,
           NSApp.delegateTyped.featureFlagger.isFeatureOn(.appendAtbToSerpQueries),
           let atbWithVariant = LocalStatisticsStore().atbWithVariant {
            url = url.appendingParameter(name: URL.DuckDuckGoParameters.ATB.atb, value: atbWithVariant + "-wb")
        }
        return url
    }

    static func makeURL(from addressBarString: String) -> URL? {

        let trimmed = addressBarString.trimmingWhitespace()

        if let addressBarUrl = URL(trimmedAddressBarString: trimmed), addressBarUrl.isValid {
            return addressBarUrl
        }

        if let searchUrl = URL.makeSearchUrl(from: trimmed) {
            return searchUrl
        }

        os_log("URL extension: Making URL from %s failed", type: .error, addressBarString)
        return nil
    }

    static func makeURL(fromSuggestionPhrase phrase: String) -> URL? {
        guard let url = URL(trimmedAddressBarString: phrase),
              let scheme = url.scheme.map(NavigationalScheme.init),
              NavigationalScheme.hypertextSchemes.contains(scheme),
              url.isValid else {
            return nil
        }

        return url
    }

    static let blankPage = #URL("about:blank")

    static let newtab = #URL("duck://newtab")
    static let welcome = #URL("duck://welcome")
    static let settings = #URL("duck://settings")
    static let bookmarks = #URL("duck://bookmarks")
    // base url for Error Page Alternate HTML loaded into Web View
    static let error = #URL("duck://error")

    static let dataBrokerProtection = #URL("duck://dbp")

    static func settingsPane(_ pane: PreferencePaneIdentifier) -> URL {
        return settings.appendingPathComponent(pane.rawValue)
    }

    enum Invalid {
        static let aboutNewtab = #URL("about:newtab")
        static let duckHome = #URL("duck://home")

        static let aboutWelcome = #URL("about:welcome")

        static let aboutHome = #URL("about:home")

        static let aboutSettings = #URL("about:settings")
        static let aboutPreferences = #URL("about:preferences")
        static let duckPreferences = #URL("duck://preferences")
        static let aboutConfig = #URL("about:config")
        static let duckConfig = #URL("duck://config")

        static let aboutBookmarks = #URL("about:bookmarks")
    }

    var isHypertextURL: Bool {
        guard let scheme = self.scheme.map(NavigationalScheme.init(rawValue:)) else { return false }
        return NavigationalScheme.validSchemes.contains(scheme)
    }

    // MARK: ATB

    static var devMode: String {
#if DEBUG
        return "?test=1"
#else
        return ""
#endif
    }

    static let atb = "\(Self.duckDuckGo)atb.js\(devMode)"
    static let exti = "\(Self.duckDuckGo)exti/\(devMode)"

    static var initialAtb: URL {
        return URL(string: Self.atb)!
    }

    static func searchAtb(atbWithVariant: String, setAtb: String, isSignedIntoEmailProtection: Bool) -> URL {
        return Self.initialAtb
            .appendingParameters([
                DuckDuckGoParameters.ATB.atb: atbWithVariant,
                DuckDuckGoParameters.ATB.setAtb: setAtb,
                DuckDuckGoParameters.ATB.email: isSignedIntoEmailProtection ? "1" : "0"
            ])
    }

    static func appRetentionAtb(atbWithVariant: String, setAtb: String) -> URL {
        return Self.initialAtb
            .appendingParameters([
                DuckDuckGoParameters.ATB.activityType: DuckDuckGoParameters.ATB.appUsageValue,
                DuckDuckGoParameters.ATB.atb: atbWithVariant,
                DuckDuckGoParameters.ATB.setAtb: setAtb
            ])
    }

    static func exti(forAtb atb: String) -> URL {
        let extiUrl = URL(string: Self.exti)!
        return extiUrl.appendingParameter(name: DuckDuckGoParameters.ATB.atb, value: atb)
    }

    // MARK: - Components

    enum HostPrefix: String {
        case www

        func separated() -> String {
            self.rawValue + "."
        }
    }

    var navigationalScheme: NavigationalScheme? {
        self.scheme.map(NavigationalScheme.init(rawValue:))
    }

    var separatedScheme: String? {
        self.scheme.map { $0 + NavigationalScheme.separator }
    }

    func toString(decodePunycode: Bool,
                  dropScheme: Bool,
                  dropTrailingSlash: Bool) -> String {
        toString(decodePunycode: decodePunycode, dropScheme: dropScheme, needsWWW: nil, dropTrailingSlash: dropTrailingSlash)
    }

    func toString(decodePunycode: Bool,
                  dropScheme: Bool,
                  needsWWW: Bool? = nil,
                  dropTrailingSlash: Bool) -> String {
        guard let components = URLComponents(url: self, resolvingAgainstBaseURL: true),
              var string = components.string
        else {
            return absoluteString
        }

        if var host = components.host,
           let hostRange = components.rangeOfHost {

            switch (needsWWW, host.hasPrefix(HostPrefix.www.separated())) {
            case (.some(true), true),
                 (.some(false), false),
                 (.none, _):
                break
            case (.some(false), true):
                host = host.dropping(prefix: HostPrefix.www.separated())
            case (.some(true), false):
                host = HostPrefix.www.separated() + host
            }

            if decodePunycode,
               let decodedHost = host.idnaDecoded {
                host = decodedHost
            }

            string.replaceSubrange(hostRange, with: host)
        }

        if dropScheme,
           let schemeRange = components.rangeOfScheme {
            string.replaceSubrange(schemeRange, with: "")
            if string.hasPrefix(URL.NavigationalScheme.separator) {
                string = string.dropping(prefix: URL.NavigationalScheme.separator)
            }
        }

        if dropTrailingSlash,
           string.hasSuffix("/") {
            string = String(string.dropLast(1))
        }

        return string
    }

    func toString(forUserInput input: String, decodePunycode: Bool = true) -> String {
        let hasInputScheme = input.hasOrIsPrefix(of: self.separatedScheme ?? "")
        let hasInputWww = input.dropping(prefix: self.separatedScheme ?? "").hasOrIsPrefix(of: URL.HostPrefix.www.rawValue)
        let hasInputHost = (decodePunycode ? host?.idnaDecoded : host)?.hasOrIsPrefix(of: input) ?? false

        return self.toString(decodePunycode: decodePunycode,
                             dropScheme: input.isEmpty || !(hasInputScheme && !hasInputHost),
                             needsWWW: !input.dropping(prefix: self.separatedScheme ?? "").isEmpty && hasInputWww,
                             dropTrailingSlash: !input.hasSuffix("/"))
    }

    /// Tries to use the file name part of the URL, if available, adjusting for content type, if available.
    var suggestedFilename: String? {
        let url = self

        var filename: String
        if !url.pathComponents.isEmpty,
           url.pathComponents != [ "/" ] {

            filename = url.lastPathComponent
        } else {
            filename = url.host?.droppingWwwPrefix().replacingOccurrences(of: ".", with: "_") ?? ""
        }
        guard !filename.isEmpty else { return nil }

        return filename
    }

    var emailAddresses: [String] {
        guard navigationalScheme == .mailto, let path = URLComponents(url: self, resolvingAgainstBaseURL: false)?.path else {
            return []
        }

        return path.components(separatedBy: .init(charactersIn: ", ")).filter { !$0.isEmpty }
    }

    // MARK: - Validity

    var isDataURL: Bool {
        return scheme == "data"
    }

    var isExternalSchemeLink: Bool {
        return !["https", "http", "about", "file", "blob", "data", "ftp"].contains(scheme)
    }

    // MARK: - DuckDuckGo

    static var duckDuckGo: URL {
        let duckDuckGoUrlString = "https://duckduckgo.com/"
        return URL(string: duckDuckGoUrlString)!
    }

    static var duckDuckGoAutocomplete: URL {
        duckDuckGo.appendingPathComponent("ac/")
    }

    static var aboutDuckDuckGo: URL {
        return #URL("https://duckduckgo.com/about")
    }

    static var webTrackingProtection: URL {
        return #URL("https://help.duckduckgo.com/duckduckgo-help-pages/privacy/web-tracking-protections/")
    }

    static var cookieConsentPopUpManagement: URL {
<<<<<<< HEAD
        return URL(string: "https://duckduckgo.com/duckduckgo-help-pages/privacy/web-tracking-protections/#cookie-pop-up-management")!
=======
        return #URL("https://help.duckduckgo.com/duckduckgo-help-pages/privacy/web-tracking-protections/#cookie-consent-pop-up-management")
>>>>>>> 75047129
    }

    static var gpcLearnMore: URL {
        return #URL("https://help.duckduckgo.com/duckduckgo-help-pages/privacy/gpc/")
    }

    static var privateSearchLearnMore: URL {
        return URL(string: "https://duckduckgo.com/duckduckgo-help-pages/search-privacy/")!
    }

    static var searchSettings: URL {
        return URL(string: "https://duckduckgo.com/settings/")!
    }

    static var ddgLearnMore: URL {
        return #URL("https://duckduckgo.com/duckduckgo-help-pages/get-duckduckgo/get-duckduckgo-browser-on-mac/")
    }

    static var theFireButton: URL {
        return #URL("https://help.duckduckgo.com/duckduckgo-help-pages/privacy/web-tracking-protections/#the-fire-button")
    }

    static var privacyPolicy: URL {
        return #URL("https://duckduckgo.com/privacy")
    }

    static var duckDuckGoEmail = #URL("https://duckduckgo.com/email-protection")
    static var duckDuckGoEmailLogin = #URL("https://duckduckgo.com/email")

<<<<<<< HEAD
    static var duckDuckGoEmailInfo = URL(string: "https://duckduckgo.com/duckduckgo-help-pages/email-protection/what-is-duckduckgo-email-protection/")!
    static var duckDuckGoMorePrivacyInfo = URL(string: "https://help.duckduckgo.com/duckduckgo-help-pages/privacy/atb/")!
=======
    static var duckDuckGoMorePrivacyInfo = #URL("https://help.duckduckgo.com/duckduckgo-help-pages/privacy/atb/")
>>>>>>> 75047129

    var isDuckDuckGo: Bool {
        absoluteString.starts(with: Self.duckDuckGo.absoluteString)
    }

    var isDuckDuckGoSearch: Bool {
        if isDuckDuckGo, path.isEmpty || path == "/", getParameter(named: DuckDuckGoParameters.search.rawValue) != nil {
            return true
        }

        return false
    }

    enum DuckDuckGoParameters: String {
        case search = "q"
        case ia
        case iax

        enum ATB {
            static let atb = "atb"
            static let setAtb = "set_atb"
            static let activityType = "at"
            static let email = "email"

            static let appUsageValue = "app_use"
        }
    }

    // MARK: - Search

    var searchQuery: String? {
        guard isDuckDuckGoSearch else { return nil }
        return getParameter(named: DuckDuckGoParameters.search.rawValue)
    }

    // MARK: - Punycode

    var punycodeDecodedString: String? {
        return self.toString(decodePunycode: true, dropScheme: false, dropTrailingSlash: false)
    }

    // MARK: - File URL

    var volume: URL? {
        try? self.resourceValues(forKeys: [.volumeURLKey]).volume
    }

    func sanitizedForQuarantine() -> URL? {
        guard !self.isFileURL,
              !["data", "blob"].contains(self.scheme),
              var components = URLComponents(url: self, resolvingAgainstBaseURL: false)
        else {
            return nil
        }

        components.user = nil
        components.password = nil

        return components.url
    }

    func setQuarantineAttributes(sourceURL: URL?, referrerURL: URL?) throws {
        guard self.isFileURL,
              FileManager.default.fileExists(atPath: self.path)
        else {
            throw CocoaError(CocoaError.Code.fileNoSuchFile)
        }

        let sourceURL = sourceURL?.sanitizedForQuarantine()
        let referrerURL = referrerURL?.sanitizedForQuarantine()

        if var quarantineProperties = try self.resourceValues(forKeys: [.quarantinePropertiesKey]).quarantineProperties {
            quarantineProperties[kLSQuarantineAgentBundleIdentifierKey as String] = Bundle.main.bundleIdentifier
            quarantineProperties[kLSQuarantineAgentNameKey as String] = Bundle.main.displayName

            quarantineProperties[kLSQuarantineDataURLKey as String] = sourceURL
            quarantineProperties[kLSQuarantineOriginURLKey as String] = referrerURL

            quarantineProperties[kLSQuarantineTypeKey as String] = ["http", "https"].contains(sourceURL?.scheme)
                ? kLSQuarantineTypeWebDownload
                : kLSQuarantineTypeOtherDownload

            try (self as NSURL).setResourceValue(quarantineProperties, forKey: .quarantinePropertiesKey)
        }

    }

    // MARK: - System Settings

    static var fullDiskAccess = #URL("x-apple.systempreferences:com.apple.preference.security?Privacy_AllFiles")

    // MARK: - Blob URLs

    var isBlobURL: Bool {
        guard let scheme = self.scheme?.lowercased() else { return false }

        if scheme == "blob" || scheme.hasPrefix("blob:") {
            return true
        }

        return false
    }

    func stripUnsupportedCredentials() -> String {
        if self.absoluteString.firstIndex(of: "@") != nil {
            let authPattern = "([^:]+):\\/\\/[^\\/]*@"
            let strippedURL = self.absoluteString.replacingOccurrences(of: authPattern, with: "$1://", options: .regularExpression)
            let uuid = UUID().uuidString.lowercased()
            return "\(strippedURL)\(uuid)"
        }
        return self.absoluteString
    }

    public func isChild(of url: URL) -> Bool {
        var components = URLComponents(string: url.absoluteString)
        components?.query = nil

        return self.absoluteString.hasPrefix(components?.url?.absoluteString ?? url.absoluteString)
    }
}<|MERGE_RESOLUTION|>--- conflicted
+++ resolved
@@ -341,11 +341,7 @@
     }
 
     static var cookieConsentPopUpManagement: URL {
-<<<<<<< HEAD
-        return URL(string: "https://duckduckgo.com/duckduckgo-help-pages/privacy/web-tracking-protections/#cookie-pop-up-management")!
-=======
-        return #URL("https://help.duckduckgo.com/duckduckgo-help-pages/privacy/web-tracking-protections/#cookie-consent-pop-up-management")
->>>>>>> 75047129
+        return #URL("https://duckduckgo.com/duckduckgo-help-pages/privacy/web-tracking-protections/#cookie-pop-up-management")
     }
 
     static var gpcLearnMore: URL {
@@ -353,11 +349,11 @@
     }
 
     static var privateSearchLearnMore: URL {
-        return URL(string: "https://duckduckgo.com/duckduckgo-help-pages/search-privacy/")!
+        return #URL("https://duckduckgo.com/duckduckgo-help-pages/search-privacy/")
     }
 
     static var searchSettings: URL {
-        return URL(string: "https://duckduckgo.com/settings/")!
+        return #URL("https://duckduckgo.com/settings/")
     }
 
     static var ddgLearnMore: URL {
@@ -375,12 +371,8 @@
     static var duckDuckGoEmail = #URL("https://duckduckgo.com/email-protection")
     static var duckDuckGoEmailLogin = #URL("https://duckduckgo.com/email")
 
-<<<<<<< HEAD
-    static var duckDuckGoEmailInfo = URL(string: "https://duckduckgo.com/duckduckgo-help-pages/email-protection/what-is-duckduckgo-email-protection/")!
-    static var duckDuckGoMorePrivacyInfo = URL(string: "https://help.duckduckgo.com/duckduckgo-help-pages/privacy/atb/")!
-=======
+    static var duckDuckGoEmailInfo = #URL("https://duckduckgo.com/duckduckgo-help-pages/email-protection/what-is-duckduckgo-email-protection/")
     static var duckDuckGoMorePrivacyInfo = #URL("https://help.duckduckgo.com/duckduckgo-help-pages/privacy/atb/")
->>>>>>> 75047129
 
     var isDuckDuckGo: Bool {
         absoluteString.starts(with: Self.duckDuckGo.absoluteString)
