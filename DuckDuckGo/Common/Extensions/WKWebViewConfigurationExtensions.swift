//
//  WKWebViewConfigurationExtensions.swift
//
//  Copyright © 2021 DuckDuckGo. All rights reserved.
//
//  Licensed under the Apache License, Version 2.0 (the "License");
//  you may not use this file except in compliance with the License.
//  You may obtain a copy of the License at
//
//  http://www.apache.org/licenses/LICENSE-2.0
//
//  Unless required by applicable law or agreed to in writing, software
//  distributed under the License is distributed on an "AS IS" BASIS,
//  WITHOUT WARRANTIES OR CONDITIONS OF ANY KIND, either express or implied.
//  See the License for the specific language governing permissions and
//  limitations under the License.
//

import WebKit
import Combine

extension WKWebViewConfiguration {

    func applyStandardConfiguration() {
        allowsAirPlayForMediaPlayback = true
        preferences.setValue(true, forKey: "fullScreenEnabled")
        preferences.setValue(true, forKey: "allowsPictureInPictureMediaPlayback")
        preferences.setValue(true, forKey: "developerExtrasEnabled")
        preferences.javaScriptCanOpenWindowsAutomatically = false
<<<<<<< HEAD
=======
        installContentBlockingRules()
    }

    private func installContentBlockingRules() {
        func addRulesToController(rules: WKContentRuleList) {
            self.userContentController.add(rules)
        }
>>>>>>> fc3c89cf

        self.userContentController = UserContentController()
     }

}<|MERGE_RESOLUTION|>--- conflicted
+++ resolved
@@ -27,17 +27,6 @@
         preferences.setValue(true, forKey: "allowsPictureInPictureMediaPlayback")
         preferences.setValue(true, forKey: "developerExtrasEnabled")
         preferences.javaScriptCanOpenWindowsAutomatically = false
-<<<<<<< HEAD
-=======
-        installContentBlockingRules()
-    }
-
-    private func installContentBlockingRules() {
-        func addRulesToController(rules: WKContentRuleList) {
-            self.userContentController.add(rules)
-        }
->>>>>>> fc3c89cf
-
         self.userContentController = UserContentController()
      }
 
