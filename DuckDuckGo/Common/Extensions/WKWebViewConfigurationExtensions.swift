//
//  WKWebViewConfigurationExtensions.swift
//
//  Copyright © 2021 DuckDuckGo. All rights reserved.
//
//  Licensed under the Apache License, Version 2.0 (the "License");
//  you may not use this file except in compliance with the License.
//  You may obtain a copy of the License at
//
//  http://www.apache.org/licenses/LICENSE-2.0
//
//  Unless required by applicable law or agreed to in writing, software
//  distributed under the License is distributed on an "AS IS" BASIS,
//  WITHOUT WARRANTIES OR CONDITIONS OF ANY KIND, either express or implied.
//  See the License for the specific language governing permissions and
//  limitations under the License.
//

import WebKit
import Combine

extension WKWebViewConfiguration {

    func applyStandardConfiguration() {
<<<<<<< HEAD
        allowsAirPlayForMediaPlayback = true
        preferences.setValue(true, forKey: "fullScreenEnabled")
        preferences.setValue(true, forKey: "developerExtrasEnabled")
=======
        websiteDataStore = WKWebsiteDataStore.default()
        allowsAirPlayForMediaPlayback = true
        preferences.setValue(true, forKey: "fullScreenEnabled")
        preferences.setValue(true, forKey: "developerExtrasEnabled")
        preferences.javaScriptCanOpenWindowsAutomatically = false
        installContentBlockingRules()
     }

    private func installContentBlockingRules() {
        func addRulesToController(rules: WKContentRuleList) {
            self.userContentController.add(rules)
        }
>>>>>>> fdd254ee

        self.userContentController = UserContentController()
     }

}<|MERGE_RESOLUTION|>--- conflicted
+++ resolved
@@ -22,24 +22,10 @@
 extension WKWebViewConfiguration {
 
     func applyStandardConfiguration() {
-<<<<<<< HEAD
-        allowsAirPlayForMediaPlayback = true
-        preferences.setValue(true, forKey: "fullScreenEnabled")
-        preferences.setValue(true, forKey: "developerExtrasEnabled")
-=======
-        websiteDataStore = WKWebsiteDataStore.default()
         allowsAirPlayForMediaPlayback = true
         preferences.setValue(true, forKey: "fullScreenEnabled")
         preferences.setValue(true, forKey: "developerExtrasEnabled")
         preferences.javaScriptCanOpenWindowsAutomatically = false
-        installContentBlockingRules()
-     }
-
-    private func installContentBlockingRules() {
-        func addRulesToController(rules: WKContentRuleList) {
-            self.userContentController.add(rules)
-        }
->>>>>>> fdd254ee
 
         self.userContentController = UserContentController()
      }
