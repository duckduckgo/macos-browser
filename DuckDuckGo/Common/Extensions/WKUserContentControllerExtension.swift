--- conflicted
+++ resolved
@@ -22,24 +22,7 @@
 
 extension WKUserContentController {
 
-    func add(userScript: UserScript) {
-<<<<<<< HEAD
-        addUserScript(userScript.script)
-=======
-        let script: WKUserScript
-        if #available(OSX 11.0, *) {
-            script = WKUserScript(source: userScript.source,
-                         injectionTime: userScript.injectionTime,
-                         forMainFrameOnly: userScript.forMainFrameOnly,
-                         in: .defaultClient)
-        } else {
-            script = WKUserScript(source: userScript.source,
-                         injectionTime: userScript.injectionTime,
-                         forMainFrameOnly: userScript.forMainFrameOnly)
-        }
-        addUserScript(script)
->>>>>>> eea5e82d
-
+    func addHandler(_ userScript: UserScript) {
         for messageName in userScript.messageNames {
             if #available(OSX 11.0, *) {
                 add(userScript, contentWorld: .defaultClient, name: messageName)
@@ -49,8 +32,8 @@
         }
     }
 
-    func removeScriptMessageHandlers(forNames messageNames: [String]) {
-        messageNames.forEach {
+    func removeHandler(_ userScript: UserScript) {
+        userScript.messageNames.forEach {
             if #available(OSX 11.0, *) {
                 removeScriptMessageHandler(forName: $0, contentWorld: .defaultClient)
             } else {
