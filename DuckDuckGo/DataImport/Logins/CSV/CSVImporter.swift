//
//  CSVImporter.swift
//
//  Copyright © 2021 DuckDuckGo. All rights reserved.
//
//  Licensed under the Apache License, Version 2.0 (the "License");
//  you may not use this file except in compliance with the License.
//  You may obtain a copy of the License at
//
//  http://www.apache.org/licenses/LICENSE-2.0
//
//  Unless required by applicable law or agreed to in writing, software
//  distributed under the License is distributed on an "AS IS" BASIS,
//  WITHOUT WARRANTIES OR CONDITIONS OF ANY KIND, either express or implied.
//  See the License for the specific language governing permissions and
//  limitations under the License.
//

import Common
import Foundation

final class CSVImporter: DataImporter {

    struct ColumnPositions {

        private enum Regex {
            // should end with "login" or "username"
            static let username = regex("(?:^|\\b|\\s|_)(?:login|username)$", .caseInsensitive)
            // should end with "password" or "pwd"
            static let password = regex("(?:^|\\b|\\s|_)(?:password|pwd)$", .caseInsensitive)
            // should end with "name" or "title"
            static let title = regex("(?:^|\\b|\\s|_)(?:name|title)$", .caseInsensitive)
            // should end with "url", "uri"
            static let url = regex("(?:^|\\b|\\s|_)(?:url|uri)$", .caseInsensitive)
            // should end with "notes" or "note"
            static let notes = regex("(?:^|\\b|\\s|_)(?:notes|note)$", .caseInsensitive)
        }

        static let rowFormatWithTitle = ColumnPositions(titleIndex: 0, urlIndex: 1, usernameIndex: 2, passwordIndex: 3)
        static let rowFormatWithoutTitle = ColumnPositions(titleIndex: nil, urlIndex: 0, usernameIndex: 1, passwordIndex: 2)

        let maximumIndex: Int

        let titleIndex: Int?
        let urlIndex: Int?

        let usernameIndex: Int
        let passwordIndex: Int

        let notesIndex: Int?

        let isZohoVault: Bool

        init(titleIndex: Int?, urlIndex: Int?, usernameIndex: Int, passwordIndex: Int, notesIndex: Int? = nil, isZohoVault: Bool = false) {
            self.titleIndex = titleIndex
            self.urlIndex = urlIndex
            self.usernameIndex = usernameIndex
            self.passwordIndex = passwordIndex
            self.notesIndex = notesIndex
            self.maximumIndex = max(titleIndex ?? -1, urlIndex ?? -1, usernameIndex, passwordIndex, notesIndex ?? -1)
            self.isZohoVault = isZohoVault
        }

        private enum Format {
            case general
            case zohoGeneral
            case zohoVault
        }

        init?(csv: [[String]]) {
            guard csv.count > 1,
                  csv[1].count >= 3 else { return nil }
            var headerRow = csv[0]

            var format = Format.general

            let usernameIndex: Int
            if let idx = headerRow.firstIndex(where: { value in
                Regex.username.matches(in: value, range: value.fullRange).isEmpty == false
            }) {
                usernameIndex = idx
                headerRow[usernameIndex] = ""

            // Zoho
            } else if headerRow.first == "Password Name" {
                if let idx = csv[1].firstIndex(of: "SecretData") {
                    format = .zohoVault
                    usernameIndex = idx
                } else if csv[1].count == 7 {
                    format = .zohoGeneral
                    usernameIndex = 5
                } else {
                    return nil
                }
            } else {
                return nil
            }

            let passwordIndex: Int
            switch format {
            case .general:
                guard let idx = headerRow
                    .firstIndex(where: { !Regex.password.matches(in: $0, range: $0.fullRange).isEmpty }) else { return nil }
                passwordIndex = idx
                headerRow[passwordIndex] = ""

            case .zohoGeneral:
                passwordIndex = usernameIndex + 1
            case .zohoVault:
                passwordIndex = usernameIndex
            }

            let titleIndex = headerRow.firstIndex(where: { !Regex.title.matches(in: $0, range: $0.fullRange).isEmpty })
            titleIndex.map { headerRow[$0] = "" }

            let urlIndex = headerRow.firstIndex(where: { !Regex.url.matches(in: $0, range: $0.fullRange).isEmpty })
            urlIndex.map { headerRow[$0] = "" }

            let notesIndex = headerRow.firstIndex(where: { !Regex.notes.matches(in: $0, range: $0.fullRange).isEmpty })

            self.init(titleIndex: titleIndex,
                      urlIndex: urlIndex,
                      usernameIndex: usernameIndex,
                      passwordIndex: passwordIndex,
                      notesIndex: notesIndex,
                      isZohoVault: format == .zohoVault)
        }

        init?(source: DataImport.Source) {
            switch source {
            case .onePassword7, .onePassword8:
<<<<<<< HEAD
                self.init(titleIndex: 3, urlIndex: 5, usernameIndex: 6, passwordIndex: 2, maximumIndex: 7)
            case .lastPass, .firefox, .edge, .chrome, .chromium, .coccoc, .brave, .opera, .operaGX,
                 .safari, .safariTechnologyPreview, .tor, .vivaldi, .yandex, .csv, .bookmarksHTML:
=======
                self.init(titleIndex: 3, urlIndex: 5, usernameIndex: 6, passwordIndex: 2)
            case .lastPass, .firefox, .edge, .chrome, .brave, .safari, .safariTechnologyPreview, .csv, .bookmarksHTML, .bitwarden:
>>>>>>> 8521ae33
                return nil
            }
        }

    }

    struct ImportError: DataImportError {
        enum OperationType: Int {
            case cannotReadFile
            case cannotAccessSecureVault
        }

        var action: DataImportAction { .logins }
        var source: DataImport.Source { .csv }
        let type: OperationType
        let underlyingError: Error?
    }

    private let fileURL: URL
    private let loginImporter: LoginImporter?
    private let defaultColumnPositions: ColumnPositions?

    init(fileURL: URL, loginImporter: LoginImporter?, defaultColumnPositions: ColumnPositions? = nil) {
        self.fileURL = fileURL
        self.loginImporter = loginImporter
        self.defaultColumnPositions = defaultColumnPositions
    }

    func totalValidLogins() -> Int {
        guard let fileContents = try? String(contentsOf: fileURL, encoding: .utf8) else { return 0 }

        let logins = Self.extractLogins(from: fileContents, defaultColumnPositions: self.defaultColumnPositions) ?? []

        return logins.count
    }

    static func extractLogins(from fileContents: String,
                              defaultColumnPositions: ColumnPositions? = nil) -> [ImportedLoginCredential]? {
        guard let parsed = try? CSVParser().parse(string: fileContents) else { return nil }

        if let columnPositions = ColumnPositions(csv: parsed) {
            return parsed.dropFirst().compactMap(columnPositions.read)
        } else {
            return parsed.compactMap(defaultColumnPositions.read)
        }
    }

    func importableTypes() -> [DataImport.DataType] {
        if fileURL.pathExtension == "csv" {
            return [.logins]
        } else {
            return []
        }
    }

    // This will change to return an array of DataImport.Summary objects, indicating the status of each import type that was requested.
    func importData(types: [DataImport.DataType],
                    from profile: DataImport.BrowserProfile?,
                    modalWindow: NSWindow?,
                    completion: @escaping (DataImportResult<DataImport.Summary>) -> Void) {
        let fileContents: String
        do {
            fileContents = try String(contentsOf: fileURL, encoding: .utf8)
        } catch {
            completion(.failure(ImportError(type: .cannotReadFile, underlyingError: error)))
            return
        }
        guard let loginImporter = self.loginImporter else {
            completion(.failure(ImportError(type: .cannotAccessSecureVault, underlyingError: nil)))
            return
        }

        DispatchQueue.global(qos: .userInitiated).async { [defaultColumnPositions] in
            do {
                let loginCredentials = try Self.extractLogins(from: fileContents,
                                                              defaultColumnPositions: defaultColumnPositions) ?? {
                    throw LoginImporterError(source: .csv, error: nil, type: .malformedCSV)
                }()
                let result = try loginImporter.importLogins(loginCredentials)
                DispatchQueue.main.async {
                    completion(.success(DataImport.Summary(bookmarksResult: nil, loginsResult: .completed(result))))
                }
            } catch {
                DispatchQueue.main.async {
                    completion(.failure(LoginImporterError(source: .csv, error: error)))
                }
            }
        }
    }

}

extension ImportedLoginCredential {

    // Some browsers will export credentials with a header row. To detect this, the URL field on the first parsed row is checked whether it passes
    // the data detector test. If it doesn't, it's assumed to be a header row.
    fileprivate var isHeaderRow: Bool {
        let types: NSTextCheckingResult.CheckingType = [.link]

        guard let detector = try? NSDataDetector(types: types.rawValue),
              let url, !url.isEmpty else { return false }

        if detector.numberOfMatches(in: url, options: [], range: url.fullRange) > 0 {
            return false
        }

        return true
    }

}

extension CSVImporter.ColumnPositions {

    func read(_ row: [String]) -> ImportedLoginCredential? {
        let username: String
        let password: String

        if isZohoVault {
            // cell contents:
            // SecretType:Web Account
            // User Name:username
            // Password:password
            guard let lines = row[safe: usernameIndex]?.components(separatedBy: "\n"),
                  let usernameLine = lines.first(where: { $0.hasPrefix("User Name:") }),
                  let passwordLine = lines.first(where: { $0.hasPrefix("Password:") }) else { return nil }

            username = usernameLine.dropping(prefix: "User Name:")
            password = passwordLine.dropping(prefix: "Password:")

        } else if let user = row[safe: usernameIndex],
                  let pass = row[safe: passwordIndex] {

            username = user
            password = pass
        } else {
            return nil
        }

        return ImportedLoginCredential(title: row[safe: titleIndex ?? -1],
                                       url: row[safe: urlIndex ?? -1],
                                       username: username,
                                       password: password,
                                       notes: row[safe: notesIndex ?? -1])
    }

}

extension CSVImporter.ColumnPositions? {

    func read(_ row: [String]) -> ImportedLoginCredential? {
        let columnPositions = self ?? [
            .rowFormatWithTitle,
            .rowFormatWithoutTitle
        ].first(where: {
            row.count > $0.maximumIndex
        })

        return columnPositions?.read(row)
    }

}<|MERGE_RESOLUTION|>--- conflicted
+++ resolved
@@ -129,14 +129,9 @@
         init?(source: DataImport.Source) {
             switch source {
             case .onePassword7, .onePassword8:
-<<<<<<< HEAD
-                self.init(titleIndex: 3, urlIndex: 5, usernameIndex: 6, passwordIndex: 2, maximumIndex: 7)
+                self.init(titleIndex: 3, urlIndex: 5, usernameIndex: 6, passwordIndex: 2)
             case .lastPass, .firefox, .edge, .chrome, .chromium, .coccoc, .brave, .opera, .operaGX,
-                 .safari, .safariTechnologyPreview, .tor, .vivaldi, .yandex, .csv, .bookmarksHTML:
-=======
-                self.init(titleIndex: 3, urlIndex: 5, usernameIndex: 6, passwordIndex: 2)
-            case .lastPass, .firefox, .edge, .chrome, .brave, .safari, .safariTechnologyPreview, .csv, .bookmarksHTML, .bitwarden:
->>>>>>> 8521ae33
+                 .safari, .safariTechnologyPreview, .tor, .vivaldi, .yandex, .csv, .bookmarksHTML, .bitwarden:
                 return nil
             }
         }
