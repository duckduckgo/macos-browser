--- conflicted
+++ resolved
@@ -54,16 +54,6 @@
         return [.logins, .bookmarks]
     }
 
-<<<<<<< HEAD
-    final func importData(types: [DataImport.DataType],
-                          from profile: DataImport.BrowserProfile?,
-                          completion: @escaping (DataImportResult<DataImport.Summary>) -> Void) {
-        let result = importData(types: types, from: profile)
-        completion(result)
-    }
-
-    func importData(types: [DataImport.DataType], from profile: DataImport.BrowserProfile?) -> DataImportResult<DataImport.Summary> {
-=======
     func importData(types: [DataImport.DataType],
                     from profile: DataImport.BrowserProfile?,
                     modalWindow: NSWindow? = nil,
@@ -73,7 +63,6 @@
     }
 
     func importData(types: [DataImport.DataType], from profile: DataImport.BrowserProfile?, modalWindow: NSWindow?) -> DataImportResult<DataImport.Summary> {
->>>>>>> d76eceeb
         var summary = DataImport.Summary()
         let dataDirectoryURL = profile?.profileURL ?? applicationDataDirectoryURL
 
