--- conflicted
+++ resolved
@@ -55,22 +55,10 @@
     /// Factory for a DataImporter for importSource
     private let reportSenderFactory: ReportSenderFactory
 
-<<<<<<< HEAD
     private let onFinished: () -> Void
 
     private let onCancelled: () -> Void
 
-    private func log(_ message: @autoclosure () -> String) {
-        if NSApp.runType == .unitTests {
-        } else if OSLog.dataImportExport != .disabled {
-            os_log(log: .dataImportExport, message())
-        } else if NSApp.runType == .xcPreviews {
-            print(message())
-        }
-    }
-
-=======
->>>>>>> e1b6d72e
     enum Screen: Hashable {
         case profileAndDataTypesPicker
         case moreInfo
