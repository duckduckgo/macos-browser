--- conflicted
+++ resolved
@@ -230,10 +230,6 @@
         // if there‘s read permission/primary password requested - request it and reinitiate import
         if handleErrors(summary.compactMapValues { $0.error }) { return }
 
-<<<<<<< HEAD
-            if case .failure(let error) = result {
-                Pixel.fire(.dataImportFailed(source: importSource, sourceVersion: importSource.installedAppsMajorVersionDescription(selectedProfile: selectedProfile), error: error))
-=======
         var nextScreen: Screen?
         // merge new import results into the model import summary keeping the original DataType sorting order
         for (dataType, result) in DataType.allCases.compactMap({ dataType in summary[dataType].map { (dataType, $0) } }) {
@@ -252,8 +248,7 @@
                     // switch to file import of the failed data type displaying successful import results
                     nextScreen = .fileImport(dataType: dataType, summary: Set(summary.filter({ $0.value.isSuccess }).keys))
                 }
-                Pixel.fire(.dataImportFailed(source: importSource, error: error))
->>>>>>> 761a4449
+                Pixel.fire(.dataImportFailed(source: importSource, sourceVersion: importSource.installedAppsMajorVersionDescription(selectedProfile: selectedProfile), error: error))
             }
         }
 
@@ -288,7 +283,7 @@
             switch error {
             // chromium user denied keychain prompt error
             case let error as ChromiumLoginReader.ImportError where error.type == .userDeniedKeychainPrompt:
-                Pixel.fire(.dataImportFailed(source: importSource, error: error))
+                Pixel.fire(.dataImportFailed(source: importSource, sourceVersion: importSource.installedAppsMajorVersionDescription(selectedProfile: selectedProfile), error: error))
                 // stay on the same screen
                 return true
 
@@ -310,7 +305,7 @@
                     break
                 }
                 log("file read no permission for \(url.path)")
-                Pixel.fire(.dataImportFailed(source: importSource, error: importError))
+                Pixel.fire(.dataImportFailed(source: importSource, sourceVersion: importSource.installedAppsMajorVersionDescription(selectedProfile: selectedProfile), error: importError))
                 screen = .getReadPermission(url)
                 return true
 
