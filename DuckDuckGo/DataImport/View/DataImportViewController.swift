//
//  DataImportViewController.swift
//
//  Copyright © 2021 DuckDuckGo. All rights reserved.
//
//  Licensed under the Apache License, Version 2.0 (the "License");
//  you may not use this file except in compliance with the License.
//  You may obtain a copy of the License at
//
//  http://www.apache.org/licenses/LICENSE-2.0
//
//  Unless required by applicable law or agreed to in writing, software
//  distributed under the License is distributed on an "AS IS" BASIS,
//  WITHOUT WARRANTIES OR CONDITIONS OF ANY KIND, either express or implied.
//  See the License for the specific language governing permissions and
//  limitations under the License.
//

import AppKit
import BrowserServicesKit
import Combine
import os.log

final class DataImportViewController: NSViewController {

<<<<<<< HEAD
    @UserDefaultsWrapper(key: .homePageContinueSetUpImport, defaultValue: false)
    var successfulImportHappened: Bool
=======
    @UserDefaultsWrapper(key: .homePageContinueSetUpImport, defaultValue: nil)
    var successfulImportHappened: Bool?
>>>>>>> 7e5affb0

    enum Constants {
        static let storyboardName = "DataImport"
        static let identifier = "DataImportViewController"
    }

    enum InteractionState {
        case unableToImport
        case permissionsRequired([DataImport.DataType])
        case ableToImport
        case moreInfoAvailable
        case failedToImport
        case completedImport(DataImport.Summary)
    }

    private struct ViewState {
        var selectedImportSource: DataImport.Source
        var interactionState: InteractionState

        static func defaultState() -> ViewState {
            if let firstInstalledBrowser = ThirdPartyBrowser.installedBrowsers.first {
                return ViewState(selectedImportSource: firstInstalledBrowser.importSource,
                                 interactionState: firstInstalledBrowser.importSource == .safari ? .ableToImport : .moreInfoAvailable)
            } else {
                return ViewState(selectedImportSource: .csv, interactionState: .ableToImport)
            }
        }
    }

    static func show(completion: (() -> Void)? = nil) {
        guard let windowController = WindowControllersManager.shared.lastKeyMainWindowController,
              windowController.window?.isKeyWindow == true else {
            return
        }

        let viewController = DataImportViewController.create()
        windowController.mainViewController.beginSheet(viewController) { _ in
            completion?()
        }
    }

    static func create() -> DataImportViewController {
        let storyboard = NSStoryboard(name: Constants.storyboardName, bundle: nil)
        return storyboard.instantiateController(identifier: Constants.identifier)
    }

    private func secureVaultImporter() throws -> SecureVaultLoginImporter {
        let secureVault = try SecureVaultFactory.default.makeVault(errorReporter: SecureVaultErrorReporter.shared)
        return SecureVaultLoginImporter(secureVault: secureVault)
    }

    private var viewState: ViewState = .defaultState() {
        didSet {

            renderCurrentViewState()

            let bookmarkImporter = CoreDataBookmarkImporter(bookmarkManager: LocalBookmarkManager.shared)

            do {
                switch viewState.selectedImportSource {
                case .brave:
                    self.dataImporter = try BraveDataImporter(loginImporter: secureVaultImporter(), bookmarkImporter: bookmarkImporter)
                case .chrome:
                    self.dataImporter = try ChromeDataImporter(loginImporter: secureVaultImporter(), bookmarkImporter: bookmarkImporter)
                case .edge:
                    self.dataImporter = try EdgeDataImporter(loginImporter: secureVaultImporter(), bookmarkImporter: bookmarkImporter)
                case .firefox:
                    self.dataImporter = try FirefoxDataImporter(loginImporter: secureVaultImporter(),
                                                                bookmarkImporter: bookmarkImporter,
                                                                faviconManager: FaviconManager.shared)
                case .safari where !(currentChildViewController is FileImportViewController):
                    self.dataImporter = SafariDataImporter(bookmarkImporter: bookmarkImporter, faviconManager: FaviconManager.shared)
                case .bookmarksHTML:
                    if !(self.dataImporter is BookmarkHTMLImporter) {
                        self.dataImporter = nil
                    }
                case .csv, .onePassword, .lastPass, .safari /* csv only */:
                    if !(self.dataImporter is CSVImporter) {
                        self.dataImporter = nil
                    }
                }
            } catch {
                os_log("dataImporter initialization failed: %{public}s", type: .error, error.localizedDescription)
                self.presentAlert(for: .generic(.cannotAccessSecureVault))
            }
        }
    }

    private weak var currentChildViewController: NSViewController?
    private var browserImportViewController: BrowserImportViewController?

    private var dataImporter: DataImporter?
    private var selectedImportSourceCancellable: AnyCancellable?

    @IBOutlet var containerView: NSView!
    @IBOutlet var importSourcePopUpButton: NSPopUpButton!
    @IBOutlet var importButton: NSButton!
    @IBOutlet var cancelButton: NSButton!

    @IBAction func cancelButtonClicked(_ sender: Any) {
        if currentChildViewController is BrowserImportMoreInfoViewController {
            viewState = .init(selectedImportSource: viewState.selectedImportSource, interactionState: .moreInfoAvailable)
            importSourcePopUpButton.isEnabled = true
            cancelButton.title = UserText.cancel
        } else {
            dismiss()
        }
    }

    @IBAction func actionButtonClicked(_ sender: Any) {
        switch viewState.interactionState {
        // Import click on first screen with Bookmarks checkmark: Can't read bookmarks: request permission
        case .ableToImport where viewState.selectedImportSource == .safari
                && selectedImportOptions.contains(.bookmarks)
                && !SafariDataImporter.canReadBookmarksFile():

            self.viewState = ViewState(selectedImportSource: viewState.selectedImportSource, interactionState: .permissionsRequired([.bookmarks]))

        // Import click on first screen with Passwords bookmark or Next click on Bookmarks Import Done screen: show CSV Import
        case .ableToImport where viewState.selectedImportSource == .safari
                && selectedImportOptions.contains(.logins)
                && (dataImporter is CSVImporter || selectedImportOptions == [.logins])
                && !(currentChildViewController is FileImportViewController):
            // Only Safari Passwords selected, switch to CSV select
            self.viewState = .init(selectedImportSource: viewState.selectedImportSource, interactionState: .permissionsRequired([.logins]))

        case .ableToImport, .failedToImport:
            completeImport()
        case .completedImport(let summary) where summary.loginsResult == .awaited:
            // Safari bookmarks import finished, switch to CSV select
            self.viewState = .init(selectedImportSource: viewState.selectedImportSource, interactionState: .permissionsRequired([.logins]))
        case .completedImport:
            dismiss()
        case .moreInfoAvailable:
            showMoreInfo()
        default:
            assertionFailure("\(#file): Import button should be disabled when unable to import")
        }
    }

    // MARK: - View Lifecycle

    override func viewDidLoad() {
        super.viewDidLoad()

        importSourcePopUpButton.displayImportSources()
        renderCurrentViewState()

        selectedImportSourceCancellable = importSourcePopUpButton.selectionPublisher.sink { [weak self] _ in
            self?.refreshViewState()
        }
    }

    private func refreshViewState() {
        guard let item = self.importSourcePopUpButton.selectedImportSourceItem(withPreferredIndex: importSourcePopUpButton.indexOfSelectedItem) else {
            pixelAssertionFailure("Failed to get valid import source item")
            return
        }

        let validSources = DataImport.Source.allCases.filter(\.canImportData)
        let source = validSources.first(where: { $0.importSourceName == item.title })!

        switch source {
        case .csv, .lastPass, .onePassword, .bookmarksHTML:
            self.viewState = ViewState(selectedImportSource: source, interactionState: .unableToImport)

        case .chrome, .firefox, .brave, .edge, .safari:
            let interactionState: InteractionState
            switch (source, loginsSelected) {
            case (.safari, _), (_, false):
                interactionState = .ableToImport
            case (_, true):
                interactionState = .moreInfoAvailable
            }

            self.viewState = ViewState(selectedImportSource: source, interactionState: interactionState)
        }

    }

    var loginsSelected: Bool {
        if let browserViewController = self.currentChildViewController as? BrowserImportViewController {
            return browserViewController.selectedImportOptions.contains(.logins)
        }

        // Assume true as a default in order to show next button when new child view controller is set
        return true
    }

    private func renderCurrentViewState() {
        updateActionButton(with: viewState.interactionState)

        if let viewController = newChildViewController(for: viewState.selectedImportSource, interactionState: viewState.interactionState) {
            embed(viewController: viewController)
        }
    }

    private func updateActionButton(with interactionState: InteractionState) {
        switch interactionState {
        case .unableToImport:
            importSourcePopUpButton.isHidden = false
            importButton.title = UserText.initiateImport
            importButton.isEnabled = false
            cancelButton.isHidden = false
        case .ableToImport:
            importSourcePopUpButton.isHidden = false
            importButton.title = UserText.initiateImport
            importButton.isEnabled = true
            cancelButton.isHidden = false
        case .moreInfoAvailable:
            importSourcePopUpButton.isHidden = false
            importButton.title = UserText.next
            importButton.isEnabled = true
            cancelButton.isHidden = false
        case .permissionsRequired:
            importSourcePopUpButton.isHidden = false
            importButton.title = UserText.initiateImport
            importButton.isEnabled = false
            cancelButton.isHidden = false
        case .completedImport(let summary) where summary.loginsResult == .awaited:
            // Continue to Logins import from Safari
            importSourcePopUpButton.isHidden = false
            importButton.title = UserText.next
            importButton.isEnabled = true
            cancelButton.isHidden = false
        case .completedImport:
            importSourcePopUpButton.isHidden = true
            importButton.title = UserText.doneImporting
            importButton.isEnabled = true
            cancelButton.isHidden = true
        case .failedToImport:
            importSourcePopUpButton.isHidden = false
            importButton.title = UserText.initiateImport
            importButton.isEnabled = true
            cancelButton.isHidden = false
        }
    }

    private func newChildViewController(for importSource: DataImport.Source, interactionState: InteractionState) -> NSViewController? {
        switch importSource {
        case .safari:
            if case .permissionsRequired([.logins]) = interactionState {
                let viewController = FileImportViewController.create(importSource: .safari)
                viewController.delegate = self

                return viewController
            } else if case .ableToImport = interactionState,
                      let fileImportViewController = currentChildViewController as? FileImportViewController,
                      fileImportViewController.importSource == .safari {
                fileImportViewController.importSource = importSource

                return nil
            }

            fallthrough
        case .brave, .chrome, .edge, .firefox:
            if case let .completedImport(summary) = interactionState {
                return BrowserImportSummaryViewController.create(importSummary: summary)
            } else if case let .permissionsRequired(types) = interactionState {
                let filePermissionViewController =  RequestFilePermissionViewController.create(importSource: importSource, permissionsRequired: types)
                filePermissionViewController.delegate = self
                return filePermissionViewController
            } else if browserImportViewController?.browser == importSource {
                return browserImportViewController
            } else {
                browserImportViewController = createBrowserImportViewController(for: importSource)
                return browserImportViewController
            }

        case .csv, .onePassword, .lastPass, .bookmarksHTML:
            if case let .completedImport(summary) = interactionState {
                return BrowserImportSummaryViewController.create(importSummary: summary)
            } else {
                if let fileImportViewController = currentChildViewController as? FileImportViewController {
                    fileImportViewController.importSource = importSource
                    return nil
                }
                let viewController = FileImportViewController.create(importSource: importSource)
                viewController.delegate = self
                return viewController
            }
        }
    }

    private func embed(viewController newChildViewController: NSViewController) {
        if newChildViewController === currentChildViewController {
            return
        }

        if let currentChildViewController = currentChildViewController {
            addChild(newChildViewController)
            transition(from: currentChildViewController, to: newChildViewController, options: [])
        } else {
            addChild(newChildViewController)
        }

        currentChildViewController = newChildViewController
        containerView.addSubview(newChildViewController.view)

        newChildViewController.view.translatesAutoresizingMaskIntoConstraints = false
        newChildViewController.view.topAnchor.constraint(equalTo: containerView.topAnchor).isActive = true
        newChildViewController.view.leadingAnchor.constraint(equalTo: containerView.leadingAnchor).isActive = true
        newChildViewController.view.trailingAnchor.constraint(equalTo: containerView.trailingAnchor).isActive = true
        newChildViewController.view.bottomAnchor.constraint(equalTo: containerView.bottomAnchor).isActive = true
    }

    private func createBrowserImportViewController(for source: DataImport.Source) -> BrowserImportViewController? {
        // Prevent transitioning to the same view controller.
        if let viewController = currentChildViewController as? BrowserImportViewController, viewController.browser == source { return nil }

        guard let browser = ThirdPartyBrowser.browser(for: viewState.selectedImportSource), let profileList = browser.browserProfiles() else {
            assertionFailure("Attempted to create BrowserImportViewController without a valid browser selected")
            return nil
        }

        let browserImportViewController = BrowserImportViewController.create(with: source, profileList: profileList)
        browserImportViewController.delegate = self

        return browserImportViewController
    }

    // MARK: - Actions

    private func showMoreInfo() {
        viewState = .init(selectedImportSource: viewState.selectedImportSource, interactionState: .ableToImport)
        importSourcePopUpButton.isEnabled = false
        embed(viewController: BrowserImportMoreInfoViewController.create(source: viewState.selectedImportSource))
        cancelButton.title = UserText.navigateBack
    }

    var selectedProfile: DataImport.BrowserProfile? {
        return browserImportViewController?.selectedProfile
    }

    var selectedImportOptions: [DataImport.DataType] {
        guard let importer = self.dataImporter else {
            assertionFailure("\(#file): No data importer or profile found")
            return []
        }
        let selectedOptions = browserImportViewController?.selectedImportOptions ?? []
        return selectedOptions.isEmpty ? importer.importableTypes() : selectedOptions
    }

    private func completeImport() {
        guard let importer = self.dataImporter else {
            assertionFailure("\(#file): No data importer or profile found")
            return
        }

        let profile = selectedProfile
        let importTypes = selectedImportOptions

        importer.importData(types: importTypes, from: profile) { result in
            switch result {
            case .success(let summary):
                self.successfulImportHappened = true
                if summary.isEmpty {
                    self.dismiss()
                } else {
                    self.viewState.interactionState = .completedImport(summary)
                }

                NotificationCenter.default.post(name: .dataImportComplete, object: nil)
            case .failure(let error):
                switch error.errorType {
                case .needsLoginPrimaryPassword:
                    self.presentAlert(for: error)
                default:
                    self.viewState.interactionState = .failedToImport
                    self.presentAlert(for: error)
                }
            }
        }
    }

    private func presentAlert(for error: DataImportError) {
        guard let window = view.window else { return }

        switch error.errorType {
        case .needsLoginPrimaryPassword:
            let alert = NSAlert.passwordRequiredAlert(source: viewState.selectedImportSource)
            let response = alert.runModal()

            if response == .alertFirstButtonReturn {
                // Assume Firefox, as it's the only supported option that uses a password
                let password = (alert.accessoryView as? NSSecureTextField)?.stringValue
                (dataImporter as? FirefoxDataImporter)?.primaryPassword = password

                completeImport()
            }
        default:
            let pixel = Pixel.Event.dataImportFailed(
                action: error.actionType.pixelEventAction,
                source: viewState.selectedImportSource.pixelEventSource
            )

            Pixel.fire(pixel, withAdditionalParameters: error.errorType.errorParameters)

            let alert = NSAlert.importFailedAlert(source: viewState.selectedImportSource, linkDelegate: self)
            alert.beginSheetModal(for: window, completionHandler: nil)
        }
    }

}

extension DataImportViewController: FileImportViewControllerDelegate {

    func fileImportViewController(_ viewController: FileImportViewController, didSelectBookmarksFileWithURL url: URL?) {
        guard let url = url else {
            self.viewState.interactionState = .unableToImport
            return
        }

        let bookmarkImporter = CoreDataBookmarkImporter(bookmarkManager: LocalBookmarkManager.shared)

        self.dataImporter = BookmarkHTMLImporter(fileURL: url, bookmarkImporter: bookmarkImporter)
        self.viewState.interactionState = .ableToImport
    }

    func fileImportViewController(_ viewController: FileImportViewController, didSelectCSVFileWithURL url: URL?) {
        guard let url = url else {
            self.viewState.interactionState = .unableToImport
            return
        }

        do {
            let secureVault = try SecureVaultFactory.default.makeVault(errorReporter: SecureVaultErrorReporter.shared)
            let secureVaultImporter = SecureVaultLoginImporter(secureVault: secureVault)
            self.dataImporter = CSVImporter(fileURL: url,
                                            loginImporter: secureVaultImporter,
                                            defaultColumnPositions: .init(source: self.viewState.selectedImportSource))
            self.viewState.interactionState = .ableToImport
        } catch {
            self.viewState.interactionState = .unableToImport
            self.presentAlert(for: .logins(.cannotAccessSecureVault))
        }
    }

    func totalValidLogins(in url: URL) -> Int? {

        let importer = CSVImporter(fileURL: url,
                                   loginImporter: nil,
                                   defaultColumnPositions: .init(source: self.viewState.selectedImportSource))
        return importer.totalValidLogins()
    }

    func totalValidBookmarks(in fileURL: URL) -> Int? {
        let importer = BookmarkHTMLImporter(
            fileURL: fileURL,
            bookmarkImporter: CoreDataBookmarkImporter(bookmarkManager: LocalBookmarkManager.shared)
        )
        return importer.totalBookmarks
    }

}

extension DataImportViewController: BrowserImportViewControllerDelegate {

    func browserImportViewController(_ viewController: BrowserImportViewController, didChangeSelectedImportOptions options: [DataImport.DataType]) {
        if options.isEmpty {
            viewState.interactionState = .unableToImport
        } else {
            refreshViewState()
        }
    }

}

extension DataImportViewController: RequestFilePermissionViewControllerDelegate {

    func requestFilePermissionViewControllerDidReceivePermission(_ viewController: RequestFilePermissionViewController) {
        if viewState.selectedImportSource == .safari
            && selectedImportOptions.contains(.bookmarks) {

            self.completeImport()
            return
        }

        self.viewState.interactionState = .ableToImport
    }

}

extension DataImportViewController: NSTextViewDelegate {

    func textView(_ textView: NSTextView, clickedOnLink link: Any, at charIndex: Int) -> Bool {
        guard let sheet = view.window?.attachedSheet else {
            return false
        }

        view.window?.endSheet(sheet)
        dismiss()

        FeedbackPresenter.presentFeedbackForm()

        return true
    }

}

extension NSPopUpButton {

    fileprivate func displayImportSources() {
        removeAllItems()

        let validSources = DataImport.Source.allCases.filter(\.canImportData)
        for source in validSources {
            // The CSV row is at the bottom of the picker, and requires a separator above it, but only if the item array isn't
            // empty (which would happen if there are no valid sources).
            if (source == .onePassword || source == .csv) && !itemArray.isEmpty {

                let separator = NSMenuItem.separator()
                menu?.addItem(separator)
            }

            addItem(withTitle: source.importSourceName)
            lastItem?.image = source.importSourceImage?.resized(to: NSSize(width: 16, height: 16))
        }

        if let preferredSource = DataImport.Source.preferredSources.first(where: { validSources.contains($0) }) {
            selectItem(withTitle: preferredSource.importSourceName)
        }
    }

    /// Provides a safe way to extract the selected import source item from an `NSPopUpButton`. A pop up button can include a separator at the top, so the fallback logic of treating the first item as
    /// selected means it's possible to get a separator as the selected import source. This function will check that the title is not empty and that the preferred index exists when checking for
    /// the selected item, and will check subsequent items if the non-empty title condition is not met.
    fileprivate func selectedImportSourceItem(withPreferredIndex index: Int) -> NSMenuItem? {
        guard !itemArray.isEmpty, index != NSNotFound else {
            assertionFailure("Failed to select an import source item")
            return nil
        }

        return itemArray[index...].first { !$0.title.isEmpty }
    }

}<|MERGE_RESOLUTION|>--- conflicted
+++ resolved
@@ -23,13 +23,8 @@
 
 final class DataImportViewController: NSViewController {
 
-<<<<<<< HEAD
-    @UserDefaultsWrapper(key: .homePageContinueSetUpImport, defaultValue: false)
-    var successfulImportHappened: Bool
-=======
     @UserDefaultsWrapper(key: .homePageContinueSetUpImport, defaultValue: nil)
     var successfulImportHappened: Bool?
->>>>>>> 7e5affb0
 
     enum Constants {
         static let storyboardName = "DataImport"
