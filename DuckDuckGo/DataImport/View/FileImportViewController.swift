--- conflicted
+++ resolved
@@ -117,10 +117,6 @@
             lastPassInfoView.isHidden = true
             onePassword7InfoView.isHidden = true
             onePassword8InfoView.isHidden = true
-<<<<<<< HEAD
-            bitwardenInfoView.isHidden = true
-            selectFileButton.title = UserText.importLoginsSelectSafariCSVFile
-=======
             selectFileButton.title = UserText.importLoginsSelectBrowserCSVFile
         case .yandex:
             descriptionLabel.isHidden = true
@@ -129,8 +125,8 @@
             lastPassInfoView.isHidden = true
             onePassword7InfoView.isHidden = true
             onePassword8InfoView.isHidden = true
+            bitwardenInfoView.isHidden = true
             selectFileButton.title = UserText.importLoginsSelectBrowserCSVFile
->>>>>>> c642307d
         case .onePassword7:
             descriptionLabel.isHidden = true
             safariInfoView.isHidden = true
@@ -243,11 +239,7 @@
                 switch importSource {
                 case .bookmarksHTML:
                     delegate?.fileImportViewController(self, didSelectBookmarksFileWithURL: selectedURL)
-<<<<<<< HEAD
-                case .csv, .bitwarden, .onePassword8, .onePassword7, .lastPass, .safari, .safariTechnologyPreview:
-=======
-                case .csv, .onePassword8, .onePassword7, .lastPass, .safari, .safariTechnologyPreview, .yandex:
->>>>>>> c642307d
+                case .csv, .bitwarden, .onePassword8, .onePassword7, .lastPass, .safari, .safariTechnologyPreview, .yandex:
                     delegate?.fileImportViewController(self, didSelectCSVFileWithURL: selectedURL)
                 case .brave, .chrome, .chromium, .coccoc, .edge, .firefox, .opera, .operaGX, .tor, .vivaldi:
                     break
