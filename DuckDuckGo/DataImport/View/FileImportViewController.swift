//
//  FileImportViewController.swift
//
//  Copyright © 2021 DuckDuckGo. All rights reserved.
//
//  Licensed under the Apache License, Version 2.0 (the "License");
//  you may not use this file except in compliance with the License.
//  You may obtain a copy of the License at
//
//  http://www.apache.org/licenses/LICENSE-2.0
//
//  Unless required by applicable law or agreed to in writing, software
//  distributed under the License is distributed on an "AS IS" BASIS,
//  WITHOUT WARRANTIES OR CONDITIONS OF ANY KIND, either express or implied.
//  See the License for the specific language governing permissions and
//  limitations under the License.
//

import AppKit

protocol FileImportViewControllerDelegate: AnyObject {

    func fileImportViewController(_ viewController: FileImportViewController, didSelectCSVFileWithURL: URL?)
    func totalValidLogins(in fileURL: URL) -> Int?

    func fileImportViewController(_ viewController: FileImportViewController, didSelectBookmarksFileWithURL: URL?)
    func totalValidBookmarks(in fileURL: URL) -> Int?
}

final class FileImportViewController: NSViewController {

    enum Constants {
        static let storyboardName = "DataImport"
        static let identifier = "FileImportViewController"
        static let wideStackViewSpacing: CGFloat = 20
        static let narrowStackViewSpacing: CGFloat = 12
    }

    static func create(importSource: DataImport.Source) -> FileImportViewController {
        let storyboard = NSStoryboard(name: Constants.storyboardName, bundle: nil)
        let controller: FileImportViewController = storyboard.instantiateController(identifier: Constants.identifier)
        controller.importSource = importSource
        return controller
    }

    @IBOutlet var stackView: NSStackView!

    @IBOutlet var descriptionLabel: NSTextField!
    @IBOutlet var selectFileButton: NSButton!

    @IBOutlet var selectedFileContainer: NSView!
    @IBOutlet var selectedFileLabel: NSTextField!
    @IBOutlet var totalValidLoginsLabel: NSTextField!

    @IBOutlet var safariInfoView: NSView!
    @IBOutlet var yandexInfoView: NSView!
    @IBOutlet var lastPassInfoView: NSView!
    @IBOutlet var onePassword7InfoView: NSView!
    @IBOutlet var onePassword8InfoView: NSView!
    @IBOutlet var bitwardenInfoView: NSView!

    @IBOutlet var safariSettingsTextField: NSTextField!

    var importSource: DataImport.Source = .csv {
        didSet {
            if oldValue != importSource {
                currentImportState = .awaitingFileSelection
            }

            renderCurrentState()
        }
    }
    weak var delegate: FileImportViewControllerDelegate?

    // MARK: - View State

    private enum ImportState {
        case awaitingFileSelection
        case selectedValidFile(fileURL: URL)
        case selectedInvalidFile
    }

    private var currentImportState: ImportState = .awaitingFileSelection

    // MARK: - View Lifecycle

    override func viewDidLoad() {
        super.viewDidLoad()
        setUpSafariImportInstructions()
        renderCurrentState()
    }

    private func setUpSafariImportInstructions() {
        let safariSettingsTitle: String = {
            if #available(macOS 13.0, *) {
                return UserText.safariSettings
            } else {
                return UserText.safariPreferences
            }
        }()

        safariSettingsTextField.stringValue = "Safari → \(safariSettingsTitle)"
    }

    private func renderCurrentState() {
        guard isViewLoaded else { return }
        render(state: currentImportState)
    }

    // swiftlint:disable:next function_body_length
    private func renderAwaitingFileSelectionState() {
        switch importSource {
        case .safari, .safariTechnologyPreview:
            descriptionLabel.isHidden = true
            safariInfoView.isHidden = false
            yandexInfoView.isHidden = true
            lastPassInfoView.isHidden = true
            onePassword7InfoView.isHidden = true
            onePassword8InfoView.isHidden = true
<<<<<<< HEAD
            bitwardenInfoView.isHidden = true
=======
>>>>>>> c50b7f07
            selectFileButton.title = UserText.importLoginsSelectBrowserCSVFile
        case .yandex:
            descriptionLabel.isHidden = true
            safariInfoView.isHidden = true
            yandexInfoView.isHidden = false
            lastPassInfoView.isHidden = true
            onePassword7InfoView.isHidden = true
            onePassword8InfoView.isHidden = true
<<<<<<< HEAD
=======
            bitwardenInfoView.isHidden = true
>>>>>>> c50b7f07
            selectFileButton.title = UserText.importLoginsSelectBrowserCSVFile
        case .onePassword7:
            descriptionLabel.isHidden = true
            safariInfoView.isHidden = true
            yandexInfoView.isHidden = true
            lastPassInfoView.isHidden = true
            onePassword7InfoView.isHidden = false
            onePassword8InfoView.isHidden = true
            bitwardenInfoView.isHidden = true
            selectFileButton.title = UserText.importLoginsSelect1PasswordCSVFile
        case .onePassword8:
            descriptionLabel.isHidden = true
            safariInfoView.isHidden = true
            yandexInfoView.isHidden = true
            lastPassInfoView.isHidden = true
            onePassword7InfoView.isHidden = true
            onePassword8InfoView.isHidden = false
            bitwardenInfoView.isHidden = true
            selectFileButton.title = UserText.importLoginsSelect1PasswordCSVFile
        case .bitwarden:
            descriptionLabel.isHidden = true
            safariInfoView.isHidden = true
            lastPassInfoView.isHidden = true
            onePassword7InfoView.isHidden = true
            onePassword8InfoView.isHidden = true
            bitwardenInfoView.isHidden = false
            selectFileButton.title = UserText.importLoginsSelectBitwardenCSVFile
        case .lastPass:
            descriptionLabel.isHidden = true
            safariInfoView.isHidden = true
            yandexInfoView.isHidden = true
            lastPassInfoView.isHidden = false
            onePassword7InfoView.isHidden = true
            onePassword8InfoView.isHidden = true
            bitwardenInfoView.isHidden = true
            selectFileButton.title = UserText.importLoginsSelectLastPassCSVFile

        case .brave, .chrome, .chromium, .coccoc, .edge, .firefox, .opera, .operaGX, .tor, .vivaldi:
            assertionFailure("CSV Import not supported for \(importSource)")
            fallthrough
        case .csv:
            descriptionLabel.isHidden = false
            safariInfoView.isHidden = true
            yandexInfoView.isHidden = true
            lastPassInfoView.isHidden = true
            onePassword7InfoView.isHidden = true
            onePassword8InfoView.isHidden = true
            bitwardenInfoView.isHidden = true
            selectFileButton.title = UserText.importLoginsSelectCSVFile
        case .bookmarksHTML:
            descriptionLabel.isHidden = true
            safariInfoView.isHidden = true
            yandexInfoView.isHidden = true
            lastPassInfoView.isHidden = true
            onePassword7InfoView.isHidden = true
            onePassword8InfoView.isHidden = true
            bitwardenInfoView.isHidden = true
            selectFileButton.title = UserText.importBookmarksSelectHTMLFile
        }
    }

    private func render(state: ImportState) {
        descriptionLabel.stringValue = UserText.csvImportDescription

        switch state {
        case .awaitingFileSelection:
            selectedFileContainer.isHidden = true
            renderAwaitingFileSelectionState()
        case .selectedValidFile(let fileURL):
            // In case the import source has changed, the file selection state's info view needs to be refreshed.
            renderAwaitingFileSelectionState()

            selectedFileContainer.isHidden = false
            selectedFileLabel.stringValue = fileURL.path
            if importSource == .bookmarksHTML {
                let totalBookmarksToImport = self.delegate?.totalValidBookmarks(in: fileURL) ?? 0
                selectFileButton.title = UserText.importBookmarksSelectAnotherFile
                totalValidLoginsLabel.stringValue = UserText.importingFile(validBookmarks: totalBookmarksToImport)
            } else {
                let totalLoginsToImport = self.delegate?.totalValidLogins(in: fileURL) ?? 0
                selectFileButton.title = UserText.importLoginsSelectAnotherFile
                totalValidLoginsLabel.stringValue = UserText.importingFile(validLogins: totalLoginsToImport)
            }
        case .selectedInvalidFile:
            selectedFileLabel.isHidden = false
            if importSource == .bookmarksHTML {
                selectedFileLabel.stringValue = UserText.importBookmarksFailedToReadHTMLFile
                selectFileButton.title = UserText.importBookmarksSelectHTMLFile
            } else {
                selectedFileLabel.stringValue = UserText.importLoginsFailedToReadCSVFile
                selectFileButton.title = UserText.importLoginsSelectCSVFile
            }
        }
    }

    @IBAction func selectFileButtonClicked(_ sender: Any) {
        let fileExtension: String = {
            switch importSource {
            case .bookmarksHTML:
                return "html"
            default:
                return "csv"
            }
        }()
        let panel = NSOpenPanel.filePanel(allowedExtension: fileExtension)
        let result = panel.runModal()

        if result == .OK {
            if let selectedURL = panel.url {
                currentImportState = .selectedValidFile(fileURL: selectedURL)
                switch importSource {
                case .bookmarksHTML:
                    delegate?.fileImportViewController(self, didSelectBookmarksFileWithURL: selectedURL)
                case .csv, .bitwarden, .onePassword8, .onePassword7, .lastPass, .safari, .safariTechnologyPreview, .yandex:
                    delegate?.fileImportViewController(self, didSelectCSVFileWithURL: selectedURL)
                case .brave, .chrome, .chromium, .coccoc, .edge, .firefox, .opera, .operaGX, .tor, .vivaldi:
                    break
                }
            } else {
                currentImportState = .selectedInvalidFile
                delegate?.fileImportViewController(self, didSelectCSVFileWithURL: nil)
            }
        }

        renderCurrentState()
    }

}<|MERGE_RESOLUTION|>--- conflicted
+++ resolved
@@ -117,10 +117,7 @@
             lastPassInfoView.isHidden = true
             onePassword7InfoView.isHidden = true
             onePassword8InfoView.isHidden = true
-<<<<<<< HEAD
-            bitwardenInfoView.isHidden = true
-=======
->>>>>>> c50b7f07
+            bitwardenInfoView.isHidden = true
             selectFileButton.title = UserText.importLoginsSelectBrowserCSVFile
         case .yandex:
             descriptionLabel.isHidden = true
@@ -129,10 +126,7 @@
             lastPassInfoView.isHidden = true
             onePassword7InfoView.isHidden = true
             onePassword8InfoView.isHidden = true
-<<<<<<< HEAD
-=======
-            bitwardenInfoView.isHidden = true
->>>>>>> c50b7f07
+            bitwardenInfoView.isHidden = true
             selectFileButton.title = UserText.importLoginsSelectBrowserCSVFile
         case .onePassword7:
             descriptionLabel.isHidden = true
