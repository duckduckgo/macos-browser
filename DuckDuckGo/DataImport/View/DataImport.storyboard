--- conflicted
+++ resolved
@@ -507,15 +507,6 @@
             <objects>
                 <viewController storyboardIdentifier="FileImportViewController" id="Meg-M8-8oL" userLabel="File Import View Controller" customClass="FileImportViewController" customModule="DuckDuckGo_Privacy_Browser" customModuleProvider="target" sceneMemberID="viewController">
                     <view key="view" translatesAutoresizingMaskIntoConstraints="NO" id="n2z-bE-Ka8">
-<<<<<<< HEAD
-                        <rect key="frame" x="0.0" y="0.0" width="512" height="1451"/>
-                        <subviews>
-                            <stackView distribution="fill" orientation="vertical" alignment="leading" spacing="20" horizontalStackHuggingPriority="249.99998474121094" verticalStackHuggingPriority="249.99998474121094" horizontalHuggingPriority="249" detachesHiddenViews="YES" translatesAutoresizingMaskIntoConstraints="NO" id="HLb-Dw-Y0O">
-                                <rect key="frame" x="20" y="3" width="472" height="1445"/>
-                                <subviews>
-                                    <textField focusRingType="none" horizontalHuggingPriority="251" verticalHuggingPriority="750" translatesAutoresizingMaskIntoConstraints="NO" id="qiB-A6-LS4">
-                                        <rect key="frame" x="-2" y="1430" width="112" height="15"/>
-=======
                         <rect key="frame" x="0.0" y="0.0" width="512" height="1383"/>
                         <subviews>
                             <stackView distribution="fill" orientation="vertical" alignment="leading" spacing="20" horizontalStackHuggingPriority="249.99998474121094" verticalStackHuggingPriority="249.99998474121094" horizontalHuggingPriority="249" detachesHiddenViews="YES" translatesAutoresizingMaskIntoConstraints="NO" id="HLb-Dw-Y0O">
@@ -523,7 +514,6 @@
                                 <subviews>
                                     <textField focusRingType="none" horizontalHuggingPriority="251" verticalHuggingPriority="750" translatesAutoresizingMaskIntoConstraints="NO" id="qiB-A6-LS4">
                                         <rect key="frame" x="-2" y="1362" width="112" height="15"/>
->>>>>>> c642307d
                                         <textFieldCell key="cell" alignment="left" title="Description Label" id="SpT-id-yTr">
                                             <font key="font" size="13" name="SFProText-Regular"/>
                                             <color key="textColor" name="labelColor" catalog="System" colorSpace="catalog"/>
@@ -531,11 +521,7 @@
                                         </textFieldCell>
                                     </textField>
                                     <stackView distribution="fill" orientation="vertical" alignment="leading" spacing="16" horizontalStackHuggingPriority="249.99998474121094" verticalStackHuggingPriority="249.99998474121094" detachesHiddenViews="YES" translatesAutoresizingMaskIntoConstraints="NO" id="EN8-1q-QQA">
-<<<<<<< HEAD
-                                        <rect key="frame" x="0.0" y="1214" width="469" height="196"/>
-=======
                                         <rect key="frame" x="0.0" y="1146" width="469" height="196"/>
->>>>>>> c642307d
                                         <subviews>
                                             <stackView distribution="fill" orientation="vertical" alignment="leading" spacing="6" horizontalStackHuggingPriority="249.99998474121094" verticalStackHuggingPriority="249.99998474121094" detachesHiddenViews="YES" translatesAutoresizingMaskIntoConstraints="NO" id="Kin-jC-41p">
                                                 <rect key="frame" x="0.0" y="159" width="469" height="37"/>
@@ -1996,11 +1982,7 @@
                                                         <imageCell key="cell" refusesFirstResponder="YES" alignment="left" imageScaling="proportionallyDown" image="PasswordExportInfo" id="g6U-1s-BXU"/>
                                                     </imageView>
                                                     <textField focusRingType="none" horizontalHuggingPriority="251" verticalHuggingPriority="1000" translatesAutoresizingMaskIntoConstraints="NO" id="vgR-Qf-H6L">
-<<<<<<< HEAD
-                                                        <rect key="frame" x="22" y="8" width="452" height="32"/>
-=======
                                                         <rect key="frame" x="22" y="0.0" width="452" height="32"/>
->>>>>>> c642307d
                                                         <constraints>
                                                             <constraint firstAttribute="height" constant="32" id="D2q-Aq-GTT"/>
                                                         </constraints>
@@ -2021,11 +2003,7 @@
                                                 </customSpacing>
                                             </stackView>
                                             <textField focusRingType="none" horizontalHuggingPriority="251" verticalHuggingPriority="750" translatesAutoresizingMaskIntoConstraints="NO" id="U2e-4E-Lf0">
-<<<<<<< HEAD
-                                                <rect key="frame" x="-2" y="221" width="303" height="15"/>
-=======
                                                 <rect key="frame" x="-2" y="203" width="303" height="15"/>
->>>>>>> c642307d
                                                 <textFieldCell key="cell" alignment="left" title="Step 1: Export your passwords from 1Password" id="74V-e5-TOc">
                                                     <font key="font" size="13" name="SFProText-Semibold"/>
                                                     <color key="textColor" name="labelColor" catalog="System" colorSpace="catalog"/>
@@ -2115,13 +2093,8 @@
                                                                         <color key="fillColor" name="GlobalBackgroundColor"/>
                                                                     </box>
                                                                     <textField focusRingType="none" horizontalHuggingPriority="251" verticalHuggingPriority="750" verticalCompressionResistancePriority="1000" translatesAutoresizingMaskIntoConstraints="NO" id="bNW-Nx-Mmn">
-<<<<<<< HEAD
-                                                                        <rect key="frame" x="22" y="0.0" width="444" height="48"/>
-                                                                        <textFieldCell key="cell" title="Select File → Export from the Menu Bar and choose the account you want to export" allowsEditingTextAttributes="YES" id="Qa7-G0-gjm">
-=======
                                                                         <rect key="frame" x="22" y="0.0" width="444" height="30"/>
                                                                         <textFieldCell key="cell" title="Select File → Export from the menu Bar and choose the account you want to export" allowsEditingTextAttributes="YES" id="Qa7-G0-gjm">
->>>>>>> c642307d
                                                                             <font key="font" size="13" name="SFProText-Regular"/>
                                                                             <color key="textColor" name="labelColor" catalog="System" colorSpace="catalog"/>
                                                                             <color key="backgroundColor" name="textBackgroundColor" catalog="System" colorSpace="catalog"/>
@@ -2738,11 +2711,7 @@
                 </viewController>
                 <customObject id="Xcz-bj-sHR" userLabel="First Responder" customClass="NSResponder" sceneMemberID="firstResponder"/>
             </objects>
-<<<<<<< HEAD
-            <point key="canvasLocation" x="70" y="1494.5"/>
-=======
             <point key="canvasLocation" x="70" y="1459.5"/>
->>>>>>> c642307d
         </scene>
         <!--Request File Permission View Controller-->
         <scene sceneID="nXf-mC-09w">
@@ -2840,11 +2809,7 @@
         <image name="More" width="16" height="16"/>
         <image name="PasswordExportInfo" width="16" height="16"/>
         <image name="SuccessCheckmark" width="16" height="16"/>
-<<<<<<< HEAD
-        <image name="square.and.arrow.down" catalog="system" width="15" height="16"/>
-=======
         <image name="line.3.horizontal" catalog="system" width="16" height="9"/>
->>>>>>> c642307d
         <namedColor name="BlackWhite50">
             <color red="0.49803921568627452" green="0.49803921568627452" blue="0.49803921568627452" alpha="0.5" colorSpace="custom" customColorSpace="sRGB"/>
         </namedColor>
