//
//  BrowserImportMoreInfoViewController.swift
//
//  Copyright © 2022 DuckDuckGo. All rights reserved.
//
//  Licensed under the Apache License, Version 2.0 (the "License");
//  you may not use this file except in compliance with the License.
//  You may obtain a copy of the License at
//
//  http://www.apache.org/licenses/LICENSE-2.0
//
//  Unless required by applicable law or agreed to in writing, software
//  distributed under the License is distributed on an "AS IS" BASIS,
//  WITHOUT WARRANTIES OR CONDITIONS OF ANY KIND, either express or implied.
//  See the License for the specific language governing permissions and
//  limitations under the License.
//

import AppKit

final class BrowserImportMoreInfoViewController: NSViewController {

    enum Constants {
        static let storyboardName = "DataImport"
        static let identifier = "BrowserImportMoreInfoViewController"
    }

    static func create(source: DataImport.Source) -> Self {
        let storyboard = NSStoryboard(name: Constants.storyboardName, bundle: nil)

        return storyboard.instantiateController(identifier: Constants.identifier) { (coder) -> Self? in
            return Self.init(coder: coder, source: source)
        }
    }

    let source: DataImport.Source

    init?(coder: NSCoder, source: DataImport.Source) {
        self.source = source
        super.init(coder: coder)
    }

    required init?(coder: NSCoder) {
        fatalError("init(coder:) has not been implemented")
    }

    @IBOutlet weak var label: NSTextField!

    override func viewDidLoad() {
        super.viewDidLoad()
        switch source {
        case .chrome, .chromium, .coccoc, .edge, .brave, .opera, .operaGX, .vivaldi:
            label.stringValue = UserText.importFromChromiumMoreInfo

        case .firefox, .tor:
            label.stringValue = UserText.importMoreInfo(fromFirefoxBasedBrowserNamed: source.importSourceName)

<<<<<<< HEAD
        case .safari, .safariTechnologyPreview, .csv, .bitwarden, .lastPass, .onePassword7, .onePassword8, .bookmarksHTML:
=======
        case .safari, .safariTechnologyPreview, .yandex, .csv, .lastPass, .onePassword7, .onePassword8, .bookmarksHTML:
>>>>>>> c642307d
            fatalError("Unsupported source for more info")
        }
    }

}<|MERGE_RESOLUTION|>--- conflicted
+++ resolved
@@ -55,11 +55,7 @@
         case .firefox, .tor:
             label.stringValue = UserText.importMoreInfo(fromFirefoxBasedBrowserNamed: source.importSourceName)
 
-<<<<<<< HEAD
-        case .safari, .safariTechnologyPreview, .csv, .bitwarden, .lastPass, .onePassword7, .onePassword8, .bookmarksHTML:
-=======
-        case .safari, .safariTechnologyPreview, .yandex, .csv, .lastPass, .onePassword7, .onePassword8, .bookmarksHTML:
->>>>>>> c642307d
+        case .safari, .safariTechnologyPreview, .yandex, .csv, .bitwarden, .lastPass, .onePassword7, .onePassword8, .bookmarksHTML:
             fatalError("Unsupported source for more info")
         }
     }
