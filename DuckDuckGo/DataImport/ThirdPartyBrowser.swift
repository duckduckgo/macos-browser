--- conflicted
+++ resolved
@@ -40,13 +40,11 @@
     case operaGX
     case safari
     case safariTechnologyPreview
-<<<<<<< HEAD
     case tor
     case vivaldi
     case yandex
-=======
+
     case bitwarden
->>>>>>> 8521ae33
     case lastPass
     case onePassword7
     case onePassword8
@@ -68,13 +66,10 @@
         case .operaGX: return .operaGX
         case .safari: return .safari
         case .safariTechnologyPreview: return .safariTechnologyPreview
-<<<<<<< HEAD
         case .tor: return .tor
         case .vivaldi: return .vivaldi
         case .yandex: return .yandex
-=======
         case .bitwarden: return .bitwarden
->>>>>>> 8521ae33
         case .lastPass: return .lastPass
         case .onePassword7: return .onePassword7
         case .onePassword8: return .onePassword8
@@ -107,13 +102,10 @@
         case .operaGX: return .operaGX
         case .safari: return .safari
         case .safariTechnologyPreview: return .safariTechnologyPreview
-<<<<<<< HEAD
         case .tor: return .tor
         case .vivaldi: return .vivaldi
         case .yandex: return .yandex
-=======
         case .bitwarden: return .bitwarden
->>>>>>> 8521ae33
         case .onePassword7: return .onePassword7
         case .onePassword8: return .onePassword8
         case .lastPass: return .lastPass
@@ -170,13 +162,10 @@
         case .operaGX: return BundleIdentifiers(productionBundleID: "com.operasoftware.OperaGX", relatedBundleIDs: [])
         case .safari: return BundleIdentifiers(productionBundleID: "com.apple.safari", relatedBundleIDs: [])
         case .safariTechnologyPreview: return BundleIdentifiers(productionBundleID: "com.apple.SafariTechnologyPreview", relatedBundleIDs: [])
-<<<<<<< HEAD
         case .tor: return BundleIdentifiers(productionBundleID: "org.torproject.torbrowser", relatedBundleIDs: [])
         case .vivaldi: return BundleIdentifiers(productionBundleID: "com.vivaldi.Vivaldi", relatedBundleIDs: [])
         case .yandex: return BundleIdentifiers(productionBundleID: "ru.yandex.desktop.yandex-browser", relatedBundleIDs: [])
-=======
         case .bitwarden: return BundleIdentifiers(productionBundleID: "com.bitwarden.desktop", relatedBundleIDs: [])
->>>>>>> 8521ae33
         case .onePassword7: return BundleIdentifiers(productionBundleID: "com.agilebits.onepassword7", relatedBundleIDs: [
             "com.agilebits.onepassword",
             "com.agilebits.onepassword4"
@@ -242,14 +231,10 @@
         case .operaGX: return applicationSupportURL.appendingPathComponent("com.operasoftware.OperaGX/")
         case .safari: return URL.nonSandboxLibraryDirectoryURL.appendingPathComponent("Safari/")
         case .safariTechnologyPreview: return URL.nonSandboxLibraryDirectoryURL.appendingPathComponent("SafariTechnologyPreview/")
-<<<<<<< HEAD
         case .tor: return applicationSupportURL.appendingPathComponent("TorBrowser-Data/Browser/")
         case .vivaldi: return applicationSupportURL.appendingPathComponent("Vivaldi/")
         case .yandex: return applicationSupportURL.appendingPathComponent("Yandex/YandexBrowser/")
-        case .lastPass, .onePassword7, .onePassword8: return nil
-=======
         case .bitwarden, .lastPass, .onePassword7, .onePassword8: return nil
->>>>>>> 8521ae33
         }
     }
 
