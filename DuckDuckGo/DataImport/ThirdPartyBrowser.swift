//
//  ThirdPartyBrowser.swift
//
//  Copyright © 2021 DuckDuckGo. All rights reserved.
//
//  Licensed under the Apache License, Version 2.0 (the "License");
//  you may not use this file except in compliance with the License.
//  You may obtain a copy of the License at
//
//  http://www.apache.org/licenses/LICENSE-2.0
//
//  Unless required by applicable law or agreed to in writing, software
//  distributed under the License is distributed on an "AS IS" BASIS,
//  WITHOUT WARRANTIES OR CONDITIONS OF ANY KIND, either express or implied.
//  See the License for the specific language governing permissions and
//  limitations under the License.
//

import AppKit

private struct BundleIdentifiers {
    let production: String
    let all: [String]

    init(productionBundleID: String, relatedBundleIDs: [String]) {
        self.production = productionBundleID
        self.all = [productionBundleID] + relatedBundleIDs
    }
}

enum ThirdPartyBrowser: CaseIterable {

    case brave
    case chrome
    case chromium
    case coccoc
    case edge
    case firefox
    case opera
    case operaGX
    case safari
    case safariTechnologyPreview
<<<<<<< HEAD
    case bitwarden
=======
    case tor
    case vivaldi
    case yandex
>>>>>>> c642307d
    case lastPass
    case onePassword7
    case onePassword8

    static var installedBrowsers: [ThirdPartyBrowser] {
        return allCases.filter(\.isInstalled)
    }

    // swiftlint:disable:next cyclomatic_complexity
    static func browser(for source: DataImport.Source) -> ThirdPartyBrowser? {
        switch source {
        case .brave: return .brave
        case .chrome: return .chrome
        case .chromium: return .chromium
        case .coccoc: return .coccoc
        case .edge: return .edge
        case .firefox: return .firefox
        case .opera: return .opera
        case .operaGX: return .operaGX
        case .safari: return .safari
        case .safariTechnologyPreview: return .safariTechnologyPreview
<<<<<<< HEAD
        case .bitwarden: return .bitwarden
=======
        case .tor: return .tor
        case .vivaldi: return .vivaldi
        case .yandex: return .yandex
>>>>>>> c642307d
        case .lastPass: return .lastPass
        case .onePassword7: return .onePassword7
        case .onePassword8: return .onePassword8
        case .csv: return nil
        case .bookmarksHTML: return nil
        }
    }

    var isInstalled: Bool {
        if applicationPath != nil,
           browserProfiles()?.profiles.isEmpty == false {
            return true
        }
        return false
    }

    var isRunning: Bool {
        return !findRunningApplications().isEmpty
    }

    var importSource: DataImport.Source {
        switch self {
        case .brave: return .brave
        case .chrome: return .chrome
        case .chromium: return .chromium
        case .coccoc: return .coccoc
        case .edge: return .edge
        case .firefox: return .firefox
        case .opera: return .opera
        case .operaGX: return .operaGX
        case .safari: return .safari
        case .safariTechnologyPreview: return .safariTechnologyPreview
<<<<<<< HEAD
        case .bitwarden: return .bitwarden
=======
        case .tor: return .tor
        case .vivaldi: return .vivaldi
        case .yandex: return .yandex
>>>>>>> c642307d
        case .onePassword7: return .onePassword7
        case .onePassword8: return .onePassword8
        case .lastPass: return .lastPass
        }
    }

    var applicationIcon: NSImage? {
        guard let applicationPath = applicationPath else {
            return fallbackApplicationIcon
        }

        return NSWorkspace.shared.icon(forFile: applicationPath)
    }

    /// Used when specific apps are not installed, but still need to be displayed in the list.
    /// Browsers are hidden when not installed, so this only applies to password managers.
    var fallbackApplicationIcon: NSImage? {
        switch self {
        case .lastPass: return NSImage(named: "LastPassIcon")
        case .onePassword8: return NSImage(named: "1PasswordIcon")
        case .onePassword7: return NSImage(named: "1PasswordIcon")
        default: return nil
        }
    }

    // Returns the first available path to the application. This will test the production bundle ID, and any known pre-release versions, such as the
    // Firefox Nightly build.
    private var applicationPath: String? {
        for bundleID in bundleIdentifiers.all {
            if let path = NSWorkspace.shared.urlForApplication(withBundleIdentifier: bundleID)?.path {
                return path
            }
        }

        return nil
    }

    private var bundleIdentifiers: BundleIdentifiers {
        switch self {
        case .brave: return BundleIdentifiers(productionBundleID: "com.brave.Browser", relatedBundleIDs: ["com.brave.Browser.nightly"])
        case .chrome: return BundleIdentifiers(productionBundleID: "com.google.Chrome", relatedBundleIDs: [
            "com.google.Chrome.canary",
            "com.google.Chrome.beta",
            "com.google.Chrome.dev"
        ])
        case .chromium: return BundleIdentifiers(productionBundleID: "org.chromium.Chromium", relatedBundleIDs: [])
        case .coccoc: return  BundleIdentifiers(productionBundleID: "com.coccoc.Coccoc", relatedBundleIDs: [])
        case .edge: return BundleIdentifiers(productionBundleID: "com.microsoft.edgemac", relatedBundleIDs: [])
        case .firefox: return BundleIdentifiers(productionBundleID: "org.mozilla.firefox", relatedBundleIDs: [
            "org.mozilla.nightly",
            "org.mozilla.firefoxdeveloperedition"
        ])
        case .opera: return BundleIdentifiers(productionBundleID: "com.operasoftware.Opera", relatedBundleIDs: [])
        case .operaGX: return BundleIdentifiers(productionBundleID: "com.operasoftware.OperaGX", relatedBundleIDs: [])
        case .safari: return BundleIdentifiers(productionBundleID: "com.apple.safari", relatedBundleIDs: [])
        case .safariTechnologyPreview: return BundleIdentifiers(productionBundleID: "com.apple.SafariTechnologyPreview", relatedBundleIDs: [])
<<<<<<< HEAD
        case .bitwarden: return BundleIdentifiers(productionBundleID: "com.bitwarden.desktop", relatedBundleIDs: [])
=======
        case .tor: return BundleIdentifiers(productionBundleID: "org.torproject.torbrowser", relatedBundleIDs: [])
        case .vivaldi: return BundleIdentifiers(productionBundleID: "com.vivaldi.Vivaldi", relatedBundleIDs: [])
        case .yandex: return BundleIdentifiers(productionBundleID: "ru.yandex.desktop.yandex-browser", relatedBundleIDs: [])
>>>>>>> c642307d
        case .onePassword7: return BundleIdentifiers(productionBundleID: "com.agilebits.onepassword7", relatedBundleIDs: [
            "com.agilebits.onepassword",
            "com.agilebits.onepassword4"
        ])
        case .onePassword8: return BundleIdentifiers(productionBundleID: "com.1password.1password", relatedBundleIDs: [])
        case .lastPass: return BundleIdentifiers(productionBundleID: "com.lastpass.lastpassmacdesktop", relatedBundleIDs: [
            "com.lastpass.lastpass"
        ])
        }
    }

    func forceTerminate() {
        let applications = findRunningApplications()

        applications.forEach {
            $0.forceTerminate()
        }
    }

    func browserProfiles(supportDirectoryURL: URL? = nil) -> DataImport.BrowserProfileList? {
        let applicationSupportURL = supportDirectoryURL ?? URL.nonSandboxApplicationSupportDirectoryURL

        // Safari is an exception, as it may need permissions granted before being able to read the contents of the profile path. To be safe,
        // return the profile anyway and check the file system permissions when preparing to import.
        if [.safari, .safariTechnologyPreview].contains(self),
           let profilePath = profilesDirectory(applicationSupportURL: applicationSupportURL) {
            return DataImport.BrowserProfileList(browser: self, profileURLs: [profilePath])
        }

        guard let profilePath = profilesDirectory(applicationSupportURL: applicationSupportURL),
              var potentialProfileURLs = try? FileManager.default.contentsOfDirectory(at: profilePath,
                                                                                      includingPropertiesForKeys: nil,
                                                                                      options: [.skipsHiddenFiles]).filter(\.hasDirectoryPath) else {
            return nil
        }
        potentialProfileURLs.append(profilePath)

        return DataImport.BrowserProfileList(browser: self, profileURLs: potentialProfileURLs)
    }

    private func findRunningApplications() -> [NSRunningApplication] {
        var applications = [NSRunningApplication]()

        for bundleID in bundleIdentifiers.all {
            let running = NSRunningApplication.runningApplications(withBundleIdentifier: bundleID)
            applications.append(contentsOf: running)
        }

        return applications
    }

    // Returns the URL to the profiles for a given browser. This directory will contain a list of directories, each representing a profile.
    // swiftlint:disable:next cyclomatic_complexity
    private func profilesDirectory(applicationSupportURL: URL) -> URL? {
        switch self {
        case .brave: return applicationSupportURL.appendingPathComponent("BraveSoftware/Brave-Browser/")
        case .chrome: return applicationSupportURL.appendingPathComponent("Google/Chrome/")
        case .chromium: return applicationSupportURL.appendingPathComponent("Chromium/")
        case .coccoc: return  applicationSupportURL.appendingPathComponent("Coccoc/")
        case .edge: return applicationSupportURL.appendingPathComponent("Microsoft Edge/")
        case .firefox: return applicationSupportURL.appendingPathComponent("Firefox/Profiles/")
        case .opera: return applicationSupportURL.appendingPathComponent("com.operasoftware.Opera/")
        case .operaGX: return applicationSupportURL.appendingPathComponent("com.operasoftware.OperaGX/")
        case .safari: return URL.nonSandboxLibraryDirectoryURL.appendingPathComponent("Safari/")
        case .safariTechnologyPreview: return URL.nonSandboxLibraryDirectoryURL.appendingPathComponent("SafariTechnologyPreview/")
<<<<<<< HEAD
        case .bitwarden, .lastPass, .onePassword7, .onePassword8: return nil
=======
        case .tor: return applicationSupportURL.appendingPathComponent("TorBrowser-Data/Browser/")
        case .vivaldi: return applicationSupportURL.appendingPathComponent("Vivaldi/")
        case .yandex: return applicationSupportURL.appendingPathComponent("Yandex/YandexBrowser/")
        case .lastPass, .onePassword7, .onePassword8: return nil
>>>>>>> c642307d
        }
    }

}<|MERGE_RESOLUTION|>--- conflicted
+++ resolved
@@ -40,13 +40,10 @@
     case operaGX
     case safari
     case safariTechnologyPreview
-<<<<<<< HEAD
-    case bitwarden
-=======
     case tor
     case vivaldi
     case yandex
->>>>>>> c642307d
+    case bitwarden
     case lastPass
     case onePassword7
     case onePassword8
@@ -68,13 +65,10 @@
         case .operaGX: return .operaGX
         case .safari: return .safari
         case .safariTechnologyPreview: return .safariTechnologyPreview
-<<<<<<< HEAD
-        case .bitwarden: return .bitwarden
-=======
         case .tor: return .tor
         case .vivaldi: return .vivaldi
         case .yandex: return .yandex
->>>>>>> c642307d
+        case .bitwarden: return .bitwarden
         case .lastPass: return .lastPass
         case .onePassword7: return .onePassword7
         case .onePassword8: return .onePassword8
@@ -107,13 +101,10 @@
         case .operaGX: return .operaGX
         case .safari: return .safari
         case .safariTechnologyPreview: return .safariTechnologyPreview
-<<<<<<< HEAD
-        case .bitwarden: return .bitwarden
-=======
         case .tor: return .tor
         case .vivaldi: return .vivaldi
         case .yandex: return .yandex
->>>>>>> c642307d
+        case .bitwarden: return .bitwarden
         case .onePassword7: return .onePassword7
         case .onePassword8: return .onePassword8
         case .lastPass: return .lastPass
@@ -170,13 +161,10 @@
         case .operaGX: return BundleIdentifiers(productionBundleID: "com.operasoftware.OperaGX", relatedBundleIDs: [])
         case .safari: return BundleIdentifiers(productionBundleID: "com.apple.safari", relatedBundleIDs: [])
         case .safariTechnologyPreview: return BundleIdentifiers(productionBundleID: "com.apple.SafariTechnologyPreview", relatedBundleIDs: [])
-<<<<<<< HEAD
-        case .bitwarden: return BundleIdentifiers(productionBundleID: "com.bitwarden.desktop", relatedBundleIDs: [])
-=======
         case .tor: return BundleIdentifiers(productionBundleID: "org.torproject.torbrowser", relatedBundleIDs: [])
         case .vivaldi: return BundleIdentifiers(productionBundleID: "com.vivaldi.Vivaldi", relatedBundleIDs: [])
         case .yandex: return BundleIdentifiers(productionBundleID: "ru.yandex.desktop.yandex-browser", relatedBundleIDs: [])
->>>>>>> c642307d
+        case .bitwarden: return BundleIdentifiers(productionBundleID: "com.bitwarden.desktop", relatedBundleIDs: [])
         case .onePassword7: return BundleIdentifiers(productionBundleID: "com.agilebits.onepassword7", relatedBundleIDs: [
             "com.agilebits.onepassword",
             "com.agilebits.onepassword4"
@@ -242,14 +230,10 @@
         case .operaGX: return applicationSupportURL.appendingPathComponent("com.operasoftware.OperaGX/")
         case .safari: return URL.nonSandboxLibraryDirectoryURL.appendingPathComponent("Safari/")
         case .safariTechnologyPreview: return URL.nonSandboxLibraryDirectoryURL.appendingPathComponent("SafariTechnologyPreview/")
-<<<<<<< HEAD
-        case .bitwarden, .lastPass, .onePassword7, .onePassword8: return nil
-=======
         case .tor: return applicationSupportURL.appendingPathComponent("TorBrowser-Data/Browser/")
         case .vivaldi: return applicationSupportURL.appendingPathComponent("Vivaldi/")
         case .yandex: return applicationSupportURL.appendingPathComponent("Yandex/YandexBrowser/")
-        case .lastPass, .onePassword7, .onePassword8: return nil
->>>>>>> c642307d
+        case .bitwarden, .lastPass, .onePassword7, .onePassword8: return nil
         }
     }
 
