//
//  DataImport.swift
//
//  Copyright © 2021 DuckDuckGo. All rights reserved.
//
//  Licensed under the Apache License, Version 2.0 (the "License");
//  you may not use this file except in compliance with the License.
//  You may obtain a copy of the License at
//
//  http://www.apache.org/licenses/LICENSE-2.0
//
//  Unless required by applicable law or agreed to in writing, software
//  distributed under the License is distributed on an "AS IS" BASIS,
//  WITHOUT WARRANTIES OR CONDITIONS OF ANY KIND, either express or implied.
//  See the License for the specific language governing permissions and
//  limitations under the License.
//

import AppKit
import SecureStorage
import PixelKit

enum DataImport {

    enum Source: CaseIterable, Equatable {
        case brave
        case chrome
        case chromium
        case coccoc
        case edge
        case firefox
        case opera
        case operaGX
        case safari
        case safariTechnologyPreview
        case tor
        case vivaldi
        case yandex
        case onePassword8
        case onePassword7
        case bitwarden
        case lastPass
        case csv
        case bookmarksHTML

        static let preferredSources: [Self] = [.chrome, .safari]

        var importSourceName: String {
            switch self {
            case .brave:
                return "Brave"
            case .chrome:
                return "Chrome"
            case .chromium:
                return "Chromium"
            case .coccoc:
                return "Cốc Cốc"
            case .edge:
                return "Edge"
            case .firefox:
                return "Firefox"
            case .opera:
                return "Opera"
            case .operaGX:
                return "OperaGX"
            case .safari:
                return "Safari"
            case .safariTechnologyPreview:
                return "Safari Technology Preview"
<<<<<<< HEAD
            case .bitwarden:
                return "Bitwarden"
=======
            case .tor:
                return "Tor Browser"
            case .vivaldi:
                return "Vivaldi"
            case .yandex:
                return "Yandex"
>>>>>>> c642307d
            case .lastPass:
                return "LastPass"
            case .onePassword7:
                return "1Password 7"
            case .onePassword8:
                return "1Password"
            case .csv:
                return UserText.importLoginsCSV
            case .bookmarksHTML:
                return UserText.importBookmarksHTML
            }
        }

        var importSourceImage: NSImage? {
            return ThirdPartyBrowser.browser(for: self)?.applicationIcon
        }

        var canImportData: Bool {
            if ThirdPartyBrowser.browser(for: self)?.isInstalled ?? false {
                return true
            }

            switch self {
            case .csv, .bitwarden, .onePassword8, .onePassword7, .lastPass, .bookmarksHTML:
                // Users can always import from exported files
                return true
            case .brave, .chrome, .chromium, .coccoc, .edge, .firefox, .opera, .operaGX, .safari, .safariTechnologyPreview, .tor, .vivaldi, .yandex:
                // Users can't import from browsers unless they're installed
                return false
            }
        }

    }

    enum DataType {
        case bookmarks
        case logins
    }

    struct CompletedLoginsResult: Equatable {
        let successfulImports: [String]
        let duplicateImports: [String]
        let failedImports: [String]
    }

    enum LoginsResult: Equatable {
        case awaited
        case completed(CompletedLoginsResult)
    }

    struct Summary: Equatable {
        var bookmarksResult: BookmarkImportResult?
        var loginsResult: LoginsResult?

        var isEmpty: Bool {
            bookmarksResult == nil && loginsResult == nil
        }
    }

    struct BrowserProfileList {

        enum Constants {
            static let chromiumDefaultProfileName = "Default"
            static let chromiumProfilePrefix = "Profile "
            static let firefoxDefaultProfileName = "default-release"
        }

        let browser: ThirdPartyBrowser
        let profiles: [BrowserProfile]

        var validImportableProfiles: [BrowserProfile] {
            return profiles.filter(\.hasBrowserData)
        }

        init(browser: ThirdPartyBrowser, profileURLs: [URL]) {
            self.browser = browser

            switch browser {
            case .brave, .chrome, .chromium, .coccoc, .edge, .opera, .operaGX, .vivaldi, .yandex:
                // Chromium profiles are either named "Default", or a series of incrementing profile names, i.e. "Profile 1", "Profile 2", etc.
                let potentialProfiles = profileURLs.map({
                    BrowserProfile(browser: browser, profileURL: $0)
                })

                let filteredProfiles =  potentialProfiles.filter {
                    $0.chromiumPreferences != nil
                    || $0.profileName == Constants.chromiumDefaultProfileName
                    || $0.profileName.hasPrefix(Constants.chromiumProfilePrefix)
                }

                let sortedProfiles = filteredProfiles.sorted()

                self.profiles = sortedProfiles
            case .firefox, .safari, .safariTechnologyPreview, .tor:
                self.profiles = profileURLs.map {
                    BrowserProfile(browser: browser, profileURL: $0)
                }.sorted()
            case .bitwarden, .lastPass, .onePassword7, .onePassword8:
                self.profiles = []
            }
        }

        var showProfilePicker: Bool {
            return validImportableProfiles.count > 1
        }

        var defaultProfile: BrowserProfile? {
            switch browser {
<<<<<<< HEAD
            case .brave, .chrome, .edge:
                return profiles.first { $0.profileName == "Default" } ?? profiles.first
            case .firefox:
                return profiles.first { $0.profileName == "default-release" } ?? profiles.first
            case .safari, .safariTechnologyPreview, .bitwarden, .lastPass, .onePassword7, .onePassword8:
=======
            case .brave, .chrome, .chromium, .coccoc, .edge, .opera, .operaGX, .vivaldi, .yandex:
                return profiles.first { $0.profileName == Constants.chromiumDefaultProfileName } ?? profiles.first
            case .firefox, .tor:
                return profiles.first { $0.profileName == Constants.firefoxDefaultProfileName } ?? profiles.first
            case .safari, .safariTechnologyPreview, .lastPass, .onePassword7, .onePassword8:
>>>>>>> c642307d
                return profiles.first
            }
        }
    }

    struct BrowserProfile: Comparable {

        enum Constants {
            static let chromiumPreferencesFileName = "Preferences"
            static let chromiumSystemProfileName = "System Profile"
        }

        let profileURL: URL
        var profileName: String {
            return chromiumPreferences?.profileName ?? fallbackProfileName
        }

        private let browser: ThirdPartyBrowser
        private let fileStore: FileStore
        private let fallbackProfileName: String
        let chromiumPreferences: ChromiumPreferences?

        init(browser: ThirdPartyBrowser, profileURL: URL, fileStore: FileStore = FileManager.default) {
            self.browser = browser
            self.fileStore = fileStore
            self.profileURL = profileURL

            self.fallbackProfileName = Self.getDefaultProfileName(at: profileURL)
            self.chromiumPreferences = Self.getChromiumProfilePreferences(at: profileURL, fileStore: fileStore)
        }

        var hasBrowserData: Bool {
            guard let profileDirectoryContents = try? fileStore.directoryContents(at: profileURL.path) else {
                return false
            }

            let profileDirectoryContentsSet = Set(profileDirectoryContents)

            switch browser {
            case .brave, .chrome, .chromium, .coccoc, .edge, .opera, .operaGX, .vivaldi:
                let hasChromiumLogins = ChromiumLoginReader.LoginDataFileName.allCases.contains { loginFileName in
                    return profileDirectoryContentsSet.contains(loginFileName.rawValue)
                }

                let hasChromiumBookmarks = profileDirectoryContentsSet.contains(ChromiumBookmarksReader.Constants.defaultBookmarksFileName)

                return hasChromiumLogins || hasChromiumBookmarks
            case .firefox, .tor:
                let hasFirefoxLogins = FirefoxLoginReader.DataFormat.allCases.contains { dataFormat in
                    let (databaseName, loginFileName) = dataFormat.formatFileNames

                    return profileDirectoryContentsSet.contains(databaseName) && profileDirectoryContentsSet.contains(loginFileName)
                }

                let hasFirefoxBookmarks = profileDirectoryContentsSet.contains(FirefoxBookmarksReader.Constants.placesDatabaseName)

                return hasFirefoxLogins || hasFirefoxBookmarks
            default:
                return false
            }
        }

        private static func getDefaultProfileName(at profileURL: URL) -> String {
            return profileURL.lastPathComponent.components(separatedBy: ".").last ?? profileURL.lastPathComponent
        }

        private static func getChromiumProfilePreferences(at profileURL: URL, fileStore: FileStore) -> ChromiumPreferences? {
            guard let profileDirectoryContents = try? fileStore.directoryContents(at: profileURL.path) else {
                return nil
            }

            guard profileURL.lastPathComponent != Constants.chromiumSystemProfileName else {
                return nil
            }

            if profileDirectoryContents.contains(Constants.chromiumPreferencesFileName),
               let preferencesData = fileStore.loadData(at: profileURL.appendingPathComponent(Constants.chromiumPreferencesFileName)),
               let preferences = try? ChromiumPreferences(from: preferencesData) {
                return preferences
            }

            return nil
        }

        static func < (lhs: DataImport.BrowserProfile, rhs: DataImport.BrowserProfile) -> Bool {
            return lhs.profileName.localizedCompare(rhs.profileName) == .orderedAscending
        }

        static func == (lhs: DataImport.BrowserProfile, rhs: DataImport.BrowserProfile) -> Bool {
            return lhs.profileURL == rhs.profileURL
        }
    }

}

enum DataImportAction {
    case bookmarks
    case logins
    case favicons
    case generic
}

protocol DataImportError: Error, CustomNSError, ErrorWithPixelParameters {
    associatedtype OperationType: RawRepresentable where OperationType.RawValue == Int

    var source: DataImport.Source { get }
    var action: DataImportAction { get }
    var type: OperationType { get }
    var underlyingError: Error? { get }

}
extension DataImportError /* : CustomNSError */ {
    var errorCode: Int {
        type.rawValue
    }

    var errorUserInfo: [String: Any] {
        guard let underlyingError else { return [:] }
        return [
            NSUnderlyingErrorKey: underlyingError
        ]
    }
}
extension DataImportError /* : ErrorWithParameters */ {
    var errorParameters: [String: String] {
        underlyingError?.pixelParameters ?? [:]
    }
}

/// Represents an object able to import data from an outside source. The outside source may be capable of importing multiple types of data.
/// For instance, a browser data importer may be able to import logins and bookmarks.
protocol DataImporter {

    /// Performs a quick check to determine if the data is able to be imported. It does not guarantee that the import will succeed.
    /// For example, a CSV importer will return true if the URL it has been created with is a CSV file, but does not check whether the CSV data matches the expected format.
    func importableTypes() -> [DataImport.DataType]

    func importData(types: [DataImport.DataType],
                    from profile: DataImport.BrowserProfile?,
                    modalWindow: NSWindow?,
                    completion: @escaping (DataImportResult<DataImport.Summary>) -> Void)

}
extension DataImporter {
    func importData(types: [DataImport.DataType], from profile: DataImport.BrowserProfile?, completion: @escaping (DataImportResult<DataImport.Summary>) -> Void) {
        self.importData(types: types, from: profile, modalWindow: nil, completion: completion)
    }
}

enum DataImportResult<T> {
    case success(T)
    case failure(any DataImportError)

    func get() throws -> T {
        switch self {
        case .success(let value):
            return value
        case .failure(let error):
            throw error
        }
    }
}

struct LoginImporterError: DataImportError {

    private let error: Error?
    private let _type: OperationType?

    var action: DataImportAction { .logins }
    let source: DataImport.Source

    init(source: DataImport.Source, error: Error?, type: OperationType? = nil) {
        self.source = source
        self.error = error
        self._type = type
    }

    struct OperationType: RawRepresentable {
        let rawValue: Int

        static let defaultFirefoxProfilePathNotFound = OperationType(rawValue: -1)
        static let malformedCSV = OperationType(rawValue: -2)
    }

    var type: OperationType {
        _type ?? OperationType(rawValue: (error as NSError?)?.code ?? 0)
    }

    var underlyingError: Error? {
        switch error {
        case let secureStorageError as SecureStorageError:
            switch secureStorageError {
            case .initFailed(let error),
                 .authError(let error),
                 .failedToOpenDatabase(let error),
                 .databaseError(let error):
                return error

            case .keystoreError(let status):
                return NSError(domain: "KeyStoreError", code: Int(status))

            case .secError(let status):
                return NSError(domain: "secError", code: Int(status))

            case .authRequired,
                 .invalidPassword,
                 .noL1Key,
                 .noL2Key,
                 .duplicateRecord,
                 .generalCryptoError,
                 .encodingFailed:
                return secureStorageError
            }
        default:
            return error
        }
    }

}<|MERGE_RESOLUTION|>--- conflicted
+++ resolved
@@ -67,17 +67,14 @@
                 return "Safari"
             case .safariTechnologyPreview:
                 return "Safari Technology Preview"
-<<<<<<< HEAD
-            case .bitwarden:
-                return "Bitwarden"
-=======
             case .tor:
                 return "Tor Browser"
             case .vivaldi:
                 return "Vivaldi"
             case .yandex:
                 return "Yandex"
->>>>>>> c642307d
+            case .bitwarden:
+                return "Bitwarden"
             case .lastPass:
                 return "LastPass"
             case .onePassword7:
@@ -186,19 +183,11 @@
 
         var defaultProfile: BrowserProfile? {
             switch browser {
-<<<<<<< HEAD
-            case .brave, .chrome, .edge:
-                return profiles.first { $0.profileName == "Default" } ?? profiles.first
-            case .firefox:
-                return profiles.first { $0.profileName == "default-release" } ?? profiles.first
-            case .safari, .safariTechnologyPreview, .bitwarden, .lastPass, .onePassword7, .onePassword8:
-=======
             case .brave, .chrome, .chromium, .coccoc, .edge, .opera, .operaGX, .vivaldi, .yandex:
                 return profiles.first { $0.profileName == Constants.chromiumDefaultProfileName } ?? profiles.first
             case .firefox, .tor:
                 return profiles.first { $0.profileName == Constants.firefoxDefaultProfileName } ?? profiles.first
-            case .safari, .safariTechnologyPreview, .lastPass, .onePassword7, .onePassword8:
->>>>>>> c642307d
+            case .safari, .safariTechnologyPreview, .bitwarden, .lastPass, .onePassword7, .onePassword8:
                 return profiles.first
             }
         }
