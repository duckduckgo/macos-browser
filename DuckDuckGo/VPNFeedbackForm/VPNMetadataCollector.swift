--- conflicted
+++ resolved
@@ -127,13 +127,10 @@
 
     init(defaults: UserDefaults = .netP,
          accountManager: AccountManaging) {
-<<<<<<< HEAD
+
         let ipcClient = VPNControllerXPCClient()
-        ipcClient.register()
-=======
-        let ipcClient = TunnelControllerIPCClient()
         ipcClient.register { _ in }
->>>>>>> 7d9b8688
+
         self.accountManager = accountManager
         self.ipcClient = ipcClient
         self.defaults = defaults
