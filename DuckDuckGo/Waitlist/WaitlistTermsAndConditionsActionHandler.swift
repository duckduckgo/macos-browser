--- conflicted
+++ resolved
@@ -37,22 +37,13 @@
     var acceptedTermsAndConditions: Bool
 
     func didShow() {
-<<<<<<< HEAD
-        PixelKit.fire(GeneralPixel.networkProtectionWaitlistTermsAndConditionsDisplayed, frequency: .dailyAndCount)
-=======
         // Intentional no-op
->>>>>>> debc8031
     }
 
     mutating func didAccept() {
         acceptedTermsAndConditions = true
         // Remove delivered NetP notifications in case the user didn't click them.
         UNUserNotificationCenter.current().removeDeliveredNotifications(withIdentifiers: [NetworkProtectionWaitlist.notificationIdentifier])
-<<<<<<< HEAD
-
-        PixelKit.fire(GeneralPixel.networkProtectionWaitlistTermsAndConditionsAccepted, frequency: .dailyAndCount)
-=======
->>>>>>> debc8031
     }
 }
 
@@ -72,6 +63,7 @@
         acceptedTermsAndConditions = true
         // Remove delivered NetP notifications in case the user didn't click them.
         UNUserNotificationCenter.current().removeDeliveredNotifications(withIdentifiers: [DataBrokerProtectionWaitlist.notificationIdentifier])
+
         PixelKit.fire(GeneralPixel.dataBrokerProtectionWaitlistTermsAndConditionsAccepted, frequency: .dailyAndCount)
     }
 }
