//
//  VPNFeatureGatekeeper.swift
//
//  Copyright © 2023 DuckDuckGo. All rights reserved.
//
//  Licensed under the Apache License, Version 2.0 (the "License");
//  you may not use this file except in compliance with the License.
//  You may obtain a copy of the License at
//
//  http://www.apache.org/licenses/LICENSE-2.0
//
//  Unless required by applicable law or agreed to in writing, software
//  distributed under the License is distributed on an "AS IS" BASIS,
//  WITHOUT WARRANTIES OR CONDITIONS OF ANY KIND, either express or implied.
//  See the License for the specific language governing permissions and
//  limitations under the License.
//

import BrowserServicesKit
import Combine
import Common
import NetworkExtension
import NetworkProtection
import NetworkProtectionUI
import LoginItems
import PixelKit
import Subscription

protocol VPNFeatureGatekeeper {
    var isInstalled: Bool { get }

    func canStartVPN() async -> Bool
    func isVPNVisible() -> Bool
    func shouldUninstallAutomatically() -> Bool
    func disableIfUserHasNoAccess() async

    var onboardStatusPublisher: AnyPublisher<OnboardingStatus, Never> { get }
}

struct DefaultVPNFeatureGatekeeper: VPNFeatureGatekeeper {
    private static var subscriptionAuthTokenPrefix: String { "ddg:" }
    private let vpnUninstaller: VPNUninstalling
//    private let networkProtectionFeatureActivation: NetworkProtectionFeatureActivation
    private let defaults: UserDefaults
    private let subscriptionManager: SubscriptionManager

    init(vpnUninstaller: VPNUninstalling = VPNUninstaller(),
         defaults: UserDefaults = .netP,
         subscriptionManager: SubscriptionManager) {

        self.vpnUninstaller = vpnUninstaller
        self.defaults = defaults
        self.subscriptionManager = subscriptionManager
    }

    var isInstalled: Bool {
        LoginItem.vpnMenu.status.isInstalled
    }

    /// Whether the user can start the VPN.
    ///
    /// For beta users this means they have an auth token.
    /// For subscription users this means they have entitlements.
    ///
<<<<<<< HEAD
    func canStartVPN() async -> Bool {
        guard subscriptionFeatureAvailability.isFeatureAvailable else {
            return false
        }
        let isNetworkProtectionEnabled = await subscriptionManager.isFeatureActive(.networkProtection)
        return isNetworkProtectionEnabled
=======
    func canStartVPN() async throws -> Bool {
        switch await subscriptionManager.accountManager.hasEntitlement(forProductName: .networkProtection) {
        case .success(let hasEntitlement):
            return hasEntitlement
        case .failure(let error):
            throw error
        }
>>>>>>> 7e200839
    }

    /// Whether the user can see the VPN entry points in the UI.
    ///
    /// For beta users this means they have an auth token.
    /// For subscription users this means they are authenticated.
    ///
    func isVPNVisible() -> Bool {
<<<<<<< HEAD
        guard subscriptionFeatureAvailability.isFeatureAvailable else {
            return false
        }
        return subscriptionManager.isUserAuthenticated
    }

    /// We've had to add this method because accessing the singleton in app delegate is crashing the integration tests.
    ///
    var subscriptionFeatureAvailability: DefaultSubscriptionFeatureAvailability {
        DefaultSubscriptionFeatureAvailability()
=======
        subscriptionManager.accountManager.isUserAuthenticated
>>>>>>> 7e200839
    }

    /// Returns whether the VPN should be uninstalled automatically.
    /// This is only true when the user is not an Easter Egg user, the waitlist test has ended, and the user is onboarded.
    func shouldUninstallAutomatically() -> Bool {
<<<<<<< HEAD
        return subscriptionFeatureAvailability.isFeatureAvailable
        && !subscriptionManager.isUserAuthenticated
        && LoginItem.vpnMenu.status.isInstalled
=======
        !subscriptionManager.accountManager.isUserAuthenticated && LoginItem.vpnMenu.status.isInstalled
>>>>>>> 7e200839
    }

    /// Whether the user is fully onboarded
    /// 
    var isOnboarded: Bool {
        defaults.networkProtectionOnboardingStatus == .completed
    }

    /// A publisher for the onboarding status
    ///
    var onboardStatusPublisher: AnyPublisher<OnboardingStatus, Never> {
        defaults.networkProtectionOnboardingStatusPublisher
    }

    /// A method meant to be called safely from different places to disable the VPN if the user isn't meant to have access to it.
    ///
    func disableIfUserHasNoAccess() async {
        guard shouldUninstallAutomatically() else {
            return
        }

        /// There's not much to be done for this error here.
        /// The uninstall call already fires pixels to allow us to anonymously track success rate and see the errors.
        try? await vpnUninstaller.uninstall(removeSystemExtension: false)
    }
}<|MERGE_RESOLUTION|>--- conflicted
+++ resolved
@@ -62,22 +62,8 @@
     /// For beta users this means they have an auth token.
     /// For subscription users this means they have entitlements.
     ///
-<<<<<<< HEAD
     func canStartVPN() async -> Bool {
-        guard subscriptionFeatureAvailability.isFeatureAvailable else {
-            return false
-        }
-        let isNetworkProtectionEnabled = await subscriptionManager.isFeatureActive(.networkProtection)
-        return isNetworkProtectionEnabled
-=======
-    func canStartVPN() async throws -> Bool {
-        switch await subscriptionManager.accountManager.hasEntitlement(forProductName: .networkProtection) {
-        case .success(let hasEntitlement):
-            return hasEntitlement
-        case .failure(let error):
-            throw error
-        }
->>>>>>> 7e200839
+        return await subscriptionManager.isFeatureActive(.networkProtection)
     }
 
     /// Whether the user can see the VPN entry points in the UI.
@@ -86,32 +72,14 @@
     /// For subscription users this means they are authenticated.
     ///
     func isVPNVisible() -> Bool {
-<<<<<<< HEAD
-        guard subscriptionFeatureAvailability.isFeatureAvailable else {
-            return false
-        }
         return subscriptionManager.isUserAuthenticated
-    }
-
-    /// We've had to add this method because accessing the singleton in app delegate is crashing the integration tests.
-    ///
-    var subscriptionFeatureAvailability: DefaultSubscriptionFeatureAvailability {
-        DefaultSubscriptionFeatureAvailability()
-=======
-        subscriptionManager.accountManager.isUserAuthenticated
->>>>>>> 7e200839
     }
 
     /// Returns whether the VPN should be uninstalled automatically.
     /// This is only true when the user is not an Easter Egg user, the waitlist test has ended, and the user is onboarded.
     func shouldUninstallAutomatically() -> Bool {
-<<<<<<< HEAD
-        return subscriptionFeatureAvailability.isFeatureAvailable
-        && !subscriptionManager.isUserAuthenticated
-        && LoginItem.vpnMenu.status.isInstalled
-=======
-        !subscriptionManager.accountManager.isUserAuthenticated && LoginItem.vpnMenu.status.isInstalled
->>>>>>> 7e200839
+        !subscriptionManager.isUserAuthenticated &&
+        LoginItem.vpnMenu.status.isInstalled
     }
 
     /// Whether the user is fully onboarded
