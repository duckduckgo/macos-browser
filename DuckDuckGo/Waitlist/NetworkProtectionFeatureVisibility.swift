//
//  NetworkProtectionFeatureVisibility.swift
//
//  Copyright © 2023 DuckDuckGo. All rights reserved.
//
//  Licensed under the Apache License, Version 2.0 (the "License");
//  you may not use this file except in compliance with the License.
//  You may obtain a copy of the License at
//
//  http://www.apache.org/licenses/LICENSE-2.0
//
//  Unless required by applicable law or agreed to in writing, software
//  distributed under the License is distributed on an "AS IS" BASIS,
//  WITHOUT WARRANTIES OR CONDITIONS OF ANY KIND, either express or implied.
//  See the License for the specific language governing permissions and
//  limitations under the License.
//

#if NETWORK_PROTECTION

import BrowserServicesKit
import Common
import NetworkExtension
import NetworkProtection
import NetworkProtectionUI

protocol NetworkProtectionFeatureVisibility {
    func isNetworkProtectionVisible() -> Bool
    func disableForWaitlistUsers()
}

struct DefaultNetworkProtectionVisibility: NetworkProtectionFeatureVisibility {
    private let featureDisabler: NetworkProtectionFeatureDisabling
    private let featureOverrides: WaitlistBetaOverriding
    private let networkProtectionFeatureActivation: NetworkProtectionFeatureActivation
    private let privacyConfigurationManager: PrivacyConfigurationManaging

    init(privacyConfigurationManager: PrivacyConfigurationManaging = ContentBlocking.shared.privacyConfigurationManager,
         networkProtectionFeatureActivation: NetworkProtectionFeatureActivation = NetworkProtectionKeychainTokenStore(),
         featureOverrides: WaitlistBetaOverriding = DefaultWaitlistBetaOverrides(),
         featureDisabler: NetworkProtectionFeatureDisabling = NetworkProtectionFeatureDisabler(),
         log: OSLog = .networkProtection) {

        self.privacyConfigurationManager = privacyConfigurationManager
        self.networkProtectionFeatureActivation = networkProtectionFeatureActivation
        self.featureDisabler = featureDisabler
        self.featureOverrides = featureOverrides
    }

    /// Calculates whether Network Protection is visible.
    /// The following criteria are used:
    ///
    /// 1. If the user has a valid auth token, the feature is visible
    /// 2. If no auth token is found, the feature is visible if the waitlist feature flag is enabled
    ///
    /// Once the waitlist beta has ended, we can trigger a remote change that removes the user's auth token and turn off the waitlist flag, hiding Network Protection from the user.
    func isNetworkProtectionVisible() -> Bool {
<<<<<<< HEAD
        let isFeatureVisible = isEasterEggUser || waitlistRemoteFeatureEnabled

        if !isFeatureVisible {
            disableNetworkProtectionForWaitlistUsers()
        }

        return isFeatureVisible
=======
        isEasterEggUser || isEnabledWaitlistUser
>>>>>>> bda0a54c
    }

    /// Easter egg users can be identified by them being internal users and having an auth token (NetP being activated).
    ///
    private var isEasterEggUser: Bool {
        !isWaitlistUser && networkProtectionFeatureActivation.isFeatureActivated
    }

    /// Waitlist users are users that have the waitlist enabled and active
    ///
    private var isWaitlistUser: Bool {
        NetworkProtectionWaitlist().waitlistStorage.isWaitlistUser
    }

    private var waitlistRemoteFeatureEnabled: Bool {
        isWaitlistEnabled && isWaitlistBetaActive
    }

    private var isWaitlistBetaActive: Bool {
        switch featureOverrides.waitlistActive {
        case .useRemoteValue:
            guard privacyConfigurationManager.privacyConfig.isSubfeatureEnabled(NetworkProtectionSubfeature.waitlistBetaActive) else {
                return false
            }

            return true
        case .on:
            return true
        case .off:
            return false
        }
    }

    private var isWaitlistEnabled: Bool {
        switch featureOverrides.waitlistEnabled {
        case .useRemoteValue:
            return privacyConfigurationManager.privacyConfig.isSubfeatureEnabled(NetworkProtectionSubfeature.waitlist)
        case .on:
            return true
        case .off:
            return false
        }
    }

    func disableForWaitlistUsers() {
        guard isWaitlistUser else {
            return
        }

        featureDisabler.disable(keepAuthToken: false, uninstallSystemExtension: false)
    }
}

#endif<|MERGE_RESOLUTION|>--- conflicted
+++ resolved
@@ -55,17 +55,7 @@
     ///
     /// Once the waitlist beta has ended, we can trigger a remote change that removes the user's auth token and turn off the waitlist flag, hiding Network Protection from the user.
     func isNetworkProtectionVisible() -> Bool {
-<<<<<<< HEAD
-        let isFeatureVisible = isEasterEggUser || waitlistRemoteFeatureEnabled
-
-        if !isFeatureVisible {
-            disableNetworkProtectionForWaitlistUsers()
-        }
-
-        return isFeatureVisible
-=======
-        isEasterEggUser || isEnabledWaitlistUser
->>>>>>> bda0a54c
+        isEasterEggUser || waitlistIsOngoing
     }
 
     /// Easter egg users can be identified by them being internal users and having an auth token (NetP being activated).
@@ -74,13 +64,18 @@
         !isWaitlistUser && networkProtectionFeatureActivation.isFeatureActivated
     }
 
+    /// Whether it's a user with feature access
+    private var isEnabledWaitlistUser: Bool {
+        isWaitlistUser && waitlistIsOngoing
+    }
+
     /// Waitlist users are users that have the waitlist enabled and active
     ///
     private var isWaitlistUser: Bool {
         NetworkProtectionWaitlist().waitlistStorage.isWaitlistUser
     }
 
-    private var waitlistRemoteFeatureEnabled: Bool {
+    private var waitlistIsOngoing: Bool {
         isWaitlistEnabled && isWaitlistBetaActive
     }
 
