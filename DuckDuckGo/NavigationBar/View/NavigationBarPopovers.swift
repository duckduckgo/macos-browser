//
//  NavigationBarPopovers.swift
//
//  Copyright © 2022 DuckDuckGo. All rights reserved.
//
//  Licensed under the Apache License, Version 2.0 (the "License");
//  you may not use this file except in compliance with the License.
//  You may obtain a copy of the License at
//
//  http://www.apache.org/licenses/LICENSE-2.0
//
//  Unless required by applicable law or agreed to in writing, software
//  distributed under the License is distributed on an "AS IS" BASIS,
//  WITHOUT WARRANTIES OR CONDITIONS OF ANY KIND, either express or implied.
//  See the License for the specific language governing permissions and
//  limitations under the License.
//

import Foundation
import BrowserServicesKit
import AppKit

#if NETWORK_PROTECTION
import Combine
import NetworkProtection
import NetworkProtectionUI
import NetworkProtectionIPC
#endif

protocol PopoverPresenter {
    func show(_ popover: NSPopover, positionedBelow view: NSView)
}

#if NETWORK_PROTECTION
protocol NetPPopoverManager: AnyObject {
    var ipcClient: NetworkProtectionIPCClient { get }
    var isShown: Bool { get }

    func show(positionedBelow view: NSView, withDelegate delegate: NSPopoverDelegate)
    func close()

    func toggle(positionedBelow view: NSView, withDelegate delegate: NSPopoverDelegate)
}
#endif

extension PopoverPresenter {
    func show(_ popover: NSPopover, positionedBelow view: NSView) {
        view.isHidden = false
        popover.show(positionedBelow: view.bounds.insetFromLineOfDeath(flipped: view.isFlipped), in: view)
    }
}

final class NavigationBarPopovers: PopoverPresenter {

    enum Constants {
        static let downloadsPopoverAutoHidingInterval: TimeInterval = 10
    }

    private(set) var bookmarkListPopover: BookmarkListPopover?
    private(set) var saveCredentialsPopover: SaveCredentialsPopover?
    private(set) var saveIdentityPopover: SaveIdentityPopover?
    private(set) var savePaymentMethodPopover: SavePaymentMethodPopover?
    private(set) var autofillPopoverPresenter: AutofillPopoverPresenter
    private(set) var downloadsPopover: DownloadsPopover?

#if NETWORK_PROTECTION
    private let networkProtectionPopoverManager: NetPPopoverManager

    init(networkProtectionPopoverManager: NetPPopoverManager, autofillPopoverPresenter: AutofillPopoverPresenter) {
        self.networkProtectionPopoverManager = networkProtectionPopoverManager
        self.autofillPopoverPresenter = autofillPopoverPresenter
    }

#else
    init(passwordPopoverPresenter: PasswordPopoverPresenter) {
        self.passwordPopoverPresenter = passwordPopoverPresenter
    }
#endif

    var passwordManagementDomain: String? {
        didSet {
            autofillPopoverPresenter.passwordDomain = passwordManagementDomain
        }
    }

    var isDownloadsPopoverShown: Bool {
        downloadsPopover?.isShown ?? false
    }

    var savePopovers: [NSPopover?] {
        [saveIdentityPopover, saveCredentialsPopover, savePaymentMethodPopover]
    }

    var isPasswordManagementDirty: Bool {
        autofillPopoverPresenter.popoverIsDirty
    }

    var isPasswordManagementPopoverShown: Bool {
        autofillPopoverPresenter.popoverIsShown
    }

    @MainActor
    var isNetworkProtectionPopoverShown: Bool {
#if NETWORK_PROTECTION
        networkProtectionPopoverManager.isShown
#else
        return false
#endif
    }

    var bookmarkListPopoverShown: Bool {
        bookmarkListPopover?.isShown ?? false
    }

    func bookmarksButtonPressed(anchorView: NSView, popoverDelegate delegate: NSPopoverDelegate, tab: Tab?) {
        if bookmarkListPopoverShown {
            bookmarkListPopover?.close()
        } else {
            showBookmarkListPopover(usingView: anchorView, withDelegate: delegate, forTab: tab)
        }
    }

    func passwordManagementButtonPressed(usingView view: NSView, withDelegate delegate: NSPopoverDelegate) {
        if autofillPopoverPresenter.popoverIsShown == true && view.window == autofillPopoverPresenter.popoverPresentingWindow  {
            autofillPopoverPresenter.dismiss()
        } else {
            showPasswordManagementPopover(selectedCategory: nil, usingView: view, withDelegate: delegate)
        }
    }

    func toggleNetworkProtectionPopover(usingView view: NSView, withDelegate delegate: NSPopoverDelegate) {
#if NETWORK_PROTECTION
        networkProtectionPopoverManager.toggle(positionedBelow: view, withDelegate: delegate)
#endif
    }

    func toggleDownloadsPopover(usingView view: NSView, popoverDelegate: NSPopoverDelegate, downloadsDelegate: DownloadsViewControllerDelegate) {

        if downloadsPopover?.isShown ?? false {
            downloadsPopover?.close()
            return
        }
        guard closeTransientPopovers(),
              view.window != nil
        else { return }

        let popover = DownloadsPopover()
        popover.delegate = popoverDelegate
        popover.viewController.delegate = downloadsDelegate
        downloadsPopover = popover

        show(popover, positionedBelow: view)
    }

    private var downloadsPopoverTimer: Timer?
    func showDownloadsPopoverAndAutoHide(usingView view: NSView, popoverDelegate: NSPopoverDelegate, downloadsDelegate: DownloadsViewControllerDelegate) {
        let timerBlock: (Timer) -> Void = { [weak self] _ in
            self?.downloadsPopoverTimer?.invalidate()
            self?.downloadsPopoverTimer = nil

            if self?.downloadsPopover?.isShown ?? false {
                self?.downloadsPopover?.close()
            }
        }

        if !isDownloadsPopoverShown {
            self.toggleDownloadsPopover(usingView: view, popoverDelegate: popoverDelegate, downloadsDelegate: downloadsDelegate)

            downloadsPopoverTimer = Timer.scheduledTimer(withTimeInterval: Constants.downloadsPopoverAutoHidingInterval,
                                                         repeats: false,
                                                         block: timerBlock)
        }
    }

    func closeTransientPopovers() -> Bool {
        guard savePopovers.allSatisfy({ !($0?.isShown ?? false) }) else {
            return false
        }

        if bookmarkListPopover?.isShown ?? false {
            bookmarkListPopover?.close()
        }

        if autofillPopoverPresenter.popoverIsShown {
            autofillPopoverPresenter.dismiss()
        }

        if downloadsPopover?.isShown ?? false {
            downloadsPopover?.close()
        }

#if NETWORK_PROTECTION
        if networkProtectionPopoverManager.isShown {
            networkProtectionPopoverManager.close()
        }
#endif

        return true
    }

    func showBookmarkListPopover(usingView view: NSView, withDelegate delegate: NSPopoverDelegate, forTab tab: Tab?) {
        guard closeTransientPopovers() else { return }

        let popover = bookmarkListPopover ?? BookmarkListPopover()
        bookmarkListPopover = popover
        popover.delegate = delegate

        if let tab = tab {
            popover.viewController.currentTabWebsite = .init(tab)
        }

        LocalBookmarkManager.shared.requestSync()
        show(popover, positionedBelow: view)
    }

    func showPasswordManagementPopover(selectedCategory: SecureVaultSorting.Category?, usingView view: NSView, withDelegate delegate: NSPopoverDelegate) {
        guard closeTransientPopovers() else { return }

        autofillPopoverPresenter.show(positionedBelow: view, withDomain: passwordManagementDomain, selectedCategory: selectedCategory)
    }

    func showPasswordManagerPopover(selectedWebsiteAccount: SecureVaultModels.WebsiteAccount, usingView view: NSView, withDelegate delegate: NSPopoverDelegate) {
        autofillPopoverPresenter.show(positionedBelow: view, withSelectedAccount: selectedWebsiteAccount)
    }

    func hasAnySavePopoversVisible() -> Bool {
        return savePopovers.contains(where: { $0?.isShown ?? false })
    }

    func displaySaveCredentials(_ credentials: SecureVaultModels.WebsiteCredentials, automaticallySaved: Bool, usingView view: NSView, withDelegate delegate: NSPopoverDelegate) {
        if !automaticallySaved {
            showSaveCredentialsPopover(usingView: view, withDelegate: delegate)
            saveCredentialsPopover?.viewController.update(credentials: credentials, automaticallySaved: automaticallySaved)
        } else {
            NotificationCenter.default.post(name: .loginAutoSaved, object: credentials.account)
        }
    }

    func displaySavePaymentMethod(_ card: SecureVaultModels.CreditCard, usingView view: NSView, withDelegate delegate: NSPopoverDelegate) {
        showSavePaymentMethodPopover(usingView: view, withDelegate: delegate)
        savePaymentMethodPopover?.viewController.savePaymentMethod(card)
    }

    func displaySaveIdentity(_ identity: SecureVaultModels.Identity, usingView view: NSView, withDelegate delegate: NSPopoverDelegate) {
        showSaveIdentityPopover(usingView: view, withDelegate: delegate)
        saveIdentityPopover?.viewController.saveIdentity(identity)
    }

    func downloadsPopoverClosed() {
        downloadsPopover = nil
        downloadsPopoverTimer?.invalidate()
        downloadsPopoverTimer = nil
    }

    func bookmarkListPopoverClosed() {
        bookmarkListPopover = nil
    }

    func saveIdentityPopoverClosed() {
        saveIdentityPopover = nil
    }

    func saveCredentialsPopoverClosed() {
        saveCredentialsPopover = nil
    }

    func savePaymentMethodPopoverClosed() {
        savePaymentMethodPopover = nil
    }

    private func showSaveCredentialsPopover(usingView view: NSView, withDelegate delegate: NSPopoverDelegate) {
        let popover = SaveCredentialsPopover()
        popover.delegate = delegate
        saveCredentialsPopover = popover
        show(popover, positionedBelow: view)
    }

    private func showSavePaymentMethodPopover(usingView view: NSView, withDelegate delegate: NSPopoverDelegate) {
        let popover = SavePaymentMethodPopover()
        popover.delegate = delegate
        savePaymentMethodPopover = popover
        show(popover, positionedBelow: view)
    }

    private func showSaveIdentityPopover(usingView view: NSView, withDelegate delegate: NSPopoverDelegate) {
        let popover = SaveIdentityPopover()
        popover.delegate = delegate
        saveIdentityPopover = popover
        show(popover, positionedBelow: view)
    }

<<<<<<< HEAD
    // MARK: - Network Protection
=======
    private func show(_ popover: NSPopover, positionedBelow view: NSView) {
        view.isHidden = false

        popover.show(positionedBelow: view.bounds.insetFromLineOfDeath(flipped: view.isFlipped), in: view)
    }

    // MARK: - VPN
>>>>>>> 7830b586

#if NETWORK_PROTECTION
    func showNetworkProtectionPopover(
        positionedBelow view: NSView,
        withDelegate delegate: NSPopoverDelegate) {
            networkProtectionPopoverManager.show(positionedBelow: view, withDelegate: delegate)
    }
#endif
}

extension Notification.Name {
    static let loginAutoSaved = Notification.Name(rawValue: "loginAutoSaved")
}<|MERGE_RESOLUTION|>--- conflicted
+++ resolved
@@ -289,9 +289,6 @@
         show(popover, positionedBelow: view)
     }
 
-<<<<<<< HEAD
-    // MARK: - Network Protection
-=======
     private func show(_ popover: NSPopover, positionedBelow view: NSView) {
         view.isHidden = false
 
@@ -299,7 +296,6 @@
     }
 
     // MARK: - VPN
->>>>>>> 7830b586
 
 #if NETWORK_PROTECTION
     func showNetworkProtectionPopover(
