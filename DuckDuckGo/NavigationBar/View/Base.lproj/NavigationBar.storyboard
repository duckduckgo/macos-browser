<?xml version="1.0" encoding="UTF-8"?>
<document type="com.apple.InterfaceBuilder3.Cocoa.Storyboard.XIB" version="3.0" toolsVersion="18122" targetRuntime="MacOSX.Cocoa" propertyAccessControl="none" useAutolayout="YES" initialViewController="o2v-eH-jTI">
    <dependencies>
        <deployment identifier="macosx"/>
        <plugIn identifier="com.apple.InterfaceBuilder.CocoaPlugin" version="18122"/>
        <capability name="Named colors" minToolsVersion="9.0"/>
        <capability name="documents saved in the Xcode 8 format" minToolsVersion="8.0"/>
    </dependencies>
    <scenes>
        <!--Navigation Bar View Controller-->
        <scene sceneID="uf3-HR-DIS">
            <objects>
                <viewController id="o2v-eH-jTI" customClass="NavigationBarViewController" customModule="DuckDuckGo_Privacy_Browser" customModuleProvider="target" sceneMemberID="viewController">
                    <view key="view" id="hYV-nu-QIp" customClass="ColorView" customModule="DuckDuckGo_Privacy_Browser" customModuleProvider="target">
                        <rect key="frame" x="0.0" y="0.0" width="803" height="40"/>
                        <autoresizingMask key="autoresizingMask"/>
                        <subviews>
                            <customView translatesAutoresizingMaskIntoConstraints="NO" id="EQw-GG-GMA" customClass="WindowDraggingView" customModule="DuckDuckGo_Privacy_Browser" customModuleProvider="target">
                                <rect key="frame" x="0.0" y="0.0" width="803" height="40"/>
                            </customView>
<<<<<<< HEAD
                            <button translatesAutoresizingMaskIntoConstraints="NO" id="kky-0N-Cfd" customClass="MouseOverButton" customModule="DuckDuckGo_Privacy_Browser" customModuleProvider="target">
                                <rect key="frame" x="12" y="6" width="28" height="28"/>
                                <constraints>
                                    <constraint firstAttribute="height" constant="28" id="0zh-Jn-l2h"/>
                                    <constraint firstAttribute="width" constant="28" id="8sl-Tr-gSd"/>
                                </constraints>
                                <buttonCell key="cell" type="square" bezelStyle="shadowlessSquare" image="Back" imagePosition="only" alignment="center" imageScaling="proportionallyDown" inset="2" id="EhR-jn-0hY">
                                    <behavior key="behavior" pushIn="YES" lightByBackground="YES" lightByGray="YES"/>
                                    <font key="font" metaFont="system"/>
                                </buttonCell>
                                <color key="contentTintColor" name="ButtonColor"/>
                                <userDefinedRuntimeAttributes>
                                    <userDefinedRuntimeAttribute type="color" keyPath="mouseOverColor">
                                        <color key="value" name="ButtonMouseOverColor"/>
                                    </userDefinedRuntimeAttribute>
                                    <userDefinedRuntimeAttribute type="color" keyPath="mouseDownColor">
                                        <color key="value" name="ButtonMouseDownColor"/>
                                    </userDefinedRuntimeAttribute>
                                    <userDefinedRuntimeAttribute type="number" keyPath="cornerRadius">
                                        <real key="value" value="4"/>
                                    </userDefinedRuntimeAttribute>
                                </userDefinedRuntimeAttributes>
                                <connections>
                                    <action selector="goBackAction:" target="o2v-eH-jTI" id="gEk-2Z-80d"/>
                                </connections>
                            </button>
                            <button translatesAutoresizingMaskIntoConstraints="NO" id="mdE-u0-Ei5" customClass="MouseOverButton" customModule="DuckDuckGo_Privacy_Browser" customModuleProvider="target">
                                <rect key="frame" x="44" y="6" width="28" height="28"/>
                                <constraints>
                                    <constraint firstAttribute="height" constant="28" id="VXS-B2-jFA"/>
                                    <constraint firstAttribute="width" constant="28" id="jYM-So-c8l"/>
                                </constraints>
                                <buttonCell key="cell" type="square" bezelStyle="shadowlessSquare" image="Forward" imagePosition="only" alignment="center" imageScaling="proportionallyDown" inset="2" id="ePU-hF-DNf">
                                    <behavior key="behavior" pushIn="YES" lightByBackground="YES" lightByGray="YES"/>
                                    <font key="font" metaFont="system"/>
                                </buttonCell>
                                <color key="contentTintColor" name="ButtonColor"/>
                                <userDefinedRuntimeAttributes>
                                    <userDefinedRuntimeAttribute type="color" keyPath="mouseOverColor">
                                        <color key="value" name="ButtonMouseOverColor"/>
                                    </userDefinedRuntimeAttribute>
                                    <userDefinedRuntimeAttribute type="color" keyPath="mouseDownColor">
                                        <color key="value" name="ButtonMouseDownColor"/>
                                    </userDefinedRuntimeAttribute>
                                    <userDefinedRuntimeAttribute type="number" keyPath="cornerRadius">
                                        <real key="value" value="4"/>
                                    </userDefinedRuntimeAttribute>
                                </userDefinedRuntimeAttributes>
                                <connections>
                                    <action selector="goForwardAction:" target="o2v-eH-jTI" id="aht-fm-Fhd"/>
                                </connections>
                            </button>
                            <button translatesAutoresizingMaskIntoConstraints="NO" id="B2U-XM-Vo0" customClass="MouseOverButton" customModule="DuckDuckGo_Privacy_Browser" customModuleProvider="target">
                                <rect key="frame" x="76" y="6" width="28" height="28"/>
                                <constraints>
                                    <constraint firstAttribute="height" constant="28" id="Jkc-qJ-YzZ"/>
                                    <constraint firstAttribute="width" constant="28" id="Rf0-Vt-PDX"/>
                                </constraints>
                                <buttonCell key="cell" type="square" bezelStyle="shadowlessSquare" image="Refresh" imagePosition="only" alignment="center" imageScaling="proportionallyDown" inset="2" id="T7v-4A-Zm2">
                                    <behavior key="behavior" pushIn="YES" lightByBackground="YES" lightByGray="YES"/>
                                    <font key="font" metaFont="system"/>
                                </buttonCell>
                                <color key="contentTintColor" name="ButtonColor"/>
                                <userDefinedRuntimeAttributes>
                                    <userDefinedRuntimeAttribute type="color" keyPath="mouseOverColor">
                                        <color key="value" name="ButtonMouseOverColor"/>
                                    </userDefinedRuntimeAttribute>
                                    <userDefinedRuntimeAttribute type="color" keyPath="mouseDownColor">
                                        <color key="value" name="ButtonMouseDownColor"/>
                                    </userDefinedRuntimeAttribute>
                                    <userDefinedRuntimeAttribute type="number" keyPath="cornerRadius">
                                        <real key="value" value="4"/>
                                    </userDefinedRuntimeAttribute>
                                </userDefinedRuntimeAttributes>
                                <connections>
                                    <action selector="refreshAction:" target="o2v-eH-jTI" id="fvt-FO-lLj"/>
                                </connections>
                            </button>
                            <button translatesAutoresizingMaskIntoConstraints="NO" id="iIF-Ky-unr" customClass="MouseOverButton" customModule="DuckDuckGo_Privacy_Browser" customModuleProvider="target">
                                <rect key="frame" x="763" y="6" width="28" height="28"/>
                                <constraints>
                                    <constraint firstAttribute="width" constant="28" id="2ry-8Q-yfk"/>
                                    <constraint firstAttribute="height" constant="28" id="s7E-4e-eTj"/>
                                </constraints>
                                <buttonCell key="cell" type="square" bezelStyle="shadowlessSquare" image="Settings" imagePosition="only" alignment="center" imageScaling="proportionallyDown" inset="2" id="N7m-mn-k3W">
                                    <behavior key="behavior" pushIn="YES" lightByBackground="YES" lightByGray="YES"/>
                                    <font key="font" metaFont="system"/>
                                </buttonCell>
                                <color key="contentTintColor" name="ButtonColor"/>
                                <userDefinedRuntimeAttributes>
                                    <userDefinedRuntimeAttribute type="color" keyPath="mouseOverColor">
                                        <color key="value" name="ButtonMouseOverColor"/>
                                    </userDefinedRuntimeAttribute>
                                    <userDefinedRuntimeAttribute type="color" keyPath="mouseDownColor">
                                        <color key="value" name="ButtonMouseDownColor"/>
                                    </userDefinedRuntimeAttribute>
                                    <userDefinedRuntimeAttribute type="number" keyPath="cornerRadius">
                                        <real key="value" value="4"/>
                                    </userDefinedRuntimeAttribute>
                                </userDefinedRuntimeAttributes>
                                <connections>
                                    <action selector="optionsButtonAction:" target="o2v-eH-jTI" id="WEA-2O-3h5"/>
                                </connections>
                            </button>
                            <containerView translatesAutoresizingMaskIntoConstraints="NO" id="Wba-nA-FYj">
                                <rect key="frame" x="112" y="2" width="547" height="36"/>
=======
                            <stackView distribution="fill" orientation="horizontal" alignment="top" spacing="4" horizontalStackHuggingPriority="249.99998474121094" verticalStackHuggingPriority="249.99998474121094" detachesHiddenViews="YES" translatesAutoresizingMaskIntoConstraints="NO" id="eEh-kf-smR">
                                <rect key="frame" x="8" y="6" width="92" height="28"/>
                                <subviews>
                                    <button translatesAutoresizingMaskIntoConstraints="NO" id="kky-0N-Cfd" customClass="MouseOverButton" customModule="DuckDuckGo_Privacy_Browser" customModuleProvider="target">
                                        <rect key="frame" x="0.0" y="0.0" width="28" height="28"/>
                                        <constraints>
                                            <constraint firstAttribute="height" constant="28" id="0zh-Jn-l2h"/>
                                            <constraint firstAttribute="width" constant="28" id="8sl-Tr-gSd"/>
                                        </constraints>
                                        <buttonCell key="cell" type="square" bezelStyle="shadowlessSquare" image="Back" imagePosition="only" alignment="center" imageScaling="proportionallyDown" inset="2" id="EhR-jn-0hY">
                                            <behavior key="behavior" pushIn="YES" lightByBackground="YES" lightByGray="YES"/>
                                            <font key="font" metaFont="system"/>
                                        </buttonCell>
                                        <color key="contentTintColor" name="ButtonColor"/>
                                        <userDefinedRuntimeAttributes>
                                            <userDefinedRuntimeAttribute type="color" keyPath="mouseOverColor">
                                                <color key="value" name="ButtonMouseOverColor"/>
                                            </userDefinedRuntimeAttribute>
                                            <userDefinedRuntimeAttribute type="color" keyPath="mouseDownColor">
                                                <color key="value" name="ButtonMouseDownColor"/>
                                            </userDefinedRuntimeAttribute>
                                            <userDefinedRuntimeAttribute type="number" keyPath="cornerRadius">
                                                <real key="value" value="4"/>
                                            </userDefinedRuntimeAttribute>
                                        </userDefinedRuntimeAttributes>
                                        <connections>
                                            <action selector="goBackAction:" target="o2v-eH-jTI" id="gEk-2Z-80d"/>
                                        </connections>
                                    </button>
                                    <button translatesAutoresizingMaskIntoConstraints="NO" id="mdE-u0-Ei5" customClass="MouseOverButton" customModule="DuckDuckGo_Privacy_Browser" customModuleProvider="target">
                                        <rect key="frame" x="32" y="0.0" width="28" height="28"/>
                                        <constraints>
                                            <constraint firstAttribute="height" constant="28" id="VXS-B2-jFA"/>
                                            <constraint firstAttribute="width" constant="28" id="jYM-So-c8l"/>
                                        </constraints>
                                        <buttonCell key="cell" type="square" bezelStyle="shadowlessSquare" image="Forward" imagePosition="only" alignment="center" imageScaling="proportionallyDown" inset="2" id="ePU-hF-DNf">
                                            <behavior key="behavior" pushIn="YES" lightByBackground="YES" lightByGray="YES"/>
                                            <font key="font" metaFont="system"/>
                                        </buttonCell>
                                        <color key="contentTintColor" name="ButtonColor"/>
                                        <userDefinedRuntimeAttributes>
                                            <userDefinedRuntimeAttribute type="color" keyPath="mouseOverColor">
                                                <color key="value" name="ButtonMouseOverColor"/>
                                            </userDefinedRuntimeAttribute>
                                            <userDefinedRuntimeAttribute type="color" keyPath="mouseDownColor">
                                                <color key="value" name="ButtonMouseDownColor"/>
                                            </userDefinedRuntimeAttribute>
                                            <userDefinedRuntimeAttribute type="number" keyPath="cornerRadius">
                                                <real key="value" value="4"/>
                                            </userDefinedRuntimeAttribute>
                                        </userDefinedRuntimeAttributes>
                                        <connections>
                                            <action selector="goForwardAction:" target="o2v-eH-jTI" id="aht-fm-Fhd"/>
                                        </connections>
                                    </button>
                                    <button translatesAutoresizingMaskIntoConstraints="NO" id="B2U-XM-Vo0" customClass="MouseOverButton" customModule="DuckDuckGo_Privacy_Browser" customModuleProvider="target">
                                        <rect key="frame" x="64" y="0.0" width="28" height="28"/>
                                        <constraints>
                                            <constraint firstAttribute="height" constant="28" id="Jkc-qJ-YzZ"/>
                                            <constraint firstAttribute="width" constant="28" id="Rf0-Vt-PDX"/>
                                        </constraints>
                                        <buttonCell key="cell" type="square" bezelStyle="shadowlessSquare" image="Refresh" imagePosition="only" alignment="center" imageScaling="proportionallyDown" inset="2" id="T7v-4A-Zm2">
                                            <behavior key="behavior" pushIn="YES" lightByBackground="YES" lightByGray="YES"/>
                                            <font key="font" metaFont="system"/>
                                        </buttonCell>
                                        <color key="contentTintColor" name="ButtonColor"/>
                                        <userDefinedRuntimeAttributes>
                                            <userDefinedRuntimeAttribute type="color" keyPath="mouseOverColor">
                                                <color key="value" name="ButtonMouseOverColor"/>
                                            </userDefinedRuntimeAttribute>
                                            <userDefinedRuntimeAttribute type="color" keyPath="mouseDownColor">
                                                <color key="value" name="ButtonMouseDownColor"/>
                                            </userDefinedRuntimeAttribute>
                                            <userDefinedRuntimeAttribute type="number" keyPath="cornerRadius">
                                                <real key="value" value="4"/>
                                            </userDefinedRuntimeAttribute>
                                        </userDefinedRuntimeAttributes>
                                        <connections>
                                            <action selector="refreshAction:" target="o2v-eH-jTI" id="fvt-FO-lLj"/>
                                        </connections>
                                    </button>
                                </subviews>
                                <visibilityPriorities>
                                    <integer value="1000"/>
                                    <integer value="1000"/>
                                    <integer value="1000"/>
                                </visibilityPriorities>
                                <customSpacing>
                                    <real value="3.4028234663852886e+38"/>
                                    <real value="3.4028234663852886e+38"/>
                                    <real value="3.4028234663852886e+38"/>
                                </customSpacing>
                            </stackView>
                            <containerView translatesAutoresizingMaskIntoConstraints="NO" id="Wba-nA-FYj">
                                <rect key="frame" x="108" y="1" width="555" height="38"/>
>>>>>>> 43bb5891
                                <constraints>
                                    <constraint firstAttribute="width" relation="greaterThanOrEqual" priority="301" constant="560" id="UmE-2a-hW4"/>
                                    <constraint firstAttribute="height" constant="36" id="fDM-4Y-Nvs"/>
                                </constraints>
                                <connections>
                                    <segue destination="H4f-bE-T92" kind="embed" destinationCreationSelector="createAddressBarViewController:" id="5BM-Q3-tYH"/>
                                </connections>
                            </containerView>
<<<<<<< HEAD
                            <button translatesAutoresizingMaskIntoConstraints="NO" id="DqX-mW-o7G" customClass="MouseOverButton" customModule="DuckDuckGo_Privacy_Browser" customModuleProvider="target">
                                <rect key="frame" x="667" y="6" width="28" height="28"/>
                                <constraints>
                                    <constraint firstAttribute="width" constant="28" id="VYL-F0-tet"/>
                                    <constraint firstAttribute="height" constant="28" id="fPk-l3-pz2"/>
                                </constraints>
                                <buttonCell key="cell" type="square" bezelStyle="shadowlessSquare" image="Feedback" imagePosition="only" alignment="center" imageScaling="proportionallyDown" inset="2" id="ku8-wq-src">
                                    <behavior key="behavior" pushIn="YES" lightByBackground="YES" lightByGray="YES"/>
                                    <font key="font" metaFont="system"/>
                                </buttonCell>
                                <color key="contentTintColor" name="ButtonColor"/>
                                <userDefinedRuntimeAttributes>
                                    <userDefinedRuntimeAttribute type="color" keyPath="mouseOverColor">
                                        <color key="value" name="ButtonMouseOverColor"/>
                                    </userDefinedRuntimeAttribute>
                                    <userDefinedRuntimeAttribute type="color" keyPath="mouseDownColor">
                                        <color key="value" name="ButtonMouseDownColor"/>
                                    </userDefinedRuntimeAttribute>
                                    <userDefinedRuntimeAttribute type="number" keyPath="cornerRadius">
                                        <real key="value" value="4"/>
                                    </userDefinedRuntimeAttribute>
                                </userDefinedRuntimeAttributes>
                                <connections>
                                    <action selector="openFeedback:" target="wkT-Td-n7D" id="1IP-IF-SD9"/>
                                </connections>
                            </button>
                            <button translatesAutoresizingMaskIntoConstraints="NO" id="XBe-xO-dXj" userLabel="Share Button" customClass="MouseOverButton" customModule="DuckDuckGo_Privacy_Browser" customModuleProvider="target">
                                <rect key="frame" x="731" y="6" width="28" height="28"/>
                                <constraints>
                                    <constraint firstAttribute="height" constant="28" id="Ile-vS-DrC"/>
                                    <constraint firstAttribute="width" constant="28" id="dww-gU-g9Y"/>
                                </constraints>
                                <buttonCell key="cell" type="square" bezelStyle="shadowlessSquare" image="Share" imagePosition="only" alignment="center" imageScaling="proportionallyDown" inset="2" id="vbU-I9-uH4">
                                    <behavior key="behavior" pushIn="YES" lightByBackground="YES" lightByGray="YES"/>
                                    <font key="font" metaFont="system"/>
                                </buttonCell>
                                <color key="contentTintColor" name="ButtonColor"/>
                                <userDefinedRuntimeAttributes>
                                    <userDefinedRuntimeAttribute type="color" keyPath="mouseOverColor">
                                        <color key="value" name="ButtonMouseOverColor"/>
                                    </userDefinedRuntimeAttribute>
                                    <userDefinedRuntimeAttribute type="color" keyPath="mouseDownColor">
                                        <color key="value" name="ButtonMouseDownColor"/>
                                    </userDefinedRuntimeAttribute>
                                    <userDefinedRuntimeAttribute type="number" keyPath="cornerRadius">
                                        <real key="value" value="4"/>
                                    </userDefinedRuntimeAttribute>
                                </userDefinedRuntimeAttributes>
                                <connections>
                                    <action selector="shareButtonAction:" target="o2v-eH-jTI" id="VBL-Ae-zB0"/>
                                </connections>
                            </button>
                            <button translatesAutoresizingMaskIntoConstraints="NO" id="4sj-qN-UUY" userLabel="Bookmarks Button" customClass="MouseOverButton" customModule="DuckDuckGo_Privacy_Browser" customModuleProvider="target">
                                <rect key="frame" x="699" y="6" width="28" height="28"/>
                                <constraints>
                                    <constraint firstAttribute="height" constant="28" id="Qzm-SN-RXg"/>
                                    <constraint firstAttribute="width" constant="28" id="q0c-3z-K6Y"/>
                                </constraints>
                                <buttonCell key="cell" type="square" bezelStyle="shadowlessSquare" image="Bookmarks" imagePosition="only" alignment="center" imageScaling="proportionallyDown" inset="2" id="ybv-cj-wPr">
                                    <behavior key="behavior" pushIn="YES" lightByBackground="YES" lightByGray="YES"/>
                                    <font key="font" metaFont="system"/>
                                </buttonCell>
                                <color key="contentTintColor" name="ButtonColor"/>
                                <userDefinedRuntimeAttributes>
                                    <userDefinedRuntimeAttribute type="color" keyPath="mouseOverColor">
                                        <color key="value" name="ButtonMouseOverColor"/>
                                    </userDefinedRuntimeAttribute>
                                    <userDefinedRuntimeAttribute type="color" keyPath="mouseDownColor">
                                        <color key="value" name="ButtonMouseDownColor"/>
                                    </userDefinedRuntimeAttribute>
                                    <userDefinedRuntimeAttribute type="number" keyPath="cornerRadius">
                                        <real key="value" value="4"/>
                                    </userDefinedRuntimeAttribute>
                                </userDefinedRuntimeAttributes>
                                <connections>
                                    <action selector="bookmarksButtonAction:" target="o2v-eH-jTI" id="feR-3s-kbn"/>
                                </connections>
                            </button>
=======
                            <stackView distribution="fill" orientation="horizontal" alignment="top" spacing="4" horizontalStackHuggingPriority="249.99998474121094" verticalStackHuggingPriority="249.99998474121094" detachesHiddenViews="YES" translatesAutoresizingMaskIntoConstraints="NO" id="aWu-Jm-Oaz">
                                <rect key="frame" x="671" y="6" width="124" height="28"/>
                                <subviews>
                                    <button translatesAutoresizingMaskIntoConstraints="NO" id="DqX-mW-o7G" customClass="MouseOverButton" customModule="DuckDuckGo_Privacy_Browser" customModuleProvider="target">
                                        <rect key="frame" x="0.0" y="0.0" width="28" height="28"/>
                                        <constraints>
                                            <constraint firstAttribute="width" constant="28" id="VYL-F0-tet"/>
                                            <constraint firstAttribute="height" constant="28" id="fPk-l3-pz2"/>
                                        </constraints>
                                        <buttonCell key="cell" type="square" bezelStyle="shadowlessSquare" image="Feedback" imagePosition="only" alignment="center" imageScaling="proportionallyDown" inset="2" id="ku8-wq-src">
                                            <behavior key="behavior" pushIn="YES" lightByBackground="YES" lightByGray="YES"/>
                                            <font key="font" metaFont="system"/>
                                        </buttonCell>
                                        <color key="contentTintColor" name="ButtonColor"/>
                                        <userDefinedRuntimeAttributes>
                                            <userDefinedRuntimeAttribute type="color" keyPath="mouseOverColor">
                                                <color key="value" name="ButtonMouseOverColor"/>
                                            </userDefinedRuntimeAttribute>
                                            <userDefinedRuntimeAttribute type="color" keyPath="mouseDownColor">
                                                <color key="value" name="ButtonMouseDownColor"/>
                                            </userDefinedRuntimeAttribute>
                                            <userDefinedRuntimeAttribute type="number" keyPath="cornerRadius">
                                                <real key="value" value="4"/>
                                            </userDefinedRuntimeAttribute>
                                        </userDefinedRuntimeAttributes>
                                        <connections>
                                            <action selector="openFeedback:" target="wkT-Td-n7D" id="1IP-IF-SD9"/>
                                        </connections>
                                    </button>
                                    <button hidden="YES" translatesAutoresizingMaskIntoConstraints="NO" id="1nW-I1-nut" userLabel="Password Management Button" customClass="MouseOverButton" customModule="DuckDuckGo_Privacy_Browser" customModuleProvider="target">
                                        <rect key="frame" x="0.0" y="0.0" width="28" height="28"/>
                                        <constraints>
                                            <constraint firstAttribute="height" constant="28" id="7ig-jQ-Utf"/>
                                            <constraint firstAttribute="width" constant="28" id="T0W-BM-7GU"/>
                                        </constraints>
                                        <buttonCell key="cell" type="square" bezelStyle="shadowlessSquare" image="PasswordManagement" imagePosition="only" alignment="center" imageScaling="proportionallyDown" inset="2" id="4Lj-Dl-t3g">
                                            <behavior key="behavior" pushIn="YES" lightByBackground="YES" lightByGray="YES"/>
                                            <font key="font" metaFont="system"/>
                                        </buttonCell>
                                        <color key="contentTintColor" name="ButtonColor"/>
                                        <userDefinedRuntimeAttributes>
                                            <userDefinedRuntimeAttribute type="color" keyPath="mouseOverColor">
                                                <color key="value" name="ButtonMouseOverColor"/>
                                            </userDefinedRuntimeAttribute>
                                            <userDefinedRuntimeAttribute type="color" keyPath="mouseDownColor">
                                                <color key="value" name="ButtonMouseDownColor"/>
                                            </userDefinedRuntimeAttribute>
                                            <userDefinedRuntimeAttribute type="number" keyPath="cornerRadius">
                                                <real key="value" value="4"/>
                                            </userDefinedRuntimeAttribute>
                                        </userDefinedRuntimeAttributes>
                                        <connections>
                                            <action selector="passwordManagementButtonAction:" target="o2v-eH-jTI" id="CkE-56-a4p"/>
                                        </connections>
                                    </button>
                                    <button translatesAutoresizingMaskIntoConstraints="NO" id="4sj-qN-UUY" userLabel="Bookmarks Button" customClass="MouseOverButton" customModule="DuckDuckGo_Privacy_Browser" customModuleProvider="target">
                                        <rect key="frame" x="32" y="0.0" width="28" height="28"/>
                                        <constraints>
                                            <constraint firstAttribute="height" constant="28" id="Qzm-SN-RXg"/>
                                            <constraint firstAttribute="width" constant="28" id="q0c-3z-K6Y"/>
                                        </constraints>
                                        <buttonCell key="cell" type="square" bezelStyle="shadowlessSquare" image="Bookmarks" imagePosition="only" alignment="center" imageScaling="proportionallyDown" inset="2" id="ybv-cj-wPr">
                                            <behavior key="behavior" pushIn="YES" lightByBackground="YES" lightByGray="YES"/>
                                            <font key="font" metaFont="system"/>
                                        </buttonCell>
                                        <color key="contentTintColor" name="ButtonColor"/>
                                        <userDefinedRuntimeAttributes>
                                            <userDefinedRuntimeAttribute type="color" keyPath="mouseOverColor">
                                                <color key="value" name="ButtonMouseOverColor"/>
                                            </userDefinedRuntimeAttribute>
                                            <userDefinedRuntimeAttribute type="color" keyPath="mouseDownColor">
                                                <color key="value" name="ButtonMouseDownColor"/>
                                            </userDefinedRuntimeAttribute>
                                            <userDefinedRuntimeAttribute type="number" keyPath="cornerRadius">
                                                <real key="value" value="4"/>
                                            </userDefinedRuntimeAttribute>
                                        </userDefinedRuntimeAttributes>
                                        <connections>
                                            <action selector="bookmarksButtonAction:" target="o2v-eH-jTI" id="feR-3s-kbn"/>
                                        </connections>
                                    </button>
                                    <button translatesAutoresizingMaskIntoConstraints="NO" id="XBe-xO-dXj" userLabel="Share Button" customClass="MouseOverButton" customModule="DuckDuckGo_Privacy_Browser" customModuleProvider="target">
                                        <rect key="frame" x="64" y="0.0" width="28" height="28"/>
                                        <constraints>
                                            <constraint firstAttribute="height" constant="28" id="Ile-vS-DrC"/>
                                            <constraint firstAttribute="width" constant="28" id="dww-gU-g9Y"/>
                                        </constraints>
                                        <buttonCell key="cell" type="square" bezelStyle="shadowlessSquare" image="Share" imagePosition="only" alignment="center" imageScaling="proportionallyDown" inset="2" id="vbU-I9-uH4">
                                            <behavior key="behavior" pushIn="YES" lightByBackground="YES" lightByGray="YES"/>
                                            <font key="font" metaFont="system"/>
                                        </buttonCell>
                                        <color key="contentTintColor" name="ButtonColor"/>
                                        <userDefinedRuntimeAttributes>
                                            <userDefinedRuntimeAttribute type="color" keyPath="mouseOverColor">
                                                <color key="value" name="ButtonMouseOverColor"/>
                                            </userDefinedRuntimeAttribute>
                                            <userDefinedRuntimeAttribute type="color" keyPath="mouseDownColor">
                                                <color key="value" name="ButtonMouseDownColor"/>
                                            </userDefinedRuntimeAttribute>
                                            <userDefinedRuntimeAttribute type="number" keyPath="cornerRadius">
                                                <real key="value" value="4"/>
                                            </userDefinedRuntimeAttribute>
                                        </userDefinedRuntimeAttributes>
                                        <connections>
                                            <action selector="shareButtonAction:" target="o2v-eH-jTI" id="VBL-Ae-zB0"/>
                                        </connections>
                                    </button>
                                    <button translatesAutoresizingMaskIntoConstraints="NO" id="iIF-Ky-unr" customClass="MouseOverButton" customModule="DuckDuckGo_Privacy_Browser" customModuleProvider="target">
                                        <rect key="frame" x="96" y="0.0" width="28" height="28"/>
                                        <constraints>
                                            <constraint firstAttribute="width" constant="28" id="2ry-8Q-yfk"/>
                                            <constraint firstAttribute="height" constant="28" id="s7E-4e-eTj"/>
                                        </constraints>
                                        <buttonCell key="cell" type="square" bezelStyle="shadowlessSquare" image="Settings" imagePosition="only" alignment="center" imageScaling="proportionallyDown" inset="2" id="N7m-mn-k3W">
                                            <behavior key="behavior" pushIn="YES" lightByBackground="YES" lightByGray="YES"/>
                                            <font key="font" metaFont="system"/>
                                        </buttonCell>
                                        <color key="contentTintColor" name="ButtonColor"/>
                                        <userDefinedRuntimeAttributes>
                                            <userDefinedRuntimeAttribute type="color" keyPath="mouseOverColor">
                                                <color key="value" name="ButtonMouseOverColor"/>
                                            </userDefinedRuntimeAttribute>
                                            <userDefinedRuntimeAttribute type="color" keyPath="mouseDownColor">
                                                <color key="value" name="ButtonMouseDownColor"/>
                                            </userDefinedRuntimeAttribute>
                                            <userDefinedRuntimeAttribute type="number" keyPath="cornerRadius">
                                                <real key="value" value="4"/>
                                            </userDefinedRuntimeAttribute>
                                        </userDefinedRuntimeAttributes>
                                        <connections>
                                            <action selector="optionsButtonAction:" target="o2v-eH-jTI" id="WEA-2O-3h5"/>
                                        </connections>
                                    </button>
                                </subviews>
                                <visibilityPriorities>
                                    <integer value="1000"/>
                                    <integer value="1000"/>
                                    <integer value="1000"/>
                                    <integer value="1000"/>
                                    <integer value="1000"/>
                                </visibilityPriorities>
                                <customSpacing>
                                    <real value="3.4028234663852886e+38"/>
                                    <real value="3.4028234663852886e+38"/>
                                    <real value="3.4028234663852886e+38"/>
                                    <real value="3.4028234663852886e+38"/>
                                    <real value="3.4028234663852886e+38"/>
                                </customSpacing>
                            </stackView>
>>>>>>> 43bb5891
                        </subviews>
                        <constraints>
                            <constraint firstItem="aWu-Jm-Oaz" firstAttribute="leading" relation="greaterThanOrEqual" secondItem="Wba-nA-FYj" secondAttribute="trailing" constant="8" id="1AC-G2-aTL"/>
                            <constraint firstAttribute="bottom" secondItem="EQw-GG-GMA" secondAttribute="bottom" id="4ye-CO-dDp"/>
<<<<<<< HEAD
                            <constraint firstItem="kky-0N-Cfd" firstAttribute="leading" secondItem="hYV-nu-QIp" secondAttribute="leading" constant="12" id="5xQ-lQ-hZc"/>
                            <constraint firstItem="iIF-Ky-unr" firstAttribute="centerY" secondItem="hYV-nu-QIp" secondAttribute="centerY" id="6EH-Ax-6p8"/>
                            <constraint firstItem="Wba-nA-FYj" firstAttribute="centerX" secondItem="hYV-nu-QIp" secondAttribute="centerX" priority="300" constant="8" id="Ofg-Pb-s0m"/>
                            <constraint firstAttribute="trailing" relation="greaterThanOrEqual" secondItem="Wba-nA-FYj" secondAttribute="trailing" constant="80" id="RR5-n6-acI"/>
                            <constraint firstItem="DqX-mW-o7G" firstAttribute="centerY" secondItem="hYV-nu-QIp" secondAttribute="centerY" id="VzY-vk-wmA"/>
                            <constraint firstItem="Wba-nA-FYj" firstAttribute="top" secondItem="hYV-nu-QIp" secondAttribute="top" constant="2" id="Whl-qs-kgy"/>
                            <constraint firstItem="iIF-Ky-unr" firstAttribute="leading" secondItem="XBe-xO-dXj" secondAttribute="trailing" constant="4" id="XeF-9Z-4fx"/>
                            <constraint firstItem="DqX-mW-o7G" firstAttribute="leading" relation="greaterThanOrEqual" secondItem="Wba-nA-FYj" secondAttribute="trailing" constant="8" id="Z7Y-uQ-LfG"/>
                            <constraint firstItem="B2U-XM-Vo0" firstAttribute="leading" secondItem="mdE-u0-Ei5" secondAttribute="trailing" constant="4" id="aG0-IE-Xpr"/>
                            <constraint firstItem="XBe-xO-dXj" firstAttribute="centerY" secondItem="hYV-nu-QIp" secondAttribute="centerY" id="aq3-cG-JsH"/>
                            <constraint firstItem="EQw-GG-GMA" firstAttribute="top" secondItem="hYV-nu-QIp" secondAttribute="top" id="ctd-w7-EMF"/>
                            <constraint firstItem="mdE-u0-Ei5" firstAttribute="leading" secondItem="kky-0N-Cfd" secondAttribute="trailing" constant="4" id="dfl-Lh-pZe"/>
                            <constraint firstAttribute="trailing" secondItem="iIF-Ky-unr" secondAttribute="trailing" constant="12" id="gaO-bl-clp"/>
                            <constraint firstItem="EQw-GG-GMA" firstAttribute="leading" secondItem="hYV-nu-QIp" secondAttribute="leading" id="hpe-5Y-XTJ"/>
                            <constraint firstItem="mdE-u0-Ei5" firstAttribute="centerY" secondItem="hYV-nu-QIp" secondAttribute="centerY" id="hpv-rt-wVQ"/>
                            <constraint firstItem="4sj-qN-UUY" firstAttribute="centerY" secondItem="hYV-nu-QIp" secondAttribute="centerY" id="mPG-9Z-Wva"/>
                            <constraint firstItem="4sj-qN-UUY" firstAttribute="leading" secondItem="DqX-mW-o7G" secondAttribute="trailing" constant="4" id="nMJ-nc-Xts"/>
                            <constraint firstItem="kky-0N-Cfd" firstAttribute="centerY" secondItem="hYV-nu-QIp" secondAttribute="centerY" id="nim-fw-Zt3"/>
                            <constraint firstAttribute="trailing" secondItem="EQw-GG-GMA" secondAttribute="trailing" id="oYK-XH-0iN"/>
                            <constraint firstItem="XBe-xO-dXj" firstAttribute="leading" secondItem="4sj-qN-UUY" secondAttribute="trailing" constant="4" id="otW-AC-yMG"/>
                            <constraint firstItem="Wba-nA-FYj" firstAttribute="leading" relation="greaterThanOrEqual" secondItem="B2U-XM-Vo0" secondAttribute="trailing" constant="8" id="sKj-TU-b0z"/>
                            <constraint firstItem="B2U-XM-Vo0" firstAttribute="centerY" secondItem="hYV-nu-QIp" secondAttribute="centerY" id="tVV-qE-2xE"/>
=======
                            <constraint firstItem="Wba-nA-FYj" firstAttribute="centerX" secondItem="hYV-nu-QIp" secondAttribute="centerX" priority="300" constant="8" id="Ofg-Pb-s0m"/>
                            <constraint firstAttribute="trailing" secondItem="aWu-Jm-Oaz" secondAttribute="trailing" constant="8" id="UeG-qO-bD2"/>
                            <constraint firstItem="Wba-nA-FYj" firstAttribute="leading" relation="greaterThanOrEqual" secondItem="eEh-kf-smR" secondAttribute="trailing" constant="8" id="W83-wu-cjA"/>
                            <constraint firstItem="Wba-nA-FYj" firstAttribute="top" secondItem="hYV-nu-QIp" secondAttribute="top" constant="1" id="Whl-qs-kgy"/>
                            <constraint firstItem="EQw-GG-GMA" firstAttribute="top" secondItem="hYV-nu-QIp" secondAttribute="top" id="ctd-w7-EMF"/>
                            <constraint firstItem="EQw-GG-GMA" firstAttribute="leading" secondItem="hYV-nu-QIp" secondAttribute="leading" id="hpe-5Y-XTJ"/>
                            <constraint firstItem="aWu-Jm-Oaz" firstAttribute="centerY" secondItem="hYV-nu-QIp" secondAttribute="centerY" id="oRj-YP-56Z"/>
                            <constraint firstAttribute="trailing" secondItem="EQw-GG-GMA" secondAttribute="trailing" id="oYK-XH-0iN"/>
                            <constraint firstItem="eEh-kf-smR" firstAttribute="centerY" secondItem="hYV-nu-QIp" secondAttribute="centerY" id="p4d-Um-snf"/>
                            <constraint firstItem="eEh-kf-smR" firstAttribute="leading" secondItem="hYV-nu-QIp" secondAttribute="leading" constant="8" id="yWl-jM-JYI"/>
>>>>>>> 43bb5891
                            <constraint firstItem="Wba-nA-FYj" firstAttribute="width" secondItem="hYV-nu-QIp" secondAttribute="width" multiplier="0.6" priority="300" id="yyv-y0-Is1"/>
                        </constraints>
                        <userDefinedRuntimeAttributes>
                            <userDefinedRuntimeAttribute type="color" keyPath="backgroundColor">
                                <color key="value" name="InterfaceBackgroundColor"/>
                            </userDefinedRuntimeAttribute>
                        </userDefinedRuntimeAttributes>
                    </view>
                    <connections>
                        <outlet property="bookmarkListButton" destination="4sj-qN-UUY" id="Fjs-KE-Lfp"/>
                        <outlet property="feedbackButton" destination="DqX-mW-o7G" id="cwM-B1-ntW"/>
                        <outlet property="goBackButton" destination="kky-0N-Cfd" id="RA9-yE-URS"/>
                        <outlet property="goForwardButton" destination="mdE-u0-Ei5" id="7wT-nX-Avr"/>
                        <outlet property="optionsButton" destination="iIF-Ky-unr" id="vvZ-mm-idv"/>
                        <outlet property="passwordManagementButton" destination="1nW-I1-nut" id="wDs-oE-b7d"/>
                        <outlet property="refreshButton" destination="B2U-XM-Vo0" id="BUY-sH-cf0"/>
                        <outlet property="shareButton" destination="XBe-xO-dXj" id="Q8z-cf-QG5"/>
                    </connections>
                </viewController>
                <customObject id="wkT-Td-n7D" userLabel="First Responder" customClass="NSResponder" sceneMemberID="firstResponder"/>
            </objects>
            <point key="canvasLocation" x="75.5" y="1892"/>
        </scene>
        <!--Address Bar View Controller-->
        <scene sceneID="gzs-lg-gqU">
            <objects>
                <viewController id="H4f-bE-T92" customClass="AddressBarViewController" customModule="DuckDuckGo_Privacy_Browser" customModuleProvider="target" sceneMemberID="viewController">
                    <view key="view" wantsLayer="YES" id="wj6-L2-5rJ">
                        <rect key="frame" x="0.0" y="0.0" width="600" height="36"/>
                        <autoresizingMask key="autoresizingMask"/>
                        <subviews>
                            <customView translatesAutoresizingMaskIntoConstraints="NO" id="ENV-0H-Fcc" userLabel="Inactive Background View with Progress" customClass="ColorView" customModule="DuckDuckGo_Privacy_Browser" customModuleProvider="target">
                                <rect key="frame" x="5" y="3" width="590" height="30"/>
                                <subviews>
                                    <customView translatesAutoresizingMaskIntoConstraints="NO" id="4x6-Xn-fNv" customClass="ProgressView" customModule="DuckDuckGo_Privacy_Browser" customModuleProvider="target">
                                        <rect key="frame" x="0.0" y="0.0" width="590" height="2"/>
                                        <constraints>
                                            <constraint firstAttribute="height" constant="2" id="phH-XL-CIq"/>
                                        </constraints>
                                    </customView>
                                </subviews>
                                <constraints>
                                    <constraint firstItem="4x6-Xn-fNv" firstAttribute="leading" secondItem="ENV-0H-Fcc" secondAttribute="leading" id="991-AR-3Be"/>
                                    <constraint firstAttribute="height" constant="30" id="Iw7-li-uNF"/>
                                    <constraint firstAttribute="bottom" secondItem="4x6-Xn-fNv" secondAttribute="bottom" id="pcl-m3-yAC"/>
                                    <constraint firstAttribute="trailing" secondItem="4x6-Xn-fNv" secondAttribute="trailing" id="y94-AB-Flr"/>
                                </constraints>
                                <userDefinedRuntimeAttributes>
                                    <userDefinedRuntimeAttribute type="color" keyPath="backgroundColor">
                                        <color key="value" name="InactiveSearchBarBackground"/>
                                    </userDefinedRuntimeAttribute>
                                    <userDefinedRuntimeAttribute type="number" keyPath="cornerRadius">
                                        <integer key="value" value="6"/>
                                    </userDefinedRuntimeAttribute>
                                </userDefinedRuntimeAttributes>
                            </customView>
                            <customView translatesAutoresizingMaskIntoConstraints="NO" id="e0p-7S-Gan" customClass="ColorView" customModule="DuckDuckGo_Privacy_Browser" customModuleProvider="target">
                                <rect key="frame" x="0.0" y="0.0" width="600" height="36"/>
                                <subviews>
                                    <customView translatesAutoresizingMaskIntoConstraints="NO" id="okL-f2-MVs" userLabel="Inner Border View" customClass="ColorView" customModule="DuckDuckGo_Privacy_Browser" customModuleProvider="target">
                                        <rect key="frame" x="1" y="1" width="598" height="34"/>
                                        <userDefinedRuntimeAttributes>
                                            <userDefinedRuntimeAttribute type="color" keyPath="borderColor">
                                                <color key="value" name="AddressBarInnerBorderColor"/>
                                            </userDefinedRuntimeAttribute>
                                            <userDefinedRuntimeAttribute type="number" keyPath="borderWidth">
                                                <real key="value" value="1"/>
                                            </userDefinedRuntimeAttribute>
                                            <userDefinedRuntimeAttribute type="number" keyPath="cornerRadius">
                                                <integer key="value" value="8"/>
                                            </userDefinedRuntimeAttribute>
                                        </userDefinedRuntimeAttributes>
                                    </customView>
                                </subviews>
                                <constraints>
                                    <constraint firstAttribute="trailing" secondItem="okL-f2-MVs" secondAttribute="trailing" constant="1" id="2om-qd-Lmk"/>
                                    <constraint firstAttribute="bottom" secondItem="okL-f2-MVs" secondAttribute="bottom" constant="1" id="Mew-1J-SIB"/>
                                    <constraint firstItem="okL-f2-MVs" firstAttribute="top" secondItem="e0p-7S-Gan" secondAttribute="top" constant="1" id="fT5-Th-J4n"/>
                                    <constraint firstItem="okL-f2-MVs" firstAttribute="leading" secondItem="e0p-7S-Gan" secondAttribute="leading" constant="1" id="klT-Ox-vJw"/>
                                </constraints>
                                <userDefinedRuntimeAttributes>
                                    <userDefinedRuntimeAttribute type="color" keyPath="backgroundColor">
                                        <color key="value" name="AddressBarBackgroundColor"/>
                                    </userDefinedRuntimeAttribute>
                                    <userDefinedRuntimeAttribute type="number" keyPath="cornerRadius">
                                        <integer key="value" value="8"/>
                                    </userDefinedRuntimeAttribute>
                                    <userDefinedRuntimeAttribute type="color" keyPath="borderColor">
                                        <color key="value" name="AddressBarBorderColor"/>
                                    </userDefinedRuntimeAttribute>
                                    <userDefinedRuntimeAttribute type="number" keyPath="borderWidth">
                                        <real key="value" value="1"/>
                                    </userDefinedRuntimeAttribute>
                                </userDefinedRuntimeAttributes>
                            </customView>
                            <customView translatesAutoresizingMaskIntoConstraints="NO" id="Ij9-fc-CLI" customClass="ColorView" customModule="DuckDuckGo_Privacy_Browser" customModuleProvider="target">
                                <rect key="frame" x="0.0" y="-24" width="600" height="60"/>
                                <subviews>
                                    <customView translatesAutoresizingMaskIntoConstraints="NO" id="INL-zs-eEh" userLabel="Inner Border View" customClass="ColorView" customModule="DuckDuckGo_Privacy_Browser" customModuleProvider="target">
                                        <rect key="frame" x="1" y="1" width="598" height="58"/>
                                        <userDefinedRuntimeAttributes>
                                            <userDefinedRuntimeAttribute type="color" keyPath="borderColor">
                                                <color key="value" name="AddressBarInnerBorderColor"/>
                                            </userDefinedRuntimeAttribute>
                                            <userDefinedRuntimeAttribute type="number" keyPath="borderWidth">
                                                <real key="value" value="1"/>
                                            </userDefinedRuntimeAttribute>
                                            <userDefinedRuntimeAttribute type="number" keyPath="cornerRadius">
                                                <integer key="value" value="8"/>
                                            </userDefinedRuntimeAttribute>
                                        </userDefinedRuntimeAttributes>
                                    </customView>
                                </subviews>
                                <constraints>
                                    <constraint firstItem="INL-zs-eEh" firstAttribute="leading" secondItem="Ij9-fc-CLI" secondAttribute="leading" constant="1" id="4kW-oy-mTm"/>
                                    <constraint firstAttribute="trailing" secondItem="INL-zs-eEh" secondAttribute="trailing" constant="1" id="5Xn-fr-BZ1"/>
                                    <constraint firstItem="INL-zs-eEh" firstAttribute="top" secondItem="Ij9-fc-CLI" secondAttribute="top" constant="1" id="X7U-Sj-ZgA"/>
                                    <constraint firstAttribute="bottom" secondItem="INL-zs-eEh" secondAttribute="bottom" constant="1" id="scf-1X-Mb0"/>
                                    <constraint firstAttribute="height" constant="60" id="yqE-CB-eEx"/>
                                </constraints>
                                <userDefinedRuntimeAttributes>
                                    <userDefinedRuntimeAttribute type="color" keyPath="backgroundColor">
                                        <color key="value" name="AddressBarBackgroundColor"/>
                                    </userDefinedRuntimeAttribute>
                                    <userDefinedRuntimeAttribute type="number" keyPath="cornerRadius">
                                        <integer key="value" value="8"/>
                                    </userDefinedRuntimeAttribute>
                                    <userDefinedRuntimeAttribute type="color" keyPath="borderColor">
                                        <color key="value" name="AddressBarBorderColor"/>
                                    </userDefinedRuntimeAttribute>
                                    <userDefinedRuntimeAttribute type="number" keyPath="borderWidth">
                                        <real key="value" value="1"/>
                                    </userDefinedRuntimeAttribute>
                                </userDefinedRuntimeAttributes>
                            </customView>
                            <textField horizontalHuggingPriority="750" verticalHuggingPriority="750" horizontalCompressionResistancePriority="250" translatesAutoresizingMaskIntoConstraints="NO" id="le0-Hn-ZAC">
                                <rect key="frame" x="223" y="10" width="154" height="16"/>
                                <textFieldCell key="cell" lineBreakMode="truncatingTail" refusesFirstResponder="YES" alignment="center" placeholderString="Search or enter address" usesSingleLineMode="YES" id="rpt-TE-48N">
                                    <font key="font" metaFont="system"/>
                                    <color key="textColor" name="labelColor" catalog="System" colorSpace="catalog"/>
                                    <color key="backgroundColor" name="textBackgroundColor" catalog="System" colorSpace="catalog"/>
                                </textFieldCell>
                            </textField>
                            <textField focusRingType="none" verticalHuggingPriority="750" translatesAutoresizingMaskIntoConstraints="NO" id="zaX-wZ-E3D" customClass="AddressBarTextField" customModule="DuckDuckGo_Privacy_Browser" customModuleProvider="target">
                                <rect key="frame" x="35" y="10" width="522" height="16"/>
                                <textFieldCell key="cell" lineBreakMode="truncatingTail" selectable="YES" editable="YES" sendsActionOnEndEditing="YES" focusRingType="none" tag="5" placeholderString="Search or enter address" usesSingleLineMode="YES" id="1ah-Qg-8lr" customClass="AddressBarTextFieldCell" customModule="DuckDuckGo_Privacy_Browser" customModuleProvider="target">
                                    <font key="font" metaFont="system"/>
                                    <color key="textColor" name="controlTextColor" catalog="System" colorSpace="catalog"/>
                                    <color key="backgroundColor" name="textBackgroundColor" catalog="System" colorSpace="catalog"/>
                                </textFieldCell>
                            </textField>
                            <containerView translatesAutoresizingMaskIntoConstraints="NO" id="bOl-8Z-hTh">
                                <rect key="frame" x="4" y="3" width="592" height="30"/>
                                <connections>
                                    <segue destination="mcr-nj-GmC" kind="embed" destinationCreationSelector="createAddressBarButtonsViewController:" id="zZO-zH-MBi"/>
                                </connections>
                            </containerView>
                            <customView id="ktI-g4-Uk6" customClass="ShadowView" customModule="DuckDuckGo_Privacy_Browser" customModuleProvider="target">
                                <rect key="frame" x="410" y="3" width="135" height="32"/>
                                <autoresizingMask key="autoresizingMask" flexibleMaxX="YES" flexibleMinY="YES"/>
                                <userDefinedRuntimeAttributes>
                                    <userDefinedRuntimeAttribute type="color" keyPath="shadowColor">
                                        <color key="value" name="AddressBarShadowColor"/>
                                    </userDefinedRuntimeAttribute>
                                    <userDefinedRuntimeAttribute type="size" keyPath="shadowOffset">
                                        <size key="value" width="0.0" height="-4"/>
                                    </userDefinedRuntimeAttribute>
                                    <userDefinedRuntimeAttribute type="number" keyPath="shadowRadius">
                                        <real key="value" value="4"/>
                                    </userDefinedRuntimeAttribute>
                                    <userDefinedRuntimeAttribute type="number" keyPath="cornerRadius">
                                        <integer key="value" value="8"/>
                                    </userDefinedRuntimeAttribute>
                                    <userDefinedRuntimeAttribute type="number" keyPath="shadowOpacity">
                                        <real key="value" value="1"/>
                                    </userDefinedRuntimeAttribute>
                                </userDefinedRuntimeAttributes>
                            </customView>
                        </subviews>
                        <constraints>
                            <constraint firstAttribute="trailing" secondItem="zaX-wZ-E3D" secondAttribute="trailing" constant="45" id="0o6-qo-lcK"/>
                            <constraint firstAttribute="trailing" relation="greaterThanOrEqual" secondItem="zaX-wZ-E3D" secondAttribute="trailing" constant="45" id="3qw-n4-evE"/>
                            <constraint firstAttribute="trailing" secondItem="ENV-0H-Fcc" secondAttribute="trailing" constant="5" id="Cig-ek-031"/>
                            <constraint firstItem="e0p-7S-Gan" firstAttribute="leading" secondItem="wj6-L2-5rJ" secondAttribute="leading" id="E5D-iA-uu3"/>
                            <constraint firstItem="le0-Hn-ZAC" firstAttribute="centerX" secondItem="wj6-L2-5rJ" secondAttribute="centerX" id="GIk-xf-3Bn"/>
                            <constraint firstItem="zaX-wZ-E3D" firstAttribute="centerY" secondItem="wj6-L2-5rJ" secondAttribute="centerY" id="M2U-b3-Z0t"/>
                            <constraint firstItem="bOl-8Z-hTh" firstAttribute="leading" secondItem="wj6-L2-5rJ" secondAttribute="leading" constant="4" id="OSv-yy-Yz5"/>
                            <constraint firstItem="e0p-7S-Gan" firstAttribute="top" secondItem="wj6-L2-5rJ" secondAttribute="top" id="QK2-Pt-rY4"/>
                            <constraint firstAttribute="trailing" secondItem="Ij9-fc-CLI" secondAttribute="trailing" id="Rcu-uf-Zn8"/>
                            <constraint firstItem="bOl-8Z-hTh" firstAttribute="top" secondItem="wj6-L2-5rJ" secondAttribute="top" constant="3" id="SwY-O9-MAQ"/>
                            <constraint firstAttribute="trailing" secondItem="e0p-7S-Gan" secondAttribute="trailing" id="V8Z-LH-nT9"/>
                            <constraint firstAttribute="trailing" secondItem="bOl-8Z-hTh" secondAttribute="trailing" constant="4" id="VD0-WJ-LdG"/>
                            <constraint firstItem="ENV-0H-Fcc" firstAttribute="leading" secondItem="wj6-L2-5rJ" secondAttribute="leading" constant="5" id="WGn-g2-wT7"/>
                            <constraint firstAttribute="bottom" secondItem="bOl-8Z-hTh" secondAttribute="bottom" constant="3" id="WNn-YA-PHP"/>
                            <constraint firstItem="Ij9-fc-CLI" firstAttribute="top" secondItem="wj6-L2-5rJ" secondAttribute="top" id="XhY-ag-U21"/>
                            <constraint firstItem="zaX-wZ-E3D" firstAttribute="leading" secondItem="wj6-L2-5rJ" secondAttribute="leading" constant="37" id="bY3-LA-cuF"/>
                            <constraint firstItem="le0-Hn-ZAC" firstAttribute="leading" relation="greaterThanOrEqual" secondItem="wj6-L2-5rJ" secondAttribute="leading" constant="37" id="eJI-rp-ptx"/>
                            <constraint firstItem="ENV-0H-Fcc" firstAttribute="centerY" secondItem="wj6-L2-5rJ" secondAttribute="centerY" id="knb-UX-IQW"/>
                            <constraint firstItem="Ij9-fc-CLI" firstAttribute="leading" secondItem="wj6-L2-5rJ" secondAttribute="leading" id="mPy-45-VDH"/>
                            <constraint firstAttribute="bottom" secondItem="e0p-7S-Gan" secondAttribute="bottom" priority="300" id="nuB-My-vJR"/>
                            <constraint firstItem="le0-Hn-ZAC" firstAttribute="centerY" secondItem="wj6-L2-5rJ" secondAttribute="centerY" id="wEn-eS-Lat"/>
                            <constraint firstItem="ktI-g4-Uk6" firstAttribute="leading" relation="lessThanOrEqual" secondItem="le0-Hn-ZAC" secondAttribute="trailing" constant="45" id="yYJ-7M-8iq"/>
                        </constraints>
                    </view>
                    <connections>
                        <outlet property="activeBackgroundView" destination="e0p-7S-Gan" id="2FB-uy-8tO"/>
                        <outlet property="activeBackgroundViewWithSuggestions" destination="Ij9-fc-CLI" id="JWC-g2-hrM"/>
                        <outlet property="addressBarTextField" destination="zaX-wZ-E3D" id="pfO-d4-i46"/>
                        <outlet property="inactiveBackgroundView" destination="ENV-0H-Fcc" id="OV5-2s-Ggq"/>
                        <outlet property="passiveTextField" destination="le0-Hn-ZAC" id="npL-R1-gmH"/>
                        <outlet property="progressIndicator" destination="4x6-Xn-fNv" id="Ydu-ob-RJz"/>
                        <outlet property="shadowView" destination="ktI-g4-Uk6" id="v81-tf-DGJ"/>
                        <outlet property="view" destination="wj6-L2-5rJ" id="bsr-e7-gS7"/>
                    </connections>
                </viewController>
                <customObject id="EdY-IL-QwL" userLabel="First Responder" customClass="NSResponder" sceneMemberID="firstResponder"/>
            </objects>
            <point key="canvasLocation" x="75" y="2064"/>
        </scene>
        <!--Address Bar Buttons View Controller-->
        <scene sceneID="gr3-5z-X3m">
            <objects>
                <viewController id="mcr-nj-GmC" customClass="AddressBarButtonsViewController" customModule="DuckDuckGo_Privacy_Browser" customModuleProvider="target" sceneMemberID="viewController">
                    <view key="view" id="Bhg-sv-n5J">
                        <rect key="frame" x="0.0" y="0.0" width="578" height="32"/>
                        <autoresizingMask key="autoresizingMask"/>
                        <subviews>
                            <button translatesAutoresizingMaskIntoConstraints="NO" id="taC-vG-1fV" customClass="AddressBarButton" customModule="DuckDuckGo_Privacy_Browser" customModuleProvider="target">
                                <rect key="frame" x="545" y="0.0" width="32" height="32"/>
                                <constraints>
                                    <constraint firstAttribute="width" constant="32" id="3ze-iM-E0b"/>
                                    <constraint firstAttribute="height" constant="32" id="nLM-v6-jHW"/>
                                </constraints>
                                <buttonCell key="cell" type="square" bezelStyle="shadowlessSquare" image="Bookmark" imagePosition="only" alignment="center" imageScaling="proportionallyDown" inset="2" id="H3Y-Sk-Xp8">
                                    <behavior key="behavior" pushIn="YES" lightByBackground="YES" lightByGray="YES"/>
                                    <font key="font" metaFont="system"/>
                                </buttonCell>
                                <color key="contentTintColor" name="ButtonColor"/>
                                <userDefinedRuntimeAttributes>
                                    <userDefinedRuntimeAttribute type="color" keyPath="mouseOverColor">
                                        <color key="value" name="ButtonMouseOverColor"/>
                                    </userDefinedRuntimeAttribute>
                                    <userDefinedRuntimeAttribute type="color" keyPath="mouseDownColor">
                                        <color key="value" name="ButtonMouseDownColor"/>
                                    </userDefinedRuntimeAttribute>
                                    <userDefinedRuntimeAttribute type="number" keyPath="cornerRadius">
                                        <integer key="value" value="7"/>
                                    </userDefinedRuntimeAttribute>
                                </userDefinedRuntimeAttributes>
                                <connections>
                                    <action selector="bookmarkButtonAction:" target="mcr-nj-GmC" id="zSj-zA-HAq"/>
                                </connections>
                            </button>
                            <button translatesAutoresizingMaskIntoConstraints="NO" id="kRc-0m-oqe" customClass="MouseOverButton" customModule="DuckDuckGo_Privacy_Browser" customModuleProvider="target">
                                <rect key="frame" x="545" y="2" width="32" height="28"/>
                                <constraints>
                                    <constraint firstAttribute="width" constant="32" id="8Ag-uG-RA7"/>
                                    <constraint firstAttribute="height" constant="28" id="B6E-P0-EL6"/>
                                </constraints>
                                <buttonCell key="cell" type="square" bezelStyle="shadowlessSquare" image="Clear" imagePosition="only" alignment="center" imageScaling="proportionallyDown" inset="2" id="Qnf-P6-S6w">
                                    <behavior key="behavior" pushIn="YES" lightByBackground="YES" lightByGray="YES"/>
                                    <font key="font" metaFont="system"/>
                                </buttonCell>
                                <color key="contentTintColor" name="ClearButtonColor"/>
                                <userDefinedRuntimeAttributes>
                                    <userDefinedRuntimeAttribute type="color" keyPath="mouseOverColor">
                                        <color key="value" name="ButtonMouseOverColor"/>
                                    </userDefinedRuntimeAttribute>
                                    <userDefinedRuntimeAttribute type="color" keyPath="mouseDownColor">
                                        <color key="value" name="ButtonMouseDownColor"/>
                                    </userDefinedRuntimeAttribute>
                                    <userDefinedRuntimeAttribute type="number" keyPath="cornerRadius">
                                        <real key="value" value="10"/>
                                    </userDefinedRuntimeAttribute>
                                </userDefinedRuntimeAttributes>
                                <connections>
                                    <action selector="clearButtonAction:" target="mcr-nj-GmC" id="m9h-NY-Ujx"/>
                                </connections>
                            </button>
                            <stackView distribution="equalSpacing" orientation="horizontal" alignment="centerY" spacing="0.0" horizontalStackHuggingPriority="249.99998474121094" verticalStackHuggingPriority="249.99998474121094" detachesHiddenViews="YES" translatesAutoresizingMaskIntoConstraints="NO" id="HEu-ro-RSA">
                                <rect key="frame" x="1" y="0.0" width="65" height="32"/>
                                <subviews>
                                    <customView translatesAutoresizingMaskIntoConstraints="NO" id="3Iv-YW-zn2">
                                        <rect key="frame" x="0.0" y="0.0" width="32" height="32"/>
                                        <subviews>
                                            <button translatesAutoresizingMaskIntoConstraints="NO" id="psi-hX-Kh9">
                                                <rect key="frame" x="8" y="8" width="16" height="16"/>
                                                <constraints>
                                                    <constraint firstAttribute="height" constant="16" id="OCF-kY-RT8"/>
                                                    <constraint firstAttribute="width" constant="16" id="n0k-5W-3ls"/>
                                                </constraints>
                                                <buttonCell key="cell" type="square" bezelStyle="shadowlessSquare" image="HomeFavicon" imagePosition="only" alignment="center" imageScaling="proportionallyDown" inset="2" id="NBl-r8-f28">
                                                    <behavior key="behavior" pushIn="YES" lightByBackground="YES" lightByGray="YES"/>
                                                    <font key="font" metaFont="system"/>
                                                </buttonCell>
                                            </button>
                                        </subviews>
                                        <constraints>
                                            <constraint firstItem="psi-hX-Kh9" firstAttribute="centerY" secondItem="3Iv-YW-zn2" secondAttribute="centerY" id="0Ul-G5-HXF"/>
                                            <constraint firstItem="psi-hX-Kh9" firstAttribute="centerX" secondItem="3Iv-YW-zn2" secondAttribute="centerX" id="2X2-AK-TfF"/>
                                            <constraint firstAttribute="width" constant="32" id="Elf-ZT-HxV"/>
                                            <constraint firstAttribute="height" constant="32" id="fQf-sl-KYI"/>
                                        </constraints>
                                    </customView>
                                    <button hidden="YES" translatesAutoresizingMaskIntoConstraints="NO" id="nOW-iY-XmO" customClass="AddressBarButton" customModule="DuckDuckGo_Privacy_Browser" customModuleProvider="target">
                                        <rect key="frame" x="0.0" y="0.0" width="32" height="32"/>
                                        <constraints>
                                            <constraint firstAttribute="width" constant="32" id="Hf1-nK-Kb4"/>
                                            <constraint firstAttribute="height" constant="32" id="NcD-Mf-Vae"/>
                                        </constraints>
                                        <buttonCell key="cell" type="square" bezelStyle="shadowlessSquare" image="PrivacyEntryPoint" imagePosition="only" alignment="center" inset="2" id="ZJj-fb-53u">
                                            <behavior key="behavior" pushIn="YES" lightByBackground="YES" lightByGray="YES"/>
                                            <font key="font" metaFont="system"/>
                                        </buttonCell>
                                        <color key="contentTintColor" name="ButtonColor"/>
                                        <userDefinedRuntimeAttributes>
                                            <userDefinedRuntimeAttribute type="color" keyPath="mouseOverColor">
                                                <color key="value" name="ButtonMouseOverColor"/>
                                            </userDefinedRuntimeAttribute>
                                            <userDefinedRuntimeAttribute type="color" keyPath="mouseDownColor">
                                                <color key="value" name="ButtonMouseDownColor"/>
                                            </userDefinedRuntimeAttribute>
                                            <userDefinedRuntimeAttribute type="number" keyPath="cornerRadius">
                                                <integer key="value" value="7"/>
                                            </userDefinedRuntimeAttribute>
                                        </userDefinedRuntimeAttributes>
                                        <connections>
                                            <action selector="privacyEntryPointButtonAction:" target="mcr-nj-GmC" id="YFW-MB-o9A"/>
                                        </connections>
                                    </button>
                                    <box horizontalHuggingPriority="750" boxType="separator" translatesAutoresizingMaskIntoConstraints="NO" id="cFj-tR-zJp">
                                        <rect key="frame" x="30" y="9" width="5" height="14"/>
                                        <constraints>
                                            <constraint firstAttribute="height" constant="14" id="4md-s2-T3R"/>
                                        </constraints>
                                    </box>
                                    <button verticalHuggingPriority="750" translatesAutoresizingMaskIntoConstraints="NO" id="RL3-cF-l9C" userLabel="Fireproof Button" customClass="AddressBarButton" customModule="DuckDuckGo_Privacy_Browser" customModuleProvider="target">
                                        <rect key="frame" x="33" y="0.0" width="32" height="32"/>
                                        <constraints>
                                            <constraint firstAttribute="width" constant="32" id="8UX-0K-yzR"/>
                                            <constraint firstAttribute="height" constant="32" id="Dyz-dJ-VtI"/>
                                        </constraints>
                                        <buttonCell key="cell" type="square" bezelStyle="shadowlessSquare" image="BurnProof" imagePosition="only" alignment="center" imageScaling="proportionallyDown" inset="2" id="2fg-aM-2y9">
                                            <behavior key="behavior" pushIn="YES" lightByBackground="YES" lightByGray="YES"/>
                                            <font key="font" metaFont="system"/>
                                        </buttonCell>
                                        <userDefinedRuntimeAttributes>
                                            <userDefinedRuntimeAttribute type="color" keyPath="mouseOverColor">
                                                <color key="value" name="ButtonMouseOverColor"/>
                                            </userDefinedRuntimeAttribute>
                                            <userDefinedRuntimeAttribute type="color" keyPath="mouseDownColor">
                                                <color key="value" name="ButtonMouseDownColor"/>
                                            </userDefinedRuntimeAttribute>
                                        </userDefinedRuntimeAttributes>
                                    </button>
                                </subviews>
                                <visibilityPriorities>
                                    <integer value="1000"/>
                                    <integer value="1000"/>
                                    <integer value="1000"/>
                                    <integer value="1000"/>
                                </visibilityPriorities>
                                <customSpacing>
                                    <real value="3.4028234663852886e+38"/>
                                    <real value="3.4028234663852886e+38"/>
                                    <real value="3.4028234663852886e+38"/>
                                    <real value="3.4028234663852886e+38"/>
                                </customSpacing>
                            </stackView>
                        </subviews>
                        <constraints>
                            <constraint firstAttribute="trailing" secondItem="taC-vG-1fV" secondAttribute="trailing" constant="1" id="26X-xU-JjT"/>
                            <constraint firstItem="HEu-ro-RSA" firstAttribute="centerY" secondItem="Bhg-sv-n5J" secondAttribute="centerY" id="BRs-q1-MOh"/>
                            <constraint firstItem="HEu-ro-RSA" firstAttribute="leading" secondItem="Bhg-sv-n5J" secondAttribute="leading" constant="1" id="JJu-Ej-iFq"/>
                            <constraint firstItem="kRc-0m-oqe" firstAttribute="centerY" secondItem="Bhg-sv-n5J" secondAttribute="centerY" id="T0S-fo-y1J"/>
                            <constraint firstAttribute="trailing" secondItem="kRc-0m-oqe" secondAttribute="trailing" constant="1" id="WeU-Fb-omO"/>
                            <constraint firstItem="taC-vG-1fV" firstAttribute="centerY" secondItem="Bhg-sv-n5J" secondAttribute="centerY" id="j0x-vX-dys"/>
                        </constraints>
                    </view>
                    <connections>
                        <outlet property="bookmarkButton" destination="taC-vG-1fV" id="tbQ-qW-71o"/>
                        <outlet property="clearButton" destination="kRc-0m-oqe" id="2sv-EP-8MW"/>
                        <outlet property="fireproofedButton" destination="RL3-cF-l9C" id="YZ6-u8-g8e"/>
                        <outlet property="fireproofedButtonDivider" destination="cFj-tR-zJp" id="iWt-5C-aj4"/>
                        <outlet property="imageButton" destination="psi-hX-Kh9" id="gEt-yl-q9m"/>
                        <outlet property="imageButtonWrapper" destination="3Iv-YW-zn2" id="rzK-lJ-auZ"/>
                        <outlet property="privacyEntryPointButton" destination="nOW-iY-XmO" id="r0A-EO-srN"/>
                    </connections>
                </viewController>
                <customObject id="PAh-HG-vQt" userLabel="First Responder" customClass="NSResponder" sceneMemberID="firstResponder"/>
            </objects>
            <point key="canvasLocation" x="75" y="2241"/>
        </scene>
    </scenes>
    <resources>
        <image name="Back" width="16" height="16"/>
        <image name="Bookmark" width="16" height="16"/>
        <image name="Bookmarks" width="16" height="16"/>
        <image name="BurnProof" width="16" height="16"/>
        <image name="Clear" width="9" height="9"/>
        <image name="Feedback" width="16" height="16"/>
        <image name="Forward" width="16" height="16"/>
        <image name="HomeFavicon" width="16" height="16"/>
<<<<<<< HEAD
        <image name="PrivacyEntryPoint" width="16" height="16"/>
        <image name="Refresh" width="16" height="16"/>
        <image name="Settings" width="16" height="16"/>
=======
        <image name="PasswordManagement" width="16" height="16"/>
        <image name="PrivacyEntryPoint" width="15" height="15"/>
        <image name="Refresh" width="12" height="15"/>
        <image name="Settings" width="12" height="3"/>
>>>>>>> 43bb5891
        <image name="Share" width="16" height="16"/>
        <namedColor name="AddressBarBackgroundColor">
            <color red="1" green="1" blue="1" alpha="1" colorSpace="custom" customColorSpace="displayP3"/>
        </namedColor>
        <namedColor name="AddressBarBorderColor">
            <color red="0.0" green="0.0" blue="0.0" alpha="0.20000000000000001" colorSpace="custom" customColorSpace="displayP3"/>
        </namedColor>
        <namedColor name="AddressBarInnerBorderColor">
            <color red="1" green="1" blue="1" alpha="0.0" colorSpace="custom" customColorSpace="displayP3"/>
        </namedColor>
        <namedColor name="AddressBarShadowColor">
            <color red="0.0" green="0.0" blue="0.0" alpha="0.15000000596046448" colorSpace="custom" customColorSpace="displayP3"/>
        </namedColor>
        <namedColor name="ButtonColor">
            <color red="0.28627450980392155" green="0.28627450980392155" blue="0.28627450980392155" alpha="1" colorSpace="custom" customColorSpace="sRGB"/>
        </namedColor>
        <namedColor name="ButtonMouseDownColor">
            <color red="0.0" green="0.0" blue="0.0" alpha="0.20000000298023224" colorSpace="custom" customColorSpace="sRGB"/>
        </namedColor>
        <namedColor name="ButtonMouseOverColor">
            <color red="0.0" green="0.0" blue="0.0" alpha="0.10000000149011612" colorSpace="custom" customColorSpace="sRGB"/>
        </namedColor>
        <namedColor name="ClearButtonColor">
            <color red="0.28627450980392155" green="0.28627450980392155" blue="0.28627450980392155" alpha="1" colorSpace="custom" customColorSpace="displayP3"/>
        </namedColor>
        <namedColor name="InactiveSearchBarBackground">
            <color red="0.91764705882352937" green="0.91764705882352937" blue="0.91764705882352937" alpha="1" colorSpace="custom" customColorSpace="displayP3"/>
        </namedColor>
        <namedColor name="InterfaceBackgroundColor">
            <color red="1" green="1" blue="1" alpha="1" colorSpace="custom" customColorSpace="sRGB"/>
        </namedColor>
    </resources>
</document><|MERGE_RESOLUTION|>--- conflicted
+++ resolved
@@ -18,116 +18,8 @@
                             <customView translatesAutoresizingMaskIntoConstraints="NO" id="EQw-GG-GMA" customClass="WindowDraggingView" customModule="DuckDuckGo_Privacy_Browser" customModuleProvider="target">
                                 <rect key="frame" x="0.0" y="0.0" width="803" height="40"/>
                             </customView>
-<<<<<<< HEAD
-                            <button translatesAutoresizingMaskIntoConstraints="NO" id="kky-0N-Cfd" customClass="MouseOverButton" customModule="DuckDuckGo_Privacy_Browser" customModuleProvider="target">
-                                <rect key="frame" x="12" y="6" width="28" height="28"/>
-                                <constraints>
-                                    <constraint firstAttribute="height" constant="28" id="0zh-Jn-l2h"/>
-                                    <constraint firstAttribute="width" constant="28" id="8sl-Tr-gSd"/>
-                                </constraints>
-                                <buttonCell key="cell" type="square" bezelStyle="shadowlessSquare" image="Back" imagePosition="only" alignment="center" imageScaling="proportionallyDown" inset="2" id="EhR-jn-0hY">
-                                    <behavior key="behavior" pushIn="YES" lightByBackground="YES" lightByGray="YES"/>
-                                    <font key="font" metaFont="system"/>
-                                </buttonCell>
-                                <color key="contentTintColor" name="ButtonColor"/>
-                                <userDefinedRuntimeAttributes>
-                                    <userDefinedRuntimeAttribute type="color" keyPath="mouseOverColor">
-                                        <color key="value" name="ButtonMouseOverColor"/>
-                                    </userDefinedRuntimeAttribute>
-                                    <userDefinedRuntimeAttribute type="color" keyPath="mouseDownColor">
-                                        <color key="value" name="ButtonMouseDownColor"/>
-                                    </userDefinedRuntimeAttribute>
-                                    <userDefinedRuntimeAttribute type="number" keyPath="cornerRadius">
-                                        <real key="value" value="4"/>
-                                    </userDefinedRuntimeAttribute>
-                                </userDefinedRuntimeAttributes>
-                                <connections>
-                                    <action selector="goBackAction:" target="o2v-eH-jTI" id="gEk-2Z-80d"/>
-                                </connections>
-                            </button>
-                            <button translatesAutoresizingMaskIntoConstraints="NO" id="mdE-u0-Ei5" customClass="MouseOverButton" customModule="DuckDuckGo_Privacy_Browser" customModuleProvider="target">
-                                <rect key="frame" x="44" y="6" width="28" height="28"/>
-                                <constraints>
-                                    <constraint firstAttribute="height" constant="28" id="VXS-B2-jFA"/>
-                                    <constraint firstAttribute="width" constant="28" id="jYM-So-c8l"/>
-                                </constraints>
-                                <buttonCell key="cell" type="square" bezelStyle="shadowlessSquare" image="Forward" imagePosition="only" alignment="center" imageScaling="proportionallyDown" inset="2" id="ePU-hF-DNf">
-                                    <behavior key="behavior" pushIn="YES" lightByBackground="YES" lightByGray="YES"/>
-                                    <font key="font" metaFont="system"/>
-                                </buttonCell>
-                                <color key="contentTintColor" name="ButtonColor"/>
-                                <userDefinedRuntimeAttributes>
-                                    <userDefinedRuntimeAttribute type="color" keyPath="mouseOverColor">
-                                        <color key="value" name="ButtonMouseOverColor"/>
-                                    </userDefinedRuntimeAttribute>
-                                    <userDefinedRuntimeAttribute type="color" keyPath="mouseDownColor">
-                                        <color key="value" name="ButtonMouseDownColor"/>
-                                    </userDefinedRuntimeAttribute>
-                                    <userDefinedRuntimeAttribute type="number" keyPath="cornerRadius">
-                                        <real key="value" value="4"/>
-                                    </userDefinedRuntimeAttribute>
-                                </userDefinedRuntimeAttributes>
-                                <connections>
-                                    <action selector="goForwardAction:" target="o2v-eH-jTI" id="aht-fm-Fhd"/>
-                                </connections>
-                            </button>
-                            <button translatesAutoresizingMaskIntoConstraints="NO" id="B2U-XM-Vo0" customClass="MouseOverButton" customModule="DuckDuckGo_Privacy_Browser" customModuleProvider="target">
-                                <rect key="frame" x="76" y="6" width="28" height="28"/>
-                                <constraints>
-                                    <constraint firstAttribute="height" constant="28" id="Jkc-qJ-YzZ"/>
-                                    <constraint firstAttribute="width" constant="28" id="Rf0-Vt-PDX"/>
-                                </constraints>
-                                <buttonCell key="cell" type="square" bezelStyle="shadowlessSquare" image="Refresh" imagePosition="only" alignment="center" imageScaling="proportionallyDown" inset="2" id="T7v-4A-Zm2">
-                                    <behavior key="behavior" pushIn="YES" lightByBackground="YES" lightByGray="YES"/>
-                                    <font key="font" metaFont="system"/>
-                                </buttonCell>
-                                <color key="contentTintColor" name="ButtonColor"/>
-                                <userDefinedRuntimeAttributes>
-                                    <userDefinedRuntimeAttribute type="color" keyPath="mouseOverColor">
-                                        <color key="value" name="ButtonMouseOverColor"/>
-                                    </userDefinedRuntimeAttribute>
-                                    <userDefinedRuntimeAttribute type="color" keyPath="mouseDownColor">
-                                        <color key="value" name="ButtonMouseDownColor"/>
-                                    </userDefinedRuntimeAttribute>
-                                    <userDefinedRuntimeAttribute type="number" keyPath="cornerRadius">
-                                        <real key="value" value="4"/>
-                                    </userDefinedRuntimeAttribute>
-                                </userDefinedRuntimeAttributes>
-                                <connections>
-                                    <action selector="refreshAction:" target="o2v-eH-jTI" id="fvt-FO-lLj"/>
-                                </connections>
-                            </button>
-                            <button translatesAutoresizingMaskIntoConstraints="NO" id="iIF-Ky-unr" customClass="MouseOverButton" customModule="DuckDuckGo_Privacy_Browser" customModuleProvider="target">
-                                <rect key="frame" x="763" y="6" width="28" height="28"/>
-                                <constraints>
-                                    <constraint firstAttribute="width" constant="28" id="2ry-8Q-yfk"/>
-                                    <constraint firstAttribute="height" constant="28" id="s7E-4e-eTj"/>
-                                </constraints>
-                                <buttonCell key="cell" type="square" bezelStyle="shadowlessSquare" image="Settings" imagePosition="only" alignment="center" imageScaling="proportionallyDown" inset="2" id="N7m-mn-k3W">
-                                    <behavior key="behavior" pushIn="YES" lightByBackground="YES" lightByGray="YES"/>
-                                    <font key="font" metaFont="system"/>
-                                </buttonCell>
-                                <color key="contentTintColor" name="ButtonColor"/>
-                                <userDefinedRuntimeAttributes>
-                                    <userDefinedRuntimeAttribute type="color" keyPath="mouseOverColor">
-                                        <color key="value" name="ButtonMouseOverColor"/>
-                                    </userDefinedRuntimeAttribute>
-                                    <userDefinedRuntimeAttribute type="color" keyPath="mouseDownColor">
-                                        <color key="value" name="ButtonMouseDownColor"/>
-                                    </userDefinedRuntimeAttribute>
-                                    <userDefinedRuntimeAttribute type="number" keyPath="cornerRadius">
-                                        <real key="value" value="4"/>
-                                    </userDefinedRuntimeAttribute>
-                                </userDefinedRuntimeAttributes>
-                                <connections>
-                                    <action selector="optionsButtonAction:" target="o2v-eH-jTI" id="WEA-2O-3h5"/>
-                                </connections>
-                            </button>
-                            <containerView translatesAutoresizingMaskIntoConstraints="NO" id="Wba-nA-FYj">
-                                <rect key="frame" x="112" y="2" width="547" height="36"/>
-=======
                             <stackView distribution="fill" orientation="horizontal" alignment="top" spacing="4" horizontalStackHuggingPriority="249.99998474121094" verticalStackHuggingPriority="249.99998474121094" detachesHiddenViews="YES" translatesAutoresizingMaskIntoConstraints="NO" id="eEh-kf-smR">
-                                <rect key="frame" x="8" y="6" width="92" height="28"/>
+                                <rect key="frame" x="12" y="6" width="92" height="28"/>
                                 <subviews>
                                     <button translatesAutoresizingMaskIntoConstraints="NO" id="kky-0N-Cfd" customClass="MouseOverButton" customModule="DuckDuckGo_Privacy_Browser" customModuleProvider="target">
                                         <rect key="frame" x="0.0" y="0.0" width="28" height="28"/>
@@ -220,8 +112,7 @@
                                 </customSpacing>
                             </stackView>
                             <containerView translatesAutoresizingMaskIntoConstraints="NO" id="Wba-nA-FYj">
-                                <rect key="frame" x="108" y="1" width="555" height="38"/>
->>>>>>> 43bb5891
+                                <rect key="frame" x="112" y="2" width="547" height="36"/>
                                 <constraints>
                                     <constraint firstAttribute="width" relation="greaterThanOrEqual" priority="301" constant="560" id="UmE-2a-hW4"/>
                                     <constraint firstAttribute="height" constant="36" id="fDM-4Y-Nvs"/>
@@ -230,88 +121,8 @@
                                     <segue destination="H4f-bE-T92" kind="embed" destinationCreationSelector="createAddressBarViewController:" id="5BM-Q3-tYH"/>
                                 </connections>
                             </containerView>
-<<<<<<< HEAD
-                            <button translatesAutoresizingMaskIntoConstraints="NO" id="DqX-mW-o7G" customClass="MouseOverButton" customModule="DuckDuckGo_Privacy_Browser" customModuleProvider="target">
-                                <rect key="frame" x="667" y="6" width="28" height="28"/>
-                                <constraints>
-                                    <constraint firstAttribute="width" constant="28" id="VYL-F0-tet"/>
-                                    <constraint firstAttribute="height" constant="28" id="fPk-l3-pz2"/>
-                                </constraints>
-                                <buttonCell key="cell" type="square" bezelStyle="shadowlessSquare" image="Feedback" imagePosition="only" alignment="center" imageScaling="proportionallyDown" inset="2" id="ku8-wq-src">
-                                    <behavior key="behavior" pushIn="YES" lightByBackground="YES" lightByGray="YES"/>
-                                    <font key="font" metaFont="system"/>
-                                </buttonCell>
-                                <color key="contentTintColor" name="ButtonColor"/>
-                                <userDefinedRuntimeAttributes>
-                                    <userDefinedRuntimeAttribute type="color" keyPath="mouseOverColor">
-                                        <color key="value" name="ButtonMouseOverColor"/>
-                                    </userDefinedRuntimeAttribute>
-                                    <userDefinedRuntimeAttribute type="color" keyPath="mouseDownColor">
-                                        <color key="value" name="ButtonMouseDownColor"/>
-                                    </userDefinedRuntimeAttribute>
-                                    <userDefinedRuntimeAttribute type="number" keyPath="cornerRadius">
-                                        <real key="value" value="4"/>
-                                    </userDefinedRuntimeAttribute>
-                                </userDefinedRuntimeAttributes>
-                                <connections>
-                                    <action selector="openFeedback:" target="wkT-Td-n7D" id="1IP-IF-SD9"/>
-                                </connections>
-                            </button>
-                            <button translatesAutoresizingMaskIntoConstraints="NO" id="XBe-xO-dXj" userLabel="Share Button" customClass="MouseOverButton" customModule="DuckDuckGo_Privacy_Browser" customModuleProvider="target">
-                                <rect key="frame" x="731" y="6" width="28" height="28"/>
-                                <constraints>
-                                    <constraint firstAttribute="height" constant="28" id="Ile-vS-DrC"/>
-                                    <constraint firstAttribute="width" constant="28" id="dww-gU-g9Y"/>
-                                </constraints>
-                                <buttonCell key="cell" type="square" bezelStyle="shadowlessSquare" image="Share" imagePosition="only" alignment="center" imageScaling="proportionallyDown" inset="2" id="vbU-I9-uH4">
-                                    <behavior key="behavior" pushIn="YES" lightByBackground="YES" lightByGray="YES"/>
-                                    <font key="font" metaFont="system"/>
-                                </buttonCell>
-                                <color key="contentTintColor" name="ButtonColor"/>
-                                <userDefinedRuntimeAttributes>
-                                    <userDefinedRuntimeAttribute type="color" keyPath="mouseOverColor">
-                                        <color key="value" name="ButtonMouseOverColor"/>
-                                    </userDefinedRuntimeAttribute>
-                                    <userDefinedRuntimeAttribute type="color" keyPath="mouseDownColor">
-                                        <color key="value" name="ButtonMouseDownColor"/>
-                                    </userDefinedRuntimeAttribute>
-                                    <userDefinedRuntimeAttribute type="number" keyPath="cornerRadius">
-                                        <real key="value" value="4"/>
-                                    </userDefinedRuntimeAttribute>
-                                </userDefinedRuntimeAttributes>
-                                <connections>
-                                    <action selector="shareButtonAction:" target="o2v-eH-jTI" id="VBL-Ae-zB0"/>
-                                </connections>
-                            </button>
-                            <button translatesAutoresizingMaskIntoConstraints="NO" id="4sj-qN-UUY" userLabel="Bookmarks Button" customClass="MouseOverButton" customModule="DuckDuckGo_Privacy_Browser" customModuleProvider="target">
-                                <rect key="frame" x="699" y="6" width="28" height="28"/>
-                                <constraints>
-                                    <constraint firstAttribute="height" constant="28" id="Qzm-SN-RXg"/>
-                                    <constraint firstAttribute="width" constant="28" id="q0c-3z-K6Y"/>
-                                </constraints>
-                                <buttonCell key="cell" type="square" bezelStyle="shadowlessSquare" image="Bookmarks" imagePosition="only" alignment="center" imageScaling="proportionallyDown" inset="2" id="ybv-cj-wPr">
-                                    <behavior key="behavior" pushIn="YES" lightByBackground="YES" lightByGray="YES"/>
-                                    <font key="font" metaFont="system"/>
-                                </buttonCell>
-                                <color key="contentTintColor" name="ButtonColor"/>
-                                <userDefinedRuntimeAttributes>
-                                    <userDefinedRuntimeAttribute type="color" keyPath="mouseOverColor">
-                                        <color key="value" name="ButtonMouseOverColor"/>
-                                    </userDefinedRuntimeAttribute>
-                                    <userDefinedRuntimeAttribute type="color" keyPath="mouseDownColor">
-                                        <color key="value" name="ButtonMouseDownColor"/>
-                                    </userDefinedRuntimeAttribute>
-                                    <userDefinedRuntimeAttribute type="number" keyPath="cornerRadius">
-                                        <real key="value" value="4"/>
-                                    </userDefinedRuntimeAttribute>
-                                </userDefinedRuntimeAttributes>
-                                <connections>
-                                    <action selector="bookmarksButtonAction:" target="o2v-eH-jTI" id="feR-3s-kbn"/>
-                                </connections>
-                            </button>
-=======
                             <stackView distribution="fill" orientation="horizontal" alignment="top" spacing="4" horizontalStackHuggingPriority="249.99998474121094" verticalStackHuggingPriority="249.99998474121094" detachesHiddenViews="YES" translatesAutoresizingMaskIntoConstraints="NO" id="aWu-Jm-Oaz">
-                                <rect key="frame" x="671" y="6" width="124" height="28"/>
+                                <rect key="frame" x="667" y="6" width="124" height="28"/>
                                 <subviews>
                                     <button translatesAutoresizingMaskIntoConstraints="NO" id="DqX-mW-o7G" customClass="MouseOverButton" customModule="DuckDuckGo_Privacy_Browser" customModuleProvider="target">
                                         <rect key="frame" x="0.0" y="0.0" width="28" height="28"/>
@@ -459,46 +270,20 @@
                                     <real value="3.4028234663852886e+38"/>
                                 </customSpacing>
                             </stackView>
->>>>>>> 43bb5891
                         </subviews>
                         <constraints>
                             <constraint firstItem="aWu-Jm-Oaz" firstAttribute="leading" relation="greaterThanOrEqual" secondItem="Wba-nA-FYj" secondAttribute="trailing" constant="8" id="1AC-G2-aTL"/>
                             <constraint firstAttribute="bottom" secondItem="EQw-GG-GMA" secondAttribute="bottom" id="4ye-CO-dDp"/>
-<<<<<<< HEAD
-                            <constraint firstItem="kky-0N-Cfd" firstAttribute="leading" secondItem="hYV-nu-QIp" secondAttribute="leading" constant="12" id="5xQ-lQ-hZc"/>
-                            <constraint firstItem="iIF-Ky-unr" firstAttribute="centerY" secondItem="hYV-nu-QIp" secondAttribute="centerY" id="6EH-Ax-6p8"/>
                             <constraint firstItem="Wba-nA-FYj" firstAttribute="centerX" secondItem="hYV-nu-QIp" secondAttribute="centerX" priority="300" constant="8" id="Ofg-Pb-s0m"/>
-                            <constraint firstAttribute="trailing" relation="greaterThanOrEqual" secondItem="Wba-nA-FYj" secondAttribute="trailing" constant="80" id="RR5-n6-acI"/>
-                            <constraint firstItem="DqX-mW-o7G" firstAttribute="centerY" secondItem="hYV-nu-QIp" secondAttribute="centerY" id="VzY-vk-wmA"/>
+                            <constraint firstAttribute="trailing" secondItem="aWu-Jm-Oaz" secondAttribute="trailing" constant="12" id="UeG-qO-bD2"/>
+                            <constraint firstItem="Wba-nA-FYj" firstAttribute="leading" relation="greaterThanOrEqual" secondItem="eEh-kf-smR" secondAttribute="trailing" constant="8" id="W83-wu-cjA"/>
                             <constraint firstItem="Wba-nA-FYj" firstAttribute="top" secondItem="hYV-nu-QIp" secondAttribute="top" constant="2" id="Whl-qs-kgy"/>
-                            <constraint firstItem="iIF-Ky-unr" firstAttribute="leading" secondItem="XBe-xO-dXj" secondAttribute="trailing" constant="4" id="XeF-9Z-4fx"/>
-                            <constraint firstItem="DqX-mW-o7G" firstAttribute="leading" relation="greaterThanOrEqual" secondItem="Wba-nA-FYj" secondAttribute="trailing" constant="8" id="Z7Y-uQ-LfG"/>
-                            <constraint firstItem="B2U-XM-Vo0" firstAttribute="leading" secondItem="mdE-u0-Ei5" secondAttribute="trailing" constant="4" id="aG0-IE-Xpr"/>
-                            <constraint firstItem="XBe-xO-dXj" firstAttribute="centerY" secondItem="hYV-nu-QIp" secondAttribute="centerY" id="aq3-cG-JsH"/>
-                            <constraint firstItem="EQw-GG-GMA" firstAttribute="top" secondItem="hYV-nu-QIp" secondAttribute="top" id="ctd-w7-EMF"/>
-                            <constraint firstItem="mdE-u0-Ei5" firstAttribute="leading" secondItem="kky-0N-Cfd" secondAttribute="trailing" constant="4" id="dfl-Lh-pZe"/>
-                            <constraint firstAttribute="trailing" secondItem="iIF-Ky-unr" secondAttribute="trailing" constant="12" id="gaO-bl-clp"/>
-                            <constraint firstItem="EQw-GG-GMA" firstAttribute="leading" secondItem="hYV-nu-QIp" secondAttribute="leading" id="hpe-5Y-XTJ"/>
-                            <constraint firstItem="mdE-u0-Ei5" firstAttribute="centerY" secondItem="hYV-nu-QIp" secondAttribute="centerY" id="hpv-rt-wVQ"/>
-                            <constraint firstItem="4sj-qN-UUY" firstAttribute="centerY" secondItem="hYV-nu-QIp" secondAttribute="centerY" id="mPG-9Z-Wva"/>
-                            <constraint firstItem="4sj-qN-UUY" firstAttribute="leading" secondItem="DqX-mW-o7G" secondAttribute="trailing" constant="4" id="nMJ-nc-Xts"/>
-                            <constraint firstItem="kky-0N-Cfd" firstAttribute="centerY" secondItem="hYV-nu-QIp" secondAttribute="centerY" id="nim-fw-Zt3"/>
-                            <constraint firstAttribute="trailing" secondItem="EQw-GG-GMA" secondAttribute="trailing" id="oYK-XH-0iN"/>
-                            <constraint firstItem="XBe-xO-dXj" firstAttribute="leading" secondItem="4sj-qN-UUY" secondAttribute="trailing" constant="4" id="otW-AC-yMG"/>
-                            <constraint firstItem="Wba-nA-FYj" firstAttribute="leading" relation="greaterThanOrEqual" secondItem="B2U-XM-Vo0" secondAttribute="trailing" constant="8" id="sKj-TU-b0z"/>
-                            <constraint firstItem="B2U-XM-Vo0" firstAttribute="centerY" secondItem="hYV-nu-QIp" secondAttribute="centerY" id="tVV-qE-2xE"/>
-=======
-                            <constraint firstItem="Wba-nA-FYj" firstAttribute="centerX" secondItem="hYV-nu-QIp" secondAttribute="centerX" priority="300" constant="8" id="Ofg-Pb-s0m"/>
-                            <constraint firstAttribute="trailing" secondItem="aWu-Jm-Oaz" secondAttribute="trailing" constant="8" id="UeG-qO-bD2"/>
-                            <constraint firstItem="Wba-nA-FYj" firstAttribute="leading" relation="greaterThanOrEqual" secondItem="eEh-kf-smR" secondAttribute="trailing" constant="8" id="W83-wu-cjA"/>
-                            <constraint firstItem="Wba-nA-FYj" firstAttribute="top" secondItem="hYV-nu-QIp" secondAttribute="top" constant="1" id="Whl-qs-kgy"/>
                             <constraint firstItem="EQw-GG-GMA" firstAttribute="top" secondItem="hYV-nu-QIp" secondAttribute="top" id="ctd-w7-EMF"/>
                             <constraint firstItem="EQw-GG-GMA" firstAttribute="leading" secondItem="hYV-nu-QIp" secondAttribute="leading" id="hpe-5Y-XTJ"/>
                             <constraint firstItem="aWu-Jm-Oaz" firstAttribute="centerY" secondItem="hYV-nu-QIp" secondAttribute="centerY" id="oRj-YP-56Z"/>
                             <constraint firstAttribute="trailing" secondItem="EQw-GG-GMA" secondAttribute="trailing" id="oYK-XH-0iN"/>
                             <constraint firstItem="eEh-kf-smR" firstAttribute="centerY" secondItem="hYV-nu-QIp" secondAttribute="centerY" id="p4d-Um-snf"/>
-                            <constraint firstItem="eEh-kf-smR" firstAttribute="leading" secondItem="hYV-nu-QIp" secondAttribute="leading" constant="8" id="yWl-jM-JYI"/>
->>>>>>> 43bb5891
+                            <constraint firstItem="eEh-kf-smR" firstAttribute="leading" secondItem="hYV-nu-QIp" secondAttribute="leading" constant="12" id="yWl-jM-JYI"/>
                             <constraint firstItem="Wba-nA-FYj" firstAttribute="width" secondItem="hYV-nu-QIp" secondAttribute="width" multiplier="0.6" priority="300" id="yyv-y0-Is1"/>
                         </constraints>
                         <userDefinedRuntimeAttributes>
@@ -902,22 +687,16 @@
         <image name="Feedback" width="16" height="16"/>
         <image name="Forward" width="16" height="16"/>
         <image name="HomeFavicon" width="16" height="16"/>
-<<<<<<< HEAD
+        <image name="PasswordManagement" width="16" height="16"/>
         <image name="PrivacyEntryPoint" width="16" height="16"/>
         <image name="Refresh" width="16" height="16"/>
         <image name="Settings" width="16" height="16"/>
-=======
-        <image name="PasswordManagement" width="16" height="16"/>
-        <image name="PrivacyEntryPoint" width="15" height="15"/>
-        <image name="Refresh" width="12" height="15"/>
-        <image name="Settings" width="12" height="3"/>
->>>>>>> 43bb5891
         <image name="Share" width="16" height="16"/>
         <namedColor name="AddressBarBackgroundColor">
             <color red="1" green="1" blue="1" alpha="1" colorSpace="custom" customColorSpace="displayP3"/>
         </namedColor>
         <namedColor name="AddressBarBorderColor">
-            <color red="0.0" green="0.0" blue="0.0" alpha="0.20000000000000001" colorSpace="custom" customColorSpace="displayP3"/>
+            <color red="0.0" green="0.0" blue="0.0" alpha="0.20000000298023224" colorSpace="custom" customColorSpace="displayP3"/>
         </namedColor>
         <namedColor name="AddressBarInnerBorderColor">
             <color red="1" green="1" blue="1" alpha="0.0" colorSpace="custom" customColorSpace="displayP3"/>
