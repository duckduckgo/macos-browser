--- conflicted
+++ resolved
@@ -1,15 +1,8 @@
 <?xml version="1.0" encoding="UTF-8"?>
-<<<<<<< HEAD
 <document type="com.apple.InterfaceBuilder3.Cocoa.Storyboard.XIB" version="3.0" toolsVersion="19528" targetRuntime="MacOSX.Cocoa" propertyAccessControl="none" useAutolayout="YES" initialViewController="o2v-eH-jTI">
     <dependencies>
         <deployment identifier="macosx"/>
         <plugIn identifier="com.apple.InterfaceBuilder.CocoaPlugin" version="19528"/>
-=======
-<document type="com.apple.InterfaceBuilder3.Cocoa.Storyboard.XIB" version="3.0" toolsVersion="19455" targetRuntime="MacOSX.Cocoa" propertyAccessControl="none" useAutolayout="YES" initialViewController="o2v-eH-jTI">
-    <dependencies>
-        <deployment identifier="macosx"/>
-        <plugIn identifier="com.apple.InterfaceBuilder.CocoaPlugin" version="19455"/>
->>>>>>> 463eba93
         <capability name="Named colors" minToolsVersion="9.0"/>
         <capability name="documents saved in the Xcode 8 format" minToolsVersion="8.0"/>
     </dependencies>
