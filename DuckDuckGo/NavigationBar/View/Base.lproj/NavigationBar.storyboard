--- conflicted
+++ resolved
@@ -791,12 +791,8 @@
         <image name="BurnProof" width="16" height="16"/>
         <image name="Clear" width="9" height="9"/>
         <image name="Feedback" width="16" height="16"/>
-<<<<<<< HEAD
-        <image name="Forward" width="7" height="13"/>
         <image name="Geolocation-Icon" width="13" height="13"/>
-=======
         <image name="Forward" width="16" height="16"/>
->>>>>>> 19fe1b92
         <image name="HomeFavicon" width="16" height="16"/>
         <image name="Microphone-Icon" width="12" height="16"/>
         <image name="NSTouchBarCommunicationVideoTemplate" width="22" height="30"/>
