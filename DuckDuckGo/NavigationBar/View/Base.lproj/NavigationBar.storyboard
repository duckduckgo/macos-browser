<?xml version="1.0" encoding="UTF-8"?>
<document type="com.apple.InterfaceBuilder3.Cocoa.Storyboard.XIB" version="3.0" toolsVersion="17701" targetRuntime="MacOSX.Cocoa" propertyAccessControl="none" useAutolayout="YES" initialViewController="o2v-eH-jTI">
    <dependencies>
        <deployment identifier="macosx"/>
        <plugIn identifier="com.apple.InterfaceBuilder.CocoaPlugin" version="17701"/>
        <capability name="Named colors" minToolsVersion="9.0"/>
        <capability name="documents saved in the Xcode 8 format" minToolsVersion="8.0"/>
    </dependencies>
    <scenes>
        <!--Navigation Bar View Controller-->
        <scene sceneID="uf3-HR-DIS">
            <objects>
                <viewController id="o2v-eH-jTI" customClass="NavigationBarViewController" customModule="DuckDuckGo_Privacy_Browser" customModuleProvider="target" sceneMemberID="viewController">
                    <view key="view" id="hYV-nu-QIp" customClass="ColorView" customModule="DuckDuckGo_Privacy_Browser" customModuleProvider="target">
                        <rect key="frame" x="0.0" y="0.0" width="803" height="40"/>
                        <autoresizingMask key="autoresizingMask"/>
                        <subviews>
                            <customView translatesAutoresizingMaskIntoConstraints="NO" id="EQw-GG-GMA" customClass="WindowDraggingView" customModule="DuckDuckGo_Privacy_Browser" customModuleProvider="target">
                                <rect key="frame" x="0.0" y="0.0" width="803" height="40"/>
                            </customView>
                            <button translatesAutoresizingMaskIntoConstraints="NO" id="kky-0N-Cfd" customClass="MouseOverButton" customModule="DuckDuckGo_Privacy_Browser" customModuleProvider="target">
                                <rect key="frame" x="8" y="8" width="32" height="24"/>
                                <constraints>
                                    <constraint firstAttribute="height" constant="24" id="0zh-Jn-l2h"/>
                                    <constraint firstAttribute="width" constant="32" id="8sl-Tr-gSd"/>
                                </constraints>
                                <buttonCell key="cell" type="square" bezelStyle="shadowlessSquare" image="Back" imagePosition="only" alignment="center" imageScaling="proportionallyDown" inset="2" id="EhR-jn-0hY">
                                    <behavior key="behavior" pushIn="YES" lightByBackground="YES" lightByGray="YES"/>
                                    <font key="font" metaFont="system"/>
                                </buttonCell>
                                <color key="contentTintColor" name="ButtonColor"/>
                                <userDefinedRuntimeAttributes>
                                    <userDefinedRuntimeAttribute type="color" keyPath="mouseOverColor">
                                        <color key="value" name="ButtonMouseOverColor"/>
                                    </userDefinedRuntimeAttribute>
                                    <userDefinedRuntimeAttribute type="color" keyPath="mouseDownColor">
                                        <color key="value" name="ButtonMouseDownColor"/>
                                    </userDefinedRuntimeAttribute>
                                    <userDefinedRuntimeAttribute type="number" keyPath="cornerRadius">
                                        <real key="value" value="4"/>
                                    </userDefinedRuntimeAttribute>
                                </userDefinedRuntimeAttributes>
                                <connections>
                                    <action selector="goBackAction:" target="o2v-eH-jTI" id="gEk-2Z-80d"/>
                                </connections>
                            </button>
                            <button translatesAutoresizingMaskIntoConstraints="NO" id="mdE-u0-Ei5" customClass="MouseOverButton" customModule="DuckDuckGo_Privacy_Browser" customModuleProvider="target">
                                <rect key="frame" x="40" y="8" width="32" height="24"/>
                                <constraints>
                                    <constraint firstAttribute="height" constant="24" id="VXS-B2-jFA"/>
                                    <constraint firstAttribute="width" constant="32" id="jYM-So-c8l"/>
                                </constraints>
                                <buttonCell key="cell" type="square" bezelStyle="shadowlessSquare" image="Forward" imagePosition="only" alignment="center" imageScaling="proportionallyDown" inset="2" id="ePU-hF-DNf">
                                    <behavior key="behavior" pushIn="YES" lightByBackground="YES" lightByGray="YES"/>
                                    <font key="font" metaFont="system"/>
                                </buttonCell>
                                <color key="contentTintColor" name="ButtonColor"/>
                                <userDefinedRuntimeAttributes>
                                    <userDefinedRuntimeAttribute type="color" keyPath="mouseOverColor">
                                        <color key="value" name="ButtonMouseOverColor"/>
                                    </userDefinedRuntimeAttribute>
                                    <userDefinedRuntimeAttribute type="color" keyPath="mouseDownColor">
                                        <color key="value" name="ButtonMouseDownColor"/>
                                    </userDefinedRuntimeAttribute>
                                    <userDefinedRuntimeAttribute type="number" keyPath="cornerRadius">
                                        <real key="value" value="4"/>
                                    </userDefinedRuntimeAttribute>
                                </userDefinedRuntimeAttributes>
                                <connections>
                                    <action selector="goForwardAction:" target="o2v-eH-jTI" id="aht-fm-Fhd"/>
                                </connections>
                            </button>
                            <button translatesAutoresizingMaskIntoConstraints="NO" id="B2U-XM-Vo0" customClass="MouseOverButton" customModule="DuckDuckGo_Privacy_Browser" customModuleProvider="target">
                                <rect key="frame" x="72" y="8" width="32" height="24"/>
                                <constraints>
                                    <constraint firstAttribute="height" constant="24" id="Jkc-qJ-YzZ"/>
                                    <constraint firstAttribute="width" constant="32" id="Rf0-Vt-PDX"/>
                                </constraints>
                                <buttonCell key="cell" type="square" bezelStyle="shadowlessSquare" image="Refresh" imagePosition="only" alignment="center" imageScaling="proportionallyDown" inset="2" id="T7v-4A-Zm2">
                                    <behavior key="behavior" pushIn="YES" lightByBackground="YES" lightByGray="YES"/>
                                    <font key="font" metaFont="system"/>
                                </buttonCell>
                                <color key="contentTintColor" name="ButtonColor"/>
                                <userDefinedRuntimeAttributes>
                                    <userDefinedRuntimeAttribute type="color" keyPath="mouseOverColor">
                                        <color key="value" name="ButtonMouseOverColor"/>
                                    </userDefinedRuntimeAttribute>
                                    <userDefinedRuntimeAttribute type="color" keyPath="mouseDownColor">
                                        <color key="value" name="ButtonMouseDownColor"/>
                                    </userDefinedRuntimeAttribute>
                                    <userDefinedRuntimeAttribute type="number" keyPath="cornerRadius">
                                        <real key="value" value="4"/>
                                    </userDefinedRuntimeAttribute>
                                </userDefinedRuntimeAttributes>
                                <connections>
                                    <action selector="refreshAction:" target="o2v-eH-jTI" id="fvt-FO-lLj"/>
                                </connections>
                            </button>
                            <button translatesAutoresizingMaskIntoConstraints="NO" id="iIF-Ky-unr" customClass="MouseOverButton" customModule="DuckDuckGo_Privacy_Browser" customModuleProvider="target">
                                <rect key="frame" x="763" y="8" width="32" height="24"/>
                                <constraints>
                                    <constraint firstAttribute="width" constant="32" id="2ry-8Q-yfk"/>
                                    <constraint firstAttribute="height" constant="24" id="s7E-4e-eTj"/>
                                </constraints>
                                <buttonCell key="cell" type="square" bezelStyle="shadowlessSquare" image="Settings" imagePosition="only" alignment="center" imageScaling="proportionallyDown" inset="2" id="N7m-mn-k3W">
                                    <behavior key="behavior" pushIn="YES" lightByBackground="YES" lightByGray="YES"/>
                                    <font key="font" metaFont="system"/>
                                </buttonCell>
                                <color key="contentTintColor" name="ButtonColor"/>
                                <userDefinedRuntimeAttributes>
                                    <userDefinedRuntimeAttribute type="color" keyPath="mouseOverColor">
                                        <color key="value" name="ButtonMouseOverColor"/>
                                    </userDefinedRuntimeAttribute>
                                    <userDefinedRuntimeAttribute type="color" keyPath="mouseDownColor">
                                        <color key="value" name="ButtonMouseDownColor"/>
                                    </userDefinedRuntimeAttribute>
                                    <userDefinedRuntimeAttribute type="number" keyPath="cornerRadius">
                                        <real key="value" value="4"/>
                                    </userDefinedRuntimeAttribute>
                                </userDefinedRuntimeAttributes>
                                <connections>
                                    <action selector="optionsButtonAction:" target="o2v-eH-jTI" id="WEA-2O-3h5"/>
                                </connections>
                            </button>
                            <containerView translatesAutoresizingMaskIntoConstraints="NO" id="Wba-nA-FYj">
                                <rect key="frame" x="130" y="1" width="560" height="38"/>
                                <constraints>
                                    <constraint firstAttribute="width" relation="greaterThanOrEqual" priority="301" constant="560" id="UmE-2a-hW4"/>
                                    <constraint firstAttribute="height" constant="38" id="fDM-4Y-Nvs"/>
                                </constraints>
                                <connections>
                                    <segue destination="H4f-bE-T92" kind="embed" destinationCreationSelector="createAddressBarViewController:" id="5BM-Q3-tYH"/>
                                </connections>
                            </containerView>
                            <button translatesAutoresizingMaskIntoConstraints="NO" id="DqX-mW-o7G" customClass="MouseOverButton" customModule="DuckDuckGo_Privacy_Browser" customModuleProvider="target">
                                <rect key="frame" x="731" y="8" width="32" height="24"/>
                                <constraints>
                                    <constraint firstAttribute="width" constant="32" id="VYL-F0-tet"/>
                                    <constraint firstAttribute="height" constant="24" id="fPk-l3-pz2"/>
                                </constraints>
                                <buttonCell key="cell" type="square" bezelStyle="shadowlessSquare" image="Feedback" imagePosition="only" alignment="center" imageScaling="proportionallyDown" inset="2" id="ku8-wq-src">
                                    <behavior key="behavior" pushIn="YES" lightByBackground="YES" lightByGray="YES"/>
                                    <font key="font" metaFont="system"/>
                                </buttonCell>
                                <color key="contentTintColor" name="ButtonColor"/>
                                <userDefinedRuntimeAttributes>
                                    <userDefinedRuntimeAttribute type="color" keyPath="mouseOverColor">
                                        <color key="value" name="ButtonMouseOverColor"/>
                                    </userDefinedRuntimeAttribute>
                                    <userDefinedRuntimeAttribute type="color" keyPath="mouseDownColor">
                                        <color key="value" name="ButtonMouseDownColor"/>
                                    </userDefinedRuntimeAttribute>
                                    <userDefinedRuntimeAttribute type="number" keyPath="cornerRadius">
                                        <real key="value" value="4"/>
                                    </userDefinedRuntimeAttribute>
                                </userDefinedRuntimeAttributes>
                                <connections>
                                    <action selector="feedbackButtonAction:" target="o2v-eH-jTI" id="MY7-rh-qCW"/>
                                </connections>
                            </button>
                        </subviews>
                        <constraints>
                            <constraint firstAttribute="bottom" secondItem="EQw-GG-GMA" secondAttribute="bottom" id="4ye-CO-dDp"/>
                            <constraint firstItem="kky-0N-Cfd" firstAttribute="leading" secondItem="hYV-nu-QIp" secondAttribute="leading" constant="8" id="5xQ-lQ-hZc"/>
                            <constraint firstItem="iIF-Ky-unr" firstAttribute="centerY" secondItem="hYV-nu-QIp" secondAttribute="centerY" id="6EH-Ax-6p8"/>
                            <constraint firstItem="Wba-nA-FYj" firstAttribute="centerX" secondItem="hYV-nu-QIp" secondAttribute="centerX" priority="300" constant="8" id="Ofg-Pb-s0m"/>
                            <constraint firstAttribute="trailing" relation="greaterThanOrEqual" secondItem="Wba-nA-FYj" secondAttribute="trailing" constant="80" id="RR5-n6-acI"/>
                            <constraint firstItem="DqX-mW-o7G" firstAttribute="centerY" secondItem="hYV-nu-QIp" secondAttribute="centerY" id="VzY-vk-wmA"/>
                            <constraint firstItem="Wba-nA-FYj" firstAttribute="top" secondItem="hYV-nu-QIp" secondAttribute="top" constant="1" id="Whl-qs-kgy"/>
                            <constraint firstItem="B2U-XM-Vo0" firstAttribute="leading" secondItem="mdE-u0-Ei5" secondAttribute="trailing" id="aG0-IE-Xpr"/>
                            <constraint firstItem="EQw-GG-GMA" firstAttribute="top" secondItem="hYV-nu-QIp" secondAttribute="top" id="ctd-w7-EMF"/>
                            <constraint firstItem="mdE-u0-Ei5" firstAttribute="leading" secondItem="kky-0N-Cfd" secondAttribute="trailing" id="dfl-Lh-pZe"/>
                            <constraint firstAttribute="trailing" secondItem="iIF-Ky-unr" secondAttribute="trailing" constant="8" id="gaO-bl-clp"/>
                            <constraint firstItem="EQw-GG-GMA" firstAttribute="leading" secondItem="hYV-nu-QIp" secondAttribute="leading" id="hpe-5Y-XTJ"/>
                            <constraint firstItem="mdE-u0-Ei5" firstAttribute="centerY" secondItem="hYV-nu-QIp" secondAttribute="centerY" id="hpv-rt-wVQ"/>
                            <constraint firstItem="iIF-Ky-unr" firstAttribute="leading" secondItem="DqX-mW-o7G" secondAttribute="trailing" id="jwc-uv-Z8J"/>
                            <constraint firstItem="kky-0N-Cfd" firstAttribute="centerY" secondItem="hYV-nu-QIp" secondAttribute="centerY" id="nim-fw-Zt3"/>
                            <constraint firstAttribute="trailing" secondItem="EQw-GG-GMA" secondAttribute="trailing" id="oYK-XH-0iN"/>
                            <constraint firstItem="Wba-nA-FYj" firstAttribute="leading" relation="greaterThanOrEqual" secondItem="hYV-nu-QIp" secondAttribute="leading" constant="112" id="sKj-TU-b0z"/>
                            <constraint firstItem="B2U-XM-Vo0" firstAttribute="centerY" secondItem="hYV-nu-QIp" secondAttribute="centerY" id="tVV-qE-2xE"/>
                            <constraint firstItem="Wba-nA-FYj" firstAttribute="width" secondItem="hYV-nu-QIp" secondAttribute="width" multiplier="0.6" priority="300" id="yyv-y0-Is1"/>
                        </constraints>
                        <userDefinedRuntimeAttributes>
                            <userDefinedRuntimeAttribute type="color" keyPath="backgroundColor">
                                <color key="value" name="InterfaceBackgroundColor"/>
                            </userDefinedRuntimeAttribute>
                        </userDefinedRuntimeAttributes>
                    </view>
                    <connections>
                        <outlet property="feedbackButton" destination="DqX-mW-o7G" id="cwM-B1-ntW"/>
                        <outlet property="goBackButton" destination="kky-0N-Cfd" id="RA9-yE-URS"/>
                        <outlet property="goForwardButton" destination="mdE-u0-Ei5" id="7wT-nX-Avr"/>
                        <outlet property="optionsButton" destination="iIF-Ky-unr" id="vvZ-mm-idv"/>
                        <outlet property="refreshButton" destination="B2U-XM-Vo0" id="BUY-sH-cf0"/>
                    </connections>
                </viewController>
                <customObject id="wkT-Td-n7D" userLabel="First Responder" customClass="NSResponder" sceneMemberID="firstResponder"/>
            </objects>
            <point key="canvasLocation" x="75.5" y="1892"/>
        </scene>
        <!--Address Bar View Controller-->
        <scene sceneID="gzs-lg-gqU">
            <objects>
                <viewController id="H4f-bE-T92" customClass="AddressBarViewController" customModule="DuckDuckGo_Privacy_Browser" customModuleProvider="target" sceneMemberID="viewController">
                    <view key="view" wantsLayer="YES" id="wj6-L2-5rJ">
                        <rect key="frame" x="0.0" y="0.0" width="600" height="38"/>
                        <autoresizingMask key="autoresizingMask"/>
                        <subviews>
                            <customView translatesAutoresizingMaskIntoConstraints="NO" id="ENV-0H-Fcc" customClass="ColorView" customModule="DuckDuckGo_Privacy_Browser" customModuleProvider="target">
                                <rect key="frame" x="5" y="4" width="590" height="30"/>
                                <constraints>
                                    <constraint firstAttribute="height" constant="30" id="Iw7-li-uNF"/>
                                </constraints>
                                <userDefinedRuntimeAttributes>
                                    <userDefinedRuntimeAttribute type="color" keyPath="backgroundColor">
                                        <color key="value" name="InactiveSearchBarBackground"/>
                                    </userDefinedRuntimeAttribute>
                                    <userDefinedRuntimeAttribute type="number" keyPath="cornerRadius">
                                        <real key="value" value="10"/>
                                    </userDefinedRuntimeAttribute>
                                </userDefinedRuntimeAttributes>
                            </customView>
                            <customView translatesAutoresizingMaskIntoConstraints="NO" id="e0p-7S-Gan" customClass="ColorView" customModule="DuckDuckGo_Privacy_Browser" customModuleProvider="target">
                                <rect key="frame" x="0.0" y="-22" width="600" height="60"/>
                                <subviews>
                                    <customView translatesAutoresizingMaskIntoConstraints="NO" id="okL-f2-MVs" userLabel="Inner Border View" customClass="ColorView" customModule="DuckDuckGo_Privacy_Browser" customModuleProvider="target">
                                        <rect key="frame" x="1" y="1" width="598" height="58"/>
                                        <userDefinedRuntimeAttributes>
                                            <userDefinedRuntimeAttribute type="color" keyPath="borderColor">
                                                <color key="value" name="AddressBarInnerBorderColor"/>
                                            </userDefinedRuntimeAttribute>
                                            <userDefinedRuntimeAttribute type="number" keyPath="borderWidth">
                                                <real key="value" value="1"/>
                                            </userDefinedRuntimeAttribute>
                                            <userDefinedRuntimeAttribute type="number" keyPath="cornerRadius">
                                                <real key="value" value="14"/>
                                            </userDefinedRuntimeAttribute>
                                        </userDefinedRuntimeAttributes>
                                    </customView>
                                </subviews>
                                <constraints>
                                    <constraint firstAttribute="trailing" secondItem="okL-f2-MVs" secondAttribute="trailing" constant="1" id="2om-qd-Lmk"/>
                                    <constraint firstAttribute="bottom" secondItem="okL-f2-MVs" secondAttribute="bottom" constant="1" id="Mew-1J-SIB"/>
                                    <constraint firstAttribute="height" constant="60" id="WCn-tU-JoP"/>
                                    <constraint firstItem="okL-f2-MVs" firstAttribute="top" secondItem="e0p-7S-Gan" secondAttribute="top" constant="1" id="fT5-Th-J4n"/>
                                    <constraint firstItem="okL-f2-MVs" firstAttribute="leading" secondItem="e0p-7S-Gan" secondAttribute="leading" constant="1" id="klT-Ox-vJw"/>
                                </constraints>
                                <userDefinedRuntimeAttributes>
                                    <userDefinedRuntimeAttribute type="color" keyPath="backgroundColor">
                                        <color key="value" name="AddressBarBackgroundColor"/>
                                    </userDefinedRuntimeAttribute>
                                    <userDefinedRuntimeAttribute type="number" keyPath="cornerRadius">
                                        <real key="value" value="14"/>
                                    </userDefinedRuntimeAttribute>
                                    <userDefinedRuntimeAttribute type="color" keyPath="borderColor">
                                        <color key="value" name="AddressBarBorderColor"/>
                                    </userDefinedRuntimeAttribute>
                                    <userDefinedRuntimeAttribute type="number" keyPath="borderWidth">
                                        <real key="value" value="1"/>
                                    </userDefinedRuntimeAttribute>
                                </userDefinedRuntimeAttributes>
                            </customView>
                            <textField horizontalHuggingPriority="251" verticalHuggingPriority="750" translatesAutoresizingMaskIntoConstraints="NO" id="le0-Hn-ZAC">
                                <rect key="frame" x="223" y="11" width="154" height="16"/>
                                <textFieldCell key="cell" lineBreakMode="truncatingTail" refusesFirstResponder="YES" alignment="center" placeholderString="Search or enter address" usesSingleLineMode="YES" id="rpt-TE-48N">
                                    <font key="font" metaFont="system"/>
                                    <color key="textColor" name="labelColor" catalog="System" colorSpace="catalog"/>
                                    <color key="backgroundColor" name="textBackgroundColor" catalog="System" colorSpace="catalog"/>
                                </textFieldCell>
                            </textField>
                            <stackView distribution="fill" orientation="horizontal" alignment="centerY" horizontalStackHuggingPriority="249.99998474121094" verticalStackHuggingPriority="249.99998474121094" detachesHiddenViews="YES" translatesAutoresizingMaskIntoConstraints="NO" id="vKh-Np-H6F">
                                <rect key="frame" x="12" y="11" width="49" height="16"/>
                                <subviews>
                                    <button translatesAutoresizingMaskIntoConstraints="NO" id="XMM-Vd-9H5">
                                        <rect key="frame" x="0.0" y="0.0" width="16" height="16"/>
                                        <constraints>
                                            <constraint firstAttribute="height" constant="16" id="Mx4-BM-s2S"/>
                                            <constraint firstAttribute="width" constant="16" id="Q3o-tA-aEO"/>
                                        </constraints>
                                        <buttonCell key="cell" type="square" bezelStyle="shadowlessSquare" image="HomeFavicon" imagePosition="only" alignment="center" imageScaling="proportionallyDown" inset="2" id="TU5-Hg-l4v">
                                            <behavior key="behavior" pushIn="YES" lightByBackground="YES" lightByGray="YES"/>
                                            <font key="font" metaFont="system"/>
                                        </buttonCell>
                                    </button>
                                    <button hidden="YES" translatesAutoresizingMaskIntoConstraints="NO" id="Wmw-FG-ZMU">
                                        <rect key="frame" x="0.0" y="1" width="15" height="15"/>
                                        <buttonCell key="cell" type="square" bezelStyle="shadowlessSquare" image="PrivacyEntryPoint" imagePosition="only" alignment="center" imageScaling="proportionallyUpOrDown" inset="2" id="U3T-b0-hqd">
                                            <behavior key="behavior" pushIn="YES" lightByBackground="YES" lightByGray="YES"/>
                                            <font key="font" metaFont="system"/>
                                        </buttonCell>
                                        <color key="contentTintColor" name="ButtonColor"/>
                                    </button>
                                    <box horizontalHuggingPriority="750" boxType="separator" translatesAutoresizingMaskIntoConstraints="NO" id="CqM-0N-ptw">
                                        <rect key="frame" x="22" y="1" width="5" height="14"/>
                                        <constraints>
                                            <constraint firstAttribute="height" constant="14" id="Sf4-nq-T36"/>
                                        </constraints>
                                    </box>
                                    <button verticalHuggingPriority="750" translatesAutoresizingMaskIntoConstraints="NO" id="fv3-Ck-gJW" userLabel="Fireproof Button">
                                        <rect key="frame" x="33" y="0.0" width="16" height="16"/>
                                        <constraints>
                                            <constraint firstAttribute="height" constant="16" id="LVH-v1-Afm"/>
                                        </constraints>
                                        <buttonCell key="cell" type="square" bezelStyle="shadowlessSquare" image="BurnProof" imagePosition="overlaps" alignment="center" imageScaling="proportionallyDown" inset="2" id="5ix-kz-PeJ">
                                            <behavior key="behavior" pushIn="YES" lightByBackground="YES" lightByGray="YES"/>
                                            <font key="font" metaFont="system"/>
                                        </buttonCell>
                                    </button>
                                </subviews>
                                <visibilityPriorities>
                                    <integer value="1000"/>
                                    <integer value="1000"/>
                                    <integer value="1000"/>
                                    <integer value="1000"/>
                                </visibilityPriorities>
                                <customSpacing>
                                    <real value="3.4028234663852886e+38"/>
                                    <real value="3.4028234663852886e+38"/>
                                    <real value="3.4028234663852886e+38"/>
                                    <real value="3.4028234663852886e+38"/>
                                </customSpacing>
                            </stackView>
                            <textField focusRingType="none" verticalHuggingPriority="750" translatesAutoresizingMaskIntoConstraints="NO" id="zaX-wZ-E3D" customClass="AddressBarTextField" customModule="DuckDuckGo_Privacy_Browser" customModuleProvider="target">
                                <rect key="frame" x="65" y="11" width="492" height="16"/>
                                <textFieldCell key="cell" lineBreakMode="truncatingTail" selectable="YES" editable="YES" sendsActionOnEndEditing="YES" focusRingType="none" tag="5" placeholderString="Search or enter address" usesSingleLineMode="YES" id="1ah-Qg-8lr">
                                    <font key="font" metaFont="system"/>
                                    <color key="textColor" name="controlTextColor" catalog="System" colorSpace="catalog"/>
                                    <color key="backgroundColor" name="textBackgroundColor" catalog="System" colorSpace="catalog"/>
                                </textFieldCell>
                            </textField>
                            <containerView translatesAutoresizingMaskIntoConstraints="NO" id="bOl-8Z-hTh">
                                <rect key="frame" x="4" y="4" width="592" height="30"/>
                                <connections>
                                    <segue destination="mcr-nj-GmC" kind="embed" destinationCreationSelector="createAddressBarButtonsViewController:" id="zZO-zH-MBi"/>
                                </connections>
<<<<<<< HEAD
                            </button>
=======
                            </containerView>
>>>>>>> c26bccee
                            <customView id="ktI-g4-Uk6" customClass="ShadowView" customModule="DuckDuckGo_Privacy_Browser" customModuleProvider="target">
                                <rect key="frame" x="410" y="5" width="135" height="32"/>
                                <autoresizingMask key="autoresizingMask" flexibleMaxX="YES" flexibleMinY="YES"/>
                                <userDefinedRuntimeAttributes>
                                    <userDefinedRuntimeAttribute type="color" keyPath="shadowColor">
                                        <color key="value" name="AddressBarShadowColor"/>
                                    </userDefinedRuntimeAttribute>
                                    <userDefinedRuntimeAttribute type="size" keyPath="shadowOffset">
                                        <size key="value" width="0.0" height="-4"/>
                                    </userDefinedRuntimeAttribute>
                                    <userDefinedRuntimeAttribute type="number" keyPath="shadowRadius">
                                        <real key="value" value="4"/>
                                    </userDefinedRuntimeAttribute>
                                    <userDefinedRuntimeAttribute type="number" keyPath="cornerRadius">
                                        <real key="value" value="14"/>
                                    </userDefinedRuntimeAttribute>
                                    <userDefinedRuntimeAttribute type="number" keyPath="shadowOpacity">
                                        <real key="value" value="1"/>
                                    </userDefinedRuntimeAttribute>
                                </userDefinedRuntimeAttributes>
                            </customView>
                        </subviews>
                        <constraints>
<<<<<<< HEAD
                            <constraint firstItem="WKw-DB-V3R" firstAttribute="leading" relation="greaterThanOrEqual" secondItem="le0-Hn-ZAC" secondAttribute="trailing" priority="750" constant="8" id="4yS-gj-rnF"/>
                            <constraint firstItem="zaX-wZ-E3D" firstAttribute="leading" secondItem="vKh-Np-H6F" secondAttribute="trailing" constant="6" id="9Nr-Ns-QDn"/>
=======
                            <constraint firstAttribute="trailing" secondItem="zaX-wZ-E3D" secondAttribute="trailing" constant="45" id="0o6-qo-lcK"/>
                            <constraint firstAttribute="trailing" relation="greaterThanOrEqual" secondItem="zaX-wZ-E3D" secondAttribute="trailing" constant="45" id="3qw-n4-evE"/>
>>>>>>> c26bccee
                            <constraint firstAttribute="trailing" secondItem="ENV-0H-Fcc" secondAttribute="trailing" constant="5" id="Cig-ek-031"/>
                            <constraint firstItem="e0p-7S-Gan" firstAttribute="leading" secondItem="wj6-L2-5rJ" secondAttribute="leading" id="E5D-iA-uu3"/>
                            <constraint firstItem="le0-Hn-ZAC" firstAttribute="centerX" secondItem="wj6-L2-5rJ" secondAttribute="centerX" id="GIk-xf-3Bn"/>
                            <constraint firstItem="zaX-wZ-E3D" firstAttribute="centerY" secondItem="wj6-L2-5rJ" secondAttribute="centerY" id="M2U-b3-Z0t"/>
<<<<<<< HEAD
                            <constraint firstItem="e0p-7S-Gan" firstAttribute="top" secondItem="wj6-L2-5rJ" secondAttribute="top" id="QK2-Pt-rY4"/>
                            <constraint firstItem="WKw-DB-V3R" firstAttribute="leading" secondItem="zaX-wZ-E3D" secondAttribute="trailing" constant="8" id="Qeo-0z-REN"/>
                            <constraint firstAttribute="trailing" secondItem="e0p-7S-Gan" secondAttribute="trailing" id="V8Z-LH-nT9"/>
                            <constraint firstItem="vKh-Np-H6F" firstAttribute="leading" secondItem="wj6-L2-5rJ" secondAttribute="leading" constant="12" id="VDp-T6-e8r"/>
                            <constraint firstItem="ENV-0H-Fcc" firstAttribute="leading" secondItem="wj6-L2-5rJ" secondAttribute="leading" constant="5" id="WGn-g2-wT7"/>
                            <constraint firstItem="vKh-Np-H6F" firstAttribute="centerY" secondItem="wj6-L2-5rJ" secondAttribute="centerY" id="fcU-WY-POb"/>
                            <constraint firstAttribute="trailing" secondItem="WKw-DB-V3R" secondAttribute="trailing" constant="5" id="hV9-Px-xUw"/>
=======
                            <constraint firstItem="bOl-8Z-hTh" firstAttribute="leading" secondItem="wj6-L2-5rJ" secondAttribute="leading" constant="4" id="OSv-yy-Yz5"/>
                            <constraint firstItem="e0p-7S-Gan" firstAttribute="top" secondItem="wj6-L2-5rJ" secondAttribute="top" id="QK2-Pt-rY4"/>
                            <constraint firstItem="bOl-8Z-hTh" firstAttribute="top" secondItem="wj6-L2-5rJ" secondAttribute="top" constant="4" id="SwY-O9-MAQ"/>
                            <constraint firstAttribute="trailing" secondItem="e0p-7S-Gan" secondAttribute="trailing" id="V8Z-LH-nT9"/>
                            <constraint firstAttribute="trailing" secondItem="bOl-8Z-hTh" secondAttribute="trailing" constant="4" id="VD0-WJ-LdG"/>
                            <constraint firstItem="ENV-0H-Fcc" firstAttribute="leading" secondItem="wj6-L2-5rJ" secondAttribute="leading" constant="5" id="WGn-g2-wT7"/>
                            <constraint firstAttribute="bottom" secondItem="bOl-8Z-hTh" secondAttribute="bottom" constant="4" id="WNn-YA-PHP"/>
                            <constraint firstItem="zaX-wZ-E3D" firstAttribute="leading" secondItem="wj6-L2-5rJ" secondAttribute="leading" constant="37" id="bY3-LA-cuF"/>
>>>>>>> c26bccee
                            <constraint firstItem="ENV-0H-Fcc" firstAttribute="centerY" secondItem="wj6-L2-5rJ" secondAttribute="centerY" id="knb-UX-IQW"/>
                            <constraint firstAttribute="bottom" secondItem="e0p-7S-Gan" secondAttribute="bottom" priority="300" id="nuB-My-vJR"/>
                            <constraint firstItem="le0-Hn-ZAC" firstAttribute="centerY" secondItem="wj6-L2-5rJ" secondAttribute="centerY" id="wEn-eS-Lat"/>
                        </constraints>
                    </view>
                    <connections>
                        <outlet property="activeBackgroundView" destination="e0p-7S-Gan" id="2FB-uy-8tO"/>
                        <outlet property="activeBackgroundViewOverHeight" destination="WCn-tU-JoP" id="8FS-jG-1qv"/>
                        <outlet property="addressBarTextField" destination="zaX-wZ-E3D" id="pfO-d4-i46"/>
<<<<<<< HEAD
                        <outlet property="clearButton" destination="WKw-DB-V3R" id="dW7-iS-PYV"/>
                        <outlet property="fireproofedButton" destination="fv3-Ck-gJW" id="9FC-GA-ieR"/>
                        <outlet property="fireproofedButtonDivider" destination="CqM-0N-ptw" id="Q0F-IB-lby"/>
                        <outlet property="imageButton" destination="XMM-Vd-9H5" id="gBC-5k-4hV"/>
=======
>>>>>>> c26bccee
                        <outlet property="inactiveBackgroundView" destination="ENV-0H-Fcc" id="OV5-2s-Ggq"/>
                        <outlet property="passiveTextField" destination="le0-Hn-ZAC" id="npL-R1-gmH"/>
                        <outlet property="shadowView" destination="ktI-g4-Uk6" id="v81-tf-DGJ"/>
                        <outlet property="view" destination="wj6-L2-5rJ" id="bsr-e7-gS7"/>
                    </connections>
                </viewController>
                <customObject id="EdY-IL-QwL" userLabel="First Responder" customClass="NSResponder" sceneMemberID="firstResponder"/>
            </objects>
            <point key="canvasLocation" x="75" y="2064"/>
        </scene>
        <!--Address Bar Buttons View Controller-->
        <scene sceneID="gr3-5z-X3m">
            <objects>
                <viewController id="mcr-nj-GmC" customClass="AddressBarButtonsViewController" customModule="DuckDuckGo_Privacy_Browser" customModuleProvider="target" sceneMemberID="viewController">
                    <view key="view" id="Bhg-sv-n5J">
                        <rect key="frame" x="0.0" y="0.0" width="578" height="28"/>
                        <autoresizingMask key="autoresizingMask"/>
                        <subviews>
                            <button translatesAutoresizingMaskIntoConstraints="NO" id="taC-vG-1fV" customClass="AddressBarButton" customModule="DuckDuckGo_Privacy_Browser" customModuleProvider="target">
                                <rect key="frame" x="545" y="0.0" width="32" height="28"/>
                                <constraints>
                                    <constraint firstAttribute="width" constant="32" id="3ze-iM-E0b"/>
                                </constraints>
                                <buttonCell key="cell" type="square" bezelStyle="shadowlessSquare" image="Bookmark" imagePosition="only" alignment="center" imageScaling="proportionallyDown" inset="2" id="H3Y-Sk-Xp8">
                                    <behavior key="behavior" pushIn="YES" lightByBackground="YES" lightByGray="YES"/>
                                    <font key="font" metaFont="system"/>
                                </buttonCell>
                                <color key="contentTintColor" name="ButtonColor"/>
                                <userDefinedRuntimeAttributes>
                                    <userDefinedRuntimeAttribute type="color" keyPath="mouseOverColor">
                                        <color key="value" name="ButtonMouseOverColor"/>
                                    </userDefinedRuntimeAttribute>
                                    <userDefinedRuntimeAttribute type="color" keyPath="mouseDownColor">
                                        <color key="value" name="ButtonMouseDownColor"/>
                                    </userDefinedRuntimeAttribute>
                                    <userDefinedRuntimeAttribute type="number" keyPath="cornerRadius">
                                        <real key="value" value="9"/>
                                    </userDefinedRuntimeAttribute>
                                </userDefinedRuntimeAttributes>
                                <connections>
                                    <action selector="bookmarkButtonAction:" target="mcr-nj-GmC" id="zSj-zA-HAq"/>
                                </connections>
                            </button>
                            <button hidden="YES" translatesAutoresizingMaskIntoConstraints="NO" id="RFE-hI-IOL" customClass="AddressBarButton" customModule="DuckDuckGo_Privacy_Browser" customModuleProvider="target">
                                <rect key="frame" x="1" y="0.0" width="32" height="28"/>
                                <constraints>
                                    <constraint firstAttribute="width" constant="32" id="AhU-RM-o45"/>
                                </constraints>
                                <buttonCell key="cell" type="square" bezelStyle="shadowlessSquare" image="PrivacyEntryPoint" imagePosition="only" alignment="center" imageScaling="proportionallyDown" inset="2" id="sVq-U9-3Ec">
                                    <behavior key="behavior" pushIn="YES" lightByBackground="YES" lightByGray="YES"/>
                                    <font key="font" metaFont="system"/>
                                </buttonCell>
                                <color key="contentTintColor" name="ButtonColor"/>
                                <userDefinedRuntimeAttributes>
                                    <userDefinedRuntimeAttribute type="color" keyPath="mouseOverColor">
                                        <color key="value" name="ButtonMouseOverColor"/>
                                    </userDefinedRuntimeAttribute>
                                    <userDefinedRuntimeAttribute type="color" keyPath="mouseDownColor">
                                        <color key="value" name="ButtonMouseDownColor"/>
                                    </userDefinedRuntimeAttribute>
                                    <userDefinedRuntimeAttribute type="number" keyPath="cornerRadius">
                                        <real key="value" value="9"/>
                                    </userDefinedRuntimeAttribute>
                                </userDefinedRuntimeAttributes>
                                <connections>
                                    <action selector="privacyEntryPointButtonAction:" target="mcr-nj-GmC" id="9MJ-o5-4EC"/>
                                </connections>
                            </button>
                            <button translatesAutoresizingMaskIntoConstraints="NO" id="qed-0O-EG3">
                                <rect key="frame" x="9" y="6" width="16" height="16"/>
                                <constraints>
                                    <constraint firstAttribute="width" constant="16" id="FYd-sd-Vx5"/>
                                    <constraint firstAttribute="height" constant="16" id="aJN-N8-2SF"/>
                                </constraints>
                                <buttonCell key="cell" type="square" bezelStyle="shadowlessSquare" image="HomeFavicon" imagePosition="only" alignment="center" imageScaling="proportionallyDown" inset="2" id="NwH-uH-ifr">
                                    <behavior key="behavior" pushIn="YES" lightByBackground="YES" lightByGray="YES"/>
                                    <font key="font" metaFont="system"/>
                                </buttonCell>
                            </button>
                            <button translatesAutoresizingMaskIntoConstraints="NO" id="kRc-0m-oqe" customClass="MouseOverButton" customModule="DuckDuckGo_Privacy_Browser" customModuleProvider="target">
                                <rect key="frame" x="545" y="1" width="32" height="28"/>
                                <constraints>
                                    <constraint firstAttribute="width" constant="32" id="8Ag-uG-RA7"/>
                                    <constraint firstAttribute="height" constant="28" id="B6E-P0-EL6"/>
                                </constraints>
                                <buttonCell key="cell" type="square" bezelStyle="shadowlessSquare" image="Clear" imagePosition="only" alignment="center" imageScaling="proportionallyDown" inset="2" id="Qnf-P6-S6w">
                                    <behavior key="behavior" pushIn="YES" lightByBackground="YES" lightByGray="YES"/>
                                    <font key="font" metaFont="system"/>
                                </buttonCell>
                                <color key="contentTintColor" name="ClearButtonColor"/>
                                <userDefinedRuntimeAttributes>
                                    <userDefinedRuntimeAttribute type="color" keyPath="mouseOverColor">
                                        <color key="value" name="ButtonMouseOverColor"/>
                                    </userDefinedRuntimeAttribute>
                                    <userDefinedRuntimeAttribute type="color" keyPath="mouseDownColor">
                                        <color key="value" name="ButtonMouseDownColor"/>
                                    </userDefinedRuntimeAttribute>
                                    <userDefinedRuntimeAttribute type="number" keyPath="cornerRadius">
                                        <real key="value" value="10"/>
                                    </userDefinedRuntimeAttribute>
                                </userDefinedRuntimeAttributes>
                                <connections>
                                    <action selector="clearButtonAction:" target="mcr-nj-GmC" id="m9h-NY-Ujx"/>
                                </connections>
                            </button>
                        </subviews>
                        <constraints>
                            <constraint firstAttribute="trailing" secondItem="taC-vG-1fV" secondAttribute="trailing" constant="1" id="26X-xU-JjT"/>
                            <constraint firstItem="qed-0O-EG3" firstAttribute="centerY" secondItem="Bhg-sv-n5J" secondAttribute="centerY" id="2td-qR-sqv"/>
                            <constraint firstItem="taC-vG-1fV" firstAttribute="top" secondItem="Bhg-sv-n5J" secondAttribute="top" id="DZu-Mp-6eA"/>
                            <constraint firstAttribute="bottom" secondItem="kRc-0m-oqe" secondAttribute="bottom" constant="1" id="Trl-Jy-VjP"/>
                            <constraint firstAttribute="trailing" secondItem="kRc-0m-oqe" secondAttribute="trailing" constant="1" id="WeU-Fb-omO"/>
                            <constraint firstItem="RFE-hI-IOL" firstAttribute="leading" secondItem="Bhg-sv-n5J" secondAttribute="leading" constant="1" id="kOH-cp-KN8"/>
                            <constraint firstItem="qed-0O-EG3" firstAttribute="leading" secondItem="Bhg-sv-n5J" secondAttribute="leading" constant="9" id="rSK-Ec-yUX"/>
                            <constraint firstAttribute="bottom" secondItem="taC-vG-1fV" secondAttribute="bottom" id="u8B-3l-kXC"/>
                            <constraint firstAttribute="bottom" secondItem="RFE-hI-IOL" secondAttribute="bottom" id="uBb-tv-9LO"/>
                            <constraint firstItem="RFE-hI-IOL" firstAttribute="top" secondItem="Bhg-sv-n5J" secondAttribute="top" id="xSr-Hp-mhq"/>
                        </constraints>
                    </view>
                    <connections>
                        <outlet property="bookmarkButton" destination="taC-vG-1fV" id="tbQ-qW-71o"/>
                        <outlet property="clearButton" destination="kRc-0m-oqe" id="2sv-EP-8MW"/>
                        <outlet property="imageButton" destination="qed-0O-EG3" id="qF7-m3-sRE"/>
                        <outlet property="privacyEntryPointButton" destination="RFE-hI-IOL" id="4GR-ID-PQY"/>
                    </connections>
                </viewController>
                <customObject id="PAh-HG-vQt" userLabel="First Responder" customClass="NSResponder" sceneMemberID="firstResponder"/>
            </objects>
            <point key="canvasLocation" x="75" y="2233"/>
        </scene>
    </scenes>
    <resources>
        <image name="Back" width="7" height="13"/>
<<<<<<< HEAD
        <image name="BurnProof" width="16" height="16"/>
=======
        <image name="Bookmark" width="11" height="15"/>
>>>>>>> c26bccee
        <image name="Clear" width="9" height="9"/>
        <image name="Feedback" width="16" height="16"/>
        <image name="Forward" width="7" height="13"/>
        <image name="HomeFavicon" width="16" height="16"/>
        <image name="PrivacyEntryPoint" width="15" height="15"/>
        <image name="Refresh" width="12" height="15"/>
        <image name="Settings" width="12" height="3"/>
        <namedColor name="AddressBarBackgroundColor">
            <color red="1" green="1" blue="1" alpha="1" colorSpace="custom" customColorSpace="displayP3"/>
        </namedColor>
        <namedColor name="AddressBarBorderColor">
            <color red="0.83137254901960789" green="0.83137254901960789" blue="0.83137254901960789" alpha="0.69999998807907104" colorSpace="custom" customColorSpace="displayP3"/>
        </namedColor>
        <namedColor name="AddressBarInnerBorderColor">
            <color red="1" green="1" blue="1" alpha="0.0" colorSpace="custom" customColorSpace="displayP3"/>
        </namedColor>
        <namedColor name="AddressBarShadowColor">
            <color red="0.0" green="0.0" blue="0.0" alpha="0.15000000596046448" colorSpace="custom" customColorSpace="displayP3"/>
        </namedColor>
        <namedColor name="ButtonColor">
            <color red="0.28627450980392155" green="0.28627450980392155" blue="0.28627450980392155" alpha="1" colorSpace="custom" customColorSpace="sRGB"/>
        </namedColor>
        <namedColor name="ButtonMouseDownColor">
            <color red="1" green="1" blue="1" alpha="0.20000000298023224" colorSpace="custom" customColorSpace="sRGB"/>
        </namedColor>
        <namedColor name="ButtonMouseOverColor">
            <color red="0.0" green="0.0" blue="0.0" alpha="0.10000000149011612" colorSpace="custom" customColorSpace="sRGB"/>
        </namedColor>
        <namedColor name="ClearButtonColor">
            <color red="0.28627450980392155" green="0.28627450980392155" blue="0.28627450980392155" alpha="1" colorSpace="custom" customColorSpace="displayP3"/>
        </namedColor>
        <namedColor name="InactiveSearchBarBackground">
            <color red="0.91764705882352937" green="0.91764705882352937" blue="0.91764705882352937" alpha="1" colorSpace="custom" customColorSpace="displayP3"/>
        </namedColor>
        <namedColor name="InterfaceBackgroundColor">
            <color red="1" green="1" blue="1" alpha="1" colorSpace="custom" customColorSpace="sRGB"/>
        </namedColor>
    </resources>
</document><|MERGE_RESOLUTION|>--- conflicted
+++ resolved
@@ -268,40 +268,199 @@
                                     <color key="backgroundColor" name="textBackgroundColor" catalog="System" colorSpace="catalog"/>
                                 </textFieldCell>
                             </textField>
-                            <stackView distribution="fill" orientation="horizontal" alignment="centerY" horizontalStackHuggingPriority="249.99998474121094" verticalStackHuggingPriority="249.99998474121094" detachesHiddenViews="YES" translatesAutoresizingMaskIntoConstraints="NO" id="vKh-Np-H6F">
-                                <rect key="frame" x="12" y="11" width="49" height="16"/>
+                            <textField focusRingType="none" verticalHuggingPriority="750" translatesAutoresizingMaskIntoConstraints="NO" id="zaX-wZ-E3D" customClass="AddressBarTextField" customModule="DuckDuckGo_Privacy_Browser" customModuleProvider="target">
+                                <rect key="frame" x="35" y="11" width="522" height="16"/>
+                                <textFieldCell key="cell" lineBreakMode="truncatingTail" selectable="YES" editable="YES" sendsActionOnEndEditing="YES" focusRingType="none" tag="5" placeholderString="Search or enter address" usesSingleLineMode="YES" id="1ah-Qg-8lr">
+                                    <font key="font" metaFont="system"/>
+                                    <color key="textColor" name="controlTextColor" catalog="System" colorSpace="catalog"/>
+                                    <color key="backgroundColor" name="textBackgroundColor" catalog="System" colorSpace="catalog"/>
+                                </textFieldCell>
+                            </textField>
+                            <containerView translatesAutoresizingMaskIntoConstraints="NO" id="bOl-8Z-hTh">
+                                <rect key="frame" x="4" y="4" width="592" height="30"/>
+                                <connections>
+                                    <segue destination="mcr-nj-GmC" kind="embed" destinationCreationSelector="createAddressBarButtonsViewController:" id="zZO-zH-MBi"/>
+                                </connections>
+                            </containerView>
+                            <customView id="ktI-g4-Uk6" customClass="ShadowView" customModule="DuckDuckGo_Privacy_Browser" customModuleProvider="target">
+                                <rect key="frame" x="410" y="5" width="135" height="32"/>
+                                <autoresizingMask key="autoresizingMask" flexibleMaxX="YES" flexibleMinY="YES"/>
+                                <userDefinedRuntimeAttributes>
+                                    <userDefinedRuntimeAttribute type="color" keyPath="shadowColor">
+                                        <color key="value" name="AddressBarShadowColor"/>
+                                    </userDefinedRuntimeAttribute>
+                                    <userDefinedRuntimeAttribute type="size" keyPath="shadowOffset">
+                                        <size key="value" width="0.0" height="-4"/>
+                                    </userDefinedRuntimeAttribute>
+                                    <userDefinedRuntimeAttribute type="number" keyPath="shadowRadius">
+                                        <real key="value" value="4"/>
+                                    </userDefinedRuntimeAttribute>
+                                    <userDefinedRuntimeAttribute type="number" keyPath="cornerRadius">
+                                        <real key="value" value="14"/>
+                                    </userDefinedRuntimeAttribute>
+                                    <userDefinedRuntimeAttribute type="number" keyPath="shadowOpacity">
+                                        <real key="value" value="1"/>
+                                    </userDefinedRuntimeAttribute>
+                                </userDefinedRuntimeAttributes>
+                            </customView>
+                        </subviews>
+                        <constraints>
+                            <constraint firstAttribute="trailing" secondItem="zaX-wZ-E3D" secondAttribute="trailing" constant="45" id="0o6-qo-lcK"/>
+                            <constraint firstAttribute="trailing" relation="greaterThanOrEqual" secondItem="zaX-wZ-E3D" secondAttribute="trailing" constant="45" id="3qw-n4-evE"/>
+                            <constraint firstAttribute="trailing" secondItem="ENV-0H-Fcc" secondAttribute="trailing" constant="5" id="Cig-ek-031"/>
+                            <constraint firstItem="e0p-7S-Gan" firstAttribute="leading" secondItem="wj6-L2-5rJ" secondAttribute="leading" id="E5D-iA-uu3"/>
+                            <constraint firstItem="le0-Hn-ZAC" firstAttribute="centerX" secondItem="wj6-L2-5rJ" secondAttribute="centerX" id="GIk-xf-3Bn"/>
+                            <constraint firstItem="zaX-wZ-E3D" firstAttribute="centerY" secondItem="wj6-L2-5rJ" secondAttribute="centerY" id="M2U-b3-Z0t"/>
+                            <constraint firstItem="bOl-8Z-hTh" firstAttribute="leading" secondItem="wj6-L2-5rJ" secondAttribute="leading" constant="4" id="OSv-yy-Yz5"/>
+                            <constraint firstItem="e0p-7S-Gan" firstAttribute="top" secondItem="wj6-L2-5rJ" secondAttribute="top" id="QK2-Pt-rY4"/>
+                            <constraint firstItem="bOl-8Z-hTh" firstAttribute="top" secondItem="wj6-L2-5rJ" secondAttribute="top" constant="4" id="SwY-O9-MAQ"/>
+                            <constraint firstAttribute="trailing" secondItem="e0p-7S-Gan" secondAttribute="trailing" id="V8Z-LH-nT9"/>
+                            <constraint firstAttribute="trailing" secondItem="bOl-8Z-hTh" secondAttribute="trailing" constant="4" id="VD0-WJ-LdG"/>
+                            <constraint firstItem="ENV-0H-Fcc" firstAttribute="leading" secondItem="wj6-L2-5rJ" secondAttribute="leading" constant="5" id="WGn-g2-wT7"/>
+                            <constraint firstAttribute="bottom" secondItem="bOl-8Z-hTh" secondAttribute="bottom" constant="4" id="WNn-YA-PHP"/>
+                            <constraint firstItem="zaX-wZ-E3D" firstAttribute="leading" secondItem="wj6-L2-5rJ" secondAttribute="leading" constant="37" id="bY3-LA-cuF"/>
+                            <constraint firstItem="ENV-0H-Fcc" firstAttribute="centerY" secondItem="wj6-L2-5rJ" secondAttribute="centerY" id="knb-UX-IQW"/>
+                            <constraint firstAttribute="bottom" secondItem="e0p-7S-Gan" secondAttribute="bottom" priority="300" id="nuB-My-vJR"/>
+                            <constraint firstItem="le0-Hn-ZAC" firstAttribute="centerY" secondItem="wj6-L2-5rJ" secondAttribute="centerY" id="wEn-eS-Lat"/>
+                        </constraints>
+                    </view>
+                    <connections>
+                        <outlet property="activeBackgroundView" destination="e0p-7S-Gan" id="2FB-uy-8tO"/>
+                        <outlet property="activeBackgroundViewOverHeight" destination="WCn-tU-JoP" id="8FS-jG-1qv"/>
+                        <outlet property="addressBarTextField" destination="zaX-wZ-E3D" id="pfO-d4-i46"/>
+                        <outlet property="inactiveBackgroundView" destination="ENV-0H-Fcc" id="OV5-2s-Ggq"/>
+                        <outlet property="passiveTextField" destination="le0-Hn-ZAC" id="npL-R1-gmH"/>
+                        <outlet property="shadowView" destination="ktI-g4-Uk6" id="v81-tf-DGJ"/>
+                        <outlet property="view" destination="wj6-L2-5rJ" id="bsr-e7-gS7"/>
+                    </connections>
+                </viewController>
+                <customObject id="EdY-IL-QwL" userLabel="First Responder" customClass="NSResponder" sceneMemberID="firstResponder"/>
+            </objects>
+            <point key="canvasLocation" x="75" y="2064"/>
+        </scene>
+        <!--Address Bar Buttons View Controller-->
+        <scene sceneID="gr3-5z-X3m">
+            <objects>
+                <viewController id="mcr-nj-GmC" customClass="AddressBarButtonsViewController" customModule="DuckDuckGo_Privacy_Browser" customModuleProvider="target" sceneMemberID="viewController">
+                    <view key="view" id="Bhg-sv-n5J">
+                        <rect key="frame" x="0.0" y="0.0" width="578" height="32"/>
+                        <autoresizingMask key="autoresizingMask"/>
+                        <subviews>
+                            <button translatesAutoresizingMaskIntoConstraints="NO" id="taC-vG-1fV" customClass="AddressBarButton" customModule="DuckDuckGo_Privacy_Browser" customModuleProvider="target">
+                                <rect key="frame" x="545" y="0.0" width="32" height="32"/>
+                                <constraints>
+                                    <constraint firstAttribute="width" constant="32" id="3ze-iM-E0b"/>
+                                </constraints>
+                                <buttonCell key="cell" type="square" bezelStyle="shadowlessSquare" image="Bookmark" imagePosition="only" alignment="center" imageScaling="proportionallyDown" inset="2" id="H3Y-Sk-Xp8">
+                                    <behavior key="behavior" pushIn="YES" lightByBackground="YES" lightByGray="YES"/>
+                                    <font key="font" metaFont="system"/>
+                                </buttonCell>
+                                <color key="contentTintColor" name="ButtonColor"/>
+                                <userDefinedRuntimeAttributes>
+                                    <userDefinedRuntimeAttribute type="color" keyPath="mouseOverColor">
+                                        <color key="value" name="ButtonMouseOverColor"/>
+                                    </userDefinedRuntimeAttribute>
+                                    <userDefinedRuntimeAttribute type="color" keyPath="mouseDownColor">
+                                        <color key="value" name="ButtonMouseDownColor"/>
+                                    </userDefinedRuntimeAttribute>
+                                    <userDefinedRuntimeAttribute type="number" keyPath="cornerRadius">
+                                        <real key="value" value="9"/>
+                                    </userDefinedRuntimeAttribute>
+                                </userDefinedRuntimeAttributes>
+                                <connections>
+                                    <action selector="bookmarkButtonAction:" target="mcr-nj-GmC" id="zSj-zA-HAq"/>
+                                </connections>
+                            </button>
+                            <button translatesAutoresizingMaskIntoConstraints="NO" id="kRc-0m-oqe" customClass="MouseOverButton" customModule="DuckDuckGo_Privacy_Browser" customModuleProvider="target">
+                                <rect key="frame" x="545" y="1" width="32" height="28"/>
+                                <constraints>
+                                    <constraint firstAttribute="width" constant="32" id="8Ag-uG-RA7"/>
+                                    <constraint firstAttribute="height" constant="28" id="B6E-P0-EL6"/>
+                                </constraints>
+                                <buttonCell key="cell" type="square" bezelStyle="shadowlessSquare" image="Clear" imagePosition="only" alignment="center" imageScaling="proportionallyDown" inset="2" id="Qnf-P6-S6w">
+                                    <behavior key="behavior" pushIn="YES" lightByBackground="YES" lightByGray="YES"/>
+                                    <font key="font" metaFont="system"/>
+                                </buttonCell>
+                                <color key="contentTintColor" name="ClearButtonColor"/>
+                                <userDefinedRuntimeAttributes>
+                                    <userDefinedRuntimeAttribute type="color" keyPath="mouseOverColor">
+                                        <color key="value" name="ButtonMouseOverColor"/>
+                                    </userDefinedRuntimeAttribute>
+                                    <userDefinedRuntimeAttribute type="color" keyPath="mouseDownColor">
+                                        <color key="value" name="ButtonMouseDownColor"/>
+                                    </userDefinedRuntimeAttribute>
+                                    <userDefinedRuntimeAttribute type="number" keyPath="cornerRadius">
+                                        <real key="value" value="10"/>
+                                    </userDefinedRuntimeAttribute>
+                                </userDefinedRuntimeAttributes>
+                                <connections>
+                                    <action selector="clearButtonAction:" target="mcr-nj-GmC" id="m9h-NY-Ujx"/>
+                                </connections>
+                            </button>
+                            <stackView distribution="equalSpacing" orientation="horizontal" alignment="centerY" spacing="0.0" horizontalStackHuggingPriority="249.99998474121094" verticalStackHuggingPriority="249.99998474121094" detachesHiddenViews="YES" translatesAutoresizingMaskIntoConstraints="NO" id="HEu-ro-RSA">
+                                <rect key="frame" x="1" y="0.0" width="65" height="32"/>
                                 <subviews>
-                                    <button translatesAutoresizingMaskIntoConstraints="NO" id="XMM-Vd-9H5">
-                                        <rect key="frame" x="0.0" y="0.0" width="16" height="16"/>
+                                    <customView translatesAutoresizingMaskIntoConstraints="NO" id="3Iv-YW-zn2">
+                                        <rect key="frame" x="0.0" y="0.0" width="32" height="32"/>
+                                        <subviews>
+                                            <button translatesAutoresizingMaskIntoConstraints="NO" id="psi-hX-Kh9">
+                                                <rect key="frame" x="8" y="8" width="16" height="16"/>
+                                                <constraints>
+                                                    <constraint firstAttribute="height" constant="16" id="OCF-kY-RT8"/>
+                                                    <constraint firstAttribute="width" constant="16" id="n0k-5W-3ls"/>
+                                                </constraints>
+                                                <buttonCell key="cell" type="square" bezelStyle="shadowlessSquare" image="HomeFavicon" imagePosition="only" alignment="center" imageScaling="proportionallyDown" inset="2" id="NBl-r8-f28">
+                                                    <behavior key="behavior" pushIn="YES" lightByBackground="YES" lightByGray="YES"/>
+                                                    <font key="font" metaFont="system"/>
+                                                </buttonCell>
+                                            </button>
+                                        </subviews>
                                         <constraints>
-                                            <constraint firstAttribute="height" constant="16" id="Mx4-BM-s2S"/>
-                                            <constraint firstAttribute="width" constant="16" id="Q3o-tA-aEO"/>
+                                            <constraint firstItem="psi-hX-Kh9" firstAttribute="centerY" secondItem="3Iv-YW-zn2" secondAttribute="centerY" id="0Ul-G5-HXF"/>
+                                            <constraint firstItem="psi-hX-Kh9" firstAttribute="centerX" secondItem="3Iv-YW-zn2" secondAttribute="centerX" id="2X2-AK-TfF"/>
+                                            <constraint firstAttribute="width" constant="32" id="Elf-ZT-HxV"/>
+                                            <constraint firstAttribute="height" constant="32" id="fQf-sl-KYI"/>
                                         </constraints>
-                                        <buttonCell key="cell" type="square" bezelStyle="shadowlessSquare" image="HomeFavicon" imagePosition="only" alignment="center" imageScaling="proportionallyDown" inset="2" id="TU5-Hg-l4v">
-                                            <behavior key="behavior" pushIn="YES" lightByBackground="YES" lightByGray="YES"/>
-                                            <font key="font" metaFont="system"/>
-                                        </buttonCell>
-                                    </button>
-                                    <button hidden="YES" translatesAutoresizingMaskIntoConstraints="NO" id="Wmw-FG-ZMU">
-                                        <rect key="frame" x="0.0" y="1" width="15" height="15"/>
-                                        <buttonCell key="cell" type="square" bezelStyle="shadowlessSquare" image="PrivacyEntryPoint" imagePosition="only" alignment="center" imageScaling="proportionallyUpOrDown" inset="2" id="U3T-b0-hqd">
+                                    </customView>
+                                    <button hidden="YES" translatesAutoresizingMaskIntoConstraints="NO" id="nOW-iY-XmO" customClass="AddressBarButton" customModule="DuckDuckGo_Privacy_Browser" customModuleProvider="target">
+                                        <rect key="frame" x="0.0" y="0.0" width="32" height="32"/>
+                                        <constraints>
+                                            <constraint firstAttribute="width" constant="32" id="Hf1-nK-Kb4"/>
+                                            <constraint firstAttribute="height" constant="32" id="NcD-Mf-Vae"/>
+                                        </constraints>
+                                        <buttonCell key="cell" type="square" bezelStyle="shadowlessSquare" image="PrivacyEntryPoint" imagePosition="only" alignment="center" inset="2" id="ZJj-fb-53u">
                                             <behavior key="behavior" pushIn="YES" lightByBackground="YES" lightByGray="YES"/>
                                             <font key="font" metaFont="system"/>
                                         </buttonCell>
                                         <color key="contentTintColor" name="ButtonColor"/>
+                                        <userDefinedRuntimeAttributes>
+                                            <userDefinedRuntimeAttribute type="color" keyPath="mouseOverColor">
+                                                <color key="value" name="ButtonMouseOverColor"/>
+                                            </userDefinedRuntimeAttribute>
+                                            <userDefinedRuntimeAttribute type="color" keyPath="mouseDownColor">
+                                                <color key="value" name="ButtonMouseDownColor"/>
+                                            </userDefinedRuntimeAttribute>
+                                            <userDefinedRuntimeAttribute type="number" keyPath="cornerRadius">
+                                                <real key="value" value="9"/>
+                                            </userDefinedRuntimeAttribute>
+                                        </userDefinedRuntimeAttributes>
+                                        <connections>
+                                            <action selector="privacyEntryPointButtonAction:" target="mcr-nj-GmC" id="YFW-MB-o9A"/>
+                                        </connections>
                                     </button>
-                                    <box horizontalHuggingPriority="750" boxType="separator" translatesAutoresizingMaskIntoConstraints="NO" id="CqM-0N-ptw">
-                                        <rect key="frame" x="22" y="1" width="5" height="14"/>
+                                    <box horizontalHuggingPriority="750" boxType="separator" translatesAutoresizingMaskIntoConstraints="NO" id="cFj-tR-zJp">
+                                        <rect key="frame" x="30" y="9" width="5" height="14"/>
                                         <constraints>
-                                            <constraint firstAttribute="height" constant="14" id="Sf4-nq-T36"/>
+                                            <constraint firstAttribute="height" constant="14" id="4md-s2-T3R"/>
                                         </constraints>
                                     </box>
-                                    <button verticalHuggingPriority="750" translatesAutoresizingMaskIntoConstraints="NO" id="fv3-Ck-gJW" userLabel="Fireproof Button">
-                                        <rect key="frame" x="33" y="0.0" width="16" height="16"/>
+                                    <button verticalHuggingPriority="750" translatesAutoresizingMaskIntoConstraints="NO" id="RL3-cF-l9C" userLabel="Fireproof Button" customClass="AddressBarButton" customModule="DuckDuckGo_Privacy_Browser" customModuleProvider="target">
+                                        <rect key="frame" x="33" y="0.0" width="32" height="32"/>
                                         <constraints>
-                                            <constraint firstAttribute="height" constant="16" id="LVH-v1-Afm"/>
+                                            <constraint firstAttribute="width" constant="32" id="8UX-0K-yzR"/>
+                                            <constraint firstAttribute="height" constant="32" id="Dyz-dJ-VtI"/>
                                         </constraints>
-                                        <buttonCell key="cell" type="square" bezelStyle="shadowlessSquare" image="BurnProof" imagePosition="overlaps" alignment="center" imageScaling="proportionallyDown" inset="2" id="5ix-kz-PeJ">
+                                        <buttonCell key="cell" type="square" bezelStyle="shadowlessSquare" image="BurnProof" imagePosition="only" alignment="center" imageScaling="proportionallyDown" inset="2" id="2fg-aM-2y9">
                                             <behavior key="behavior" pushIn="YES" lightByBackground="YES" lightByGray="YES"/>
                                             <font key="font" metaFont="system"/>
                                         </buttonCell>
@@ -320,230 +479,37 @@
                                     <real value="3.4028234663852886e+38"/>
                                 </customSpacing>
                             </stackView>
-                            <textField focusRingType="none" verticalHuggingPriority="750" translatesAutoresizingMaskIntoConstraints="NO" id="zaX-wZ-E3D" customClass="AddressBarTextField" customModule="DuckDuckGo_Privacy_Browser" customModuleProvider="target">
-                                <rect key="frame" x="65" y="11" width="492" height="16"/>
-                                <textFieldCell key="cell" lineBreakMode="truncatingTail" selectable="YES" editable="YES" sendsActionOnEndEditing="YES" focusRingType="none" tag="5" placeholderString="Search or enter address" usesSingleLineMode="YES" id="1ah-Qg-8lr">
-                                    <font key="font" metaFont="system"/>
-                                    <color key="textColor" name="controlTextColor" catalog="System" colorSpace="catalog"/>
-                                    <color key="backgroundColor" name="textBackgroundColor" catalog="System" colorSpace="catalog"/>
-                                </textFieldCell>
-                            </textField>
-                            <containerView translatesAutoresizingMaskIntoConstraints="NO" id="bOl-8Z-hTh">
-                                <rect key="frame" x="4" y="4" width="592" height="30"/>
-                                <connections>
-                                    <segue destination="mcr-nj-GmC" kind="embed" destinationCreationSelector="createAddressBarButtonsViewController:" id="zZO-zH-MBi"/>
-                                </connections>
-<<<<<<< HEAD
-                            </button>
-=======
-                            </containerView>
->>>>>>> c26bccee
-                            <customView id="ktI-g4-Uk6" customClass="ShadowView" customModule="DuckDuckGo_Privacy_Browser" customModuleProvider="target">
-                                <rect key="frame" x="410" y="5" width="135" height="32"/>
-                                <autoresizingMask key="autoresizingMask" flexibleMaxX="YES" flexibleMinY="YES"/>
-                                <userDefinedRuntimeAttributes>
-                                    <userDefinedRuntimeAttribute type="color" keyPath="shadowColor">
-                                        <color key="value" name="AddressBarShadowColor"/>
-                                    </userDefinedRuntimeAttribute>
-                                    <userDefinedRuntimeAttribute type="size" keyPath="shadowOffset">
-                                        <size key="value" width="0.0" height="-4"/>
-                                    </userDefinedRuntimeAttribute>
-                                    <userDefinedRuntimeAttribute type="number" keyPath="shadowRadius">
-                                        <real key="value" value="4"/>
-                                    </userDefinedRuntimeAttribute>
-                                    <userDefinedRuntimeAttribute type="number" keyPath="cornerRadius">
-                                        <real key="value" value="14"/>
-                                    </userDefinedRuntimeAttribute>
-                                    <userDefinedRuntimeAttribute type="number" keyPath="shadowOpacity">
-                                        <real key="value" value="1"/>
-                                    </userDefinedRuntimeAttribute>
-                                </userDefinedRuntimeAttributes>
-                            </customView>
-                        </subviews>
-                        <constraints>
-<<<<<<< HEAD
-                            <constraint firstItem="WKw-DB-V3R" firstAttribute="leading" relation="greaterThanOrEqual" secondItem="le0-Hn-ZAC" secondAttribute="trailing" priority="750" constant="8" id="4yS-gj-rnF"/>
-                            <constraint firstItem="zaX-wZ-E3D" firstAttribute="leading" secondItem="vKh-Np-H6F" secondAttribute="trailing" constant="6" id="9Nr-Ns-QDn"/>
-=======
-                            <constraint firstAttribute="trailing" secondItem="zaX-wZ-E3D" secondAttribute="trailing" constant="45" id="0o6-qo-lcK"/>
-                            <constraint firstAttribute="trailing" relation="greaterThanOrEqual" secondItem="zaX-wZ-E3D" secondAttribute="trailing" constant="45" id="3qw-n4-evE"/>
->>>>>>> c26bccee
-                            <constraint firstAttribute="trailing" secondItem="ENV-0H-Fcc" secondAttribute="trailing" constant="5" id="Cig-ek-031"/>
-                            <constraint firstItem="e0p-7S-Gan" firstAttribute="leading" secondItem="wj6-L2-5rJ" secondAttribute="leading" id="E5D-iA-uu3"/>
-                            <constraint firstItem="le0-Hn-ZAC" firstAttribute="centerX" secondItem="wj6-L2-5rJ" secondAttribute="centerX" id="GIk-xf-3Bn"/>
-                            <constraint firstItem="zaX-wZ-E3D" firstAttribute="centerY" secondItem="wj6-L2-5rJ" secondAttribute="centerY" id="M2U-b3-Z0t"/>
-<<<<<<< HEAD
-                            <constraint firstItem="e0p-7S-Gan" firstAttribute="top" secondItem="wj6-L2-5rJ" secondAttribute="top" id="QK2-Pt-rY4"/>
-                            <constraint firstItem="WKw-DB-V3R" firstAttribute="leading" secondItem="zaX-wZ-E3D" secondAttribute="trailing" constant="8" id="Qeo-0z-REN"/>
-                            <constraint firstAttribute="trailing" secondItem="e0p-7S-Gan" secondAttribute="trailing" id="V8Z-LH-nT9"/>
-                            <constraint firstItem="vKh-Np-H6F" firstAttribute="leading" secondItem="wj6-L2-5rJ" secondAttribute="leading" constant="12" id="VDp-T6-e8r"/>
-                            <constraint firstItem="ENV-0H-Fcc" firstAttribute="leading" secondItem="wj6-L2-5rJ" secondAttribute="leading" constant="5" id="WGn-g2-wT7"/>
-                            <constraint firstItem="vKh-Np-H6F" firstAttribute="centerY" secondItem="wj6-L2-5rJ" secondAttribute="centerY" id="fcU-WY-POb"/>
-                            <constraint firstAttribute="trailing" secondItem="WKw-DB-V3R" secondAttribute="trailing" constant="5" id="hV9-Px-xUw"/>
-=======
-                            <constraint firstItem="bOl-8Z-hTh" firstAttribute="leading" secondItem="wj6-L2-5rJ" secondAttribute="leading" constant="4" id="OSv-yy-Yz5"/>
-                            <constraint firstItem="e0p-7S-Gan" firstAttribute="top" secondItem="wj6-L2-5rJ" secondAttribute="top" id="QK2-Pt-rY4"/>
-                            <constraint firstItem="bOl-8Z-hTh" firstAttribute="top" secondItem="wj6-L2-5rJ" secondAttribute="top" constant="4" id="SwY-O9-MAQ"/>
-                            <constraint firstAttribute="trailing" secondItem="e0p-7S-Gan" secondAttribute="trailing" id="V8Z-LH-nT9"/>
-                            <constraint firstAttribute="trailing" secondItem="bOl-8Z-hTh" secondAttribute="trailing" constant="4" id="VD0-WJ-LdG"/>
-                            <constraint firstItem="ENV-0H-Fcc" firstAttribute="leading" secondItem="wj6-L2-5rJ" secondAttribute="leading" constant="5" id="WGn-g2-wT7"/>
-                            <constraint firstAttribute="bottom" secondItem="bOl-8Z-hTh" secondAttribute="bottom" constant="4" id="WNn-YA-PHP"/>
-                            <constraint firstItem="zaX-wZ-E3D" firstAttribute="leading" secondItem="wj6-L2-5rJ" secondAttribute="leading" constant="37" id="bY3-LA-cuF"/>
->>>>>>> c26bccee
-                            <constraint firstItem="ENV-0H-Fcc" firstAttribute="centerY" secondItem="wj6-L2-5rJ" secondAttribute="centerY" id="knb-UX-IQW"/>
-                            <constraint firstAttribute="bottom" secondItem="e0p-7S-Gan" secondAttribute="bottom" priority="300" id="nuB-My-vJR"/>
-                            <constraint firstItem="le0-Hn-ZAC" firstAttribute="centerY" secondItem="wj6-L2-5rJ" secondAttribute="centerY" id="wEn-eS-Lat"/>
-                        </constraints>
-                    </view>
-                    <connections>
-                        <outlet property="activeBackgroundView" destination="e0p-7S-Gan" id="2FB-uy-8tO"/>
-                        <outlet property="activeBackgroundViewOverHeight" destination="WCn-tU-JoP" id="8FS-jG-1qv"/>
-                        <outlet property="addressBarTextField" destination="zaX-wZ-E3D" id="pfO-d4-i46"/>
-<<<<<<< HEAD
-                        <outlet property="clearButton" destination="WKw-DB-V3R" id="dW7-iS-PYV"/>
-                        <outlet property="fireproofedButton" destination="fv3-Ck-gJW" id="9FC-GA-ieR"/>
-                        <outlet property="fireproofedButtonDivider" destination="CqM-0N-ptw" id="Q0F-IB-lby"/>
-                        <outlet property="imageButton" destination="XMM-Vd-9H5" id="gBC-5k-4hV"/>
-=======
->>>>>>> c26bccee
-                        <outlet property="inactiveBackgroundView" destination="ENV-0H-Fcc" id="OV5-2s-Ggq"/>
-                        <outlet property="passiveTextField" destination="le0-Hn-ZAC" id="npL-R1-gmH"/>
-                        <outlet property="shadowView" destination="ktI-g4-Uk6" id="v81-tf-DGJ"/>
-                        <outlet property="view" destination="wj6-L2-5rJ" id="bsr-e7-gS7"/>
-                    </connections>
-                </viewController>
-                <customObject id="EdY-IL-QwL" userLabel="First Responder" customClass="NSResponder" sceneMemberID="firstResponder"/>
-            </objects>
-            <point key="canvasLocation" x="75" y="2064"/>
-        </scene>
-        <!--Address Bar Buttons View Controller-->
-        <scene sceneID="gr3-5z-X3m">
-            <objects>
-                <viewController id="mcr-nj-GmC" customClass="AddressBarButtonsViewController" customModule="DuckDuckGo_Privacy_Browser" customModuleProvider="target" sceneMemberID="viewController">
-                    <view key="view" id="Bhg-sv-n5J">
-                        <rect key="frame" x="0.0" y="0.0" width="578" height="28"/>
-                        <autoresizingMask key="autoresizingMask"/>
-                        <subviews>
-                            <button translatesAutoresizingMaskIntoConstraints="NO" id="taC-vG-1fV" customClass="AddressBarButton" customModule="DuckDuckGo_Privacy_Browser" customModuleProvider="target">
-                                <rect key="frame" x="545" y="0.0" width="32" height="28"/>
-                                <constraints>
-                                    <constraint firstAttribute="width" constant="32" id="3ze-iM-E0b"/>
-                                </constraints>
-                                <buttonCell key="cell" type="square" bezelStyle="shadowlessSquare" image="Bookmark" imagePosition="only" alignment="center" imageScaling="proportionallyDown" inset="2" id="H3Y-Sk-Xp8">
-                                    <behavior key="behavior" pushIn="YES" lightByBackground="YES" lightByGray="YES"/>
-                                    <font key="font" metaFont="system"/>
-                                </buttonCell>
-                                <color key="contentTintColor" name="ButtonColor"/>
-                                <userDefinedRuntimeAttributes>
-                                    <userDefinedRuntimeAttribute type="color" keyPath="mouseOverColor">
-                                        <color key="value" name="ButtonMouseOverColor"/>
-                                    </userDefinedRuntimeAttribute>
-                                    <userDefinedRuntimeAttribute type="color" keyPath="mouseDownColor">
-                                        <color key="value" name="ButtonMouseDownColor"/>
-                                    </userDefinedRuntimeAttribute>
-                                    <userDefinedRuntimeAttribute type="number" keyPath="cornerRadius">
-                                        <real key="value" value="9"/>
-                                    </userDefinedRuntimeAttribute>
-                                </userDefinedRuntimeAttributes>
-                                <connections>
-                                    <action selector="bookmarkButtonAction:" target="mcr-nj-GmC" id="zSj-zA-HAq"/>
-                                </connections>
-                            </button>
-                            <button hidden="YES" translatesAutoresizingMaskIntoConstraints="NO" id="RFE-hI-IOL" customClass="AddressBarButton" customModule="DuckDuckGo_Privacy_Browser" customModuleProvider="target">
-                                <rect key="frame" x="1" y="0.0" width="32" height="28"/>
-                                <constraints>
-                                    <constraint firstAttribute="width" constant="32" id="AhU-RM-o45"/>
-                                </constraints>
-                                <buttonCell key="cell" type="square" bezelStyle="shadowlessSquare" image="PrivacyEntryPoint" imagePosition="only" alignment="center" imageScaling="proportionallyDown" inset="2" id="sVq-U9-3Ec">
-                                    <behavior key="behavior" pushIn="YES" lightByBackground="YES" lightByGray="YES"/>
-                                    <font key="font" metaFont="system"/>
-                                </buttonCell>
-                                <color key="contentTintColor" name="ButtonColor"/>
-                                <userDefinedRuntimeAttributes>
-                                    <userDefinedRuntimeAttribute type="color" keyPath="mouseOverColor">
-                                        <color key="value" name="ButtonMouseOverColor"/>
-                                    </userDefinedRuntimeAttribute>
-                                    <userDefinedRuntimeAttribute type="color" keyPath="mouseDownColor">
-                                        <color key="value" name="ButtonMouseDownColor"/>
-                                    </userDefinedRuntimeAttribute>
-                                    <userDefinedRuntimeAttribute type="number" keyPath="cornerRadius">
-                                        <real key="value" value="9"/>
-                                    </userDefinedRuntimeAttribute>
-                                </userDefinedRuntimeAttributes>
-                                <connections>
-                                    <action selector="privacyEntryPointButtonAction:" target="mcr-nj-GmC" id="9MJ-o5-4EC"/>
-                                </connections>
-                            </button>
-                            <button translatesAutoresizingMaskIntoConstraints="NO" id="qed-0O-EG3">
-                                <rect key="frame" x="9" y="6" width="16" height="16"/>
-                                <constraints>
-                                    <constraint firstAttribute="width" constant="16" id="FYd-sd-Vx5"/>
-                                    <constraint firstAttribute="height" constant="16" id="aJN-N8-2SF"/>
-                                </constraints>
-                                <buttonCell key="cell" type="square" bezelStyle="shadowlessSquare" image="HomeFavicon" imagePosition="only" alignment="center" imageScaling="proportionallyDown" inset="2" id="NwH-uH-ifr">
-                                    <behavior key="behavior" pushIn="YES" lightByBackground="YES" lightByGray="YES"/>
-                                    <font key="font" metaFont="system"/>
-                                </buttonCell>
-                            </button>
-                            <button translatesAutoresizingMaskIntoConstraints="NO" id="kRc-0m-oqe" customClass="MouseOverButton" customModule="DuckDuckGo_Privacy_Browser" customModuleProvider="target">
-                                <rect key="frame" x="545" y="1" width="32" height="28"/>
-                                <constraints>
-                                    <constraint firstAttribute="width" constant="32" id="8Ag-uG-RA7"/>
-                                    <constraint firstAttribute="height" constant="28" id="B6E-P0-EL6"/>
-                                </constraints>
-                                <buttonCell key="cell" type="square" bezelStyle="shadowlessSquare" image="Clear" imagePosition="only" alignment="center" imageScaling="proportionallyDown" inset="2" id="Qnf-P6-S6w">
-                                    <behavior key="behavior" pushIn="YES" lightByBackground="YES" lightByGray="YES"/>
-                                    <font key="font" metaFont="system"/>
-                                </buttonCell>
-                                <color key="contentTintColor" name="ClearButtonColor"/>
-                                <userDefinedRuntimeAttributes>
-                                    <userDefinedRuntimeAttribute type="color" keyPath="mouseOverColor">
-                                        <color key="value" name="ButtonMouseOverColor"/>
-                                    </userDefinedRuntimeAttribute>
-                                    <userDefinedRuntimeAttribute type="color" keyPath="mouseDownColor">
-                                        <color key="value" name="ButtonMouseDownColor"/>
-                                    </userDefinedRuntimeAttribute>
-                                    <userDefinedRuntimeAttribute type="number" keyPath="cornerRadius">
-                                        <real key="value" value="10"/>
-                                    </userDefinedRuntimeAttribute>
-                                </userDefinedRuntimeAttributes>
-                                <connections>
-                                    <action selector="clearButtonAction:" target="mcr-nj-GmC" id="m9h-NY-Ujx"/>
-                                </connections>
-                            </button>
                         </subviews>
                         <constraints>
                             <constraint firstAttribute="trailing" secondItem="taC-vG-1fV" secondAttribute="trailing" constant="1" id="26X-xU-JjT"/>
-                            <constraint firstItem="qed-0O-EG3" firstAttribute="centerY" secondItem="Bhg-sv-n5J" secondAttribute="centerY" id="2td-qR-sqv"/>
                             <constraint firstItem="taC-vG-1fV" firstAttribute="top" secondItem="Bhg-sv-n5J" secondAttribute="top" id="DZu-Mp-6eA"/>
+                            <constraint firstItem="HEu-ro-RSA" firstAttribute="leading" secondItem="Bhg-sv-n5J" secondAttribute="leading" constant="1" id="JJu-Ej-iFq"/>
                             <constraint firstAttribute="bottom" secondItem="kRc-0m-oqe" secondAttribute="bottom" constant="1" id="Trl-Jy-VjP"/>
                             <constraint firstAttribute="trailing" secondItem="kRc-0m-oqe" secondAttribute="trailing" constant="1" id="WeU-Fb-omO"/>
-                            <constraint firstItem="RFE-hI-IOL" firstAttribute="leading" secondItem="Bhg-sv-n5J" secondAttribute="leading" constant="1" id="kOH-cp-KN8"/>
-                            <constraint firstItem="qed-0O-EG3" firstAttribute="leading" secondItem="Bhg-sv-n5J" secondAttribute="leading" constant="9" id="rSK-Ec-yUX"/>
+                            <constraint firstItem="HEu-ro-RSA" firstAttribute="top" secondItem="Bhg-sv-n5J" secondAttribute="top" id="fag-YI-Lom"/>
+                            <constraint firstAttribute="bottom" secondItem="HEu-ro-RSA" secondAttribute="bottom" id="tvj-VL-KeS"/>
                             <constraint firstAttribute="bottom" secondItem="taC-vG-1fV" secondAttribute="bottom" id="u8B-3l-kXC"/>
-                            <constraint firstAttribute="bottom" secondItem="RFE-hI-IOL" secondAttribute="bottom" id="uBb-tv-9LO"/>
-                            <constraint firstItem="RFE-hI-IOL" firstAttribute="top" secondItem="Bhg-sv-n5J" secondAttribute="top" id="xSr-Hp-mhq"/>
                         </constraints>
                     </view>
                     <connections>
                         <outlet property="bookmarkButton" destination="taC-vG-1fV" id="tbQ-qW-71o"/>
                         <outlet property="clearButton" destination="kRc-0m-oqe" id="2sv-EP-8MW"/>
-                        <outlet property="imageButton" destination="qed-0O-EG3" id="qF7-m3-sRE"/>
-                        <outlet property="privacyEntryPointButton" destination="RFE-hI-IOL" id="4GR-ID-PQY"/>
+                        <outlet property="fireproofedButton" destination="RL3-cF-l9C" id="YZ6-u8-g8e"/>
+                        <outlet property="fireproofedButtonDivider" destination="cFj-tR-zJp" id="iWt-5C-aj4"/>
+                        <outlet property="imageButton" destination="psi-hX-Kh9" id="gEt-yl-q9m"/>
+                        <outlet property="imageButtonWrapper" destination="3Iv-YW-zn2" id="rzK-lJ-auZ"/>
+                        <outlet property="privacyEntryPointButton" destination="nOW-iY-XmO" id="r0A-EO-srN"/>
                     </connections>
                 </viewController>
                 <customObject id="PAh-HG-vQt" userLabel="First Responder" customClass="NSResponder" sceneMemberID="firstResponder"/>
             </objects>
-            <point key="canvasLocation" x="75" y="2233"/>
+            <point key="canvasLocation" x="75" y="2241"/>
         </scene>
     </scenes>
     <resources>
         <image name="Back" width="7" height="13"/>
-<<<<<<< HEAD
+        <image name="Bookmark" width="11" height="15"/>
         <image name="BurnProof" width="16" height="16"/>
-=======
-        <image name="Bookmark" width="11" height="15"/>
->>>>>>> c26bccee
         <image name="Clear" width="9" height="9"/>
         <image name="Feedback" width="16" height="16"/>
         <image name="Forward" width="7" height="13"/>
