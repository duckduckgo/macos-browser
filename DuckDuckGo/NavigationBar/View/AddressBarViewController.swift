--- conflicted
+++ resolved
@@ -256,15 +256,7 @@
     private func subscribeToButtonsWidth() {
         addressBarButtonsViewController!.$buttonsWidth
             .sink { [weak self] value in
-<<<<<<< HEAD
-                guard let self else { return }
-                self.passiveTextFieldMinXConstraint.constant = value
-                // adjust min-x to passive text field when “Search or enter” placeholder is displayed (to prevent placeholder overlapping buttons)
-                self.activeTextFieldMinXConstraint.constant = (!self.isFirstResponder || self.mode.isEditing)
-                    ? value : Self.defaultActiveTextFieldMinX
-=======
                 self?.layoutTextFields(withMinX: value)
->>>>>>> cfa45d49
             }
             .store(in: &cancellables)
     }
