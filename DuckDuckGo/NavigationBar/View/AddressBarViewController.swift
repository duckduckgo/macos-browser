--- conflicted
+++ resolved
@@ -70,13 +70,10 @@
         addressBarTextField.suggestionsViewModel = suggestionsViewModel
         subscribeToSelectedTabViewModel()
         subscribeToAddressBarTextFieldValue()
-<<<<<<< HEAD
         registerForMouseEnteredAndExitedEvents()
-=======
     }
 
     override func viewWillAppear() {
->>>>>>> f8a37365
         NotificationCenter.default.addObserver(self,
                                                selector: #selector(textFieldFirstReponderNotification(_:)),
                                                name: .firstResponder,
