--- conflicted
+++ resolved
@@ -218,17 +218,11 @@
         addressBarTextField.alphaValue = isPassiveTextFieldHidden ? 1 : 0
         passiveTextField.alphaValue = isPassiveTextFieldHidden ? 0 : 1
 
-<<<<<<< HEAD
         updateShadowView(firstResponder: isFirstResponder)
         inactiveBackgroundView.alphaValue = isFirstResponder ? 0 : 1
         activeBackgroundView.alphaValue = isFirstResponder ? 1 : 0
-=======
-        updateShadowView(firstResponder: firstResponder)
-        inactiveBackgroundView.alphaValue = firstResponder ? 0 : 1
-        activeBackgroundView.alphaValue = firstResponder ? 1 : 0
         
         activeBackgroundView.layer?.borderColor = NSColor.controlAccentColor.withAlphaComponent(0.6).cgColor
->>>>>>> 463eba93
     }
 
     private func updateShadowView(firstResponder: Bool) {
@@ -275,12 +269,10 @@
 
     @objc private func refreshAddressBarAppearance(_ sender: Any) {
         self.updateMode()
-<<<<<<< HEAD
-=======
-        self.updateButtons()
-        
+        self.addressBarButtonsViewController?.updateButtons()
+
         guard let window = view.window else { return }
-        
+
         NSAppearance.withAppAppearance {
             if window.isKeyWindow {
                 activeBackgroundView.layer?.borderWidth = 2.0
@@ -292,7 +284,6 @@
                 activeBackgroundView.layer?.backgroundColor = NSColor.inactiveSearchBarBackground.cgColor
             }
         }
->>>>>>> 463eba93
     }
 
 }
