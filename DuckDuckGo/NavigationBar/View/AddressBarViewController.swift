//
//  AddressBarViewController.swift
//
//  Copyright © 2020 DuckDuckGo. All rights reserved.
//
//  Licensed under the Apache License, Version 2.0 (the "License");
//  you may not use this file except in compliance with the License.
//  You may obtain a copy of the License at
//
//  http://www.apache.org/licenses/LICENSE-2.0
//
//  Unless required by applicable law or agreed to in writing, software
//  distributed under the License is distributed on an "AS IS" BASIS,
//  WITHOUT WARRANTIES OR CONDITIONS OF ANY KIND, either express or implied.
//  See the License for the specific language governing permissions and
//  limitations under the License.
//

import Cocoa
import os.log
import Combine

final class AddressBarViewController: NSViewController {

    @IBOutlet weak var addressBarTextField: AddressBarTextField!
    @IBOutlet weak var passiveTextField: NSTextField!
    @IBOutlet var inactiveBackgroundView: NSView!
    @IBOutlet var activeBackgroundView: NSView!
    @IBOutlet var activeBackgroundViewWithSuggestions: NSView!
    @IBOutlet var progressIndicator: ProgressView!

    private(set) var addressBarButtonsViewController: AddressBarButtonsViewController?
    
    private var tabCollectionViewModel: TabCollectionViewModel
    private let suggestionContainerViewModel = SuggestionContainerViewModel(suggestionContainer: SuggestionContainer())

    enum Mode: Equatable {
        case editing(isUrl: Bool)
        case browsing

        var isEditing: Bool {
            return self != .browsing
        }
    }
    
    private var mode: Mode = .editing(isUrl: false) {
        didSet {
            addressBarButtonsViewController?.controllerMode = mode
        }
    }

    private var isFirstResponder = false {
        didSet {
            updateView()
            self.addressBarButtonsViewController?.isTextFieldEditorFirstResponder = isFirstResponder
        }
    }

    private var selectedTabViewModelCancellable: AnyCancellable?
    private var passiveAddressBarStringCancellable: AnyCancellable?
    private var suggestionsVisibleCancellable: AnyCancellable?
    private var frameCancellable: AnyCancellable?

    private var progressCancellable: AnyCancellable?
    private var loadingCancellable: AnyCancellable?

    private var clickPoint: NSPoint?
    private var mouseDownMonitor: Any?
    private var mouseUpMonitor: Any?

    required init?(coder: NSCoder) {
        fatalError("AddressBarViewController: Bad initializer")
    }

    init?(coder: NSCoder, tabCollectionViewModel: TabCollectionViewModel) {
        self.tabCollectionViewModel = tabCollectionViewModel

        super.init(coder: coder)
    }

    override func viewDidLoad() {
        super.viewDidLoad()

        updateView()
        addressBarTextField.addressBarTextFieldDelegate = self
        addressBarTextField.tabCollectionViewModel = tabCollectionViewModel
        subscribeToSelectedTabViewModel()
<<<<<<< HEAD
        registerForMouseEnteredAndExitedEvents()
=======
        subscribeToAddressBarTextFieldValue()
>>>>>>> 14c0930a

    }

    override func viewWillAppear() {
        if view.window?.isPopUpWindow == true {
            addressBarTextField.isHidden = true
            inactiveBackgroundView.isHidden = true
            activeBackgroundViewWithSuggestions.isHidden = true
            activeBackgroundView.isHidden = true
            shadowView.isHidden = true
        } else {
            addressBarTextField.suggestionContainerViewModel = suggestionContainerViewModel

            registerForMouseEnteredAndExitedEvents()

            NotificationCenter.default.addObserver(self,
                                                   selector: #selector(refreshAddressBarAppearance(_:)),
                                                   name: FireproofDomains.Constants.allowedDomainsChangedNotification,
                                                   object: nil)

            NotificationCenter.default.addObserver(self,
                                                   selector: #selector(refreshAddressBarAppearance(_:)),
                                                   name: NSWindow.didBecomeKeyNotification,
                                                   object: nil)

            NotificationCenter.default.addObserver(self,
                                                   selector: #selector(refreshAddressBarAppearance(_:)),
                                                   name: NSWindow.didResignKeyNotification,
                                                   object: nil)
            NotificationCenter.default.addObserver(self,
                                                   selector: #selector(textFieldFirstReponderNotification(_:)),
                                                   name: .firstResponder,
                                                   object: nil)
            addMouseMonitors()
        }
    }

    // swiftlint:disable notification_center_detachment
    override func viewWillDisappear() {
        NotificationCenter.default.removeObserver(self)
        removeMouseMonitors()
    }
    // swiftlint:enable notification_center_detachment

    override func viewDidLayout() {
        super.viewDidLayout()

        addressBarTextField.viewDidLayout()
    }

    func escapeKeyDown() -> Bool {
        guard isFirstResponder else { return false }

        guard !mode.isEditing else {
            addressBarTextField.escapeKeyDown()
            return true
        }

        // If the webview doesn't have content it doesn't handle becoming the first responder properly
        if tabCollectionViewModel.selectedTabViewModel?.tab.webView.url != nil {
            tabCollectionViewModel.selectedTabViewModel?.tab.webView.makeMeFirstResponder()
        } else {
            view.superview?.becomeFirstResponder()
        }

        return true
    }

    @IBSegueAction func createAddressBarButtonsViewController(_ coder: NSCoder) -> AddressBarButtonsViewController? {
        let controller = AddressBarButtonsViewController(coder: coder, tabCollectionViewModel: tabCollectionViewModel)

        self.addressBarButtonsViewController = controller
        controller?.delegate = self
        return addressBarButtonsViewController
    }
    
    @IBOutlet var shadowView: ShadowView!

    private func subscribeToSelectedTabViewModel() {
        selectedTabViewModelCancellable = tabCollectionViewModel.$selectedTabViewModel.receive(on: DispatchQueue.main).sink { [weak self] _ in
            self?.subscribeToPassiveAddressBarString()
            self?.subscribeToProgressEvents()
            // don't resign first responder on tab switching
            self?.clickPoint = nil
        }
    }

    private func subscribeToPassiveAddressBarString() {
        passiveAddressBarStringCancellable?.cancel()

        guard let selectedTabViewModel = tabCollectionViewModel.selectedTabViewModel else {
            passiveTextField.stringValue = ""
            return
        }
        passiveAddressBarStringCancellable = selectedTabViewModel.$passiveAddressBarString
            .receive(on: DispatchQueue.main)
            .weakAssign(to: \.stringValue, on: passiveTextField)
    }

    private func subscribeToProgressEvents() {
        progressCancellable = nil
        loadingCancellable = nil
        
        guard let selectedTabViewModel = tabCollectionViewModel.selectedTabViewModel else {
            progressIndicator.hide(animated: false)
            return
        }

        if selectedTabViewModel.isLoading {
            progressIndicator.show(progress: selectedTabViewModel.progress, startTime: selectedTabViewModel.loadingStartTime)
        } else {
            progressIndicator.hide(animated: false)
        }

        progressCancellable = selectedTabViewModel.$progress.sink { [weak self] value in
            guard selectedTabViewModel.isLoading,
                  let progressIndicator = self?.progressIndicator,
                  progressIndicator.isShown
            else { return }

            progressIndicator.increaseProgress(to: value)
        }

        loadingCancellable = selectedTabViewModel.$isLoading
            .sink { [weak self] isLoading in
                guard let progressIndicator = self?.progressIndicator else { return }

                if isLoading,
                   selectedTabViewModel.tab.content.url?.isDuckDuckGoSearch == false {

                    progressIndicator.show(progress: selectedTabViewModel.progress, startTime: selectedTabViewModel.loadingStartTime)

                } else if progressIndicator.isShown {
                    progressIndicator.finishAndHide()
                }
        }
    }

    private func updateView() {
        let isPassiveTextFieldHidden = isFirstResponder || mode.isEditing
        addressBarTextField.alphaValue = isPassiveTextFieldHidden ? 1 : 0
        passiveTextField.alphaValue = isPassiveTextFieldHidden ? 0 : 1

        updateShadowView(firstResponder: isFirstResponder)
        inactiveBackgroundView.alphaValue = isFirstResponder ? 0 : 1
        activeBackgroundView.alphaValue = isFirstResponder ? 1 : 0
        
        activeBackgroundView.layer?.borderColor = NSColor.controlAccentColor.withAlphaComponent(0.6).cgColor
    }

    private func updateShadowView(firstResponder: Bool) {
        guard firstResponder,
            view.window?.isPopUpWindow == false
        else {
            suggestionsVisibleCancellable = nil
            frameCancellable = nil
            shadowView.removeFromSuperview()
            return
        }

        suggestionsVisibleCancellable = addressBarTextField.suggestionWindowVisible.sink { [weak self] visible in
            self?.shadowView.shadowSides = visible ? [.left, .top, .right] : []
            self?.shadowView.shadowColor = visible ? .suggestionsShadowColor : .clear
            self?.shadowView.shadowRadius = visible ? 8.0 : 0.0
            
            self?.activeBackgroundView.isHidden = visible
            self?.activeBackgroundViewWithSuggestions.isHidden = !visible
        }
        frameCancellable = self.view.superview?.publisher(for: \.frame).sink { [weak self] _ in
            self?.layoutShadowView()
        }
        view.window?.contentView?.addSubview(shadowView)
    }

    private func layoutShadowView() {
        guard let superview = shadowView.superview else { return }

        let winFrame = self.view.convert(self.view.bounds, to: nil)
        let frame = superview.convert(winFrame, from: nil)
        shadowView.frame = frame
    }

    private func updateMode(value: AddressBarTextField.Value? = nil) {
        switch value ?? self.addressBarTextField.value {
        case .text: self.mode = .editing(isUrl: false)
        case .url(urlString: _, url: _, userTyped: let userTyped): self.mode = userTyped ? .editing(isUrl: true) : .browsing
        case .suggestion(let suggestionViewModel):
            switch suggestionViewModel.suggestion {
            case .phrase, .unknown: self.mode = .editing(isUrl: false)
            case .website, .bookmark, .historyEntry: self.mode = .editing(isUrl: true)
            }
        }
    }

    @objc private func refreshAddressBarAppearance(_ sender: Any) {
        self.updateMode()
        self.addressBarButtonsViewController?.updateButtons()

        guard let window = view.window else { return }

        NSAppearance.withAppAppearance {
            if window.isKeyWindow {
                activeBackgroundView.layer?.borderWidth = 2.0
                activeBackgroundView.layer?.borderColor = NSColor.controlAccentColor.withAlphaComponent(0.6).cgColor
                activeBackgroundView.layer?.backgroundColor = NSColor.addressBarBackgroundColor.cgColor
            } else {
                activeBackgroundView.layer?.borderWidth = 0
                activeBackgroundView.layer?.borderColor = nil
                activeBackgroundView.layer?.backgroundColor = NSColor.inactiveSearchBarBackground.cgColor
            }
        }
    }

}

extension AddressBarViewController {

    @objc func textFieldFirstReponderNotification(_ notification: Notification) {
        if view.window?.firstResponder == addressBarTextField.currentEditor() {
            isFirstResponder = true
        } else {
            isFirstResponder = false
        }
    }
    
}

// MARK: - Mouse states

extension AddressBarViewController {

    func registerForMouseEnteredAndExitedEvents() {
        let trackingArea = NSTrackingArea(rect: self.view.bounds,
                                          options: [.activeAlways, .mouseEnteredAndExited, .mouseMoved],
                                          owner: self,
                                          userInfo: nil)
        self.view.addTrackingArea(trackingArea)
    }

    override func mouseEntered(with event: NSEvent) {
        NSCursor.iBeam.set()
        super.mouseEntered(with: event)
    }

    override func mouseMoved(with event: NSEvent) {
        guard event.window === self.view.window else { return }

        let point = self.view.convert(event.locationInWindow, from: nil)
        let view = self.view.hitTest(point)

        if view is NSButton {
            NSCursor.arrow.set()
        } else {
            NSCursor.iBeam.set()
        }

        super.mouseMoved(with: event)
    }

    override func mouseExited(with event: NSEvent) {
        NSCursor.arrow.set()
        super.mouseExited(with: event)
    }

    func addMouseMonitors() {
        guard mouseDownMonitor == nil, mouseUpMonitor == nil else { return }

        self.mouseDownMonitor = NSEvent.addLocalMonitorForEvents(matching: .leftMouseDown) { [weak self] event in
            self?.mouseDown(with: event)
        }
        self.mouseUpMonitor = NSEvent.addLocalMonitorForEvents(matching: .leftMouseUp) { [weak self] event in
            self?.mouseUp(with: event)
        }
    }

    func removeMouseMonitors() {
        if let monitor = mouseDownMonitor {
            NSEvent.removeMonitor(monitor)
        }
        if let monitor = mouseUpMonitor {
            NSEvent.removeMonitor(monitor)
        }
        self.mouseUpMonitor = nil
        self.mouseDownMonitor = nil
    }

    func mouseDown(with event: NSEvent) -> NSEvent? {
        self.clickPoint = nil
        guard event.window === self.view.window else { return event }

        if let point = self.view.mouseLocationInsideBounds(event.locationInWindow) {
            guard self.view.window?.firstResponder !== addressBarTextField.currentEditor(),
                !(self.view.hitTest(point) is NSButton)
            else { return event }

            // bookmark button visibility is usually determined by hover state, but we def need to hide it right now
            self.addressBarButtonsViewController?.bookmarkButton.isHidden = true

            // first activate app and window if needed, then make it first responder
            if self.view.window?.isMainWindow == true {
                self.addressBarTextField.makeMeFirstResponder()
                return nil
            } else {
                DispatchQueue.main.async {
                    self.addressBarTextField.makeMeFirstResponder()
                }
            }

        } else if self.view.window?.isMainWindow == true {
            self.clickPoint = event.locationInWindow
        }
        return event
    }

    func mouseUp(with event: NSEvent) -> NSEvent? {
        // click (same position down+up) outside of the field: resign first responder
        guard event.window === self.view.window,
              self.view.window?.firstResponder === addressBarTextField.currentEditor(),
              self.clickPoint == event.locationInWindow
        else { return event }

        self.view.window?.makeFirstResponder(nil)

        return event
    }

}

extension AddressBarViewController: AddressBarButtonsViewControllerDelegate {

    func addressBarButtonsViewControllerClearButtonClicked(_ addressBarButtonsViewController: AddressBarButtonsViewController) {
        addressBarTextField.clearValue()
    }

}

extension AddressBarViewController: AddressBarTextFieldDelegate {

    func adressBarTextField(_ addressBarTextField: AddressBarTextField, didChangeValue value: AddressBarTextField.Value) {
        updateMode(value: value)
        addressBarButtonsViewController?.textFieldValue = value
        updateView()
    }

}<|MERGE_RESOLUTION|>--- conflicted
+++ resolved
@@ -85,12 +85,7 @@
         addressBarTextField.addressBarTextFieldDelegate = self
         addressBarTextField.tabCollectionViewModel = tabCollectionViewModel
         subscribeToSelectedTabViewModel()
-<<<<<<< HEAD
         registerForMouseEnteredAndExitedEvents()
-=======
-        subscribeToAddressBarTextFieldValue()
->>>>>>> 14c0930a
-
     }
 
     override func viewWillAppear() {
