//
//  AddressBarViewController.swift
//
//  Copyright © 2020 DuckDuckGo. All rights reserved.
//
//  Licensed under the Apache License, Version 2.0 (the "License");
//  you may not use this file except in compliance with the License.
//  You may obtain a copy of the License at
//
//  http://www.apache.org/licenses/LICENSE-2.0
//
//  Unless required by applicable law or agreed to in writing, software
//  distributed under the License is distributed on an "AS IS" BASIS,
//  WITHOUT WARRANTIES OR CONDITIONS OF ANY KIND, either express or implied.
//  See the License for the specific language governing permissions and
//  limitations under the License.
//

import Cocoa
import Combine
import Lottie

final class AddressBarViewController: NSViewController {

    @IBOutlet var addressBarTextField: AddressBarTextField!
    @IBOutlet var passiveTextField: NSTextField!
    @IBOutlet var inactiveBackgroundView: NSView!
    @IBOutlet var activeBackgroundView: NSView!
    @IBOutlet var activeOuterBorderView: NSView!
    @IBOutlet var activeBackgroundViewWithSuggestions: NSView!
    @IBOutlet var progressIndicator: LoadingProgressView!
    @IBOutlet var passiveTextFieldMinXConstraint: NSLayoutConstraint!
    @IBOutlet var activeTextFieldMinXConstraint: NSLayoutConstraint!
    private static let defaultActiveTextFieldMinX: CGFloat = 40

    private(set) var addressBarButtonsViewController: AddressBarButtonsViewController?

    private let tabCollectionViewModel: TabCollectionViewModel
    private var tabViewModel: TabViewModel?
    private let suggestionContainerViewModel: SuggestionContainerViewModel
    private let isBurner: Bool

    enum Mode: Equatable {
        case editing(isUrl: Bool)
        case browsing

        var isEditing: Bool {
            return self != .browsing
        }
    }

    private var mode: Mode = .editing(isUrl: false) {
        didSet {
            addressBarButtonsViewController?.controllerMode = mode
        }
    }

    private var isFirstResponder = false {
        didSet {
            updateView()
            self.addressBarButtonsViewController?.isTextFieldEditorFirstResponder = isFirstResponder
            self.clickPoint = nil // reset click point if the address bar activated during click
        }
    }

    private var isHomePage = false {
        didSet {
            updateView()
            suggestionContainerViewModel.isHomePage = isHomePage
        }
    }

    private var cancellables = Set<AnyCancellable>()
    private var tabViewModelCancellables = Set<AnyCancellable>()
    private var eventMonitorCancellables = Set<AnyCancellable>()

    /// save mouse-down position to handle same-place clicks outside of the Address Bar to remove first responder
    private var clickPoint: NSPoint?

    required init?(coder: NSCoder) {
        fatalError("AddressBarViewController: Bad initializer")
    }

    init?(coder: NSCoder, tabCollectionViewModel: TabCollectionViewModel, isBurner: Bool) {
        self.tabCollectionViewModel = tabCollectionViewModel
        self.suggestionContainerViewModel = SuggestionContainerViewModel(
            isHomePage: tabViewModel?.tab.content == .newtab,
            isBurner: isBurner,
            suggestionContainer: SuggestionContainer())
        self.isBurner = isBurner

        super.init(coder: coder)
    }

    override func viewDidLoad() {
        super.viewDidLoad()

        view.wantsLayer = true
        view.layer?.masksToBounds = false

<<<<<<< HEAD
        addressBarTextField.setAccessibilityIdentifier("AddressBar")
        passiveTextField.setAccessibilityIdentifier("AddressBar-passive")
=======
        addressBarTextField.placeholderString = UserText.addressBarPlaceholder
>>>>>>> 774adaa8

        updateView()
        // only activate active text field leading constraint on its appearance to avoid constraint conflicts
        activeTextFieldMinXConstraint.isActive = false
        addressBarTextField.tabCollectionViewModel = tabCollectionViewModel
    }

    override func viewWillAppear() {
        if view.window?.isPopUpWindow == true {
            addressBarTextField.isHidden = true
            inactiveBackgroundView.isHidden = true
            activeBackgroundViewWithSuggestions.isHidden = true
            activeOuterBorderView.isHidden = true
            activeBackgroundView.isHidden = true
            shadowView.isHidden = true
        } else {
            addressBarTextField.suggestionContainerViewModel = suggestionContainerViewModel

            registerForMouseEnteredAndExitedEvents()

            NotificationCenter.default.addObserver(self,
                                                   selector: #selector(refreshAddressBarAppearance(_:)),
                                                   name: FireproofDomains.Constants.allowedDomainsChangedNotification,
                                                   object: nil)

            NotificationCenter.default.addObserver(self,
                                                   selector: #selector(refreshAddressBarAppearance(_:)),
                                                   name: NSWindow.didBecomeKeyNotification,
                                                   object: nil)

            NotificationCenter.default.addObserver(self,
                                                   selector: #selector(refreshAddressBarAppearance(_:)),
                                                   name: NSWindow.didResignKeyNotification,
                                                   object: nil)
            NotificationCenter.default.addObserver(self,
                                                   selector: #selector(textFieldFirstReponderNotification(_:)),
                                                   name: .firstResponder,
                                                   object: nil)
            addMouseMonitors()
        }
        subscribeToSelectedTabViewModel()
        subscribeToAddressBarValue()
        registerForMouseEnteredAndExitedEvents()
        subscribeToButtonsWidth()
        subscribeForShadowViewUpdates()
    }

    // swiftlint:disable notification_center_detachment
    override func viewWillDisappear() {
        NotificationCenter.default.removeObserver(self)
        eventMonitorCancellables.removeAll()
    }
    // swiftlint:enable notification_center_detachment

    override func viewDidLayout() {
        super.viewDidLayout()

        addressBarTextField.viewDidLayout()
    }

    func escapeKeyDown() -> Bool {
        guard isFirstResponder else { return false }

        if mode.isEditing {
            addressBarTextField.escapeKeyDown()
            return true
        }

        // If the webview doesn't have content it doesn't handle becoming the first responder properly
        if tabViewModel?.tab.webView.url != nil {
            tabViewModel?.tab.webView.makeMeFirstResponder()
        } else {
            view.superview?.becomeFirstResponder()
        }

        return true
    }

    @IBSegueAction func createAddressBarButtonsViewController(_ coder: NSCoder) -> AddressBarButtonsViewController? {
        let controller = AddressBarButtonsViewController(coder: coder, tabCollectionViewModel: tabCollectionViewModel)

        self.addressBarButtonsViewController = controller
        controller?.delegate = self
        return addressBarButtonsViewController
    }

    @IBOutlet var shadowView: ShadowView!

    private func subscribeToSelectedTabViewModel() {
        tabCollectionViewModel.$selectedTabViewModel
            .sink { [weak self] tabViewModel in
                guard let self else { return }

                self.tabViewModel = tabViewModel
                tabViewModelCancellables.removeAll()

                subscribeToTabContent()
                subscribeToPassiveAddressBarString()
                subscribeToProgressEvents()

                // don't resign first responder on tab switching
                clickPoint = nil
            }
            .store(in: &cancellables)
    }

    private func subscribeToAddressBarValue() {
        addressBarTextField.$value
            .sink { [weak self] value in
                guard let self else { return }

                updateMode(value: value)
                addressBarButtonsViewController?.textFieldValue = value
                updateView()
            }
            .store(in: &cancellables)
    }

    private func subscribeToTabContent() {
        tabViewModel?.tab.$content
            .map { $0 == .newtab }
            .assign(to: \.isHomePage, onWeaklyHeld: self)
            .store(in: &tabViewModelCancellables)
    }

    private func subscribeToPassiveAddressBarString() {
        guard let tabViewModel else {
            passiveTextField.stringValue = ""
            return
        }
        tabViewModel.$passiveAddressBarString
            .receive(on: DispatchQueue.main)
            .assign(to: \.stringValue, onWeaklyHeld: passiveTextField)
            .store(in: &tabViewModelCancellables)
    }

    private func subscribeToProgressEvents() {
        guard let tabViewModel else {
            progressIndicator.hide(animated: false)
            return
        }

        func shouldShowLoadingIndicator(for tabViewModel: TabViewModel, isLoading: Bool, error: Error?) -> Bool {
            if isLoading,
               let url = tabViewModel.tab.content.url,
               [.http, .https].contains(url.navigationalScheme),
               url.isDuckDuckGoSearch == false,
               error == nil {
                return true
            } else {
                return false
            }
        }

        if shouldShowLoadingIndicator(for: tabViewModel, isLoading: tabViewModel.isLoading, error: tabViewModel.tab.error) {
            progressIndicator.show(progress: tabViewModel.progress, startTime: tabViewModel.loadingStartTime)
        } else {
            progressIndicator.hide(animated: false)
        }

        tabViewModel.$progress
            .sink { [weak self] value in
                guard tabViewModel.isLoading,
                      let progressIndicator = self?.progressIndicator,
                      progressIndicator.isShown
                else { return }

                progressIndicator.increaseProgress(to: value)
            }
            .store(in: &tabViewModelCancellables)

        tabViewModel.$isLoading.combineLatest(tabViewModel.tab.$error)
            .debounce(for: 0.1, scheduler: RunLoop.main)
            .sink { [weak self] isLoading, error in
                guard let progressIndicator = self?.progressIndicator else { return }

                if shouldShowLoadingIndicator(for: tabViewModel, isLoading: isLoading, error: error) {
                    progressIndicator.show(progress: tabViewModel.progress, startTime: tabViewModel.loadingStartTime)

                } else if progressIndicator.isShown {
                    progressIndicator.finishAndHide()
                }
            }
            .store(in: &tabViewModelCancellables)
    }

    private func subscribeToButtonsWidth() {
        addressBarButtonsViewController!.$buttonsWidth
            .sink { [weak self] value in
                self?.layoutTextFields(withMinX: value)
            }
            .store(in: &cancellables)
    }

    private func subscribeForShadowViewUpdates() {
        addressBarTextField.isSuggestionWindowVisiblePublisher
            .sink { [weak self] isSuggestionsWindowVisible in
                self?.updateShadowView(isSuggestionsWindowVisible)
            }
            .store(in: &cancellables)

        view.superview?.publisher(for: \.frame)
            .sink { [weak self] _ in
                self?.layoutShadowView()
            }
            .store(in: &cancellables)
    }

    var accentColor: NSColor {
        return isBurner ? NSColor.burnerAccent : NSColor.controlAccentColor
    }

    private func updateView() {
        let isPassiveTextFieldHidden = isFirstResponder || mode.isEditing
        addressBarTextField.alphaValue = isPassiveTextFieldHidden ? 1 : 0
        passiveTextField.alphaValue = isPassiveTextFieldHidden ? 0 : 1

        updateShadowViewPresence(isFirstResponder)
        inactiveBackgroundView.alphaValue = isFirstResponder ? 0 : 1
        activeBackgroundView.alphaValue = isFirstResponder ? 1 : 0

        let isKey = self.view.window?.isKeyWindow ?? false
        activeOuterBorderView.alphaValue = isKey && isFirstResponder && isHomePage ? 1 : 0

        activeOuterBorderView.layer?.backgroundColor = NSColor.controlAccentColor.withAlphaComponent(0.2).cgColor
        activeBackgroundView.layer?.borderColor = NSColor.controlAccentColor.withAlphaComponent(0.8).cgColor
        activeOuterBorderView.layer?.backgroundColor = accentColor.withAlphaComponent(0.2).cgColor
        activeBackgroundView.layer?.borderColor = accentColor.withAlphaComponent(0.8).cgColor

        addressBarTextField.placeholderString = tabViewModel?.tab.content == .newtab ? UserText.addressBarPlaceholder : ""
    }

    private func updateShadowViewPresence(_ isFirstResponder: Bool) {
        guard isFirstResponder, view.window?.isPopUpWindow == false else {
            shadowView.removeFromSuperview()
            return
        }
        if shadowView.superview == nil {
            updateShadowView(addressBarTextField.isSuggestionWindowVisible)
            view.window?.contentView?.addSubview(shadowView)
            layoutShadowView()
        }
    }

    private func updateShadowView(_ isSuggestionsWindowVisible: Bool) {
        shadowView.shadowSides = isSuggestionsWindowVisible ? [.left, .top, .right] : []
        shadowView.shadowColor = isSuggestionsWindowVisible ? .suggestionsShadow : .clear
        shadowView.shadowRadius = isSuggestionsWindowVisible ? 8.0 : 0.0

        activeOuterBorderView.isHidden = isSuggestionsWindowVisible
        activeBackgroundView.isHidden = isSuggestionsWindowVisible
        activeBackgroundViewWithSuggestions.isHidden = !isSuggestionsWindowVisible
    }

    private func layoutShadowView() {
        guard let superview = shadowView.superview else { return }

        let winFrame = self.view.convert(self.view.bounds, to: nil)
        let frame = superview.convert(winFrame, from: nil)
        shadowView.frame = frame
    }

    private func updateMode(value: AddressBarTextField.Value? = nil) {
        switch value ?? self.addressBarTextField.value {
        case .text: self.mode = .editing(isUrl: false)
        case .url(urlString: _, url: _, userTyped: let userTyped): self.mode = userTyped ? .editing(isUrl: true) : .browsing
        case .suggestion(let suggestionViewModel):
            switch suggestionViewModel.suggestion {
            case .phrase, .unknown: self.mode = .editing(isUrl: false)
            case .website, .bookmark, .historyEntry: self.mode = .editing(isUrl: true)
            }
        }
    }

    @objc private func refreshAddressBarAppearance(_ sender: Any) {
        self.updateMode()
        self.addressBarButtonsViewController?.updateButtons()

        guard let window = view.window, NSApp.runType != .unitTests else { return }

        NSAppearance.withAppAppearance {
            if window.isKeyWindow {
                activeBackgroundView.layer?.borderWidth = 2.0
                activeBackgroundView.layer?.borderColor = accentColor.withAlphaComponent(0.6).cgColor
                activeBackgroundView.layer?.backgroundColor = NSColor.addressBarBackground.cgColor

                activeOuterBorderView.isHidden = !isHomePage
            } else {
                activeBackgroundView.layer?.borderWidth = 0
                activeBackgroundView.layer?.borderColor = nil
                activeBackgroundView.layer?.backgroundColor = NSColor.inactiveSearchBarBackground.cgColor

                activeOuterBorderView.isHidden = true
            }
        }
    }

    private func layoutTextFields(withMinX minX: CGFloat) {
        self.passiveTextFieldMinXConstraint.constant = minX
        // adjust min-x to passive text field when “Search or enter” placeholder is displayed (to prevent placeholder overlapping buttons)
        self.activeTextFieldMinXConstraint.constant = (!self.isFirstResponder || self.mode.isEditing)
            ? minX : Self.defaultActiveTextFieldMinX
    }

}

extension AddressBarViewController {

    @objc func textFieldFirstReponderNotification(_ notification: Notification) {
        if view.window?.firstResponder == addressBarTextField.currentEditor() {
            isFirstResponder = true
            activeTextFieldMinXConstraint.isActive = true
        } else {
            isFirstResponder = false
        }
    }

}

// MARK: - Mouse states

extension AddressBarViewController {

    func registerForMouseEnteredAndExitedEvents() {
        let trackingArea = NSTrackingArea(rect: self.view.bounds,
                                          options: [.activeAlways, .mouseEnteredAndExited, .mouseMoved],
                                          owner: self,
                                          userInfo: nil)
        self.view.addTrackingArea(trackingArea)
    }

    override func mouseEntered(with event: NSEvent) {
        NSCursor.iBeam.set()
        super.mouseEntered(with: event)
    }

    override func mouseMoved(with event: NSEvent) {
        guard event.window === self.view.window else { return }

        let point = self.view.convert(event.locationInWindow, from: nil)
        let view = self.view.hitTest(point)

        if view?.shouldShowArrowCursor == true {
            NSCursor.arrow.set()
        } else {
            NSCursor.iBeam.set()
        }

        super.mouseMoved(with: event)
    }

    override func mouseExited(with event: NSEvent) {
        NSCursor.arrow.set()
        super.mouseExited(with: event)
    }

    func addMouseMonitors() {
        eventMonitorCancellables.removeAll()
        NSEvent.addLocalCancellableMonitor(forEventsMatching: .leftMouseDown) { [weak self] event in
            guard let self else { return event }
            return self.mouseDown(with: event)
        }.store(in: &eventMonitorCancellables)
        NSEvent.addLocalCancellableMonitor(forEventsMatching: .leftMouseUp) { [weak self] event in
            guard let self else { return event }
            return self.mouseUp(with: event)
        }.store(in: &eventMonitorCancellables)
    }

    func mouseDown(with event: NSEvent) -> NSEvent? {
        self.clickPoint = nil
        guard event.window === self.view.window else { return event }

        if let point = self.view.mouseLocationInsideBounds(event.locationInWindow) {
            guard self.view.window?.firstResponder !== addressBarTextField.currentEditor(),
                  self.view.hitTest(point)?.shouldShowArrowCursor == false
            else { return event }

            // bookmark button visibility is usually determined by hover state, but we def need to hide it right now
            self.addressBarButtonsViewController?.bookmarkButton.isHidden = true

            // first activate app and window if needed, then make it first responder
            if self.view.window?.isMainWindow == true {
                self.addressBarTextField.makeMeFirstResponder()
                return nil
            } else {
                DispatchQueue.main.async {
                    self.addressBarTextField.makeMeFirstResponder()
                }
            }

        } else if self.view.window?.isMainWindow == true {
            self.clickPoint = event.locationInWindow
        }
        return event
    }

    func mouseUp(with event: NSEvent) -> NSEvent? {
        // click (same position down+up) outside of the field: resign first responder
        guard event.window === self.view.window,
              self.view.window?.firstResponder === addressBarTextField.currentEditor(),
              self.clickPoint == event.locationInWindow
        else { return event }

        self.view.window?.makeFirstResponder(nil)

        return event
    }

}

extension AddressBarViewController: AddressBarButtonsViewControllerDelegate {

    func addressBarButtonsViewControllerClearButtonClicked(_ addressBarButtonsViewController: AddressBarButtonsViewController) {
        addressBarTextField.clearValue()
    }

}

fileprivate extension NSView {

    var shouldShowArrowCursor: Bool {
        self is NSButton || self is AnimationView
    }

}<|MERGE_RESOLUTION|>--- conflicted
+++ resolved
@@ -98,12 +98,10 @@
         view.wantsLayer = true
         view.layer?.masksToBounds = false
 
-<<<<<<< HEAD
         addressBarTextField.setAccessibilityIdentifier("AddressBar")
         passiveTextField.setAccessibilityIdentifier("AddressBar-passive")
-=======
+
         addressBarTextField.placeholderString = UserText.addressBarPlaceholder
->>>>>>> 774adaa8
 
         updateView()
         // only activate active text field leading constraint on its appearance to avoid constraint conflicts
