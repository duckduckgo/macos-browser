//
//  AddressBarViewController.swift
//
//  Copyright © 2020 DuckDuckGo. All rights reserved.
//
//  Licensed under the Apache License, Version 2.0 (the "License");
//  you may not use this file except in compliance with the License.
//  You may obtain a copy of the License at
//
//  http://www.apache.org/licenses/LICENSE-2.0
//
//  Unless required by applicable law or agreed to in writing, software
//  distributed under the License is distributed on an "AS IS" BASIS,
//  WITHOUT WARRANTIES OR CONDITIONS OF ANY KIND, either express or implied.
//  See the License for the specific language governing permissions and
//  limitations under the License.
//

import Cocoa
import os.log
import Combine

final class AddressBarViewController: NSViewController {

    @IBOutlet weak var addressBarTextField: AddressBarTextField!
    @IBOutlet weak var passiveTextField: NSTextField!
    @IBOutlet var inactiveBackgroundView: NSView!
    @IBOutlet var activeBackgroundView: NSView!
    @IBOutlet var activeBackgroundViewWithSuggestions: NSView!
    @IBOutlet var progressIndicator: ProgressView!

    private(set) var addressBarButtonsViewController: AddressBarButtonsViewController?
    
    private var tabCollectionViewModel: TabCollectionViewModel
    private let suggestionContainerViewModel = SuggestionContainerViewModel(suggestionContainer: SuggestionContainer())

    enum Mode: Equatable {
        case searching(withUrl: Bool)
        case browsing
    }
    
    private var mode: Mode = .searching(withUrl: false) {
        didSet {
            updateButtons()
        }
    }

    private var selectedTabViewModelCancellable: AnyCancellable?
    private var addressBarTextFieldValueCancellable: AnyCancellable?
    private var passiveAddressBarStringCancellable: AnyCancellable?
    private var suggestionsVisibleCancellable: AnyCancellable?
    private var frameCancellable: AnyCancellable?
    private var addressBarStringCancellable: AnyCancellable?

    private var progressCancellable: AnyCancellable?
    private var loadingCancellable: AnyCancellable?

    private var clickPoint: NSPoint?
    private var mouseDownMonitor: Any?
    private var mouseUpMonitor: Any?

    required init?(coder: NSCoder) {
        fatalError("AddressBarViewController: Bad initializer")
    }

    init?(coder: NSCoder, tabCollectionViewModel: TabCollectionViewModel) {
        self.tabCollectionViewModel = tabCollectionViewModel

        super.init(coder: coder)
    }

    override func viewDidLoad() {
        super.viewDidLoad()

        updateView(firstResponder: false)
        addressBarTextField.tabCollectionViewModel = tabCollectionViewModel
        subscribeToSelectedTabViewModel()
        subscribeToAddressBarTextFieldValue()

<<<<<<< HEAD
=======
        NotificationCenter.default.addObserver(self,
                                               selector: #selector(refreshAddressBarAppearance(_:)),
                                               name: FireproofDomains.Constants.allowedDomainsChangedNotification,
                                               object: nil)
        
        NotificationCenter.default.addObserver(self,
                                               selector: #selector(refreshAddressBarAppearance(_:)),
                                               name: NSWindow.didBecomeKeyNotification,
                                               object: nil)
        
        NotificationCenter.default.addObserver(self,
                                               selector: #selector(refreshAddressBarAppearance(_:)),
                                               name: NSWindow.didResignKeyNotification,
                                               object: nil)
>>>>>>> 463eba93
    }

    override func viewWillAppear() {
        if view.window?.isPopUpWindow == true {
            addressBarTextField.isHidden = true
            inactiveBackgroundView.isHidden = true
            activeBackgroundViewWithSuggestions.isHidden = true
            activeBackgroundView.isHidden = true
            shadowView.isHidden = true
        } else {
            addressBarTextField.suggestionContainerViewModel = suggestionContainerViewModel

            registerForMouseEnteredAndExitedEvents()

            NotificationCenter.default.addObserver(self,
                                                   selector: #selector(refreshAddressBarAppearance(_:)),
                                                   name: FireproofDomains.Constants.allowedDomainsChangedNotification,
                                                   object: nil)
            NotificationCenter.default.addObserver(self,
                                                   selector: #selector(textFieldFirstReponderNotification(_:)),
                                                   name: .firstResponder,
                                                   object: nil)
            addMouseMonitors()
        }
    }

    // swiftlint:disable notification_center_detachment
    override func viewWillDisappear() {
        NotificationCenter.default.removeObserver(self)
        removeMouseMonitors()
    }
    // swiftlint:enable notification_center_detachment

    override func viewDidLayout() {
        super.viewDidLayout()

        addressBarTextField.viewDidLayout()
        addressBarTextField.makeMeFirstResponderIfNeeded()
    }

    @IBSegueAction func createAddressBarButtonsViewController(_ coder: NSCoder) -> AddressBarButtonsViewController? {
        let controller = AddressBarButtonsViewController(coder: coder, tabCollectionViewModel: tabCollectionViewModel)

        self.addressBarButtonsViewController = controller
        controller?.delegate = self
        return addressBarButtonsViewController
    }
    
    @IBOutlet var shadowView: ShadowView!

    private func subscribeToSelectedTabViewModel() {
        selectedTabViewModelCancellable = tabCollectionViewModel.$selectedTabViewModel.receive(on: DispatchQueue.main).sink { [weak self] _ in
            self?.subscribeToPassiveAddressBarString()
            self?.subscribeToProgressEvents()
            self?.subscribeToAddressBarString()
            // don't resign first responder on tab switching
            self?.clickPoint = nil
        }
    }

    private func subscribeToAddressBarString() {
        addressBarStringCancellable?.cancel()
        guard let model = tabCollectionViewModel.selectedTabViewModel else { return }
        addressBarStringCancellable = model.$addressBarString.receive(on: DispatchQueue.main).sink { [weak self] _ in
            self?.addressBarTextField.makeMeFirstResponderIfNeeded()
        }
    }

    private func subscribeToPassiveAddressBarString() {
        passiveAddressBarStringCancellable?.cancel()

        guard let selectedTabViewModel = tabCollectionViewModel.selectedTabViewModel else {
            passiveTextField.stringValue = ""
            return
        }
        passiveAddressBarStringCancellable = selectedTabViewModel.$passiveAddressBarString
            .receive(on: DispatchQueue.main)
            .weakAssign(to: \.stringValue, on: passiveTextField)
    }

    private func subscribeToProgressEvents() {
        progressCancellable = nil
        loadingCancellable = nil
        
        guard let selectedTabViewModel = tabCollectionViewModel.selectedTabViewModel else {
            progressIndicator.hide(animated: false)
            return
        }

        if selectedTabViewModel.isLoading {
            progressIndicator.show(progress: selectedTabViewModel.progress, startTime: selectedTabViewModel.loadingStartTime)
        } else {
            progressIndicator.hide(animated: false)
        }

        progressCancellable = selectedTabViewModel.$progress.sink { [weak self] value in
            guard selectedTabViewModel.isLoading,
                  let progressIndicator = self?.progressIndicator,
                  progressIndicator.isShown
            else { return }

            progressIndicator.increaseProgress(to: value)
        }

        loadingCancellable = selectedTabViewModel.$isLoading
            .sink { [weak self] isLoading in
                guard let progressIndicator = self?.progressIndicator else { return }

                if isLoading,
                   selectedTabViewModel.tab.content.url?.isDuckDuckGoSearch == false {

                    progressIndicator.show(progress: selectedTabViewModel.progress, startTime: selectedTabViewModel.loadingStartTime)

                } else if progressIndicator.isShown {
                    progressIndicator.finishAndHide()
                }
        }
    }

    private func subscribeToAddressBarTextFieldValue() {
        addressBarTextFieldValueCancellable = addressBarTextField.$value.receive(on: DispatchQueue.main).sink { [weak self] _ in
            guard let self = self else { return }
            self.updateMode()
            self.updateButtons()
        }
    }

    private func updateView(firstResponder: Bool) {
        addressBarTextField.alphaValue = firstResponder ? 1 : 0
        passiveTextField.alphaValue = firstResponder ? 0 : 1

        updateShadowView(firstResponder: firstResponder)
        inactiveBackgroundView.alphaValue = firstResponder ? 0 : 1
        activeBackgroundView.alphaValue = firstResponder ? 1 : 0
        
        activeBackgroundView.layer?.borderColor = NSColor.controlAccentColor.withAlphaComponent(0.6).cgColor
    }

    private func updateShadowView(firstResponder: Bool) {
        guard firstResponder,
            view.window?.isPopUpWindow == false
        else {
            suggestionsVisibleCancellable = nil
            frameCancellable = nil
            shadowView.removeFromSuperview()
            return
        }

        suggestionsVisibleCancellable = addressBarTextField.suggestionWindowVisible.sink { [weak self] visible in
            self?.shadowView.shadowSides = visible ? [.left, .top, .right] : []
            self?.shadowView.shadowColor = visible ? .suggestionsShadowColor : .clear
            self?.shadowView.shadowRadius = visible ? 8.0 : 0.0
            
            self?.activeBackgroundView.isHidden = visible
            self?.activeBackgroundViewWithSuggestions.isHidden = !visible
        }
        frameCancellable = self.view.superview?.publisher(for: \.frame).sink { [weak self] _ in
            self?.layoutShadowView()
        }
        view.window?.contentView?.addSubview(shadowView)
    }

    private func layoutShadowView() {
        guard let superview = shadowView.superview else { return }

        let winFrame = self.view.convert(self.view.bounds, to: nil)
        let frame = superview.convert(winFrame, from: nil)
        shadowView.frame = frame
    }

    private func updateMode() {
        switch self.addressBarTextField.value {
        case .text: self.mode = .searching(withUrl: false)
        case .url(urlString: _, url: _, userTyped: let userTyped): self.mode = userTyped ? .searching(withUrl: true) : .browsing
        case .suggestion(let suggestionViewModel):
            switch suggestionViewModel.suggestion {
            case .phrase, .unknown: self.mode = .searching(withUrl: false)
            case .website, .bookmark, .historyEntry: self.mode = .searching(withUrl: true)
            }
        }
    }

    @objc private func refreshAddressBarAppearance(_ sender: Any) {
        self.updateMode()
        self.updateButtons()
        
        guard let window = view.window else { return }
        
        NSAppearance.withAppAppearance {
            if window.isKeyWindow {
                activeBackgroundView.layer?.borderWidth = 2.0
                activeBackgroundView.layer?.borderColor = NSColor.controlAccentColor.withAlphaComponent(0.6).cgColor
                activeBackgroundView.layer?.backgroundColor = NSColor.addressBarBackgroundColor.cgColor
            } else {
                activeBackgroundView.layer?.borderWidth = 0
                activeBackgroundView.layer?.borderColor = nil
                activeBackgroundView.layer?.backgroundColor = NSColor.inactiveSearchBarBackground.cgColor
            }
        }
    }

    private func updateButtons() {
        let isTextFieldEditorFirstResponder = view.window?.firstResponder === addressBarTextField.currentEditor()

        self.addressBarButtonsViewController?.updateButtons(mode: mode,
                                                            isTextFieldEditorFirstResponder: isTextFieldEditorFirstResponder,
                                                            textFieldValue: addressBarTextField.value)
    }
    
}

extension AddressBarViewController {

    @objc func textFieldFirstReponderNotification(_ notification: Notification) {
        if view.window?.firstResponder == addressBarTextField.currentEditor() {
            updateView(firstResponder: true)
        } else {
            if mode != .browsing {
                self.mode = .browsing
            }
            updateView(firstResponder: false)
        }

        updateButtons()
    }
    
}

// MARK: - Mouse states

extension AddressBarViewController {

    func registerForMouseEnteredAndExitedEvents() {
        let trackingArea = NSTrackingArea(rect: self.view.bounds,
                                          options: [.activeAlways, .mouseEnteredAndExited, .mouseMoved],
                                          owner: self,
                                          userInfo: nil)
        self.view.addTrackingArea(trackingArea)
    }

    override func mouseEntered(with event: NSEvent) {
        NSCursor.iBeam.set()
        super.mouseEntered(with: event)
    }

    override func mouseMoved(with event: NSEvent) {
        guard event.window === self.view.window else { return }

        let point = self.view.convert(event.locationInWindow, from: nil)
        let view = self.view.hitTest(point)

        if view is NSButton {
            NSCursor.arrow.set()
        } else {
            NSCursor.iBeam.set()
        }

        super.mouseMoved(with: event)
    }

    override func mouseExited(with event: NSEvent) {
        NSCursor.arrow.set()
        super.mouseExited(with: event)
    }

    func addMouseMonitors() {
        guard mouseDownMonitor == nil, mouseUpMonitor == nil else { return }

        self.mouseDownMonitor = NSEvent.addLocalMonitorForEvents(matching: .leftMouseDown) { [weak self] event in
            self?.mouseDown(with: event)
        }
        self.mouseUpMonitor = NSEvent.addLocalMonitorForEvents(matching: .leftMouseUp) { [weak self] event in
            self?.mouseUp(with: event)
        }
    }

    func removeMouseMonitors() {
        if let monitor = mouseDownMonitor {
            NSEvent.removeMonitor(monitor)
        }
        if let monitor = mouseUpMonitor {
            NSEvent.removeMonitor(monitor)
        }
        self.mouseUpMonitor = nil
        self.mouseDownMonitor = nil
    }

    func mouseDown(with event: NSEvent) -> NSEvent? {
        self.clickPoint = nil
        guard event.window === self.view.window else { return event }

        if let point = self.view.mouseLocationInsideBounds(event.locationInWindow) {
            guard self.view.window?.firstResponder !== addressBarTextField.currentEditor(),
                !(self.view.hitTest(point) is NSButton)
            else { return event }

            // bookmark button visibility is usually determined by hover state, but we def need to hide it right now
            self.addressBarButtonsViewController?.bookmarkButton.isHidden = true

            // first activate app and window if needed, then make it first responder
            if self.view.window?.isMainWindow == true {
                self.addressBarTextField.makeMeFirstResponder()
                return nil
            } else {
                DispatchQueue.main.async {
                    self.addressBarTextField.makeMeFirstResponder()
                }
            }

        } else if self.view.window?.isMainWindow == true {
            self.clickPoint = event.locationInWindow
        }
        return event
    }

    func mouseUp(with event: NSEvent) -> NSEvent? {
        // click (same position down+up) outside of the field: resign first responder
        guard event.window === self.view.window,
              self.view.window?.firstResponder === addressBarTextField.currentEditor(),
              self.clickPoint == event.locationInWindow
        else { return event }

        self.view.window?.makeFirstResponder(nil)

        return event
    }

}

extension AddressBarViewController: AddressBarButtonsViewControllerDelegate {

    func addressBarButtonsViewControllerClearButtonClicked(_ addressBarButtonsViewController: AddressBarButtonsViewController) {
        addressBarTextField.clearValue()
    }

}<|MERGE_RESOLUTION|>--- conflicted
+++ resolved
@@ -77,23 +77,6 @@
         subscribeToSelectedTabViewModel()
         subscribeToAddressBarTextFieldValue()
 
-<<<<<<< HEAD
-=======
-        NotificationCenter.default.addObserver(self,
-                                               selector: #selector(refreshAddressBarAppearance(_:)),
-                                               name: FireproofDomains.Constants.allowedDomainsChangedNotification,
-                                               object: nil)
-        
-        NotificationCenter.default.addObserver(self,
-                                               selector: #selector(refreshAddressBarAppearance(_:)),
-                                               name: NSWindow.didBecomeKeyNotification,
-                                               object: nil)
-        
-        NotificationCenter.default.addObserver(self,
-                                               selector: #selector(refreshAddressBarAppearance(_:)),
-                                               name: NSWindow.didResignKeyNotification,
-                                               object: nil)
->>>>>>> 463eba93
     }
 
     override func viewWillAppear() {
@@ -111,6 +94,16 @@
             NotificationCenter.default.addObserver(self,
                                                    selector: #selector(refreshAddressBarAppearance(_:)),
                                                    name: FireproofDomains.Constants.allowedDomainsChangedNotification,
+                                                   object: nil)
+
+            NotificationCenter.default.addObserver(self,
+                                                   selector: #selector(refreshAddressBarAppearance(_:)),
+                                                   name: NSWindow.didBecomeKeyNotification,
+                                                   object: nil)
+
+            NotificationCenter.default.addObserver(self,
+                                                   selector: #selector(refreshAddressBarAppearance(_:)),
+                                                   name: NSWindow.didResignKeyNotification,
                                                    object: nil)
             NotificationCenter.default.addObserver(self,
                                                    selector: #selector(textFieldFirstReponderNotification(_:)),
