//
//  AddressBarTextField.swift
//
//  Copyright © 2020 DuckDuckGo. All rights reserved.
//
//  Licensed under the Apache License, Version 2.0 (the "License");
//  you may not use this file except in compliance with the License.
//  You may obtain a copy of the License at
//
//  http://www.apache.org/licenses/LICENSE-2.0
//
//  Unless required by applicable law or agreed to in writing, software
//  distributed under the License is distributed on an "AS IS" BASIS,
//  WITHOUT WARRANTIES OR CONDITIONS OF ANY KIND, either express or implied.
//  See the License for the specific language governing permissions and
//  limitations under the License.
//

import Cocoa
import Combine
import Common
import BrowserServicesKit

protocol AddressBarTextFieldDelegate: AnyObject {

    func adressBarTextField(_ addressBarTextField: AddressBarTextField, didChangeValue value: AddressBarTextField.Value)

}

// swiftlint:disable:next type_body_length
final class AddressBarTextField: NSTextField {

    weak var addressBarTextFieldDelegate: AddressBarTextFieldDelegate?

    var tabCollectionViewModel: TabCollectionViewModel! {
        didSet {
            subscribeToSelectedTabViewModel()
        }
    }

    var suggestionContainerViewModel: SuggestionContainerViewModel? {
        didSet {
            guard suggestionContainerViewModel != nil else { return }
            initSuggestionWindow()
            subscribeToSuggestionResult()
            subscribeToSelectedSuggestionViewModel()
        }
    }

    var suggestionWindowVisible: AnyPublisher<Bool, Never> {
        self.publisher(for: \.suggestionWindowController?.window?.isVisible)
            .map { $0 ?? false }
            .eraseToAnyPublisher()
    }

    var isSuggestionWindowVisible: Bool {
        suggestionWindowController?.window?.isVisible == true
    }

    private var suggestionResultCancellable: AnyCancellable?
    private var selectedSuggestionViewModelCancellable: AnyCancellable?
    private var selectedTabViewModelCancellable: AnyCancellable?
    private var searchSuggestionsCancellable: AnyCancellable?
    private var addressBarStringCancellable: AnyCancellable?
    private var contentTypeCancellable: AnyCancellable?

    override func awakeFromNib() {
        super.awakeFromNib()

        allowsEditingTextAttributes = true
        super.delegate = self

        registerForDraggedTypes([.string, .URL, .fileURL])
    }

    override func mouseDown(with event: NSEvent) {
        super.mouseDown(with: event)
        currentEditor()?.selectAll(self)
    }

    func viewDidLayout() {
        layoutSuggestionWindow()
    }

    func clearValue() {
        value = .text("")
        suggestionContainerViewModel?.clearSelection()
        suggestionContainerViewModel?.clearUserStringValue()
        hideSuggestionWindow()
    }

    private var isHandlingUserAppendingText = false

    private func subscribeToSuggestionResult() {
        suggestionResultCancellable = suggestionContainerViewModel?.suggestionContainer.$result
            .receive(on: DispatchQueue.main)
            .sink { [weak self] _ in
                guard let self = self else { return }
                if self.suggestionContainerViewModel?.suggestionContainer.result?.count ?? 0 > 0 {
                    self.showSuggestionWindow()
                }
            }
    }

    private func subscribeToSelectedSuggestionViewModel() {
        selectedSuggestionViewModelCancellable =
            suggestionContainerViewModel?.$selectedSuggestionViewModel.receive(on: DispatchQueue.main).sink { [weak self] _ in
                self?.displaySelectedSuggestionViewModel()
        }
    }

    private func subscribeToSelectedTabViewModel() {
        selectedTabViewModelCancellable = tabCollectionViewModel.$selectedTabViewModel.receive(on: DispatchQueue.main).sink { [weak self] _ in
            self?.restoreValueIfPossible()
            self?.subscribeToAddressBarString()
            self?.subscribeToContentType()
        }
    }

    private func subscribeToContentType() {
        contentTypeCancellable = tabCollectionViewModel.selectedTabViewModel?
            .tab.$content .receive(on: DispatchQueue.main).sink { [weak self] contentType in
            self?.font = .systemFont(ofSize: contentType == .homePage ? 15 : 13)
        }
    }

    private func subscribeToAddressBarString() {
        addressBarStringCancellable?.cancel()

        guard let selectedTabViewModel = tabCollectionViewModel.selectedTabViewModel else {
            clearValue()
            return
        }
        addressBarStringCancellable = selectedTabViewModel.$addressBarString.dropFirst().receive(on: DispatchQueue.main).sink { [weak self] _ in
            self?.updateValue()
        }
    }

    private func updateValue() {
        guard let selectedTabViewModel = tabCollectionViewModel.selectedTabViewModel else {
            return
        }

        let addressBarString = selectedTabViewModel.addressBarString
        let isSearch = selectedTabViewModel.tab.content.url?.isDuckDuckGoSearch ?? false
        value = Value(stringValue: addressBarString, userTyped: false, isSearch: isSearch)
    }

    private func saveValue() {
        guard let selectedTabViewModel = tabCollectionViewModel.selectedTabViewModel else {
            return
        }

        selectedTabViewModel.lastAddressBarTextFieldValue = value
    }

    private func restoreValueIfPossible() {
        func restoreValue(_ value: AddressBarTextField.Value) {
            self.value = value
            currentEditor()?.selectAll(self)
        }

        guard let selectedTabViewModel = tabCollectionViewModel.selectedTabViewModel else {
            return
        }

        let lastAddressBarTextFieldValue = selectedTabViewModel.lastAddressBarTextFieldValue

        switch lastAddressBarTextFieldValue {
        case .text(let text):
            if !text.isEmpty {
                restoreValue(lastAddressBarTextFieldValue ?? Value(stringValue: "", userTyped: true))
            } else {
                updateValue()
            }
        case .suggestion(let suggestionViewModel):
            let suggestion = suggestionViewModel.suggestion
            switch suggestion {
            case .website, .bookmark, .historyEntry:
                restoreValue(Value(stringValue: suggestionViewModel.autocompletionString, userTyped: true))
            case .phrase(phrase: let phase):
                restoreValue(Value.text(phase))
            default:
                updateValue()
            }
        case .url(urlString: let urlString, url: _, userTyped: true):
            restoreValue(Value(stringValue: urlString, userTyped: true))
        default:
            updateValue()
        }
    }

    func escapeKeyDown() {
        if suggestionWindowController?.window?.isVisible ?? false {
            hideSuggestionWindow()
            return
        }

        clearValue()
        updateValue()
    }

    private func displaySelectedSuggestionViewModel() {
        guard let suggestionWindow = suggestionWindowController?.window else {
            os_log("AddressBarTextField: Window not available", type: .error)
            return
        }
        guard suggestionWindow.isVisible else { return }

        let originalStringValue = suggestionContainerViewModel?.userStringValue
        guard let selectedSuggestionViewModel = suggestionContainerViewModel?.selectedSuggestionViewModel else {
            if let originalStringValue = originalStringValue {
                value = Value(stringValue: originalStringValue, userTyped: true)
            } else {
                clearValue()
            }

            return
        }

        value = Value.suggestion(selectedSuggestionViewModel)
        if let originalStringValue = originalStringValue,
           value.string.lowercased().hasPrefix(originalStringValue.lowercased()) {

            selectToTheEnd(from: originalStringValue.count)
        } else {
            // if suggestion doesn't start with the user input select whole string
            currentEditor()?.selectAll(nil)
        }
    }

    fileprivate func handlePastedURL() {
        handleTextDidChange()
        selectToTheEnd(from: stringValueWithoutSuffix.count)
    }

    private func addressBarEnterPressed() {
        suggestionContainerViewModel?.clearUserStringValue()

        let suggestion = suggestionContainerViewModel?.selectedSuggestionViewModel?.suggestion
        if NSApp.isCommandPressed {
            openNewTab(selected: NSApp.isShiftPressed, suggestion: suggestion)
        } else {
            navigate(suggestion: suggestion)
        }

        hideSuggestionWindow()
    }

    private func navigate(suggestion: Suggestion?) {
        hideSuggestionWindow()
        updateTabUrl(suggestion: suggestion)

        currentEditor()?.selectAll(self)
    }

    private func updateTabUrlWithUrl(_ providedUrl: URL, userEnteredValue: String, suggestion: Suggestion?) {
        guard let selectedTabViewModel = tabCollectionViewModel.selectedTabViewModel else {
            os_log("%s: Selected tab view model is nil", type: .error, className)
            return
        }

<<<<<<< HEAD
        var url = providedUrl

        // keep current search mode
        if url.isDuckDuckGoSearch,
           let oldURL = selectedTabViewModel.tab.content.url,
            oldURL.isDuckDuckGoSearch {
            if let ia = oldURL.getParameter(named: URL.DuckDuckGoParameters.ia.rawValue) {
                url = url.removingParameters(named: [URL.DuckDuckGoParameters.ia.rawValue])
                    .appendingParameter(name: URL.DuckDuckGoParameters.ia.rawValue, value: ia)
            }
            if let iax = oldURL.getParameter(named: URL.DuckDuckGoParameters.iax.rawValue) {
                url = url.removingParameters(named: [URL.DuckDuckGoParameters.iax.rawValue])
                    .appendingParameter(name: URL.DuckDuckGoParameters.iax.rawValue, value: iax)
            }
        }

#if APPSTORE
        if url.isFileURL, let window = self.window {
            let alert = NSAlert.cannotOpenFileAlert()
            alert.beginSheetModal(for: window) { response in
                switch response {
                case .alertSecondButtonReturn:
                    WindowControllersManager.shared.show(url: URL.ddgLearnMore, newTab: false)
                default:
                    window.makeFirstResponder(self)
                    return
                }

            }
        }
#endif
        selectedTabViewModel.tab.setUrl(url, userEntered: userEnteredValue)
=======
        selectedTabViewModel.tab.setUrl(providedUrl, userEntered: userEnteredValue)
>>>>>>> f0bf3a82

        self.window?.makeFirstResponder(nil)
    }

    private func updateTabUrl(suggestion: Suggestion?) {
        makeUrl(suggestion: suggestion,
                stringValueWithoutSuffix: stringValueWithoutSuffix,
                completion: { [weak self] url, userEnteredValue, isUpgraded in
            guard let url = url else { return }

            if isUpgraded { self?.updateTabUpgradedToUrl(url) }
            self?.updateTabUrlWithUrl(url, userEnteredValue: userEnteredValue, suggestion: suggestion)
        })
    }

    private func updateTabUpgradedToUrl(_ url: URL?) {
        if url == nil { return }
        let tab = tabCollectionViewModel.selectedTabViewModel?.tab
        tab?.setMainFrameConnectionUpgradedTo(url)
    }

    private func openNewTabWithUrl(_ providedUrl: URL?, userEnteredValue: String, selected: Bool, suggestion: Suggestion?) {
        guard let url = providedUrl else {
            os_log("%s: Making url from address bar string failed", type: .error, className)
            return
        }

        let tab = Tab(content: .url(url, userEntered: userEnteredValue),
                      shouldLoadInBackground: true,
                      burnerMode: tabCollectionViewModel.burnerMode)
        tabCollectionViewModel.append(tab: tab, selected: selected)
    }

    private func openNewTab(selected: Bool, suggestion: Suggestion?) {
        makeUrl(suggestion: suggestion,
                stringValueWithoutSuffix: stringValueWithoutSuffix) { [weak self] url, userEnteredValue, isUpgraded in

            if isUpgraded { self?.updateTabUpgradedToUrl(url) }
            self?.openNewTabWithUrl(url, userEnteredValue: userEnteredValue, selected: selected, suggestion: suggestion)
        }
    }

    private func makeUrl(suggestion: Suggestion?, stringValueWithoutSuffix: String, completion: @escaping (URL?, String, Bool) -> Void) {
        let finalUrl: URL?
        let userEnteredValue: String
        switch suggestion {
        case .bookmark(title: _, url: let url, isFavorite: _, allowedInTopHits: _),
             .historyEntry(title: _, url: let url, allowedInTopHits: _),
             .website(url: let url):
            finalUrl = url
            userEnteredValue = url.absoluteString
        case .phrase(phrase: let phrase),
             .unknown(value: let phrase):
            finalUrl = URL.makeSearchUrl(from: phrase)
            userEnteredValue = phrase
        case .none:
            finalUrl = URL.makeURL(from: stringValueWithoutSuffix)
            userEnteredValue = stringValueWithoutSuffix
        }

        guard let url = finalUrl else {
            completion(finalUrl, userEnteredValue, false)
            return
        }

        upgradeToHttps(url: url, userEnteredValue: userEnteredValue, completion: completion)
    }

    private func upgradeToHttps(url: URL, userEnteredValue: String, completion: @escaping (URL?, String, Bool) -> Void) {
        Task {
            let result = await PrivacyFeatures.httpsUpgrade.upgrade(url: url)
            switch result {
            case let .success(upgradedUrl):
                completion(upgradedUrl, userEnteredValue, true)
            case .failure:
                completion(url, userEnteredValue, false)
            }
        }
    }

    // MARK: - Value

    enum Value {
        case text(_ text: String)
        case url(urlString: String, url: URL, userTyped: Bool)
        case suggestion(_ suggestionViewModel: SuggestionViewModel)

        init(stringValue: String, userTyped: Bool, isSearch: Bool = false) {
            if let url = URL(trimmedAddressBarString: stringValue), url.isValid {
                var stringValue = stringValue
                // display punycoded url in readable form when editing
                if !userTyped,
                   let punycodeDecoded = url.punycodeDecodedString {
                    stringValue = punycodeDecoded
                }
                self = .url(urlString: stringValue, url: url, userTyped: userTyped)
            } else {
                self = .text(stringValue)
            }
        }

        var string: String {
            switch self {
            case .text(let text):
                return text
            case .url(urlString: let urlString, url: _, userTyped: _):
                return urlString
            case .suggestion(let suggestionViewModel):
                let autocompletionString = suggestionViewModel.autocompletionString
                if autocompletionString.lowercased()
                    .hasPrefix(suggestionViewModel.userStringValue.lowercased()) {
                    // keep user input capitalization
                    let suffixLength = autocompletionString.count - suggestionViewModel.userStringValue.count
                    return suggestionViewModel.userStringValue + autocompletionString.suffix(suffixLength)
                }
                return autocompletionString
            }
        }

        var isEmpty: Bool {
            switch self {
            case .text(let text):
                return text.isEmpty
            case .url(urlString: let urlString, url: _, userTyped: _):
                return urlString.isEmpty
            case .suggestion(let suggestion):
                return suggestion.string.isEmpty
            }
        }

        var isText: Bool {
            if case .text = self {
                return true
            }
            return false
        }
    }

    @Published private(set) var value: Value = .text("") {
        didSet {
            saveValue()

            suffix = Suffix(value: value)

            if let suffix = suffix {
                let attributedString = NSMutableAttributedString(string: value.string, attributes: makeTextAttributes())
                attributedString.append(suffix.toAttributedString(size: isHomePage ? 15 : 13, isBurner: isBurner))
                attributedStringValue = attributedString
            } else {
                self.stringValue = value.string
            }

            addressBarTextFieldDelegate?.adressBarTextField(self, didChangeValue: value)
        }
    }

    // MARK: - Suffixes

    var isHomePage: Bool {
        tabCollectionViewModel.selectedTabViewModel?.tab.content == .homePage
    }

    var isBurner: Bool {
        tabCollectionViewModel.isBurner
    }

    func makeTextAttributes() -> [NSAttributedString.Key: Any] {
        let size: CGFloat = isHomePage ? 15 : 13
        return [
           .font: NSFont.systemFont(ofSize: size, weight: .regular),
           .foregroundColor: NSColor.textColor,
           .kern: -0.16
       ]
    }

    enum Suffix {
        init?(value: Value) {
            if case .text("") = value {
                return nil
            }

            switch value {
            case .text: self = Suffix.search
            case .url(urlString: _, url: let url, userTyped: let userTyped):
                guard userTyped,
                      let host = url.root?.toString(decodePunycode: true, dropScheme: true, dropTrailingSlash: true)
                else { return nil }
                self = Suffix.visit(host: host)
            case .suggestion(let suggestionViewModel):
                self.init(suggestionViewModel: suggestionViewModel)
            }
        }

        init?(suggestionViewModel: SuggestionViewModel) {
            switch suggestionViewModel.suggestion {
            case .phrase:
                self = Suffix.search
            case .website(url: let url):
                guard let host = url.root?.toString(decodePunycode: true, dropScheme: true, dropTrailingSlash: true) else {
                    return nil
                }
                self = Suffix.visit(host: host)

            case .bookmark(title: _, url: let url, isFavorite: _, allowedInTopHits: _),
                 .historyEntry(title: _, url: let url, allowedInTopHits: _):
                if let title = suggestionViewModel.title,
                   !title.isEmpty,
                   suggestionViewModel.autocompletionString != title {
                    self = .title(title)
                } else if let host = url.root?.toString(decodePunycode: true, dropScheme: true, dropTrailingSlash: true) {
                    self = .visit(host: host)
                } else {
                    self = .url(url)
                }

            case .unknown:
                self = Suffix.search
            }
        }

        case search
        case visit(host: String)
        case url(URL)
        case title(String)

        func toAttributedString(size: CGFloat, isBurner: Bool) -> NSAttributedString {
            let suffixColor = isBurner ? NSColor.burnerAccentColor : NSColor.addressBarSuffixColor
            let attrs = [NSAttributedString.Key.font: NSFont.systemFont(ofSize: size, weight: .light),
                         .foregroundColor: suffixColor]
            return NSAttributedString(string: string, attributes: attrs)
        }

        static let searchSuffix = " – \(UserText.searchDuckDuckGoSuffix)"
        static let visitSuffix = " – \(UserText.addressBarVisitSuffix)"

        var string: String {
            switch self {
            case .search:
                return Self.searchSuffix
            case .visit(host: let host):
                return "\(Self.visitSuffix) \(host)"
            case .url(let url):
                if url.isDuckDuckGoSearch {
                    return Self.searchSuffix
                } else {
                    return " – " + url.toString(decodePunycode: false,
                                                dropScheme: true,
                                                dropTrailingSlash: false)
                }
            case .title(let title):
                return " – " + title
            }
        }
    }

    private var suffix: Suffix?

    private var stringValueWithoutSuffix: String {
        if let suffix = suffix {
            return stringValue.dropping(suffix: suffix.string)
        } else {
            return stringValue
        }
    }

    // MARK: - Cursor & Selection

    private func selectToTheEnd(from offset: Int) {
        guard let currentEditor = currentEditor() else {
            os_log("AddressBarTextField: Current editor not available", type: .error)
            return
        }
        let string = currentEditor.string
        let startIndex = string.index(string.startIndex, offsetBy: string.count >= offset ? offset : 0)
        let endIndex = string.index(string.endIndex, offsetBy: -(suffix?.string.count ?? 0))

        currentEditor.selectedRange = string.nsRange(from: startIndex..<endIndex)
    }

    func filterSuffix(fromSelectionRange range: NSRange, for stringValue: String) -> NSRange {
        let suffixStart = stringValue.utf16.count - (suffix?.string.utf16.count ?? 0)
        let currentSelectionEnd = range.location + range.length
        guard suffixStart >= 0,
              currentSelectionEnd > suffixStart
        else { return range }

        let newLocation = min(range.location, suffixStart)
        let newMaxLength = suffixStart - newLocation
        let newLength = min(newMaxLength, currentSelectionEnd - newLocation)

        return NSRange(location: newLocation, length: newLength)
    }

    // MARK: - Suggestion window

    enum SuggestionWindowSizes {
        static let padding = CGPoint(x: -20, y: 1)
    }

    @objc dynamic private var suggestionWindowController: NSWindowController?
    private(set) lazy var suggestionViewController: SuggestionViewController = {
        NSStoryboard.suggestion.instantiateController(identifier: "SuggestionViewController") { coder in
            let suggestionViewController = SuggestionViewController(coder: coder,
                                                                    suggestionContainerViewModel: self.suggestionContainerViewModel!,
                                                                    isBurner: self.isBurner)
            suggestionViewController?.delegate = self
            return suggestionViewController
        }
    }()

    private func initSuggestionWindow() {
        let windowController = NSStoryboard.suggestion
            .instantiateController(withIdentifier: "SuggestionWindowController") as? NSWindowController

        windowController?.contentViewController = suggestionViewController
        self.suggestionWindowController = windowController
    }

    private func suggestionsContainLocalItems() -> SuggestionListChacteristics {
        var characteristics = SuggestionListChacteristics(hasBookmark: false, hasFavorite: false, hasHistoryEntry: false)
        for suggestion in self.suggestionContainerViewModel?.suggestionContainer.result?.all ?? [] {
            if case .bookmark(title: _, url: _, isFavorite: let isFavorite, allowedInTopHits: _) = suggestion {
                if isFavorite {
                    characteristics.hasFavorite = true
                } else {
                    characteristics.hasBookmark = true
                }
            } else if case .historyEntry = suggestion {
                characteristics.hasHistoryEntry = true
            } else {
                continue
            }

            if characteristics.hasFavorite && characteristics.hasBookmark && characteristics.hasHistoryEntry {
                break
            }
        }
        return characteristics
    }

    private func showSuggestionWindow() {
        guard let window = window, let suggestionWindow = suggestionWindowController?.window else {
            os_log("AddressBarTextField: Window not available", type: .error)
            return
        }

        guard !suggestionWindow.isVisible, window.firstResponder == currentEditor() else { return }

        window.addChildWindow(suggestionWindow, ordered: .above)
        layoutSuggestionWindow()
        postSuggestionWindowOpenNotification()
    }

    private func postSuggestionWindowOpenNotification() {
        NotificationCenter.default.post(name: .suggestionWindowOpen, object: nil)
    }

    private func hideSuggestionWindow() {
        guard let window = window, let suggestionWindow = suggestionWindowController?.window else {
            return
        }

        if !suggestionWindow.isVisible { return }

        window.removeChildWindow(suggestionWindow)
        suggestionWindow.parent?.removeChildWindow(suggestionWindow)
        suggestionWindow.orderOut(nil)
    }

    private func layoutSuggestionWindow() {
        guard let window = window, let suggestionWindow = suggestionWindowController?.window else {
            return
        }
        guard let superview = superview else {
            os_log("AddressBarTextField: Superview not available", type: .error)
            return
        }

        let padding = SuggestionWindowSizes.padding
        suggestionWindow.setFrame(NSRect(x: 0, y: 0, width: superview.frame.width - 2 * padding.x, height: 0), display: true)

        var point = superview.bounds.origin
        point.x += padding.x
        point.y += padding.y

        let converted = superview.convert(point, to: nil)
        let rounded = CGPoint(x: Int(converted.x), y: Int(converted.y))

        let screen = window.convertPoint(toScreen: rounded)
        suggestionWindow.setFrameTopLeftPoint(screen)

        // pixel-perfect window adjustment for fractional points
        suggestionViewController.pixelPerfectConstraint.constant = converted.x - rounded.x
    }

    // MARK: - Menu Actions

    @objc private func pasteAndGo(_ menuItem: NSMenuItem) {
        guard let pasteboardString = NSPasteboard.general.string(forType: .string)?.trimmingWhitespace(),
              let url = URL(trimmedAddressBarString: pasteboardString) else {
            assertionFailure("Pasteboard doesn't contain URL")
            return
        }

        tabCollectionViewModel.selectedTabViewModel?.tab.setUrl(url, userEntered: pasteboardString)
    }

    @objc private func pasteAndSearch(_ menuItem: NSMenuItem) {
        guard let pasteboardString = NSPasteboard.general.string(forType: .string)?.trimmingWhitespace(),
              let searchURL = URL.makeSearchUrl(from: pasteboardString) else {
            assertionFailure("Can't create search URL from pasteboard string")
            return
        }

        tabCollectionViewModel.selectedTabViewModel?.tab.setUrl(searchURL, userEntered: pasteboardString)
    }

    @objc private func toggleAutocomplete(_ menuItem: NSMenuItem) {
        AppearancePreferences.shared.showAutocompleteSuggestions.toggle()

        let shouldShowAutocomplete = AppearancePreferences.shared.showAutocompleteSuggestions

        menuItem.state = shouldShowAutocomplete ? .on : .off

        if shouldShowAutocomplete {
            handleTextDidChange()
        } else {
            hideSuggestionWindow()
        }
    }

    @objc private func toggleShowFullWebsiteAddress(_ menuItem: NSMenuItem) {
        AppearancePreferences.shared.showFullURL.toggle()

        let shouldShowFullURL = AppearancePreferences.shared.showFullURL
        menuItem.state = shouldShowFullURL ? .on : .off
    }

    // MARK: NSDraggingDestination

    override func draggingEntered(_ draggingInfo: NSDraggingInfo) -> NSDragOperation {
        return .copy
    }

    override func draggingUpdated(_ draggingInfo: NSDraggingInfo) -> NSDragOperation {
        return .copy
    }

    override func performDragOperation(_ draggingInfo: NSDraggingInfo) -> Bool {
        if let url = draggingInfo.draggingPasteboard.url {
            tabCollectionViewModel.selectedTabViewModel?.tab.setUrl(url, userEntered: draggingInfo.draggingPasteboard.string(forType: .string) ?? url.absoluteString)

        } else if let stringValue = draggingInfo.draggingPasteboard.string(forType: .string) {
            self.stringValue = stringValue

            window?.makeKeyAndOrderFront(self)
            NSApp.activate(ignoringOtherApps: true)
            self.makeMeFirstResponder()

        } else {
            return false
        }

        return true
    }

}

extension Notification.Name {

    static let suggestionWindowOpen = Notification.Name("suggestionWindowOpen")

}

extension AddressBarTextField: NSTextFieldDelegate {

    func controlTextDidEndEditing(_ obj: Notification) {
        suggestionContainerViewModel?.clearUserStringValue()
        hideSuggestionWindow()
    }

    func controlTextDidChange(_ obj: Notification) {
        handleTextDidChange()
    }

    private func handleTextDidChange() {
        let stringValueWithoutSuffix = self.stringValueWithoutSuffix

        // if user continues typing letters from displayed Suggestion
        // don't blink and keep the Suggestion displayed
        if isHandlingUserAppendingText,
           case .suggestion(let suggestion) = self.value,
           // disable autocompletion when user entered Space
           !stringValueWithoutSuffix.contains(" "),
           stringValueWithoutSuffix.hasPrefix(suggestion.userStringValue),
           suggestion.autocompletionString.hasPrefix(stringValueWithoutSuffix),
           let editor = currentEditor(),
           editor.selectedRange.location == stringValueWithoutSuffix.utf16.count {

            self.value = .suggestion(SuggestionViewModel(isHomePage: isHomePage, suggestion: suggestion.suggestion,
                                                         userStringValue: stringValueWithoutSuffix))
            self.selectToTheEnd(from: stringValueWithoutSuffix.count)

        } else {
            suggestionContainerViewModel?.clearSelection()
            self.value = Value(stringValue: stringValueWithoutSuffix, userTyped: true)
        }

        if stringValue.isEmpty {
            suggestionContainerViewModel?.clearUserStringValue()
            hideSuggestionWindow()
        } else {
            suggestionContainerViewModel?.setUserStringValue(stringValueWithoutSuffix,
                                                            userAppendedStringToTheEnd: isHandlingUserAppendingText)
        }

        // reset user typed flag for the next didChange event
        isHandlingUserAppendingText = false
    }

    func textView(_ textView: NSTextView, userTypedString typedString: String, at range: NSRange) {
        let userTypedLength = suggestionContainerViewModel?.userStringValue?.utf16.count ?? 0
        let currentValueLength = self.stringValueWithoutSuffix.utf16.count
        let selectedSuggestionRange = NSRange(location: userTypedLength, length: currentValueLength - userTypedLength)
        assert(selectedSuggestionRange.upperBound <= currentValueLength)

        // if user is typing in the end of current value or replacing selected suggestion range
        // or replaces the whole string
        if selectedSuggestionRange == range || range.length >= currentValueLength || range.location == NSNotFound {
            // we'll select the first suggested item
            isHandlingUserAppendingText = true
        }
    }

    func control(_ control: NSControl, textView: NSTextView, doCommandBy commandSelector: Selector) -> Bool {
        if NSApp.isReturnOrEnterPressed {
            self.addressBarEnterPressed()
            return true
        }

        if commandSelector == #selector(NSResponder.insertTab(_:)) {
            window?.makeFirstResponder(nextKeyView)
            return false
        }

        // Collision of suffix and forward deleting
        if [#selector(NSResponder.deleteForward(_:)), #selector(NSResponder.deleteWordForward(_:))].contains(commandSelector) {
            if let currentEditor = currentEditor(),
               currentEditor.selectedRange.location == value.string.utf16.count,
               currentEditor.selectedRange.length == 0 {
                // Don't do delete when cursor is in the end
                return true
            }
        }

        if suggestionWindowController?.window?.isVisible ?? false {
            switch commandSelector {
            case #selector(NSResponder.moveDown(_:)):
                suggestionContainerViewModel?.selectNextIfPossible(); return true
            case #selector(NSResponder.moveUp(_:)):
                suggestionContainerViewModel?.selectPreviousIfPossible(); return true
            case #selector(NSResponder.deleteBackward(_:)),
                #selector(NSResponder.deleteForward(_:)),
                #selector(NSResponder.deleteToMark(_:)),
                #selector(NSResponder.deleteWordForward(_:)),
                #selector(NSResponder.deleteWordBackward(_:)),
                #selector(NSResponder.deleteToEndOfLine(_:)),
                #selector(NSResponder.deleteToEndOfParagraph(_:)),
                #selector(NSResponder.deleteToBeginningOfLine(_:)),
                #selector(NSResponder.deleteBackwardByDecomposingPreviousCharacter(_:)):
                suggestionContainerViewModel?.clearSelection(); return false
            default:
                return false
            }
        }

        return false
    }

}

extension AddressBarTextField: SuggestionViewControllerDelegate {

    func suggestionViewControllerDidConfirmSelection(_ suggestionViewController: SuggestionViewController) {
        let suggestion = suggestionContainerViewModel?.selectedSuggestionViewModel?.suggestion
        if NSApp.isCommandPressed {
            openNewTab(selected: NSApp.isShiftPressed, suggestion: suggestion)
            return
        }
        navigate(suggestion: suggestion)
    }

    func shouldCloseSuggestionWindow(forMouseEvent event: NSEvent) -> Bool {
        // don't hide suggestions if clicking somewhere inside the Address Bar view
        return superview?.isMouseLocationInsideBounds(event.locationInWindow) != true
    }
}

extension AddressBarTextField: NSTextViewDelegate {

    func textView(_ textView: NSTextView, willChangeSelectionFromCharacterRange _: NSRange, toCharacterRange range: NSRange) -> NSRange {
        DispatchQueue.main.async {
            // artifacts can appear when the selection changes, especially if the size of the field has changed, this clears them
            textView.needsDisplay = true
        }
        return self.filterSuffix(fromSelectionRange: range, for: textView.string)
    }

    func textView(_ view: NSTextView, menu: NSMenu, for event: NSEvent, at charIndex: Int) -> NSMenu? {
        let textViewMenu = removingAttributeChangingMenuItems(from: menu)
        let additionalMenuItems = [
            makeAutocompleteSuggestionsMenuItem(),
            makeFullWebsiteAddressMenuItem(),
            NSMenuItem.separator()
        ]

        if let pasteMenuItemIndex = pasteMenuItemIndex(within: menu),
           let pasteAndDoMenuItem = makePasteAndGoMenuItem() {
            textViewMenu.insertItem(pasteAndDoMenuItem, at: pasteMenuItemIndex + 1)
        }

        if let insertionPoint = menuItemInsertionPoint(within: menu) {
            additionalMenuItems.reversed().forEach { item in
                textViewMenu.insertItem(item, at: insertionPoint)
            }
        } else {
            additionalMenuItems.forEach { item in
                textViewMenu.addItem(item)
            }
        }

        return textViewMenu
    }

    /// Returns the menu item after which new items should be added.
    /// This will be the first separator that comes after a predefined list of items: Cut, Copy, or Paste.
    ///
    /// - Returns: The preferred menu item. If none are found, nil is returned.
    private func menuItemInsertionPoint(within menu: NSMenu) -> Int? {
        let preferredSelectorNames = ["cut:", "copy:", "paste:"]
        var foundPreferredSelector = false

        for (index, item) in menu.items.enumerated() {
            if foundPreferredSelector && item.isSeparatorItem {
                let indexAfterSeparator = index + 1
                return menu.items.indices.contains(indexAfterSeparator) ? indexAfterSeparator : index
            }

            if let action = item.action, preferredSelectorNames.contains(action.description) {
                foundPreferredSelector = true
            }
        }

        return nil
    }

    private func pasteMenuItemIndex(within menu: NSMenu) -> Int? {
        let pasteSelector = "paste:"
        let index = menu.items.firstIndex { menuItem in
            guard let action = menuItem.action else { return false }
            return pasteSelector == action.description
        }
        return index
    }

    private static var selectorsToRemove: Set<Selector> = Set([
        Selector(("_makeLinkFromMenu:")),
        Selector(("_searchWithGoogleFromMenu:")),
        #selector(NSFontManager.orderFrontFontPanel(_:)),
        #selector(NSText.showGuessPanel(_:)),
        Selector(("replaceQuotesInSelection:")),
        #selector(NSStandardKeyBindingResponding.uppercaseWord(_:)),
        #selector(NSTextView.startSpeaking(_:)),
        #selector(NSTextView.changeLayoutOrientation(_:))
    ])

    private func removingAttributeChangingMenuItems(from menu: NSMenu) -> NSMenu {
        menu.items.reversed().forEach { menuItem in
            if let action = menuItem.action, Self.selectorsToRemove.contains(action) {
                menu.removeItem(menuItem)
            } else {
                if let submenu = menuItem.submenu, submenu.items.first(where: { submenuItem in
                    if let submenuAction = submenuItem.action, Self.selectorsToRemove.contains(submenuAction) {
                        return true
                    } else {
                        return false
                    }
                }) != nil {
                    menu.removeItem(menuItem)
                }
            }
        }
        return menu
    }

    private func makeAutocompleteSuggestionsMenuItem() -> NSMenuItem {
        let menuItem = NSMenuItem(
            title: UserText.showAutocompleteSuggestions.localizedCapitalized,
            action: #selector(toggleAutocomplete(_:)),
            keyEquivalent: ""
        )
        menuItem.state = AppearancePreferences.shared.showAutocompleteSuggestions ? .on : .off

        return menuItem
    }

    private func makeFullWebsiteAddressMenuItem() -> NSMenuItem {
        let menuItem = NSMenuItem(
            title: UserText.showFullWebsiteAddress.localizedCapitalized,
            action: #selector(toggleShowFullWebsiteAddress(_:)),
            keyEquivalent: ""
        )
        menuItem.state = AppearancePreferences.shared.showFullURL ? .on : .off

        return menuItem
    }

    private static var pasteAndGoMenuItem: NSMenuItem {
        NSMenuItem(
            title: UserText.pasteAndGo,
            action: #selector(pasteAndGo(_:)),
            keyEquivalent: ""
        )
    }

    private static var pasteAndSearchMenuItem: NSMenuItem {
        NSMenuItem(
            title: UserText.pasteAndSearch,
            action: #selector(pasteAndSearch(_:)),
            keyEquivalent: ""
        )
    }

    private func makePasteAndGoMenuItem() -> NSMenuItem? {
        if let trimmedPasteboardString = NSPasteboard.general.string(forType: .string)?.trimmingWhitespace(),
           trimmedPasteboardString.count > 0 {
            if URL(trimmedAddressBarString: trimmedPasteboardString) != nil {
                return Self.pasteAndGoMenuItem
            } else {
                return Self.pasteAndSearchMenuItem
            }
        }

        return nil
    }
}

final class AddressBarTextEditor: NSTextView {

    override func mouseDown(with event: NSEvent) {
        super.mouseDown(with: event)

        guard let delegate = delegate as? AddressBarTextField else {
            os_log("AddressBarTextEditor: unexpected kind of delegate")
            return
        }

        if let currentSelection = selectedRanges.first as? NSRange {
            let adjustedSelection = delegate.filterSuffix(fromSelectionRange: currentSelection, for: string)
            setSelectedRange(adjustedSelection)
        }
    }

    override func paste(_ sender: Any?) {
        guard let delegate = delegate as? AddressBarTextField else {
            os_log("AddressBarTextEditor: unexpected kind of delegate")
            super.paste(sender)
            return
        }

        // Fixes an issue when url-name instead of url is pasted
        if let urlString = NSPasteboard.general.string(forType: .URL) {
            super.pasteAsPlainText(urlString)
            delegate.handlePastedURL()
        } else {
            super.paste(sender)
        }
    }

    override func copy(_ sender: Any?) {
        CopyHandler().copy(sender)
    }

    override func selectionRange(forProposedRange proposedCharRange: NSRange, granularity: NSSelectionGranularity) -> NSRange {
        guard let delegate = delegate as? AddressBarTextField else {
            os_log("AddressBarTextEditor: unexpected kind of delegate")
            return super.selectionRange(forProposedRange: proposedCharRange, granularity: granularity)
        }

        let string = self.string
        var range: NSRange
        switch granularity {
        case .selectByParagraph:
            // select all and then adjust by removing suffix
            range = self.string.nsRange(from: string.startIndex..<string.endIndex)

        case .selectByWord:
            range = delegate.filterSuffix(fromSelectionRange: proposedCharRange, for: self.string)
            // if selection for word included suffix, move one character before adjusted to select last word w/o suffix
            if range != proposedCharRange,
               range.location > 0 {
                range.location -= 1
            }
            // select word and then adjust by removing suffix
            range = super.selectionRange(forProposedRange: range, granularity: granularity)

        case .selectByCharacter: fallthrough
        @unknown default:
            // adjust caret location only
            range = proposedCharRange
        }
        return delegate.filterSuffix(fromSelectionRange: range, for: self.string)
    }

    override func characterIndexForInsertion(at point: NSPoint) -> Int {
        let index = super.characterIndexForInsertion(at: point)
        let adjustedRange = selectionRange(forProposedRange: NSRange(location: index, length: 0),
                                           granularity: .selectByCharacter)
        return adjustedRange.location
    }

    override func insertText(_ string: Any, replacementRange: NSRange) {
        defer {
            super.insertText(string, replacementRange: replacementRange)
        }

        guard let delegate = delegate as? AddressBarTextField else {
            os_log("AddressBarTextEditor: unexpected kind of delegate")
            return
        }
        guard let string = string as? String else { return }

        delegate.textView(self, userTypedString: string, at: replacementRange.location == NSNotFound ? self.selectedRange() : replacementRange)
    }
}

final class AddressBarTextFieldCell: NSTextFieldCell {
    lazy var customEditor = AddressBarTextEditor()

    override func fieldEditor(for controlView: NSView) -> NSTextView? {
        return customEditor
    }
}

fileprivate extension NSStoryboard {
    static let suggestion = NSStoryboard(name: "Suggestion", bundle: .main)
}<|MERGE_RESOLUTION|>--- conflicted
+++ resolved
@@ -260,23 +260,6 @@
             return
         }
 
-<<<<<<< HEAD
-        var url = providedUrl
-
-        // keep current search mode
-        if url.isDuckDuckGoSearch,
-           let oldURL = selectedTabViewModel.tab.content.url,
-            oldURL.isDuckDuckGoSearch {
-            if let ia = oldURL.getParameter(named: URL.DuckDuckGoParameters.ia.rawValue) {
-                url = url.removingParameters(named: [URL.DuckDuckGoParameters.ia.rawValue])
-                    .appendingParameter(name: URL.DuckDuckGoParameters.ia.rawValue, value: ia)
-            }
-            if let iax = oldURL.getParameter(named: URL.DuckDuckGoParameters.iax.rawValue) {
-                url = url.removingParameters(named: [URL.DuckDuckGoParameters.iax.rawValue])
-                    .appendingParameter(name: URL.DuckDuckGoParameters.iax.rawValue, value: iax)
-            }
-        }
-
 #if APPSTORE
         if url.isFileURL, let window = self.window {
             let alert = NSAlert.cannotOpenFileAlert()
@@ -292,10 +275,7 @@
             }
         }
 #endif
-        selectedTabViewModel.tab.setUrl(url, userEntered: userEnteredValue)
-=======
         selectedTabViewModel.tab.setUrl(providedUrl, userEntered: userEnteredValue)
->>>>>>> f0bf3a82
 
         self.window?.makeFirstResponder(nil)
     }
