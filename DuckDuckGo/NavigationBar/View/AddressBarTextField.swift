--- conflicted
+++ resolved
@@ -345,19 +345,12 @@
 #endif
 
 #if SUBSCRIPTION
-<<<<<<< HEAD
-        if providedUrl.isChild(of: URL.subscriptionBaseURL) || providedUrl.isChild(of: URL.identityTheftRestoration) {
-            self.updateValue(selectedTabViewModel: nil, addressBarString: nil) // reset
-            self.window?.makeFirstResponder(nil)
-            return
-=======
         if DefaultSubscriptionFeatureAvailability().isFeatureAvailable() {
             if providedUrl.isChild(of: URL.subscriptionBaseURL) || providedUrl.isChild(of: URL.identityTheftRestoration) {
-                selectedTabViewModel.updateAddressBarStrings()
+                self.updateValue(selectedTabViewModel: nil, addressBarString: nil) // reset
                 self.window?.makeFirstResponder(nil)
                 return
             }
->>>>>>> 677d463f
         }
 #endif
 
