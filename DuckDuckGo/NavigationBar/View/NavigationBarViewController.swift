//
//  NavigationBarViewController.swift
//
//  Copyright © 2020 DuckDuckGo. All rights reserved.
//
//  Licensed under the Apache License, Version 2.0 (the "License");
//  you may not use this file except in compliance with the License.
//  You may obtain a copy of the License at
//
//  http://www.apache.org/licenses/LICENSE-2.0
//
//  Unless required by applicable law or agreed to in writing, software
//  distributed under the License is distributed on an "AS IS" BASIS,
//  WITHOUT WARRANTIES OR CONDITIONS OF ANY KIND, either express or implied.
//  See the License for the specific language governing permissions and
//  limitations under the License.
//

import Cocoa
import Combine
import Common
import BrowserServicesKit

#if NETWORK_PROTECTION
import NetworkProtection
import NetworkProtectionIPC
import NetworkProtectionUI
#endif

#if SUBSCRIPTION
import Subscription
import SubscriptionUI
#endif

// swiftlint:disable:next type_body_length
final class NavigationBarViewController: NSViewController {

    enum Constants {
        static let downloadsButtonAutoHidingInterval: TimeInterval = 5 * 60
        static let homeButtonSeparatorSpacing: CGFloat = 12
    }

    @IBOutlet weak var goBackButton: NSButton!
    @IBOutlet weak var goForwardButton: NSButton!
    @IBOutlet weak var refreshOrStopButton: NSButton!
    @IBOutlet weak var optionsButton: NSButton!
    @IBOutlet weak var bookmarkListButton: MouseOverButton!
    @IBOutlet weak var passwordManagementButton: MouseOverButton!
    @IBOutlet weak var homeButton: MouseOverButton!
    @IBOutlet weak var homeButtonSeparator: NSBox!
    @IBOutlet weak var downloadsButton: MouseOverButton!
    @IBOutlet weak var networkProtectionButton: MouseOverButton!
    @IBOutlet weak var navigationButtons: NSStackView!
    @IBOutlet weak var addressBarContainer: NSView!
    @IBOutlet weak var daxLogo: NSImageView!
    @IBOutlet weak var addressBarStack: NSStackView!

    @IBOutlet var addressBarLeftToNavButtonsConstraint: NSLayoutConstraint!
    @IBOutlet var addressBarProportionalWidthConstraint: NSLayoutConstraint!
    @IBOutlet var navigationBarButtonsLeadingConstraint: NSLayoutConstraint!
    @IBOutlet var addressBarTopConstraint: NSLayoutConstraint!
    @IBOutlet var addressBarBottomConstraint: NSLayoutConstraint!
    @IBOutlet var addressBarHeightConstraint: NSLayoutConstraint!
    @IBOutlet var buttonsTopConstraint: NSLayoutConstraint!
    @IBOutlet var logoWidthConstraint: NSLayoutConstraint!

    private let downloadListCoordinator: DownloadListCoordinator

    lazy var downloadsProgressView: CircularProgressView = {
        let bounds = downloadsButton.bounds
        let width: CGFloat = 27.0
        let frame = NSRect(x: (bounds.width - width) * 0.5, y: (bounds.height - width) * 0.5, width: width, height: width)
        let progressView = CircularProgressView(frame: frame)
        downloadsButton.addSubview(progressView)
        return progressView
    }()

    var addressBarViewController: AddressBarViewController?

    private var tabCollectionViewModel: TabCollectionViewModel
    private let isBurner: Bool

    // swiftlint:disable weak_delegate
    private let goBackButtonMenuDelegate: NavigationButtonMenuDelegate
    private let goForwardButtonMenuDelegate: NavigationButtonMenuDelegate
    // swiftlint:enable weak_delegate

    private var popovers: NavigationBarPopovers

    var isDownloadsPopoverShown: Bool {
        popovers.isDownloadsPopoverShown
    }
    var isAutoFillAutosaveMessageVisible: Bool = false

    private var urlCancellable: AnyCancellable?
    private var selectedTabViewModelCancellable: AnyCancellable?
    private var credentialsToSaveCancellable: AnyCancellable?
    private var vpnToggleCancellable: AnyCancellable?
    private var passwordManagerNotificationCancellable: AnyCancellable?
    private var pinnedViewsNotificationCancellable: AnyCancellable?
    private var navigationButtonsCancellables = Set<AnyCancellable>()
    private var downloadsCancellables = Set<AnyCancellable>()
    private var cancellables = Set<AnyCancellable>()

    @UserDefaultsWrapper(key: .homeButtonPosition, defaultValue: .right)
    static private var homeButtonPosition: HomeButtonPosition
    static private let homeButtonTag = 3
    static private let homeButtonLeftPosition = 0

#if NETWORK_PROTECTION
    private let networkProtectionButtonModel: NetworkProtectionNavBarButtonModel
    private let networkProtectionFeatureActivation: NetworkProtectionFeatureActivation
#endif

#if NETWORK_PROTECTION
    static func create(tabCollectionViewModel: TabCollectionViewModel, isBurner: Bool,
                       networkProtectionFeatureActivation: NetworkProtectionFeatureActivation = NetworkProtectionKeychainTokenStore(),
                       downloadListCoordinator: DownloadListCoordinator = .shared,
                       networkProtectionPopoverManager: NetPPopoverManager,
                       networkProtectionStatusReporter: NetworkProtectionStatusReporter,
                       autofillPopoverPresenter: AutofillPopoverPresenter) -> NavigationBarViewController {
        NSStoryboard(name: "NavigationBar", bundle: nil).instantiateInitialController { coder in
            self.init(coder: coder, tabCollectionViewModel: tabCollectionViewModel, isBurner: isBurner, networkProtectionFeatureActivation: networkProtectionFeatureActivation, downloadListCoordinator: downloadListCoordinator, networkProtectionPopoverManager: networkProtectionPopoverManager, networkProtectionStatusReporter: networkProtectionStatusReporter, autofillPopoverPresenter: autofillPopoverPresenter)
        }!
    }

    init?(coder: NSCoder, tabCollectionViewModel: TabCollectionViewModel, isBurner: Bool, networkProtectionFeatureActivation: NetworkProtectionFeatureActivation, downloadListCoordinator: DownloadListCoordinator, networkProtectionPopoverManager: NetPPopoverManager, networkProtectionStatusReporter: NetworkProtectionStatusReporter, autofillPopoverPresenter: AutofillPopoverPresenter) {

<<<<<<< HEAD
        let vpnBundleID = Bundle.main.vpnMenuAgentBundleId
        let ipcClient = TunnelControllerIPCClient(machServiceName: vpnBundleID)
        ipcClient.register()

        let networkProtectionPopoverManager = NetworkProtectionNavBarPopoverManager(
            ipcClient: ipcClient,
            networkProtectionFeatureDisabler: NetworkProtectionFeatureDisabler()
        )

        self.popovers = NavigationBarPopovers(networkProtectionPopoverManager: networkProtectionPopoverManager)
=======
        self.popovers = NavigationBarPopovers(networkProtectionPopoverManager: networkProtectionPopoverManager, autofillPopoverPresenter: autofillPopoverPresenter)
>>>>>>> b4b968d9
        self.tabCollectionViewModel = tabCollectionViewModel
        self.networkProtectionButtonModel = NetworkProtectionNavBarButtonModel(popoverManager: networkProtectionPopoverManager, statusReporter: networkProtectionStatusReporter)
        self.isBurner = isBurner
        self.networkProtectionFeatureActivation = networkProtectionFeatureActivation
        self.downloadListCoordinator = downloadListCoordinator
        goBackButtonMenuDelegate = NavigationButtonMenuDelegate(buttonType: .back, tabCollectionViewModel: tabCollectionViewModel)
        goForwardButtonMenuDelegate = NavigationButtonMenuDelegate(buttonType: .forward, tabCollectionViewModel: tabCollectionViewModel)
        super.init(coder: coder)
    }
#else
    static func create(tabCollectionViewModel: TabCollectionViewModel, isBurner: Bool, downloadListCoordinator: DownloadListCoordinator = .shared, autofillPopoverPresenter: AutofillPopoverPresenter) -> NavigationBarViewController {
        NSStoryboard(name: "NavigationBar", bundle: nil).instantiateInitialController { coder in
            self.init(coder: coder, tabCollectionViewModel: tabCollectionViewModel, isBurner: isBurner, downloadListCoordinator: downloadListCoordinator, passwordPopoverPresenter: passwordPopoverPresenter)
        }!
    }

    init?(coder: NSCoder, tabCollectionViewModel: TabCollectionViewModel, isBurner: Bool, downloadListCoordinator: DownloadListCoordinator,
          autofillPopoverPresenter: AutofillPopoverPresenter) {
        self.popovers = NavigationBarPopovers(autofillPopoverPresenter: autofillPopoverPresenter)
        self.tabCollectionViewModel = tabCollectionViewModel
        self.isBurner = isBurner
        self.downloadListCoordinator = downloadListCoordinator
        goBackButtonMenuDelegate = NavigationButtonMenuDelegate(buttonType: .back, tabCollectionViewModel: tabCollectionViewModel)
        goForwardButtonMenuDelegate = NavigationButtonMenuDelegate(buttonType: .forward, tabCollectionViewModel: tabCollectionViewModel)
        super.init(coder: coder)
    }
#endif

    required init?(coder: NSCoder) {
        fatalError("NavigationBarViewController: Bad initializer")
    }

    override func viewDidLoad() {
        super.viewDidLoad()

        view.wantsLayer = true
        view.layer?.masksToBounds = false
        addressBarContainer.wantsLayer = true
        addressBarContainer.layer?.masksToBounds = false

        setupNavigationButtonMenus()
        subscribeToSelectedTabViewModel()
#if NETWORK_PROTECTION
        listenToVPNToggleNotifications()
#endif
        listenToPasswordManagerNotifications()
        listenToPinningManagerNotifications()
        listenToMessageNotifications()
        subscribeToDownloads()
        addContextMenu()

        optionsButton.sendAction(on: .leftMouseDown)
        bookmarkListButton.sendAction(on: .leftMouseDown)
        downloadsButton.sendAction(on: .leftMouseDown)
        networkProtectionButton.sendAction(on: .leftMouseDown)
        passwordManagementButton.sendAction(on: .leftMouseDown)

        optionsButton.toolTip = UserText.applicationMenuTooltip
        optionsButton.setAccessibilityIdentifier("Options Button")

        networkProtectionButton.toolTip = UserText.networkProtectionButtonTooltip

#if NETWORK_PROTECTION
        setupNetworkProtectionButton()
#endif

#if DEBUG || REVIEW
        addDebugNotificationListeners()
#endif
    }

    override func viewWillAppear() {
        updateDownloadsButton()
        updatePasswordManagementButton()
        updateBookmarksButton()
        updateHomeButton()

        if view.window?.isPopUpWindow == true {
            goBackButton.isHidden = true
            goForwardButton.isHidden = true
            refreshOrStopButton.isHidden = true
            optionsButton.isHidden = true
            homeButton.isHidden = true
            homeButtonSeparator.isHidden = true
            addressBarTopConstraint.constant = 0
            addressBarBottomConstraint.constant = 0
            addressBarLeftToNavButtonsConstraint.isActive = false
            addressBarProportionalWidthConstraint.isActive = false
            navigationBarButtonsLeadingConstraint.isActive = false

            // This pulls the dashboard button to the left for the popup
            NSLayoutConstraint.activate(addressBarStack.addConstraints(to: view, [
                .leading: .leading(multiplier: 1.0, const: 72)
            ]))
        }
    }

    @IBSegueAction func createAddressBarViewController(_ coder: NSCoder) -> AddressBarViewController? {
        guard let addressBarViewController = AddressBarViewController(coder: coder,
                                                                      tabCollectionViewModel: tabCollectionViewModel,
                                                                      isBurner: isBurner) else {
            fatalError("NavigationBarViewController: Failed to init AddressBarViewController")
        }

        self.addressBarViewController = addressBarViewController
        return addressBarViewController
    }

    @IBAction func goBackAction(_ sender: NSButton) {
        guard let selectedTabViewModel = tabCollectionViewModel.selectedTabViewModel else {
            os_log("%s: Selected tab view model is nil", type: .error, className)
            return
        }

        if NSApp.isCommandPressed,
           // don‘t open a new tab when the window is cmd-clicked in background
           sender.window?.isKeyWindow == true && NSApp.isActive,
           let backItem = selectedTabViewModel.tab.webView.backForwardList.backItem {
            openBackForwardHistoryItemInNewChildTab(with: backItem.url)
        } else {
            selectedTabViewModel.tab.goBack()
        }
    }

    @IBAction func goForwardAction(_ sender: NSButton) {
        guard let selectedTabViewModel = tabCollectionViewModel.selectedTabViewModel else {
            os_log("%s: Selected tab view model is nil", type: .error, className)
            return
        }

        if NSApp.isCommandPressed,
           // don‘t open a new tab when the window is cmd-clicked in background
           sender.window?.isKeyWindow == true && NSApp.isActive,
           let forwardItem = selectedTabViewModel.tab.webView.backForwardList.forwardItem {
            openBackForwardHistoryItemInNewChildTab(with: forwardItem.url)
        } else {
            selectedTabViewModel.tab.goForward()
        }
    }

    private func openBackForwardHistoryItemInNewChildTab(with url: URL) {
        let tab = Tab(content: .url(url, source: .historyEntry), parentTab: tabCollectionViewModel.selectedTabViewModel?.tab, shouldLoadInBackground: true, burnerMode: tabCollectionViewModel.burnerMode)
        tabCollectionViewModel.insert(tab, selected: false)
    }

    @IBAction func refreshOrStopAction(_ sender: NSButton) {
        guard let selectedTabViewModel = tabCollectionViewModel.selectedTabViewModel else {
            os_log("%s: Selected tab view model is nil", type: .error, className)
            return
        }

        if selectedTabViewModel.isLoading {
            selectedTabViewModel.tab.stopLoading()
        } else {
            selectedTabViewModel.reload()
        }
    }

    @IBAction func homeButtonAction(_ sender: NSButton) {
        guard let selectedTabViewModel = tabCollectionViewModel.selectedTabViewModel else {
            os_log("%s: Selected tab view model is nil", type: .error, className)
            return
        }
        selectedTabViewModel.tab.openHomePage()
    }

    @IBAction func optionsButtonAction(_ sender: NSButton) {
        let internalUserDecider = NSApp.delegateTyped.internalUserDecider
        let menu = MoreOptionsMenu(tabCollectionViewModel: tabCollectionViewModel,
                                   passwordManagerCoordinator: PasswordManagerCoordinator.shared,
                                   internalUserDecider: internalUserDecider)
        menu.actionDelegate = self
        let location = NSPoint(x: -menu.size.width + sender.bounds.width, y: sender.bounds.height + 4)
        menu.popUp(positioning: nil, at: location, in: sender)
    }

    @IBAction func bookmarksButtonAction(_ sender: NSButton) {
        popovers.bookmarksButtonPressed(anchorView: bookmarkListButton,
                                        popoverDelegate: self,
                                        tab: tabCollectionViewModel.selectedTabViewModel?.tab)
    }

    @IBAction func passwordManagementButtonAction(_ sender: NSButton) {
        popovers.passwordManagementButtonPressed(usingView: passwordManagementButton, withDelegate: self)
    }

#if NETWORK_PROTECTION
    @IBAction func networkProtectionButtonAction(_ sender: NSButton) {
        toggleNetworkProtectionPopover()
    }

    private func toggleNetworkProtectionPopover() {
        let featureVisibility = DefaultNetworkProtectionVisibility()
        guard featureVisibility.isNetworkProtectionVisible() else {
            featureVisibility.disableForWaitlistUsers()
            LocalPinningManager.shared.unpin(.networkProtection)
            return
        }

        #if SUBSCRIPTION
        if DefaultSubscriptionFeatureAvailability().isFeatureAvailable() {
            let accountManager = AccountManager()
            let networkProtectionTokenStorage = NetworkProtectionKeychainTokenStore()

            if accountManager.accessToken != nil && (try? networkProtectionTokenStorage.fetchToken()) == nil {
                print("[NetP Subscription] Got access token but not auth token, meaning token exchange failed")
                return
            }
        }
        #endif

        // 1. If the user is on the waitlist but hasn't been invited or accepted terms and conditions, show the waitlist screen.
        // 2. If the user has no waitlist state but has an auth token, show the NetP popover.
        // 3. If the user has no state of any kind, show the waitlist screen.

        if NetworkProtectionWaitlist().shouldShowWaitlistViewController {
            NetworkProtectionWaitlistViewControllerPresenter.show()
            DailyPixel.fire(pixel: .networkProtectionWaitlistIntroDisplayed, frequency: .dailyAndCount)
        } else if NetworkProtectionKeychainTokenStore().isFeatureActivated {
            popovers.toggleNetworkProtectionPopover(usingView: networkProtectionButton, withDelegate: networkProtectionButtonModel)
        } else {
            NetworkProtectionWaitlistViewControllerPresenter.show()
            DailyPixel.fire(pixel: .networkProtectionWaitlistIntroDisplayed, frequency: .dailyAndCount)
        }
    }
#endif

    @IBAction func downloadsButtonAction(_ sender: NSButton) {
        toggleDownloadsPopover(keepButtonVisible: false)
    }

    override func mouseDown(with event: NSEvent) {
        if let menu = view.menu, NSEvent.isContextClick(event) {
            NSMenu.popUpContextMenu(menu, with: event, for: view)
            return
        }

        super.mouseDown(with: event)
    }

#if NETWORK_PROTECTION
    func listenToVPNToggleNotifications() {
        vpnToggleCancellable = NotificationCenter.default.publisher(for: .ToggleNetworkProtectionInMainWindow).receive(on: DispatchQueue.main).sink { [weak self] _ in
            guard self?.view.window?.isKeyWindow == true else {
                return
            }

            self?.toggleNetworkProtectionPopover()
        }
    }
#endif

    func listenToPasswordManagerNotifications() {
        passwordManagerNotificationCancellable = NotificationCenter.default.publisher(for: .PasswordManagerChanged).sink { [weak self] _ in
            self?.updatePasswordManagementButton()
        }
    }

    func listenToPinningManagerNotifications() {
        pinnedViewsNotificationCancellable = NotificationCenter.default.publisher(for: .PinnedViewsChanged).sink { [weak self] notification in
            guard let self = self else {
                return
            }

            if let userInfo = notification.userInfo as? [String: Any],
               let viewType = userInfo[LocalPinningManager.pinnedViewChangedNotificationViewTypeKey] as? String,
               let view = PinnableView(rawValue: viewType) {
                switch view {
                case .autofill:
                    self.updatePasswordManagementButton()
                case .bookmarks:
                    self.updateBookmarksButton()
                case .downloads:
                    self.updateDownloadsButton(updatingFromPinnedViewsNotification: true)
                case .homeButton:
                    self.updateHomeButton()
#if NETWORK_PROTECTION
                case .networkProtection:
                    networkProtectionButtonModel.updateVisibility()
#endif
                }
            } else {
                assertionFailure("Failed to get changed pinned view type")
                self.updateBookmarksButton()
                self.updatePasswordManagementButton()
            }
        }
    }

    func listenToMessageNotifications() {
        NotificationCenter.default.addObserver(self,
                                               selector: #selector(showFireproofingFeedback(_:)),
                                               name: FireproofDomains.Constants.newFireproofDomainNotification,
                                               object: nil)

        NotificationCenter.default.addObserver(self,
                                               selector: #selector(showPrivateEmailCopiedToClipboard(_:)),
                                               name: Notification.Name.privateEmailCopiedToClipboard,
                                               object: nil)

        NotificationCenter.default.addObserver(self,
                                               selector: #selector(showLoginAutosavedFeedback(_:)),
                                               name: .loginAutoSaved,
                                               object: nil)

        NotificationCenter.default.addObserver(self,
                                               selector: #selector(showAutoconsentFeedback(_:)),
                                               name: AutoconsentUserScript.newSitePopupHiddenNotification,
                                               object: nil)

#if NETWORK_PROTECTION
        NotificationCenter.default.addObserver(self,
                                               selector: #selector(showVPNUninstalledFeedback),
                                               name: NetworkProtectionFeatureDisabler.vpnUninstalledNotificationName,
                                               object: nil)
        UserDefaults.netP
            .publisher(for: \.networkProtectionShouldShowVPNUninstalledMessage)
            .receive(on: DispatchQueue.main)
            .sink { [weak self] shouldShowUninstalledMessage in
                if shouldShowUninstalledMessage {
                    self?.showVPNUninstalledFeedback()
                    UserDefaults.netP.networkProtectionShouldShowVPNUninstalledMessage = false
                }
            }
            .store(in: &cancellables)
#endif
    }

    @objc private func showVPNUninstalledFeedback() {
        guard view.window?.isKeyWindow == true else { return }

        DispatchQueue.main.async {
            let viewController = PopoverMessageViewController(message: "DuckDuckGo VPN was uninstalled")
            viewController.show(onParent: self, relativeTo: self.optionsButton)
        }
    }

    @objc private func showPrivateEmailCopiedToClipboard(_ sender: Notification) {
        guard view.window?.isKeyWindow == true else { return }

        DispatchQueue.main.async {
            let viewController = PopoverMessageViewController(message: UserText.privateEmailCopiedToClipboard)
            viewController.show(onParent: self, relativeTo: self.optionsButton)
        }
    }

    @objc private func showFireproofingFeedback(_ sender: Notification) {
        guard view.window?.isKeyWindow == true,
              let domain = sender.userInfo?[FireproofDomains.Constants.newFireproofDomainKey] as? String else { return }

        DispatchQueue.main.async {
            let viewController = PopoverMessageViewController(message: UserText.domainIsFireproof(domain: domain))
            viewController.show(onParent: self, relativeTo: self.optionsButton)
        }
    }

    @objc private func showLoginAutosavedFeedback(_ sender: Notification) {
        guard view.window?.isKeyWindow == true,
              let account = sender.object as? SecureVaultModels.WebsiteAccount else { return }

        guard let domain = account.domain else {
            return
        }

        DispatchQueue.main.async {

            let action = {
                self.showPasswordManagerPopover(selectedWebsiteAccount: account)
            }
            let popoverMessage = PopoverMessageViewController(message: UserText.passwordManagerAutosavePopoverText(domain: domain),
                                                              image: .passwordManagement,
                                                              buttonText: UserText.passwordManagerAutosaveButtonText,
                                                              buttonAction: action,
                                                              onDismiss: {
                                                                    self.isAutoFillAutosaveMessageVisible = false
                                                                    self.passwordManagementButton.isHidden = !LocalPinningManager.shared.isPinned(.autofill)
            }
                                                              )
            self.isAutoFillAutosaveMessageVisible = true
            self.passwordManagementButton.isHidden = false
            popoverMessage.show(onParent: self, relativeTo: self.passwordManagementButton)
        }
    }

    @objc private func showAutoconsentFeedback(_ sender: Notification) {
        guard view.window?.isKeyWindow == true,
              let topUrl = sender.userInfo?["topUrl"] as? URL,
              let isCosmetic = sender.userInfo?["isCosmetic"] as? Bool
        else { return }

        DispatchQueue.main.async { [weak self] in
            guard let self = self, self.tabCollectionViewModel.selectedTabViewModel?.tab.url == topUrl else {
                return // if the tab is not active, don't show the popup
            }
            let animationType: NavigationBarBadgeAnimationView.AnimationType = isCosmetic ? .cookiePopupHidden : .cookiePopupManaged
            self.addressBarViewController?.addressBarButtonsViewController?.showBadgeNotification(animationType)
        }
    }

    func toggleDownloadsPopover(keepButtonVisible: Bool) {

        downloadsButton.isHidden = false
        if keepButtonVisible {
            setDownloadButtonHidingTimer()
        }

        popovers.toggleDownloadsPopover(usingView: downloadsButton, popoverDelegate: self, downloadsDelegate: self)
    }

    func showPasswordManagerPopover(selectedCategory: SecureVaultSorting.Category?) {
        popovers.showPasswordManagementPopover(selectedCategory: selectedCategory,
                                               usingView: passwordManagementButton,
                                               withDelegate: self)
    }

    func showPasswordManagerPopover(selectedWebsiteAccount: SecureVaultModels.WebsiteAccount) {
        popovers.showPasswordManagerPopover(selectedWebsiteAccount: selectedWebsiteAccount,
                                                     usingView: passwordManagementButton,
                                                     withDelegate: self)
    }

    private func setupNavigationButtonMenus() {
        let backButtonMenu = NSMenu()
        backButtonMenu.delegate = goBackButtonMenuDelegate
        goBackButton.menu = backButtonMenu
        let forwardButtonMenu = NSMenu()
        forwardButtonMenu.delegate = goForwardButtonMenuDelegate
        goForwardButton.menu = forwardButtonMenu

        goBackButton.toolTip = UserText.navigateBackTooltip
        goForwardButton.toolTip = UserText.navigateForwardTooltip
        refreshOrStopButton.toolTip = UserText.refreshPageTooltip
    }

    private func subscribeToSelectedTabViewModel() {
        selectedTabViewModelCancellable = tabCollectionViewModel.$selectedTabViewModel.receive(on: DispatchQueue.main).sink { [weak self] _ in
            self?.subscribeToNavigationActionFlags()
            self?.subscribeToCredentialsToSave()
            self?.subscribeToTabContent()
        }
    }

    private func subscribeToTabContent() {
        urlCancellable = tabCollectionViewModel.selectedTabViewModel?.tab.$content
            .receive(on: DispatchQueue.main)
            .sink(receiveValue: { [weak self] _ in
                self?.updatePasswordManagementButton()
            })
    }

    enum AddressBarSizeClass {
        case `default`
        case homePage
        case popUpWindow

        fileprivate var height: CGFloat {
            switch self {
            case .homePage: 52
            case .popUpWindow: 42
            case .default: 48
            }
        }

        fileprivate var topPadding: CGFloat {
            switch self {
            case .homePage: 16
            case .popUpWindow: 0
            case .default: 6
            }
        }

        fileprivate var bottomPadding: CGFloat {
            switch self {
            case .homePage: 2
            case .popUpWindow: 0
            case .default: 6
            }
        }

        fileprivate var logoWidth: CGFloat {
            switch self {
            case .homePage: 44
            case .popUpWindow, .default: 0
            }
        }

        fileprivate var isLogoVisible: Bool {
            switch self {
            case .homePage: true
            case .popUpWindow, .default: false
            }
        }
    }

    private var daxFadeInAnimation: DispatchWorkItem?
    private var heightChangeAnimation: DispatchWorkItem?
    func resizeAddressBar(for sizeClass: AddressBarSizeClass, animated: Bool) {
        daxFadeInAnimation?.cancel()
        heightChangeAnimation?.cancel()

        daxLogo.alphaValue = !sizeClass.isLogoVisible ? 1 : 0 // initial value to animate from

        let performResize = { [weak self] in
            guard let self else { return }

            let height: NSLayoutConstraint = animated ? addressBarHeightConstraint.animator() : addressBarHeightConstraint
            height.constant = sizeClass.height

            let barTop: NSLayoutConstraint = animated ? addressBarTopConstraint.animator() : addressBarTopConstraint
            barTop.constant = sizeClass.topPadding

            let bottom: NSLayoutConstraint = animated ? addressBarBottomConstraint.animator() : addressBarBottomConstraint
            bottom.constant = sizeClass.bottomPadding

            let logoWidth: NSLayoutConstraint = animated ? logoWidthConstraint.animator() : logoWidthConstraint
            logoWidth.constant = sizeClass.logoWidth
        }

        let heightChange: DispatchWorkItem
        if animated {
            heightChange = DispatchWorkItem {
                NSAnimationContext.runAnimationGroup { ctx in
                    ctx.duration = 0.1
                    performResize()
                }
            }
            let fadeIn = DispatchWorkItem { [weak self] in
                guard let self else { return }
                NSAnimationContext.runAnimationGroup { ctx in
                    ctx.duration = 0.2
                    self.daxLogo.alphaValue = sizeClass.isLogoVisible ? 1 : 0
                }
            }
            DispatchQueue.main.asyncAfter(deadline: .now() + 0.1, execute: fadeIn)
            self.daxFadeInAnimation = fadeIn
        } else {
            daxLogo.alphaValue = sizeClass.isLogoVisible ? 1 : 0
            heightChange = DispatchWorkItem {
                performResize()
            }
        }
        DispatchQueue.main.async(execute: heightChange)
        self.heightChangeAnimation = heightChange
    }

    private func subscribeToDownloads() {
        downloadListCoordinator.updates
            .throttle(for: 1.0, scheduler: DispatchQueue.main, latest: true)
            .sink { [weak self] update in
                guard let self else { return }

                let shouldShowPopover = update.kind == .updated
                && DownloadsPreferences.shared.shouldOpenPopupOnCompletion
                && update.item.destinationURL != nil
                && update.item.tempURL == nil
                && !update.item.isBurner
                && WindowControllersManager.shared.lastKeyMainWindowController?.window === downloadsButton.window

                if shouldShowPopover {
                    self.popovers.showDownloadsPopoverAndAutoHide(usingView: downloadsButton,
                                                                  popoverDelegate: self,
                                                                  downloadsDelegate: self)
                } else {
                    if update.item.isBurner {
                        invalidateDownloadButtonHidingTimer()
                        updateDownloadsButton(updatingFromPinnedViewsNotification: false)
                    }
                }
                updateDownloadsButton()
            }
            .store(in: &downloadsCancellables)
        downloadListCoordinator.progress.publisher(for: \.totalUnitCount)
            .combineLatest(downloadListCoordinator.progress.publisher(for: \.completedUnitCount))
            .throttle(for: 0.2, scheduler: DispatchQueue.main, latest: true)
            .map { (total, completed) -> Double? in
                guard total > 0, completed < total else { return nil }
                return Double(completed) / Double(total)
            }
            .sink { [weak downloadsProgressView] progress in
                downloadsProgressView?.setProgress(progress, animated: true)
            }
            .store(in: &downloadsCancellables)
    }

    private func addContextMenu() {
        let menu = NSMenu()
        menu.delegate = self
        self.view.menu = menu
    }

    private func updatePasswordManagementButton() {
        let menu = NSMenu()
        let title = LocalPinningManager.shared.shortcutTitle(for: .autofill)
        menu.addItem(withTitle: title, action: #selector(toggleAutofillPanelPinning), keyEquivalent: "")

        passwordManagementButton.menu = menu
        passwordManagementButton.toolTip = UserText.autofillShortcutTooltip

        let url = tabCollectionViewModel.selectedTabViewModel?.tab.content.url

        passwordManagementButton.image = .passwordManagement

        if popovers.hasAnySavePopoversVisible() {
            return
        }

        if popovers.isPasswordManagementDirty {
            passwordManagementButton.image = .passwordManagementDirty
            return
        }

        if LocalPinningManager.shared.isPinned(.autofill) {
            passwordManagementButton.isHidden = false
        } else {
            passwordManagementButton.isHidden = !popovers.isPasswordManagementPopoverShown && !isAutoFillAutosaveMessageVisible
        }

        popovers.passwordManagementDomain = nil
        guard let url = url, let domain = url.host else {
            return
        }
        popovers.passwordManagementDomain = domain
    }

    private func updateHomeButton() {
        let menu = NSMenu()

        homeButton.menu = menu
        homeButton.toolTip = UserText.homeButtonTooltip

        if LocalPinningManager.shared.isPinned(.homeButton) {
            homeButton.isHidden = false

            if let homeButtonView = navigationButtons.arrangedSubviews.first(where: { $0.tag == Self.homeButtonTag }) {
                navigationButtons.removeArrangedSubview(homeButtonView)
                if Self.homeButtonPosition == .left {
                    navigationButtons.insertArrangedSubview(homeButtonView, at: Self.homeButtonLeftPosition)
                    homeButtonSeparator.isHidden = false

                    // Set spacing/size for the separator
                    navigationButtons.setCustomSpacing(Constants.homeButtonSeparatorSpacing, after: navigationButtons.views[0])
                    navigationButtons.setCustomSpacing(Constants.homeButtonSeparatorSpacing, after: navigationButtons.views[1])
                } else {
                    navigationButtons.insertArrangedSubview(homeButtonView, at: navigationButtons.arrangedSubviews.count)
                    homeButtonSeparator.isHidden = true
                }
            }
        } else {
            homeButton.isHidden = true
            homeButtonSeparator.isHidden = true
        }
    }

    private func updateDownloadsButton(updatingFromPinnedViewsNotification: Bool = false) {
        let menu = NSMenu()
        let title = LocalPinningManager.shared.shortcutTitle(for: .downloads)
        menu.addItem(withTitle: title, action: #selector(toggleDownloadsPanelPinning(_:)), keyEquivalent: "")

        downloadsButton.menu = menu
        downloadsButton.toolTip = UserText.downloadsShortcutTooltip

        if LocalPinningManager.shared.isPinned(.downloads) {
            downloadsButton.isHidden = false
            return
        }

        let hasActiveDownloads = downloadListCoordinator.hasActiveDownloads
        downloadsButton.image = hasActiveDownloads ? .downloadsActive : .downloads
        let isTimerActive = downloadsButtonHidingTimer != nil

        if popovers.isDownloadsPopoverShown {
            downloadsButton.isHidden = false
        } else {
            downloadsButton.isHidden = !(hasActiveDownloads || isTimerActive)
        }

        if !downloadsButton.isHidden { setDownloadButtonHidingTimer() }
        downloadsButton.isMouseDown = popovers.isDownloadsPopoverShown

        // If the user has selected Hide Downloads from the navigation bar context menu, and no downloads are active, then force it to be hidden
        // even if the timer is active.
        if updatingFromPinnedViewsNotification {
            if !LocalPinningManager.shared.isPinned(.downloads) {
                invalidateDownloadButtonHidingTimer()
                downloadsButton.isHidden = !hasActiveDownloads
            }
        }
    }

    private var downloadsButtonHidingTimer: Timer?
    private func setDownloadButtonHidingTimer() {
        guard downloadsButtonHidingTimer == nil else { return }

        let timerBlock: (Timer) -> Void = { [weak self] _ in
            guard let self = self else { return }

            self.invalidateDownloadButtonHidingTimer()
            self.hideDownloadButtonIfPossible()
        }

        downloadsButtonHidingTimer = Timer.scheduledTimer(withTimeInterval: Constants.downloadsButtonAutoHidingInterval,
                                                          repeats: false,
                                                          block: timerBlock)
    }

    private func invalidateDownloadButtonHidingTimer() {
        self.downloadsButtonHidingTimer?.invalidate()
        self.downloadsButtonHidingTimer = nil
    }

    private func hideDownloadButtonIfPossible() {
        if LocalPinningManager.shared.isPinned(.downloads) ||
            downloadListCoordinator.hasActiveDownloads ||
            popovers.isDownloadsPopoverShown { return }

        downloadsButton.isHidden = true
    }

    private func updateBookmarksButton() {
        let menu = NSMenu()
        let title = LocalPinningManager.shared.shortcutTitle(for: .bookmarks)
        menu.addItem(withTitle: title, action: #selector(toggleBookmarksPanelPinning(_:)), keyEquivalent: "")

        bookmarkListButton.menu = menu
        bookmarkListButton.toolTip = UserText.bookmarksShortcutTooltip

        if LocalPinningManager.shared.isPinned(.bookmarks) {
            bookmarkListButton.isHidden = false
        } else {
            bookmarkListButton.isHidden = !popovers.bookmarkListPopoverShown
        }
    }

    private func subscribeToCredentialsToSave() {
        credentialsToSaveCancellable = tabCollectionViewModel.selectedTabViewModel?.tab.autofillDataToSavePublisher
            .receive(on: DispatchQueue.main)
            .sink { [weak self] data in
                guard let self, let data else { return }
                self.promptToSaveAutofillData(data)
                self.tabCollectionViewModel.selectedTabViewModel?.tab.resetAutofillData()
            }
    }

    private func promptToSaveAutofillData(_ data: AutofillData) {
        let autofillPreferences = AutofillPreferences()

        if autofillPreferences.askToSaveUsernamesAndPasswords, let credentials = data.credentials {
            os_log("Presenting Save Credentials popover", log: .passwordManager)
            popovers.displaySaveCredentials(credentials,
                                            automaticallySaved: data.automaticallySavedCredentials,
                                            usingView: passwordManagementButton,
                                            withDelegate: self)
        } else if autofillPreferences.askToSavePaymentMethods, let card = data.creditCard {
            os_log("Presenting Save Payment Method popover", log: .passwordManager)
            popovers.displaySavePaymentMethod(card,
                                              usingView: passwordManagementButton,
                                              withDelegate: self)
        } else if autofillPreferences.askToSaveAddresses, let identity = data.identity {
            os_log("Presenting Save Identity popover", log: .passwordManager)
            popovers.displaySaveIdentity(identity,
                                         usingView: passwordManagementButton,
                                         withDelegate: self)
        } else {
            os_log("Received save autofill data call, but there was no data to present", log: .passwordManager)
        }
    }

    private func subscribeToNavigationActionFlags() {
        navigationButtonsCancellables.removeAll()
        guard let selectedTabViewModel = tabCollectionViewModel.selectedTabViewModel else { return }

        selectedTabViewModel.$canGoBack
            .removeDuplicates()
            .assign(to: \.isEnabled, onWeaklyHeld: goBackButton)
            .store(in: &navigationButtonsCancellables)

        selectedTabViewModel.$canGoForward
            .removeDuplicates()
            .assign(to: \.isEnabled, onWeaklyHeld: goForwardButton)
            .store(in: &navigationButtonsCancellables)

        Publishers.CombineLatest(selectedTabViewModel.$canReload, selectedTabViewModel.$isLoading)
            .map({
                $0.canReload || $0.isLoading
            } as ((canReload: Bool, isLoading: Bool)) -> Bool)
            .removeDuplicates()
            .assign(to: \.isEnabled, onWeaklyHeld: refreshOrStopButton)
            .store(in: &navigationButtonsCancellables)

        selectedTabViewModel.$isLoading
            .removeDuplicates()
            .sink { [weak refreshOrStopButton] isLoading in
                refreshOrStopButton?.image = isLoading ? .stop : .refresh
                refreshOrStopButton?.toolTip = isLoading ? UserText.stopLoadingTooltip : UserText.refreshPageTooltip
            }
            .store(in: &navigationButtonsCancellables)
    }
}

extension NavigationBarViewController: NSMenuDelegate {

    public func menuNeedsUpdate(_ menu: NSMenu) {
        menu.removeAllItems()

        BookmarksBarMenuFactory.addToMenu(menu)

        menu.addItem(NSMenuItem.separator())

        HomeButtonMenuFactory.addToMenu(menu)

        let autofillTitle = LocalPinningManager.shared.shortcutTitle(for: .autofill)
        menu.addItem(withTitle: autofillTitle, action: #selector(toggleAutofillPanelPinning), keyEquivalent: "A")

        let bookmarksTitle = LocalPinningManager.shared.shortcutTitle(for: .bookmarks)
        menu.addItem(withTitle: bookmarksTitle, action: #selector(toggleBookmarksPanelPinning), keyEquivalent: "K")

        let downloadsTitle = LocalPinningManager.shared.shortcutTitle(for: .downloads)
        menu.addItem(withTitle: downloadsTitle, action: #selector(toggleDownloadsPanelPinning), keyEquivalent: "J")

#if NETWORK_PROTECTION
        let isPopUpWindow = view.window?.isPopUpWindow ?? false

        if !isPopUpWindow && networkProtectionFeatureActivation.isFeatureActivated {
            let networkProtectionTitle = LocalPinningManager.shared.shortcutTitle(for: .networkProtection)
            menu.addItem(withTitle: networkProtectionTitle, action: #selector(toggleNetworkProtectionPanelPinning), keyEquivalent: "N")
        }
#endif
    }

    @objc
    private func toggleAutofillPanelPinning(_ sender: NSMenuItem) {
        LocalPinningManager.shared.togglePinning(for: .autofill)
    }

    @objc
    private func toggleBookmarksPanelPinning(_ sender: NSMenuItem) {
        LocalPinningManager.shared.togglePinning(for: .bookmarks)
    }

    @objc
    private func toggleDownloadsPanelPinning(_ sender: NSMenuItem) {
        LocalPinningManager.shared.togglePinning(for: .downloads)
    }

    @objc
    private func toggleNetworkProtectionPanelPinning(_ sender: NSMenuItem) {
#if NETWORK_PROTECTION
        LocalPinningManager.shared.togglePinning(for: .networkProtection)
#endif
    }

    // MARK: - VPN

#if NETWORK_PROTECTION
    func showNetworkProtectionStatus() {
        let featureVisibility = DefaultNetworkProtectionVisibility()

        if featureVisibility.isNetworkProtectionVisible() {
            popovers.showNetworkProtectionPopover(positionedBelow: networkProtectionButton,
                                                  withDelegate: networkProtectionButtonModel)
        } else {
            featureVisibility.disableForWaitlistUsers()
        }
    }

    /// Sets up the VPN button.
    ///
    /// This method should be run just once during the lifecycle of this view.
    /// .
    private func setupNetworkProtectionButton() {
        assert(networkProtectionButton.menu == nil)

        let menuItem = NSMenuItem(title: LocalPinningManager.shared.shortcutTitle(for: .networkProtection), action: #selector(toggleNetworkProtectionPanelPinning), target: self)
        let menu = NSMenu(items: [menuItem])
        networkProtectionButton.menu = menu

        networkProtectionButtonModel.$shortcutTitle
            .receive(on: RunLoop.main)
            .sink { title in
                menuItem.title = title
            }
            .store(in: &cancellables)

        networkProtectionButtonModel.$showButton
            .receive(on: RunLoop.main)
            .sink { [weak self] show in
                let isPopUpWindow = self?.view.window?.isPopUpWindow ?? false
                self?.networkProtectionButton.isHidden =  isPopUpWindow || !show
            }
            .store(in: &cancellables)

        networkProtectionButtonModel.$buttonImage
            .receive(on: RunLoop.main)
            .sink { [weak self] image in
                self?.networkProtectionButton.image = image
            }
            .store(in: &cancellables)
    }
#endif

}

extension NavigationBarViewController: OptionsButtonMenuDelegate {

#if DBP
    func optionsButtonMenuRequestedDataBrokerProtection(_ menu: NSMenu) {
        WindowControllersManager.shared.showDataBrokerProtectionTab()
    }
#endif

    func optionsButtonMenuRequestedOpenExternalPasswordManager(_ menu: NSMenu) {
        BWManager.shared.openBitwarden()
    }

    func optionsButtonMenuRequestedBookmarkThisPage(_ sender: NSMenuItem) {
        addressBarViewController?
            .addressBarButtonsViewController?
            .openBookmarkPopover(setFavorite: false, accessPoint: .init(sender: sender, default: .moreMenu))
    }

    func optionsButtonMenuRequestedBookmarkPopover(_ menu: NSMenu) {
        popovers.showBookmarkListPopover(usingView: bookmarkListButton,
                                         withDelegate: self,
                                         forTab: tabCollectionViewModel.selectedTabViewModel?.tab)
    }

    func optionsButtonMenuRequestedBookmarkManagementInterface(_ menu: NSMenu) {
        WindowControllersManager.shared.showBookmarksTab()
    }

    func optionsButtonMenuRequestedBookmarkImportInterface(_ menu: NSMenu) {
        DataImportView().show()
    }

    func optionsButtonMenuRequestedBookmarkExportInterface(_ menu: NSMenu) {
        NSApp.sendAction(#selector(AppDelegate.openExportBookmarks(_:)), to: nil, from: nil)
    }

    func optionsButtonMenuRequestedLoginsPopover(_ menu: NSMenu, selectedCategory: SecureVaultSorting.Category) {
        popovers.showPasswordManagementPopover(selectedCategory: selectedCategory,
                                               usingView: passwordManagementButton,
                                               withDelegate: self)
    }

    func optionsButtonMenuRequestedNetworkProtectionPopover(_ menu: NSMenu) {
#if NETWORK_PROTECTION
        toggleNetworkProtectionPopover()
#else
        fatalError("Tried to open the VPN when it was disabled")
#endif
    }

    func optionsButtonMenuRequestedDownloadsPopover(_ menu: NSMenu) {
        toggleDownloadsPopover(keepButtonVisible: false)
    }

    func optionsButtonMenuRequestedPrint(_ menu: NSMenu) {
        WindowControllersManager.shared.lastKeyMainWindowController?.mainViewController.printWebView(self)
    }

    func optionsButtonMenuRequestedPreferences(_ menu: NSMenu) {
        WindowControllersManager.shared.showPreferencesTab()
    }

    func optionsButtonMenuRequestedAppearancePreferences(_ menu: NSMenu) {
        WindowControllersManager.shared.showPreferencesTab(withSelectedPane: .appearance)
    }

#if SUBSCRIPTION
    func optionsButtonMenuRequestedSubscriptionPurchasePage(_ menu: NSMenu) {
        WindowControllersManager.shared.showTab(with: .subscription(.subscriptionPurchase))
    }

    func optionsButtonMenuRequestedIdentityTheftRestoration(_ menu: NSMenu) {
        WindowControllersManager.shared.showTab(with: .identityTheftRestoration(.identityTheftRestoration))
    }
#endif

}

// MARK: - NSPopoverDelegate

extension NavigationBarViewController: NSPopoverDelegate {

    /// We check references here because these popovers might be on other windows.
    func popoverDidClose(_ notification: Notification) {
        if let popover = popovers.downloadsPopover, notification.object as AnyObject? === popover {
            popovers.downloadsPopoverClosed()
            updateDownloadsButton()
        } else if let popover = popovers.bookmarkListPopover, notification.object as AnyObject? === popover {
            popovers.bookmarkListPopoverClosed()
            updateBookmarksButton()
        } else if let popover = popovers.saveIdentityPopover, notification.object as AnyObject? === popover {
            popovers.saveIdentityPopoverClosed()
            updatePasswordManagementButton()
        } else if let popover = popovers.saveCredentialsPopover, notification.object as AnyObject? === popover {
            popovers.saveCredentialsPopoverClosed()
            updatePasswordManagementButton()
        } else if let popover = popovers.savePaymentMethodPopover, notification.object as AnyObject? === popover {
            popovers.savePaymentMethodPopoverClosed()
            updatePasswordManagementButton()
        }
    }

}

extension NavigationBarViewController: DownloadsViewControllerDelegate {

    func clearDownloadsActionTriggered() {
        invalidateDownloadButtonHidingTimer()
        hideDownloadButtonIfPossible()
    }

}

#if DEBUG || REVIEW
extension NavigationBarViewController {

    fileprivate func addDebugNotificationListeners() {
        NotificationCenter.default.publisher(for: .ShowSaveCredentialsPopover)
            .receive(on: DispatchQueue.main)
            .sink { [weak self] _ in
                self?.showMockSaveCredentialsPopover()
            }
            .store(in: &cancellables)

        NotificationCenter.default.publisher(for: .ShowCredentialsSavedPopover)
            .receive(on: DispatchQueue.main)
            .sink { [weak self] _ in
                self?.showMockCredentialsSavedPopover()
            }
            .store(in: &cancellables)
    }

    fileprivate func showMockSaveCredentialsPopover() {
        let account = SecureVaultModels.WebsiteAccount(title: nil, username: "example-username", domain: "example.com")
        let mockCredentials = SecureVaultModels.WebsiteCredentials(account: account, password: "password".data(using: .utf8)!)

        popovers.displaySaveCredentials(mockCredentials, automaticallySaved: false,
                                        usingView: passwordManagementButton,
                                        withDelegate: self)
    }

    fileprivate func showMockCredentialsSavedPopover() {
        let account = SecureVaultModels.WebsiteAccount(title: nil, username: "example-username", domain: "example.com")
        let mockCredentials = SecureVaultModels.WebsiteCredentials(account: account, password: "password".data(using: .utf8)!)

        popovers.displaySaveCredentials(mockCredentials,
                                        automaticallySaved: true,
                                        usingView: passwordManagementButton,
                                        withDelegate: self)
    }

}
#endif

#if NETWORK_PROTECTION
extension Notification.Name {
    static let ToggleNetworkProtectionInMainWindow = Notification.Name("com.duckduckgo.vpn.toggle-popover-in-main-window")
}
#endif<|MERGE_RESOLUTION|>--- conflicted
+++ resolved
@@ -126,20 +126,7 @@
 
     init?(coder: NSCoder, tabCollectionViewModel: TabCollectionViewModel, isBurner: Bool, networkProtectionFeatureActivation: NetworkProtectionFeatureActivation, downloadListCoordinator: DownloadListCoordinator, networkProtectionPopoverManager: NetPPopoverManager, networkProtectionStatusReporter: NetworkProtectionStatusReporter, autofillPopoverPresenter: AutofillPopoverPresenter) {
 
-<<<<<<< HEAD
-        let vpnBundleID = Bundle.main.vpnMenuAgentBundleId
-        let ipcClient = TunnelControllerIPCClient(machServiceName: vpnBundleID)
-        ipcClient.register()
-
-        let networkProtectionPopoverManager = NetworkProtectionNavBarPopoverManager(
-            ipcClient: ipcClient,
-            networkProtectionFeatureDisabler: NetworkProtectionFeatureDisabler()
-        )
-
-        self.popovers = NavigationBarPopovers(networkProtectionPopoverManager: networkProtectionPopoverManager)
-=======
         self.popovers = NavigationBarPopovers(networkProtectionPopoverManager: networkProtectionPopoverManager, autofillPopoverPresenter: autofillPopoverPresenter)
->>>>>>> b4b968d9
         self.tabCollectionViewModel = tabCollectionViewModel
         self.networkProtectionButtonModel = NetworkProtectionNavBarButtonModel(popoverManager: networkProtectionPopoverManager, statusReporter: networkProtectionStatusReporter)
         self.isBurner = isBurner
