//
//  NavigationBarViewController.swift
//
//  Copyright © 2020 DuckDuckGo. All rights reserved.
//
//  Licensed under the Apache License, Version 2.0 (the "License");
//  you may not use this file except in compliance with the License.
//  You may obtain a copy of the License at
//
//  http://www.apache.org/licenses/LICENSE-2.0
//
//  Unless required by applicable law or agreed to in writing, software
//  distributed under the License is distributed on an "AS IS" BASIS,
//  WITHOUT WARRANTIES OR CONDITIONS OF ANY KIND, either express or implied.
//  See the License for the specific language governing permissions and
//  limitations under the License.
//

import Cocoa
import Combine
import Common
import BrowserServicesKit

#if NETWORK_PROTECTION
import NetworkProtection
import NetworkProtectionUI
#endif

// swiftlint:disable:next type_body_length
final class NavigationBarViewController: NSViewController {

    enum Constants {
        static let downloadsButtonAutoHidingInterval: TimeInterval = 5 * 60
        static let activeDownloadsImage = NSImage(named: "DownloadsActive")
        static let inactiveDownloadsImage = NSImage(named: "Downloads")
        static let autosavePopoverImageName = "PasswordManagement"
    }

    @IBOutlet weak var mouseOverView: MouseOverView!
    @IBOutlet weak var goBackButton: NSButton!
    @IBOutlet weak var goForwardButton: NSButton!
    @IBOutlet weak var refreshOrStopButton: NSButton!
    @IBOutlet weak var optionsButton: NSButton!
    @IBOutlet weak var bookmarkListButton: MouseOverButton!
    @IBOutlet weak var passwordManagementButton: MouseOverButton!
    @IBOutlet weak var downloadsButton: MouseOverButton!
    @IBOutlet weak var networkProtectionButton: MouseOverButton!
    @IBOutlet weak var navigationButtons: NSView!
    @IBOutlet weak var addressBarContainer: NSView!
    @IBOutlet weak var daxLogo: NSImageView!
    @IBOutlet weak var addressBarStack: NSStackView!

    @IBOutlet var addressBarLeftToNavButtonsConstraint: NSLayoutConstraint!
    @IBOutlet var addressBarProportionalWidthConstraint: NSLayoutConstraint!
    @IBOutlet var navigationBarButtonsLeadingConstraint: NSLayoutConstraint!
    @IBOutlet var addressBarTopConstraint: NSLayoutConstraint!
    @IBOutlet var addressBarBottomConstraint: NSLayoutConstraint!
    @IBOutlet var buttonsTopConstraint: NSLayoutConstraint!
    @IBOutlet var logoWidthConstraint: NSLayoutConstraint!

    lazy var downloadsProgressView: CircularProgressView = {
        let bounds = downloadsButton.bounds
        let width: CGFloat = 27.0
        let frame = NSRect(x: (bounds.width - width) * 0.5, y: (bounds.height - width) * 0.5, width: width, height: width)
        let progressView = CircularProgressView(frame: frame)
        downloadsButton.addSubview(progressView)
        return progressView
    }()

    var addressBarViewController: AddressBarViewController?

    private var tabCollectionViewModel: TabCollectionViewModel
    private let isBurner: Bool

    // swiftlint:disable weak_delegate
    private let goBackButtonMenuDelegate: NavigationButtonMenuDelegate
    private let goForwardButtonMenuDelegate: NavigationButtonMenuDelegate
    // swiftlint:enable weak_delegate

    private var popovers = NavigationBarPopovers()
    var isDownloadsPopoverShown: Bool {
        popovers.isDownloadsPopoverShown
    }
    var isAutoFillAutosaveMessageVisible: Bool = false

    private var urlCancellable: AnyCancellable?
    private var selectedTabViewModelCancellable: AnyCancellable?
    private var credentialsToSaveCancellable: AnyCancellable?
    private var passwordManagerNotificationCancellable: AnyCancellable?
    private var pinnedViewsNotificationCancellable: AnyCancellable?
    private var navigationButtonsCancellables = Set<AnyCancellable>()
    private var downloadsCancellables = Set<AnyCancellable>()
    private var networkProtectionCancellable: AnyCancellable?
    private var networkProtectionInterruptionCancellable: AnyCancellable?

#if NETWORK_PROTECTION
    private let networkProtectionButtonModel: NetworkProtectionNavBarButtonModel
    private let networkProtectionFeatureActivation: NetworkProtectionFeatureActivation
#endif

    required init?(coder: NSCoder) {
        fatalError("NavigationBarViewController: Bad initializer")
    }

#if NETWORK_PROTECTION
    init?(coder: NSCoder, tabCollectionViewModel: TabCollectionViewModel, isBurner: Bool, networkProtectionFeatureActivation: NetworkProtectionFeatureActivation = NetworkProtectionKeychainTokenStore()) {
        self.tabCollectionViewModel = tabCollectionViewModel
        self.networkProtectionButtonModel = NetworkProtectionNavBarButtonModel(popovers: popovers)
        self.isBurner = isBurner
        self.networkProtectionFeatureActivation = networkProtectionFeatureActivation
        goBackButtonMenuDelegate = NavigationButtonMenuDelegate(buttonType: .back, tabCollectionViewModel: tabCollectionViewModel)
        goForwardButtonMenuDelegate = NavigationButtonMenuDelegate(buttonType: .forward, tabCollectionViewModel: tabCollectionViewModel)
        super.init(coder: coder)
    }
#else
    init?(coder: NSCoder, tabCollectionViewModel: TabCollectionViewModel, isBurner: Bool) {
        self.tabCollectionViewModel = tabCollectionViewModel
        self.isBurner = isBurner
        goBackButtonMenuDelegate = NavigationButtonMenuDelegate(buttonType: .back, tabCollectionViewModel: tabCollectionViewModel)
        goForwardButtonMenuDelegate = NavigationButtonMenuDelegate(buttonType: .forward, tabCollectionViewModel: tabCollectionViewModel)
        super.init(coder: coder)
    }
#endif

    override func viewDidLoad() {
        super.viewDidLoad()

        view.wantsLayer = true
        view.layer?.masksToBounds = false
        addressBarContainer.wantsLayer = true
        addressBarContainer.layer?.masksToBounds = false

        mouseOverView.delegate = self

        setupNavigationButtonMenus()
        subscribeToSelectedTabViewModel()
        listenToPasswordManagerNotifications()
        listenToPinningManagerNotifications()
        listenToMessageNotifications()
        subscribeToDownloads()
        addContextMenu()

        optionsButton.sendAction(on: .leftMouseDown)
        bookmarkListButton.sendAction(on: .leftMouseDown)
        downloadsButton.sendAction(on: .leftMouseDown)
        networkProtectionButton.sendAction(on: .leftMouseDown)
        passwordManagementButton.sendAction(on: .leftMouseDown)

        optionsButton.toolTip = UserText.applicationMenuTooltip

        networkProtectionButton.toolTip = UserText.networkProtectionButtonTooltip

#if NETWORK_PROTECTION
        setupNetworkProtectionButton()
#endif

#if DEBUG || REVIEW
        addDebugNotificationListeners()
#endif
    }

    override func viewWillAppear() {
        updateDownloadsButton()
        updatePasswordManagementButton()
        updateBookmarksButton()

        if view.window?.isPopUpWindow == true {
            goBackButton.isHidden = true
            goForwardButton.isHidden = true
            refreshOrStopButton.isHidden = true
            optionsButton.isHidden = true
            addressBarTopConstraint.constant = 0
            addressBarBottomConstraint.constant = 0
            addressBarLeftToNavButtonsConstraint.isActive = false
            addressBarProportionalWidthConstraint.isActive = false
            navigationBarButtonsLeadingConstraint.isActive = false

            // This pulls the dashboard button to the left for the popup
            NSLayoutConstraint.activate(addressBarStack.addConstraints(to: view, [
                .leading: .leading(multiplier: 1.0, const: 72)
            ]))
        }
    }

    @IBSegueAction func createAddressBarViewController(_ coder: NSCoder) -> AddressBarViewController? {
        guard let addressBarViewController = AddressBarViewController(coder: coder,
                                                                      tabCollectionViewModel: tabCollectionViewModel,
                                                                      isBurner: isBurner) else {
            fatalError("NavigationBarViewController: Failed to init AddressBarViewController")
        }

        self.addressBarViewController = addressBarViewController
        return addressBarViewController
    }

    @IBAction func goBackAction(_ sender: NSButton) {
        guard let selectedTabViewModel = tabCollectionViewModel.selectedTabViewModel else {
            os_log("%s: Selected tab view model is nil", type: .error, className)
            return
        }

        if NSApp.isCommandPressed,
           // don‘t open a new tab when the window is cmd-clicked in background
           sender.window?.isKeyWindow == true && NSApp.isActive,
           let backItem = selectedTabViewModel.tab.webView.backForwardList.backItem {
            openNewChildTab(with: backItem.url)
        } else {
            selectedTabViewModel.tab.goBack()
        }
    }

    @IBAction func goForwardAction(_ sender: NSButton) {
        guard let selectedTabViewModel = tabCollectionViewModel.selectedTabViewModel else {
            os_log("%s: Selected tab view model is nil", type: .error, className)
            return
        }

        if NSApp.isCommandPressed,
           // don‘t open a new tab when the window is cmd-clicked in background
           sender.window?.isKeyWindow == true && NSApp.isActive,
           let forwardItem = selectedTabViewModel.tab.webView.backForwardList.forwardItem {
            openNewChildTab(with: forwardItem.url)
        } else {
            selectedTabViewModel.tab.goForward()
        }
    }

    private func openNewChildTab(with url: URL) {
        let tab = Tab(content: .url(url), parentTab: tabCollectionViewModel.selectedTabViewModel?.tab, shouldLoadInBackground: true, burnerMode: tabCollectionViewModel.burnerMode)
        tabCollectionViewModel.insert(tab, selected: false)
    }

    @IBAction func refreshOrStopAction(_ sender: NSButton) {
        guard let selectedTabViewModel = tabCollectionViewModel.selectedTabViewModel else {
            os_log("%s: Selected tab view model is nil", type: .error, className)
            return
        }

        if selectedTabViewModel.isLoading {
            selectedTabViewModel.tab.stopLoading()
        } else {
            selectedTabViewModel.reload()
        }
    }

    // swiftlint:disable force_cast
    @IBAction func optionsButtonAction(_ sender: NSButton) {

        guard let internalUserDecider = (NSApp.delegate as! AppDelegate).internalUserDecider else {
            assertionFailure("\(className): internalUserDecider is nil")
            os_log("%s: internalUserDecider is nil", type: .error, className)
            return
        }

        let menu = MoreOptionsMenu(tabCollectionViewModel: tabCollectionViewModel,
                                   passwordManagerCoordinator: PasswordManagerCoordinator.shared,
                                   internalUserDecider: internalUserDecider)
        menu.actionDelegate = self
        let location = NSPoint(x: -menu.size.width + sender.bounds.width, y: sender.bounds.height + 4)
        menu.popUp(positioning: nil, at: location, in: sender)
    }
    // swiftlint:enable force_cast

    @IBAction func bookmarksButtonAction(_ sender: NSButton) {
        popovers.bookmarksButtonPressed(anchorView: bookmarkListButton,
                                        popoverDelegate: self,
                                        tab: tabCollectionViewModel.selectedTabViewModel?.tab)
    }

    @IBAction func passwordManagementButtonAction(_ sender: NSButton) {
        popovers.passwordManagementButtonPressed(usingView: passwordManagementButton, withDelegate: self)
    }

#if NETWORK_PROTECTION
    @IBAction func networkProtectionButtonAction(_ sender: NSButton) {
        popovers.toggleNetworkProtectionPopover(usingView: networkProtectionButton, withDelegate: networkProtectionButtonModel)
    }
#endif

    @IBAction func downloadsButtonAction(_ sender: NSButton) {
        toggleDownloadsPopover(keepButtonVisible: false)
    }

    override func mouseDown(with event: NSEvent) {
        if let menu = view.menu, NSEvent.isContextClick(event) {
            NSMenu.popUpContextMenu(menu, with: event, for: view)
            return
        }

        super.mouseDown(with: event)
    }

    func listenToPasswordManagerNotifications() {
        passwordManagerNotificationCancellable = NotificationCenter.default.publisher(for: .PasswordManagerChanged).sink { [weak self] _ in
            self?.updatePasswordManagementButton()
        }
    }

    func listenToPinningManagerNotifications() {
        pinnedViewsNotificationCancellable = NotificationCenter.default.publisher(for: .PinnedViewsChanged).sink { [weak self] notification in
            guard let self = self else {
                return
            }

            if let userInfo = notification.userInfo as? [String: Any],
               let viewType = userInfo[LocalPinningManager.pinnedViewChangedNotificationViewTypeKey] as? String,
               let view = PinnableView(rawValue: viewType) {
                switch view {
                case .autofill:
                    self.updatePasswordManagementButton()
                case .bookmarks:
                    self.updateBookmarksButton()
                case .downloads:
                    self.updateDownloadsButton(updatingFromPinnedViewsNotification: true)
                case .networkProtection:
#if NETWORK_PROTECTION
                    networkProtectionButtonModel.isPinned = LocalPinningManager.shared.isPinned(.networkProtection)
#else
                    assertionFailure("Tried to toggle NetP when the feature was disabled")
#endif
                }
            } else {
                assertionFailure("Failed to get changed pinned view type")
                self.updateBookmarksButton()
                self.updatePasswordManagementButton()
            }
        }
    }

    func listenToMessageNotifications() {
        NotificationCenter.default.addObserver(self,
                                               selector: #selector(showFireproofingFeedback(_:)),
                                               name: FireproofDomains.Constants.newFireproofDomainNotification,
                                               object: nil)

        NotificationCenter.default.addObserver(self,
                                               selector: #selector(showPrivateEmailCopiedToClipboard(_:)),
                                               name: Notification.Name.privateEmailCopiedToClipboard,
                                               object: nil)

        NotificationCenter.default.addObserver(self,
                                               selector: #selector(showLoginAutosavedFeedback(_:)),
                                               name: .loginAutoSaved,
                                               object: nil)

        NotificationCenter.default.addObserver(self,
                                               selector: #selector(showAutoconsentFeedback(_:)),
                                               name: AutoconsentUserScript.Constants.newSitePopupHidden,
                                               object: nil)
    }

    @objc private func showPrivateEmailCopiedToClipboard(_ sender: Notification) {
        guard view.window?.isKeyWindow == true else { return }

        DispatchQueue.main.async {
            let viewController = PopoverMessageViewController(message: UserText.privateEmailCopiedToClipboard)
            viewController.show(onParent: self, relativeTo: self.optionsButton)
        }

    }

    @objc private func showFireproofingFeedback(_ sender: Notification) {
        guard view.window?.isKeyWindow == true,
              let domain = sender.userInfo?[FireproofDomains.Constants.newFireproofDomainKey] as? String else { return }

        DispatchQueue.main.async {
            let viewController = PopoverMessageViewController(message: UserText.domainIsFireproof(domain: domain))
            viewController.show(onParent: self, relativeTo: self.optionsButton)
        }
    }

    @objc private func showLoginAutosavedFeedback(_ sender: Notification) {
        guard view.window?.isKeyWindow == true,
              let account = sender.object as? SecureVaultModels.WebsiteAccount else { return }

        guard let domain = account.domain else {
            return
        }

        DispatchQueue.main.async {

            let action = {
                self.showPasswordManagerPopover(selectedWebsiteAccount: account)
            }
            let popoverMessage = PopoverMessageViewController(message: UserText.passwordManagerAutosavePopoverText(domain: domain),
                                                              image: Self.Constants.autosavePopoverImageName,
                                                              buttonText: UserText.passwordManagerAutosaveButtonText,
                                                              buttonAction: action,
                                                              onDismiss: {
                                                                    self.isAutoFillAutosaveMessageVisible = false
                                                                    self.passwordManagementButton.isHidden = !LocalPinningManager.shared.isPinned(.autofill)
            }
                                                              )
            self.isAutoFillAutosaveMessageVisible = true
            self.passwordManagementButton.isHidden = false
            popoverMessage.show(onParent: self, relativeTo: self.passwordManagementButton)
        }
    }

    @objc private func showAutoconsentFeedback(_ sender: Notification) {
        guard view.window?.isKeyWindow == true,
              let topUrl = sender.userInfo?["topUrl"] as? URL,
              let isCosmetic = sender.userInfo?["isCosmetic"] as? Bool
        else { return }

        DispatchQueue.main.async { [weak self] in
            guard let self = self, self.tabCollectionViewModel.selectedTabViewModel?.tab.url == topUrl else {
                return // if the tab is not active, don't show the popup
            }
            let animationType: NavigationBarBadgeAnimationView.AnimationType = isCosmetic ? .cookiePopupHidden : .cookiePopupManaged
            self.addressBarViewController?.addressBarButtonsViewController?.showBadgeNotification(animationType)
        }
    }

    func toggleDownloadsPopover(keepButtonVisible: Bool) {

        downloadsButton.isHidden = false
        if keepButtonVisible {
            setDownloadButtonHidingTimer()
        }

        popovers.toggleDownloadsPopover(usingView: downloadsButton, popoverDelegate: self, downloadsDelegate: self)
    }

    func showPasswordManagerPopover(selectedCategory: SecureVaultSorting.Category?) {
        popovers.showPasswordManagementPopover(selectedCategory: selectedCategory,
                                               usingView: passwordManagementButton,
                                               withDelegate: self)
    }

    func showPasswordManagerPopover(selectedWebsiteAccount: SecureVaultModels.WebsiteAccount) {
        popovers.showPasswordManagerPopover(selectedWebsiteAccount: selectedWebsiteAccount,
                                                     usingView: passwordManagementButton,
                                                     withDelegate: self)
    }

    private func setupNavigationButtonMenus() {
        let backButtonMenu = NSMenu()
        backButtonMenu.delegate = goBackButtonMenuDelegate
        goBackButton.menu = backButtonMenu
        let forwardButtonMenu = NSMenu()
        forwardButtonMenu.delegate = goForwardButtonMenuDelegate
        goForwardButton.menu = forwardButtonMenu

        goBackButton.toolTip = UserText.navigateBackTooltip
        goForwardButton.toolTip = UserText.navigateForwardTooltip
        refreshOrStopButton.toolTip = UserText.refreshPageTooltip
    }

    private func subscribeToSelectedTabViewModel() {
        selectedTabViewModelCancellable = tabCollectionViewModel.$selectedTabViewModel.receive(on: DispatchQueue.main).sink { [weak self] _ in
            self?.subscribeToNavigationActionFlags()
            self?.subscribeToCredentialsToSave()
            self?.subscribeToTabContent()
        }
    }

    private func subscribeToTabContent() {
        urlCancellable = tabCollectionViewModel.selectedTabViewModel?.tab.$content
            .receive(on: DispatchQueue.main)
            .sink(receiveValue: { [weak self] _ in
                self?.updatePasswordManagementButton()
            })
    }

    var daxFadeInAnimation: DispatchWorkItem?
    func resizeAddressBarForHomePage(_ homePage: Bool, animated: Bool) {
        daxFadeInAnimation?.cancel()

        let verticalPadding: CGFloat = view.window?.isPopUpWindow == true ? 0 : 6

        let barTop = animated ? addressBarTopConstraint.animator() : addressBarTopConstraint
        barTop?.constant = homePage ? 16 : verticalPadding

        let bottom = animated ? addressBarBottomConstraint.animator() : addressBarBottomConstraint
        bottom?.constant = homePage ? 2 : verticalPadding

        let logoWidth = animated ? logoWidthConstraint.animator() : logoWidthConstraint
        logoWidth?.constant = homePage ? 44 : 0

        daxLogo.alphaValue = homePage ? 0 : 1 // initial value to animate from

        if animated {
            let fadeIn = DispatchWorkItem { [weak self] in
                NSAnimationContext.runAnimationGroup { ctx in
                    ctx.duration = 0.2
                    self?.daxLogo.animator().alphaValue = homePage ? 1 : 0
                }
            }
            DispatchQueue.main.asyncAfter(deadline: .now() + 0.1, execute: fadeIn)
            self.daxFadeInAnimation = fadeIn
        } else {
            daxLogo.alphaValue = homePage ? 1 : 0
        }

    }

    private func subscribeToDownloads() {
        DownloadListCoordinator.shared.updates
            .throttle(for: 1.0, scheduler: DispatchQueue.main, latest: true)
            .sink { [weak self] update in
                guard let self = self else { return }

                let shouldShowPopover = update.kind == .updated
                    && update.item.destinationURL != nil
                    && update.item.tempURL == nil
                    && !update.item.isBurner
                    && WindowControllersManager.shared.lastKeyMainWindowController?.window === self.downloadsButton.window

                if shouldShowPopover {
                    self.popovers.showDownloadsPopoverAndAutoHide(usingView: self.downloadsButton,
                                                                  popoverDelegate: self,
                                                                  downloadsDelegate: self)
                } else {
                    if update.item.isBurner {
                        self.invalidateDownloadButtonHidingTimer()
                        self.updateDownloadsButton(updatingFromPinnedViewsNotification: false)
                    }
                }
                self.updateDownloadsButton()
            }
            .store(in: &downloadsCancellables)
        DownloadListCoordinator.shared.progress
            .publisher(for: \.fractionCompleted)
            .throttle(for: 0.2, scheduler: DispatchQueue.main, latest: true)
            .map { _ in
                let progress = DownloadListCoordinator.shared.progress
                return progress.fractionCompleted == 1.0 || progress.totalUnitCount == 0 ? nil : progress.fractionCompleted
            }
            .assign(to: \.progress, onWeaklyHeld: downloadsProgressView)
            .store(in: &downloadsCancellables)
    }

    private func addContextMenu() {
        let menu = NSMenu()
        menu.delegate = self
        self.view.menu = menu
    }

    private func updatePasswordManagementButton() {
        let menu = NSMenu()
        let title = LocalPinningManager.shared.toggleShortcutInterfaceTitle(for: .autofill)
        menu.addItem(withTitle: title, action: #selector(toggleAutofillPanelPinning), keyEquivalent: "")

        passwordManagementButton.menu = menu
        passwordManagementButton.toolTip = UserText.autofillShortcutTooltip

        let url = tabCollectionViewModel.selectedTabViewModel?.tab.content.url

        passwordManagementButton.image = NSImage(named: "PasswordManagement")

        if popovers.hasAnySavePopoversVisible() {
            return
        }

        if popovers.isPasswordManagementDirty {
            passwordManagementButton.image = NSImage(named: "PasswordManagementDirty")
            return
        }

        if LocalPinningManager.shared.isPinned(.autofill) {
            passwordManagementButton.isHidden = false
        } else {
            passwordManagementButton.isHidden = !popovers.isPasswordManagementPopoverShown && !isAutoFillAutosaveMessageVisible
        }

        popovers.passwordManagementDomain = nil
        guard let url = url, let domain = url.host else {
            return
        }
        popovers.passwordManagementDomain = domain
    }

    private func updateDownloadsButton(updatingFromPinnedViewsNotification: Bool = false) {
        let menu = NSMenu()
        let title = LocalPinningManager.shared.toggleShortcutInterfaceTitle(for: .downloads)
        menu.addItem(withTitle: title, action: #selector(toggleDownloadsPanelPinning(_:)), keyEquivalent: "")

        downloadsButton.menu = menu
        downloadsButton.toolTip = UserText.downloadsShortcutTooltip

        if LocalPinningManager.shared.isPinned(.downloads) {
            downloadsButton.isHidden = false
            return
        }

        let hasActiveDownloads = DownloadListCoordinator.shared.hasActiveDownloads
        downloadsButton.image = hasActiveDownloads ? Self.Constants.activeDownloadsImage : Self.Constants.inactiveDownloadsImage
        let isTimerActive = downloadsButtonHidingTimer != nil

        downloadsButton.isHidden = !(hasActiveDownloads || isTimerActive)

        if !downloadsButton.isHidden { setDownloadButtonHidingTimer() }
        downloadsButton.isMouseDown = popovers.isDownloadsPopoverShown

        // If the user has selected Hide Downloads from the navigation bar context menu, and no downloads are active, then force it to be hidden
        // even if the timer is active.
        if updatingFromPinnedViewsNotification {
            if !LocalPinningManager.shared.isPinned(.downloads) {
                invalidateDownloadButtonHidingTimer()
                downloadsButton.isHidden = !hasActiveDownloads
            }
        }
    }

    private var downloadsButtonHidingTimer: Timer?
    private func setDownloadButtonHidingTimer() {
        guard downloadsButtonHidingTimer == nil else { return }

        let timerBlock: (Timer) -> Void = { [weak self] _ in
            guard let self = self else { return }

            self.invalidateDownloadButtonHidingTimer()
            self.hideDownloadButtonIfPossible()
        }

        downloadsButtonHidingTimer = Timer.scheduledTimer(withTimeInterval: Constants.downloadsButtonAutoHidingInterval,
                                                          repeats: false,
                                                          block: timerBlock)
    }

    private func invalidateDownloadButtonHidingTimer() {
        self.downloadsButtonHidingTimer?.invalidate()
        self.downloadsButtonHidingTimer = nil
    }

    private func hideDownloadButtonIfPossible() {
        if LocalPinningManager.shared.isPinned(.downloads) ||
            DownloadListCoordinator.shared.hasActiveDownloads ||
            popovers.isDownloadsPopoverShown { return }

        downloadsButton.isHidden = true
    }

    private func updateBookmarksButton() {
        let menu = NSMenu()
        let title = LocalPinningManager.shared.toggleShortcutInterfaceTitle(for: .bookmarks)
        menu.addItem(withTitle: title, action: #selector(toggleBookmarksPanelPinning(_:)), keyEquivalent: "")

        bookmarkListButton.menu = menu
        bookmarkListButton.toolTip = UserText.bookmarksShortcutTooltip

        if LocalPinningManager.shared.isPinned(.bookmarks) {
            bookmarkListButton.isHidden = false
        } else {
            bookmarkListButton.isHidden = !popovers.bookmarkListPopoverShown
        }
    }

    private func subscribeToCredentialsToSave() {
        credentialsToSaveCancellable = tabCollectionViewModel.selectedTabViewModel?.tab.autofillDataToSavePublisher
            .receive(on: DispatchQueue.main)
            .sink { [weak self] data in
                guard let self, let data else { return }
                self.promptToSaveAutofillData(data)
                self.tabCollectionViewModel.selectedTabViewModel?.tab.resetAutofillData()
            }
    }

    private func promptToSaveAutofillData(_ data: AutofillData) {
        let autofillPreferences = AutofillPreferences()

        if autofillPreferences.askToSaveUsernamesAndPasswords, let credentials = data.credentials {
            os_log("Presenting Save Credentials popover", log: .passwordManager)
            popovers.displaySaveCredentials(credentials,
                                            automaticallySaved: data.automaticallySavedCredentials,
                                            usingView: passwordManagementButton,
                                            withDelegate: self)
        } else if autofillPreferences.askToSavePaymentMethods, let card = data.creditCard {
            os_log("Presenting Save Payment Method popover", log: .passwordManager)
            popovers.displaySavePaymentMethod(card,
                                              usingView: passwordManagementButton,
                                              withDelegate: self)
        } else if autofillPreferences.askToSaveAddresses, let identity = data.identity {
            os_log("Presenting Save Identity popover", log: .passwordManager)
            popovers.displaySaveIdentity(identity,
                                         usingView: passwordManagementButton,
                                         withDelegate: self)
        } else {
            os_log("Received save autofill data call, but there was no data to present", log: .passwordManager)
        }
    }

    private func subscribeToNavigationActionFlags() {
        navigationButtonsCancellables.removeAll()
        guard let selectedTabViewModel = tabCollectionViewModel.selectedTabViewModel else { return }

        selectedTabViewModel.$canGoBack
            .removeDuplicates()
            .assign(to: \.isEnabled, onWeaklyHeld: goBackButton)
            .store(in: &navigationButtonsCancellables)

        selectedTabViewModel.$canGoForward
            .removeDuplicates()
            .assign(to: \.isEnabled, onWeaklyHeld: goForwardButton)
            .store(in: &navigationButtonsCancellables)

        Publishers.CombineLatest(selectedTabViewModel.$canReload, selectedTabViewModel.$isLoading)
            .map({
                $0.canReload || $0.isLoading
            } as ((canReload: Bool, isLoading: Bool)) -> Bool)
            .removeDuplicates()
            .assign(to: \.isEnabled, onWeaklyHeld: refreshOrStopButton)
            .store(in: &navigationButtonsCancellables)

        selectedTabViewModel.$isLoading
            .removeDuplicates()
            .sink { [weak refreshOrStopButton] isLoading in
                refreshOrStopButton?.image = isLoading ? NSImage(named: "Stop") : NSImage(named: "Refresh")
                refreshOrStopButton?.toolTip = isLoading ? UserText.stopLoadingTooltip : UserText.refreshPageTooltip
            }
            .store(in: &navigationButtonsCancellables)
    }
}

extension NavigationBarViewController: MouseOverViewDelegate {

    func mouseOverView(_ mouseOverView: MouseOverView, isMouseOver: Bool) {
        addressBarViewController?.addressBarButtonsViewController?.isMouseOverNavigationBar = isMouseOver
    }

}

extension NavigationBarViewController: NSMenuDelegate {

    public func menuNeedsUpdate(_ menu: NSMenu) {
        menu.removeAllItems()

        BookmarksBarMenuFactory.addToMenu(menu)

        menu.addItem(NSMenuItem.separator())

        let autofillTitle = LocalPinningManager.shared.toggleShortcutInterfaceTitle(for: .autofill)
        menu.addItem(withTitle: autofillTitle, action: #selector(toggleAutofillPanelPinning), keyEquivalent: "A")

        let bookmarksTitle = LocalPinningManager.shared.toggleShortcutInterfaceTitle(for: .bookmarks)
        menu.addItem(withTitle: bookmarksTitle, action: #selector(toggleBookmarksPanelPinning), keyEquivalent: "K")

        let downloadsTitle = LocalPinningManager.shared.toggleShortcutInterfaceTitle(for: .downloads)
        menu.addItem(withTitle: downloadsTitle, action: #selector(toggleDownloadsPanelPinning), keyEquivalent: "J")

#if NETWORK_PROTECTION
        let isPopUpWindow = view.window?.isPopUpWindow ?? false

        if !isPopUpWindow && networkProtectionFeatureActivation.isFeatureActivated {
            let networkProtectionTitle = LocalPinningManager.shared.toggleShortcutInterfaceTitle(for: .networkProtection)
            menu.addItem(withTitle: networkProtectionTitle, action: #selector(toggleNetworkProtectionPanelPinning), keyEquivalent: "N")
        }
#endif
    }

    @objc
    private func toggleAutofillPanelPinning(_ sender: NSMenuItem) {
        LocalPinningManager.shared.togglePinning(for: .autofill)
    }

    @objc
    private func toggleBookmarksPanelPinning(_ sender: NSMenuItem) {
        LocalPinningManager.shared.togglePinning(for: .bookmarks)
    }

    @objc
    private func toggleDownloadsPanelPinning(_ sender: NSMenuItem) {
        LocalPinningManager.shared.togglePinning(for: .downloads)
    }

    @objc
    private func toggleNetworkProtectionPanelPinning(_ sender: NSMenuItem) {
        LocalPinningManager.shared.togglePinning(for: .networkProtection)
    }

    // MARK: - Network Protection

#if NETWORK_PROTECTION
    func showNetworkProtectionStatus() {
<<<<<<< HEAD
        popovers.showNetworkProtectionPopover(usingView: networkProtectionButton,
                                              withDelegate: networkProtectionButtonModel)
=======
        guard #available(macOS 11.4, *) else { return }

        let featureVisibility = DefaultNetworkProtectionVisibility()

        if featureVisibility.isNetworkProtectionVisible() {
            popovers.showNetworkProtectionPopover(usingView: networkProtectionButton,
                                                  withDelegate: networkProtectionButtonModel)
        } else {
            featureVisibility.disableForWaitlistUsers()
        }
>>>>>>> 627946bc
    }

    private func setupNetworkProtectionButton() {
        networkProtectionCancellable = networkProtectionButtonModel.$showButton
            .receive(on: RunLoop.main)
            .sink { [weak self] show in
                let isPopUpWindow = self?.view.window?.isPopUpWindow ?? false
                self?.networkProtectionButton.isHidden =  isPopUpWindow || !show
            }

        networkProtectionInterruptionCancellable = networkProtectionButtonModel.$buttonImage
            .receive(on: RunLoop.main)
            .sink { [weak self] image in
                self?.networkProtectionButton.image = image
            }
    }
#endif

}

extension NavigationBarViewController: OptionsButtonMenuDelegate {

#if DBP
    func optionsButtonMenuRequestedDataBrokerProtection(_ menu: NSMenu) {
        WindowControllersManager.shared.showDataBrokerProtectionTab()
    }
#endif

    func optionsButtonMenuRequestedOpenExternalPasswordManager(_ menu: NSMenu) {
        BWManager.shared.openBitwarden()
    }

    func optionsButtonMenuRequestedBookmarkThisPage(_ sender: NSMenuItem) {
        addressBarViewController?
            .addressBarButtonsViewController?
            .openBookmarkPopover(setFavorite: false, accessPoint: .init(sender: sender, default: .moreMenu))
    }

    func optionsButtonMenuRequestedBookmarkPopover(_ menu: NSMenu) {
        popovers.showBookmarkListPopover(usingView: bookmarkListButton,
                                         withDelegate: self,
                                         forTab: tabCollectionViewModel.selectedTabViewModel?.tab)
    }

    func optionsButtonMenuRequestedBookmarkManagementInterface(_ menu: NSMenu) {
        WindowControllersManager.shared.showBookmarksTab()
    }

    func optionsButtonMenuRequestedBookmarkImportInterface(_ menu: NSMenu) {
        DataImportViewController.show()
    }

    func optionsButtonMenuRequestedBookmarkExportInterface(_ menu: NSMenu) {
        NSApp.sendAction(#selector(AppDelegate.openExportBookmarks(_:)), to: nil, from: nil)
    }

    func optionsButtonMenuRequestedLoginsPopover(_ menu: NSMenu, selectedCategory: SecureVaultSorting.Category) {
        popovers.showPasswordManagementPopover(selectedCategory: selectedCategory,
                                               usingView: passwordManagementButton,
                                               withDelegate: self)
    }

    func optionsButtonMenuRequestedNetworkProtectionPopover(_ menu: NSMenu) {
#if NETWORK_PROTECTION
        showNetworkProtectionStatus()
#else
        fatalError("Tried to open Network Protection when it was disabled")
#endif
    }

    func optionsButtonMenuRequestedDownloadsPopover(_ menu: NSMenu) {
        toggleDownloadsPopover(keepButtonVisible: false)
    }

    func optionsButtonMenuRequestedPrint(_ menu: NSMenu) {
        WindowControllersManager.shared.lastKeyMainWindowController?.mainViewController.printWebView(self)
    }

    func optionsButtonMenuRequestedPreferences(_ menu: NSMenu) {
        WindowControllersManager.shared.showPreferencesTab()
    }

    func optionsButtonMenuRequestedAppearancePreferences(_ menu: NSMenu) {
        WindowControllersManager.shared.showPreferencesTab(withSelectedPane: .appearance)
    }

}

// MARK: - NSPopoverDelegate

extension NavigationBarViewController: NSPopoverDelegate {

    /// We check references here because these popovers might be on other windows.
    func popoverDidClose(_ notification: Notification) {
        if let popover = popovers.downloadsPopover, notification.object as AnyObject? === popover {
            popovers.downloadsPopoverClosed()
            updateDownloadsButton()
        } else if let popover = popovers.bookmarkListPopover, notification.object as AnyObject? === popover {
            popovers.bookmarkListPopoverClosed()
            updateBookmarksButton()
        } else if let popover = popovers.passwordManagementPopover, notification.object as AnyObject? === popover {
            popovers.passwordManagementPopoverClosed()
        } else if let popover = popovers.saveIdentityPopover, notification.object as AnyObject? === popover {
            popovers.saveIdentityPopoverClosed()
            updatePasswordManagementButton()
        } else if let popover = popovers.saveCredentialsPopover, notification.object as AnyObject? === popover {
            popovers.saveCredentialsPopoverClosed()
            updatePasswordManagementButton()
        } else if let popover = popovers.savePaymentMethodPopover, notification.object as AnyObject? === popover {
            popovers.savePaymentMethodPopoverClosed()
            updatePasswordManagementButton()
        }
    }

}

extension NavigationBarViewController: DownloadsViewControllerDelegate {

    func clearDownloadsActionTriggered() {
        invalidateDownloadButtonHidingTimer()
        hideDownloadButtonIfPossible()
    }

}

#if DEBUG || REVIEW
extension NavigationBarViewController {

    fileprivate func addDebugNotificationListeners() {
        NotificationCenter.default.addObserver(forName: .ShowSaveCredentialsPopover, object: nil, queue: .main) { [weak self] _ in
            self?.showMockSaveCredentialsPopover()
        }

        NotificationCenter.default.addObserver(forName: .ShowCredentialsSavedPopover, object: nil, queue: .main) { [weak self] _ in
            self?.showMockCredentialsSavedPopover()
        }
    }

    fileprivate func showMockSaveCredentialsPopover() {
        let account = SecureVaultModels.WebsiteAccount(title: nil, username: "example-username", domain: "example.com")
        let mockCredentials = SecureVaultModels.WebsiteCredentials(account: account, password: "password".data(using: .utf8)!)

        popovers.displaySaveCredentials(mockCredentials, automaticallySaved: false,
                                        usingView: passwordManagementButton,
                                        withDelegate: self)
    }

    fileprivate func showMockCredentialsSavedPopover() {
        let account = SecureVaultModels.WebsiteAccount(title: nil, username: "example-username", domain: "example.com")
        let mockCredentials = SecureVaultModels.WebsiteCredentials(account: account, password: "password".data(using: .utf8)!)

        popovers.displaySaveCredentials(mockCredentials,
                                        automaticallySaved: true,
                                        usingView: passwordManagementButton,
                                        withDelegate: self)
    }

}
#endif<|MERGE_RESOLUTION|>--- conflicted
+++ resolved
@@ -773,12 +773,6 @@
 
 #if NETWORK_PROTECTION
     func showNetworkProtectionStatus() {
-<<<<<<< HEAD
-        popovers.showNetworkProtectionPopover(usingView: networkProtectionButton,
-                                              withDelegate: networkProtectionButtonModel)
-=======
-        guard #available(macOS 11.4, *) else { return }
-
         let featureVisibility = DefaultNetworkProtectionVisibility()
 
         if featureVisibility.isNetworkProtectionVisible() {
@@ -787,7 +781,6 @@
         } else {
             featureVisibility.disableForWaitlistUsers()
         }
->>>>>>> 627946bc
     }
 
     private func setupNetworkProtectionButton() {
