//
//  NavigationBarViewController.swift
//
//  Copyright © 2020 DuckDuckGo. All rights reserved.
//
//  Licensed under the Apache License, Version 2.0 (the "License");
//  you may not use this file except in compliance with the License.
//  You may obtain a copy of the License at
//
//  http://www.apache.org/licenses/LICENSE-2.0
//
//  Unless required by applicable law or agreed to in writing, software
//  distributed under the License is distributed on an "AS IS" BASIS,
//  WITHOUT WARRANTIES OR CONDITIONS OF ANY KIND, either express or implied.
//  See the License for the specific language governing permissions and
//  limitations under the License.
//

import Cocoa
import Combine
import os.log
import BrowserServicesKit

// swiftlint:disable type_body_length
final class NavigationBarViewController: NSViewController {

    enum Constants {
        static let downloadsButtonAutoHidingInterval: TimeInterval = 5 * 60
        static let downloadsPopoverAutoHidingInterval: TimeInterval = 10
    }

    @IBOutlet weak var goBackButton: NSButton!
    @IBOutlet weak var goForwardButton: NSButton!
    @IBOutlet weak var refreshButton: NSButton!
    @IBOutlet weak var optionsButton: NSButton!
    @IBOutlet weak var bookmarkListButton: NSButton!
    @IBOutlet weak var passwordManagementButton: NSButton!
    @IBOutlet weak var downloadsButton: MouseOverButton!

    lazy var downloadsProgressView: CircularProgressView = {
        let bounds = downloadsButton.bounds
        let width: CGFloat = 27.0
        let frame = NSRect(x: (bounds.width - width) * 0.5, y: (bounds.height - width) * 0.5, width: width, height: width)
        let progressView = CircularProgressView(frame: frame)
        downloadsButton.addSubview(progressView)
        return progressView
    }()
    private static let activeDownloadsImage = NSImage(named: "DownloadsActive")
    private static let inactiveDownloadsImage = NSImage(named: "Downloads")

    var addressBarViewController: AddressBarViewController?

    private var tabCollectionViewModel: TabCollectionViewModel

    // swiftlint:disable weak_delegate
    private let goBackButtonMenuDelegate: NavigationButtonMenuDelegate
    private let goForwardButtonMenuDelegate: NavigationButtonMenuDelegate
    // swiftlint:enable weak_delegate

    private lazy var bookmarkListPopover: BookmarkListPopover = {
        let popover = BookmarkListPopover()
        popover.delegate = self
        return popover
    }()
    private lazy var saveCredentialsPopover: SaveCredentialsPopover = {
        let popover = SaveCredentialsPopover()
        popover.delegate = self
        return popover
    }()
    private lazy var passwordManagementPopover: PasswordManagementPopover = PasswordManagementPopover()
    private lazy var downloadsPopover: DownloadsPopover = {
<<<<<<< HEAD
        let downloadsPopover = DownloadsPopover()
        downloadsPopover.delegate = self
        (downloadsPopover.contentViewController as? DownloadsViewController)?.delegate = self
        return downloadsPopover
=======
        let popover = DownloadsPopover()
        popover.delegate = self
        return popover
>>>>>>> 50b4c97d
    }()
    var isDownloadsPopoverShown: Bool {
        downloadsPopover.isShown
    }

    private var urlCancellable: AnyCancellable?
    private var selectedTabViewModelCancellable: AnyCancellable?
    private var credentialsToSaveCancellable: AnyCancellable?
    private var passwordManagerNotificationCancellable: AnyCancellable?
    private var navigationButtonsCancellables = Set<AnyCancellable>()
    private var downloadsCancellables = Set<AnyCancellable>()

    required init?(coder: NSCoder) {
        fatalError("NavigationBarViewController: Bad initializer")
    }

    init?(coder: NSCoder, tabCollectionViewModel: TabCollectionViewModel) {
        self.tabCollectionViewModel = tabCollectionViewModel
        goBackButtonMenuDelegate = NavigationButtonMenuDelegate(buttonType: .back, tabCollectionViewModel: tabCollectionViewModel)
        goForwardButtonMenuDelegate = NavigationButtonMenuDelegate(buttonType: .forward, tabCollectionViewModel: tabCollectionViewModel)
        super.init(coder: coder)
    }

    override func viewDidLoad() {
        super.viewDidLoad()

        setupNavigationButtonMenus()
        subscribeToSelectedTabViewModel()
        listenToPasswordManagerNotifications()
        listenToFireproofNotifications()
        subscribeToDownloads()

        optionsButton.sendAction(on: .leftMouseDown)
        bookmarkListButton.sendAction(on: .leftMouseDown)
        downloadsButton.sendAction(on: .leftMouseDown)
    }

    override func viewWillAppear() {
        updateDownloadsButton()
        updatePasswordManagementButton()
        updateBookmarksButton()
    }

    @IBSegueAction func createAddressBarViewController(_ coder: NSCoder) -> AddressBarViewController? {
        guard let addressBarViewController = AddressBarViewController(coder: coder,
                                                                      tabCollectionViewModel: tabCollectionViewModel) else {
            fatalError("NavigationBarViewController: Failed to init AddressBarViewController")
        }

        self.addressBarViewController = addressBarViewController
        return addressBarViewController
    }

    @IBAction func goBackAction(_ sender: NSButton) {
        guard let selectedTabViewModel = tabCollectionViewModel.selectedTabViewModel else {
            os_log("%s: Selected tab view model is nil", type: .error, className)
            return
        }

        selectedTabViewModel.tab.goBack()
    }

    @IBAction func goForwardAction(_ sender: NSButton) {
        guard let selectedTabViewModel = tabCollectionViewModel.selectedTabViewModel else {
            os_log("%s: Selected tab view model is nil", type: .error, className)
            return
        }

        selectedTabViewModel.tab.goForward()
    }

    @IBAction func refreshAction(_ sender: NSButton) {
        guard let selectedTabViewModel = tabCollectionViewModel.selectedTabViewModel else {
            os_log("%s: Selected tab view model is nil", type: .error, className)
            return
        }

        Pixel.fire(.refresh(source: .init(sender: sender, default: .button)))
        selectedTabViewModel.tab.reload()
    }

    @IBAction func optionsButtonAction(_ sender: NSButton) {
        let menu = MoreOptionsMenu(tabCollectionViewModel: tabCollectionViewModel)
        menu.actionDelegate = self
        menu.popUp(positioning: nil, at: NSPoint(x: 0, y: sender.bounds.height + 4), in: sender)
    }

    @IBAction func bookmarksButtonAction(_ sender: NSButton) {
        showBookmarkListPopover()
    }

    @IBAction func passwordManagementButtonAction(_ sender: NSButton) {
        showPasswordManagementPopover()
    }

    @IBAction func downloadsButtonAction(_ sender: NSButton) {
        toggleDownloadsPopover()
    }

    func listenToPasswordManagerNotifications() {
        passwordManagerNotificationCancellable = NotificationCenter.default.publisher(for: .PasswordManagerChanged).sink { [weak self] _ in
            self?.updatePasswordManagementButton()
        }
    }

    func listenToFireproofNotifications() {
        NotificationCenter.default.addObserver(self,
                                               selector: #selector(showFireproofingFeedback(_:)),
                                               name: FireproofDomains.Constants.newFireproofDomainNotification,
                                               object: nil)
    }

    @objc private func showFireproofingFeedback(_ sender: Notification) {
        guard view.window?.isKeyWindow == true,
            let domain = sender.userInfo?[FireproofDomains.Constants.newFireproofDomainKey] as? String else { return }

        DispatchQueue.main.async {
            let viewController = UndoFireproofingViewController.create(for: domain)
            let frame = self.optionsButton.frame.insetFromLineOfDeath()

            self.present(viewController,
                         asPopoverRelativeTo: frame,
                         of: self.optionsButton,
                         preferredEdge: .maxY,
                         behavior: .applicationDefined)
        }
    }

    func closeTransientPopovers() -> Bool {
        guard !saveCredentialsPopover.isShown else {
            return false
        }

        if bookmarkListPopover.isShown {
            bookmarkListPopover.close()
        }

        if passwordManagementPopover.isShown {
            passwordManagementPopover.close()
        }

        if downloadsPopover.isShown {
            downloadsPopover.close()
        }

        return true
    }

    func showBookmarkListPopover() {
        guard closeTransientPopovers() else { return }
        bookmarkListButton.isHidden = false
        bookmarkListPopover.show(relativeTo: bookmarkListButton.bounds.insetFromLineOfDeath(), of: bookmarkListButton, preferredEdge: .maxY)
        Pixel.fire(.bookmarksList(source: .button))
    }

    func showPasswordManagementPopover() {
        guard closeTransientPopovers() else { return }
        passwordManagementButton.isHidden = false
        passwordManagementPopover.show(relativeTo: passwordManagementButton.bounds.insetFromLineOfDeath(),
                                       of: passwordManagementButton,
                                       preferredEdge: .minY)
        Pixel.fire(.manageLogins(source: .button))
    }

    func toggleDownloadsPopover(shouldFirePixel: Bool = true) {
        if downloadsPopover.isShown {
            downloadsPopover.close()
            return
        }
        guard closeTransientPopovers() else { return }

        downloadsButton.isHidden = false
        setDownloadButtonHidingTimer()
        downloadsPopover.show(relativeTo: downloadsButton.bounds.insetFromLineOfDeath(), of: downloadsButton, preferredEdge: .maxY)

        if shouldFirePixel {
            Pixel.fire(.manageDownloads(source: .button))
        }
    }

    private var downloadsPopoverTimer: Timer?
    private func showDownloadsPopoverAndAutoHide() {
        let timerBlock: (Timer) -> Void = { [weak self] _ in
            self?.downloadsPopoverTimer?.invalidate()
            self?.downloadsPopoverTimer = nil

            if self?.downloadsPopover.isShown ?? false {
                self?.downloadsPopover.close()
            }
        }

        if !self.downloadsPopover.isShown {
            self.toggleDownloadsPopover()

            downloadsPopoverTimer = Timer.scheduledTimer(withTimeInterval: Constants.downloadsPopoverAutoHidingInterval,
                                                         repeats: false,
                                                         block: timerBlock)
        }
    }

    private func setupNavigationButtonMenus() {
        let backButtonMenu = NSMenu()
        backButtonMenu.delegate = goBackButtonMenuDelegate
        goBackButton.menu = backButtonMenu
        let forwardButtonMenu = NSMenu()
        forwardButtonMenu.delegate = goForwardButtonMenuDelegate
        goForwardButton.menu = forwardButtonMenu
    }

    private func subscribeToSelectedTabViewModel() {
        selectedTabViewModelCancellable = tabCollectionViewModel.$selectedTabViewModel.receive(on: DispatchQueue.main).sink { [weak self] _ in
            self?.subscribeToNavigationActionFlags()
            self?.subscribeToCredentialsToSave()
            self?.subscribeToTabUrl()
        }
    }

    private func subscribeToTabUrl() {
        urlCancellable = tabCollectionViewModel.selectedTabViewModel?.tab.$content
            .receive(on: DispatchQueue.main)
            .sink(receiveValue: { [weak self] _ in
                self?.updatePasswordManagementButton()
            })
    }

    private func subscribeToDownloads() {
        DownloadListCoordinator.shared.updates
            .throttle(for: 1.0, scheduler: DispatchQueue.main, latest: true)
            .sink { [weak self] update in
                let shouldShowPopover = update.kind == .updated && update.item.destinationURL != nil && update.item.tempURL == nil
                if shouldShowPopover {
                    self?.showDownloadsPopoverAndAutoHide()
                }
                self?.updateDownloadsButton()
            }
            .store(in: &downloadsCancellables)
        DownloadListCoordinator.shared.progress
            .publisher(for: \.fractionCompleted)
            .throttle(for: 0.2, scheduler: DispatchQueue.main, latest: true)
            .map { _ in
                let progress = DownloadListCoordinator.shared.progress
                return progress.fractionCompleted == 1.0 || progress.totalUnitCount == 0 ? nil : progress.fractionCompleted
            }
            .weakAssign(to: \.progress, on: downloadsProgressView)
            .store(in: &downloadsCancellables)
    }

    private func updatePasswordManagementButton() {
        passwordManagementButton.image = NSImage(named: "PasswordManagement")

        if saveCredentialsPopover.isShown {
            return
        }

        if passwordManagementPopover.viewController.isDirty {
            passwordManagementButton.image = NSImage(named: "PasswordManagementDirty")
            return
        }

        passwordManagementButton.isHidden = !passwordManagementPopover.isShown
    }

    private func updateDownloadsButton() {
        let hasActiveDownloads = DownloadListCoordinator.shared.hasActiveDownloads

        downloadsButton.image = hasActiveDownloads ? Self.activeDownloadsImage : Self.inactiveDownloadsImage
        if hasActiveDownloads {
            downloadsButton.isHidden = false
        } else {
            setDownloadButtonHidingTimer()
        }
        if !downloadsButton.isHidden { setDownloadButtonHidingTimer() }
        downloadsButton.isMouseDown = downloadsPopover.isShown
    }

<<<<<<< HEAD
    private var downloadsButtonHidingTimer: Timer?
    private func setDownloadButtonHidingTimer() {
        guard downloadsButtonHidingTimer == nil else { return }

        let timerBlock: (Timer) -> Void = { [weak self] _ in
            guard let self = self else { return }
            self.downloadsButtonHidingTimer?.invalidate()
            self.downloadsButtonHidingTimer = nil
            if DownloadListCoordinator.shared.hasActiveDownloads || self.downloadsPopover.isShown { return }

            self.downloadsButton.isHidden = true
        }

        downloadsButtonHidingTimer = Timer.scheduledTimer(withTimeInterval: Constants.downloadsButtonAutoHidingInterval,
                                                          repeats: false,
                                                          block: timerBlock)
=======
    private func updateBookmarksButton() {
        bookmarkListButton.isHidden = !bookmarkListPopover.isShown
>>>>>>> 50b4c97d
    }

    private func subscribeToCredentialsToSave() {
        credentialsToSaveCancellable = tabCollectionViewModel.selectedTabViewModel?.$credentialsToSave
            .receive(on: DispatchQueue.main)
            .sink(receiveValue: { [weak self] in
                if let credentials = $0 {
                    self?.promptToSaveCredentials(credentials)
                    self?.tabCollectionViewModel.selectedTabViewModel?.credentialsToSave = nil
                }
        })
    }

    private func promptToSaveCredentials(_ credentials: SecureVaultModels.WebsiteCredentials) {
        showSaveCredentialsPopover()
        saveCredentialsPopover.viewController.saveCredentials(credentials)
    }

    private func showSaveCredentialsPopover() {
        passwordManagementButton.isHidden = false

        saveCredentialsPopover.show(relativeTo: passwordManagementButton.bounds.insetFromLineOfDeath(),
                                    of: passwordManagementButton,
                                    preferredEdge: .minY)
    }

    private func subscribeToNavigationActionFlags() {
        navigationButtonsCancellables.forEach { $0.cancel() }
        navigationButtonsCancellables.removeAll()

        guard let selectedTabViewModel = tabCollectionViewModel.selectedTabViewModel else {
            goBackButton.isEnabled = false
            goForwardButton.isEnabled = false
            return
        }
        selectedTabViewModel.$canGoBack.receive(on: DispatchQueue.main).sink { [weak self] _ in
            self?.updateNavigationButtons()
        } .store(in: &navigationButtonsCancellables)

        selectedTabViewModel.$canGoForward.receive(on: DispatchQueue.main).sink { [weak self] _ in
            self?.updateNavigationButtons()
        } .store(in: &navigationButtonsCancellables)

        selectedTabViewModel.$canReload.receive(on: DispatchQueue.main).sink { [weak self] _ in
            self?.updateNavigationButtons()
        } .store(in: &navigationButtonsCancellables)
    }

    private func updateNavigationButtons() {
        guard let selectedTabViewModel = tabCollectionViewModel.selectedTabViewModel else {
            os_log("%s: Selected tab view model is nil", type: .error, className)
            return
        }

        goBackButton.isEnabled = selectedTabViewModel.canGoBack
        goForwardButton.isEnabled = selectedTabViewModel.canGoForward
        refreshButton.isEnabled = selectedTabViewModel.canReload
    }

}
// swiftlint:enable type_body_length

extension NavigationBarViewController: OptionsButtonMenuDelegate {

    func optionsButtonMenuRequestedBookmarkPopover(_ menu: NSMenu) {
        showBookmarkListPopover()
    }

    func optionsButtonMenuRequestedLoginsPopover(_ menu: NSMenu) {
        showPasswordManagementPopover()
    }

    func optionsButtonMenuRequestedDownloadsPopover(_ menu: NSMenu) {
        toggleDownloadsPopover()
    }

    func optionsButtonMenuRequestedPrint(_ menu: NSMenu) {
        WindowControllersManager.shared.lastKeyMainWindowController?.mainViewController.printWebView(self)
    }

}

extension NavigationBarViewController: NSPopoverDelegate {

    func popoverDidClose(_ notification: Notification) {
        if notification.object as AnyObject? === downloadsPopover {
            updateDownloadsButton()
        } else if notification.object as AnyObject? === bookmarkListPopover {
            updateBookmarksButton()
        } else if notification.object as AnyObject? === saveCredentialsPopover {
            updatePasswordManagementButton()
        }
    }

}

extension NavigationBarViewController: DownloadsViewControllerDelegate {

    func clearDownloadsActionTriggered() {
        downloadsButton.isHidden = true
    }

}<|MERGE_RESOLUTION|>--- conflicted
+++ resolved
@@ -69,16 +69,10 @@
     }()
     private lazy var passwordManagementPopover: PasswordManagementPopover = PasswordManagementPopover()
     private lazy var downloadsPopover: DownloadsPopover = {
-<<<<<<< HEAD
         let downloadsPopover = DownloadsPopover()
         downloadsPopover.delegate = self
         (downloadsPopover.contentViewController as? DownloadsViewController)?.delegate = self
         return downloadsPopover
-=======
-        let popover = DownloadsPopover()
-        popover.delegate = self
-        return popover
->>>>>>> 50b4c97d
     }()
     var isDownloadsPopoverShown: Bool {
         downloadsPopover.isShown
@@ -354,7 +348,6 @@
         downloadsButton.isMouseDown = downloadsPopover.isShown
     }
 
-<<<<<<< HEAD
     private var downloadsButtonHidingTimer: Timer?
     private func setDownloadButtonHidingTimer() {
         guard downloadsButtonHidingTimer == nil else { return }
@@ -371,10 +364,10 @@
         downloadsButtonHidingTimer = Timer.scheduledTimer(withTimeInterval: Constants.downloadsButtonAutoHidingInterval,
                                                           repeats: false,
                                                           block: timerBlock)
-=======
+    }
+
     private func updateBookmarksButton() {
         bookmarkListButton.isHidden = !bookmarkListPopover.isShown
->>>>>>> 50b4c97d
     }
 
     private func subscribeToCredentialsToSave() {
