--- conflicted
+++ resolved
@@ -28,11 +28,7 @@
 #endif
 
 #if SUBSCRIPTION
-<<<<<<< HEAD
-import Account
-=======
 import SubscriptionUI
->>>>>>> 6925a024
 #endif
 
 // swiftlint:disable:next type_body_length
