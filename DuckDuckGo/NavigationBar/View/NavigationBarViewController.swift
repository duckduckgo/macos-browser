//
//  NavigationBarViewController.swift
//
//  Copyright © 2020 DuckDuckGo. All rights reserved.
//
//  Licensed under the Apache License, Version 2.0 (the "License");
//  you may not use this file except in compliance with the License.
//  You may obtain a copy of the License at
//
//  http://www.apache.org/licenses/LICENSE-2.0
//
//  Unless required by applicable law or agreed to in writing, software
//  distributed under the License is distributed on an "AS IS" BASIS,
//  WITHOUT WARRANTIES OR CONDITIONS OF ANY KIND, either express or implied.
//  See the License for the specific language governing permissions and
//  limitations under the License.
//

import Cocoa
import Combine
import Common
import BrowserServicesKit
import PixelKit

import NetworkProtection
import NetworkProtectionIPC
import NetworkProtectionUI
import Subscription
import SubscriptionUI

// swiftlint:disable:next type_body_length
final class NavigationBarViewController: NSViewController {

    enum Constants {
        static let downloadsButtonAutoHidingInterval: TimeInterval = 5 * 60
        static let homeButtonSeparatorSpacing: CGFloat = 12
    }

    @IBOutlet weak var goBackButton: NSButton!
    @IBOutlet weak var goForwardButton: NSButton!
    @IBOutlet weak var refreshOrStopButton: NSButton!
    @IBOutlet weak var optionsButton: NSButton!
    @IBOutlet weak var bookmarkListButton: MouseOverButton!
    @IBOutlet weak var passwordManagementButton: MouseOverButton!
    @IBOutlet weak var homeButton: MouseOverButton!
    @IBOutlet weak var homeButtonSeparator: NSBox!
    @IBOutlet weak var downloadsButton: MouseOverButton!
    @IBOutlet weak var networkProtectionButton: MouseOverButton!
    @IBOutlet weak var navigationButtons: NSStackView!
    @IBOutlet weak var addressBarContainer: NSView!
    @IBOutlet weak var daxLogo: NSImageView!
    @IBOutlet weak var addressBarStack: NSStackView!

    @IBOutlet var addressBarLeftToNavButtonsConstraint: NSLayoutConstraint!
    @IBOutlet var addressBarProportionalWidthConstraint: NSLayoutConstraint!
    @IBOutlet var navigationBarButtonsLeadingConstraint: NSLayoutConstraint!
    @IBOutlet var addressBarTopConstraint: NSLayoutConstraint!
    @IBOutlet var addressBarBottomConstraint: NSLayoutConstraint!
    @IBOutlet var addressBarHeightConstraint: NSLayoutConstraint!
    @IBOutlet var buttonsTopConstraint: NSLayoutConstraint!
    @IBOutlet var logoWidthConstraint: NSLayoutConstraint!

    private let downloadListCoordinator: DownloadListCoordinator

    lazy var downloadsProgressView: CircularProgressView = {
        let bounds = downloadsButton.bounds
        let width: CGFloat = 27.0
        let frame = NSRect(x: (bounds.width - width) * 0.5, y: (bounds.height - width) * 0.5, width: width, height: width)
        let progressView = CircularProgressView(frame: frame)
        downloadsButton.addSubview(progressView)
        return progressView
    }()

    var addressBarViewController: AddressBarViewController?

    private var tabCollectionViewModel: TabCollectionViewModel
    private let isBurner: Bool

    // swiftlint:disable weak_delegate
    private let goBackButtonMenuDelegate: NavigationButtonMenuDelegate
    private let goForwardButtonMenuDelegate: NavigationButtonMenuDelegate
    // swiftlint:enable weak_delegate

    private var popovers: NavigationBarPopovers

    var isDownloadsPopoverShown: Bool {
        popovers.isDownloadsPopoverShown
    }
    var isAutoFillAutosaveMessageVisible: Bool = false

    private var urlCancellable: AnyCancellable?
    private var selectedTabViewModelCancellable: AnyCancellable?
    private var credentialsToSaveCancellable: AnyCancellable?
    private var vpnToggleCancellable: AnyCancellable?
    private var passwordManagerNotificationCancellable: AnyCancellable?
    private var pinnedViewsNotificationCancellable: AnyCancellable?
    private var navigationButtonsCancellables = Set<AnyCancellable>()
    private var downloadsCancellables = Set<AnyCancellable>()
    private var cancellables = Set<AnyCancellable>()

    @UserDefaultsWrapper(key: .homeButtonPosition, defaultValue: .right)
    static private var homeButtonPosition: HomeButtonPosition
    static private let homeButtonTag = 3
    static private let homeButtonLeftPosition = 0

    private let networkProtectionButtonModel: NetworkProtectionNavBarButtonModel
    private let networkProtectionFeatureActivation: NetworkProtectionFeatureActivation

    static func create(tabCollectionViewModel: TabCollectionViewModel, isBurner: Bool,
                       networkProtectionFeatureActivation: NetworkProtectionFeatureActivation = NetworkProtectionKeychainTokenStore(),
                       downloadListCoordinator: DownloadListCoordinator = .shared,
                       networkProtectionPopoverManager: NetPPopoverManager,
                       networkProtectionStatusReporter: NetworkProtectionStatusReporter,
                       autofillPopoverPresenter: AutofillPopoverPresenter) -> NavigationBarViewController {
        NSStoryboard(name: "NavigationBar", bundle: nil).instantiateInitialController { coder in
            self.init(coder: coder, tabCollectionViewModel: tabCollectionViewModel, isBurner: isBurner, networkProtectionFeatureActivation: networkProtectionFeatureActivation, downloadListCoordinator: downloadListCoordinator, networkProtectionPopoverManager: networkProtectionPopoverManager, networkProtectionStatusReporter: networkProtectionStatusReporter, autofillPopoverPresenter: autofillPopoverPresenter)
        }!
    }

    init?(coder: NSCoder, tabCollectionViewModel: TabCollectionViewModel, isBurner: Bool, networkProtectionFeatureActivation: NetworkProtectionFeatureActivation, downloadListCoordinator: DownloadListCoordinator, networkProtectionPopoverManager: NetPPopoverManager, networkProtectionStatusReporter: NetworkProtectionStatusReporter, autofillPopoverPresenter: AutofillPopoverPresenter) {

        self.popovers = NavigationBarPopovers(networkProtectionPopoverManager: networkProtectionPopoverManager, autofillPopoverPresenter: autofillPopoverPresenter)
        self.tabCollectionViewModel = tabCollectionViewModel
        self.networkProtectionButtonModel = NetworkProtectionNavBarButtonModel(popoverManager: networkProtectionPopoverManager, statusReporter: networkProtectionStatusReporter)
        self.isBurner = isBurner
        self.networkProtectionFeatureActivation = networkProtectionFeatureActivation
        self.downloadListCoordinator = downloadListCoordinator
        goBackButtonMenuDelegate = NavigationButtonMenuDelegate(buttonType: .back, tabCollectionViewModel: tabCollectionViewModel)
        goForwardButtonMenuDelegate = NavigationButtonMenuDelegate(buttonType: .forward, tabCollectionViewModel: tabCollectionViewModel)
        super.init(coder: coder)
    }

    required init?(coder: NSCoder) {
        fatalError("NavigationBarViewController: Bad initializer")
    }

    override func viewDidLoad() {
        super.viewDidLoad()

        view.wantsLayer = true
        view.layer?.masksToBounds = false
        addressBarContainer.wantsLayer = true
        addressBarContainer.layer?.masksToBounds = false

        setupNavigationButtonMenus()
        subscribeToSelectedTabViewModel()
        listenToVPNToggleNotifications()
        listenToPasswordManagerNotifications()
        listenToPinningManagerNotifications()
        listenToMessageNotifications()
        subscribeToDownloads()
        addContextMenu()

        optionsButton.sendAction(on: .leftMouseDown)
        bookmarkListButton.sendAction(on: .leftMouseDown)
        downloadsButton.sendAction(on: .leftMouseDown)
        networkProtectionButton.sendAction(on: .leftMouseDown)
        passwordManagementButton.sendAction(on: .leftMouseDown)

        optionsButton.toolTip = UserText.applicationMenuTooltip
        optionsButton.setAccessibilityIdentifier("NavigationBarViewController.optionsButton")

        networkProtectionButton.toolTip = UserText.networkProtectionButtonTooltip

        setupNetworkProtectionButton()

#if DEBUG || REVIEW
        addDebugNotificationListeners()
#endif
    }

    override func viewWillAppear() {
        updateDownloadsButton()
        updatePasswordManagementButton()
        updateBookmarksButton()
        updateHomeButton()

        if view.window?.isPopUpWindow == true {
            goBackButton.isHidden = true
            goForwardButton.isHidden = true
            refreshOrStopButton.isHidden = true
            optionsButton.isHidden = true
            homeButton.isHidden = true
            homeButtonSeparator.isHidden = true
            addressBarTopConstraint.constant = 0
            addressBarBottomConstraint.constant = 0
            addressBarLeftToNavButtonsConstraint.isActive = false
            addressBarProportionalWidthConstraint.isActive = false
            navigationBarButtonsLeadingConstraint.isActive = false

            // This pulls the dashboard button to the left for the popup
            NSLayoutConstraint.activate(addressBarStack.addConstraints(to: view, [
                .leading: .leading(multiplier: 1.0, const: 72)
            ]))
        }
    }

    @IBSegueAction func createAddressBarViewController(_ coder: NSCoder) -> AddressBarViewController? {
        guard let addressBarViewController = AddressBarViewController(coder: coder,
                                                                      tabCollectionViewModel: tabCollectionViewModel,
                                                                      isBurner: isBurner,
                                                                      popovers: popovers) else {
            fatalError("NavigationBarViewController: Failed to init AddressBarViewController")
        }

        self.addressBarViewController = addressBarViewController
        return addressBarViewController
    }

    @IBAction func goBackAction(_ sender: NSButton) {
        guard let selectedTabViewModel = tabCollectionViewModel.selectedTabViewModel else {
            os_log("%s: Selected tab view model is nil", type: .error, className)
            return
        }

        if NSApp.isCommandPressed,
           // don‘t open a new tab when the window is cmd-clicked in background
           sender.window?.isKeyWindow == true && NSApp.isActive,
           let backItem = selectedTabViewModel.tab.webView.backForwardList.backItem {
            openBackForwardHistoryItemInNewChildTab(with: backItem.url)
        } else {
            selectedTabViewModel.tab.goBack()
        }
    }

    @IBAction func goForwardAction(_ sender: NSButton) {
        guard let selectedTabViewModel = tabCollectionViewModel.selectedTabViewModel else {
            os_log("%s: Selected tab view model is nil", type: .error, className)
            return
        }

        if NSApp.isCommandPressed,
           // don‘t open a new tab when the window is cmd-clicked in background
           sender.window?.isKeyWindow == true && NSApp.isActive,
           let forwardItem = selectedTabViewModel.tab.webView.backForwardList.forwardItem {
            openBackForwardHistoryItemInNewChildTab(with: forwardItem.url)
        } else {
            selectedTabViewModel.tab.goForward()
        }
    }

    private func openBackForwardHistoryItemInNewChildTab(with url: URL) {
        let tab = Tab(content: .url(url, source: .historyEntry), parentTab: tabCollectionViewModel.selectedTabViewModel?.tab, shouldLoadInBackground: true, burnerMode: tabCollectionViewModel.burnerMode)
        tabCollectionViewModel.insert(tab, selected: false)
    }

    @IBAction func refreshOrStopAction(_ sender: NSButton) {
        guard let selectedTabViewModel = tabCollectionViewModel.selectedTabViewModel else {
            os_log("%s: Selected tab view model is nil", type: .error, className)
            return
        }

        if selectedTabViewModel.isLoading {
            selectedTabViewModel.tab.stopLoading()
        } else {
            selectedTabViewModel.reload()
        }
    }

    @IBAction func homeButtonAction(_ sender: NSButton) {
        guard let selectedTabViewModel = tabCollectionViewModel.selectedTabViewModel else {
            os_log("%s: Selected tab view model is nil", type: .error, className)
            return
        }
        selectedTabViewModel.tab.openHomePage()
    }

    @IBAction func optionsButtonAction(_ sender: NSButton) {
        let internalUserDecider = NSApp.delegateTyped.internalUserDecider
        let menu = MoreOptionsMenu(tabCollectionViewModel: tabCollectionViewModel,
                                   passwordManagerCoordinator: PasswordManagerCoordinator.shared,
                                   internalUserDecider: internalUserDecider)
        menu.actionDelegate = self
        let location = NSPoint(x: -menu.size.width + sender.bounds.width, y: sender.bounds.height + 4)
        menu.popUp(positioning: nil, at: location, in: sender)
    }

    @IBAction func bookmarksButtonAction(_ sender: NSButton) {
        popovers.bookmarksButtonPressed(bookmarkListButton, popoverDelegate: self, tab: tabCollectionViewModel.selectedTabViewModel?.tab)
    }

    @IBAction func passwordManagementButtonAction(_ sender: NSButton) {
        popovers.passwordManagementButtonPressed(passwordManagementButton, withDelegate: self)
    }

    @IBAction func networkProtectionButtonAction(_ sender: NSButton) {
        toggleNetworkProtectionPopover()
    }

    private func toggleNetworkProtectionPopover() {
        guard DefaultSubscriptionFeatureAvailability().isFeatureAvailable,
              NetworkProtectionKeychainTokenStore().isFeatureActivated else {
            return
        }

        popovers.toggleNetworkProtectionPopover(from: networkProtectionButton, withDelegate: networkProtectionButtonModel)
    }

    @IBAction func downloadsButtonAction(_ sender: NSButton) {
        toggleDownloadsPopover(keepButtonVisible: false)
    }

    override func mouseDown(with event: NSEvent) {
        if let menu = view.menu, NSEvent.isContextClick(event) {
            NSMenu.popUpContextMenu(menu, with: event, for: view)
            return
        }

        super.mouseDown(with: event)
    }

    func listenToVPNToggleNotifications() {
        vpnToggleCancellable = NotificationCenter.default.publisher(for: .ToggleNetworkProtectionInMainWindow).receive(on: DispatchQueue.main).sink { [weak self] _ in
            guard self?.view.window?.isKeyWindow == true else {
                return
            }

            self?.toggleNetworkProtectionPopover()
        }
    }

    func listenToPasswordManagerNotifications() {
        passwordManagerNotificationCancellable = NotificationCenter.default.publisher(for: .PasswordManagerChanged).sink { [weak self] _ in
            self?.updatePasswordManagementButton()
        }
    }

    func listenToPinningManagerNotifications() {
        pinnedViewsNotificationCancellable = NotificationCenter.default.publisher(for: .PinnedViewsChanged).sink { [weak self] notification in
            guard let self = self else {
                return
            }

            if let userInfo = notification.userInfo as? [String: Any],
               let viewType = userInfo[LocalPinningManager.pinnedViewChangedNotificationViewTypeKey] as? String,
               let view = PinnableView(rawValue: viewType) {
                switch view {
                case .autofill:
                    self.updatePasswordManagementButton()
                case .bookmarks:
                    self.updateBookmarksButton()
                case .downloads:
                    self.updateDownloadsButton(updatingFromPinnedViewsNotification: true)
                case .homeButton:
                    self.updateHomeButton()
                case .networkProtection:
                    self.networkProtectionButtonModel.updateVisibility()
                }
            } else {
                assertionFailure("Failed to get changed pinned view type")
                self.updateBookmarksButton()
                self.updatePasswordManagementButton()
            }
        }
    }

    func listenToMessageNotifications() {
        NotificationCenter.default.addObserver(self,
                                               selector: #selector(showFireproofingFeedback(_:)),
                                               name: FireproofDomains.Constants.newFireproofDomainNotification,
                                               object: nil)

        NotificationCenter.default.addObserver(self,
                                               selector: #selector(showPrivateEmailCopiedToClipboard(_:)),
                                               name: Notification.Name.privateEmailCopiedToClipboard,
                                               object: nil)

        NotificationCenter.default.addObserver(self,
                                               selector: #selector(showLoginAutosavedFeedback(_:)),
                                               name: .loginAutoSaved,
                                               object: nil)

        NotificationCenter.default.addObserver(self,
                                               selector: #selector(showAutoconsentFeedback(_:)),
                                               name: AutoconsentUserScript.newSitePopupHiddenNotification,
                                               object: nil)

        UserDefaults.netP
            .publisher(for: \.networkProtectionShouldShowVPNUninstalledMessage)
            .receive(on: DispatchQueue.main)
            .sink { [weak self] shouldShowUninstalledMessage in
                if shouldShowUninstalledMessage {
                    self?.showVPNUninstalledFeedback()
                    UserDefaults.netP.networkProtectionShouldShowVPNUninstalledMessage = false
                }
            }
            .store(in: &cancellables)
    }

    @objc private func showVPNUninstalledFeedback() {
        guard view.window?.isKeyWindow == true else { return }

        DispatchQueue.main.async {
            let viewController = PopoverMessageViewController(message: "DuckDuckGo VPN was uninstalled")
            viewController.show(onParent: self, relativeTo: self.optionsButton)
        }
    }

    @objc private func showPrivateEmailCopiedToClipboard(_ sender: Notification) {
        guard view.window?.isKeyWindow == true else { return }

        DispatchQueue.main.async {
            let viewController = PopoverMessageViewController(message: UserText.privateEmailCopiedToClipboard)
            viewController.show(onParent: self, relativeTo: self.optionsButton)
        }
    }

    @objc private func showFireproofingFeedback(_ sender: Notification) {
        guard view.window?.isKeyWindow == true,
              let domain = sender.userInfo?[FireproofDomains.Constants.newFireproofDomainKey] as? String else { return }

        DispatchQueue.main.async {
            let viewController = PopoverMessageViewController(message: UserText.domainIsFireproof(domain: domain))
            viewController.show(onParent: self, relativeTo: self.optionsButton)
        }
    }

    @objc private func showLoginAutosavedFeedback(_ sender: Notification) {
        guard view.window?.isKeyWindow == true,
              let account = sender.object as? SecureVaultModels.WebsiteAccount else { return }

        guard let domain = account.domain else {
            return
        }

        DispatchQueue.main.async {

            let action = {
                self.showPasswordManagerPopover(selectedWebsiteAccount: account)
            }
            let popoverMessage = PopoverMessageViewController(message: UserText.passwordManagerAutosavePopoverText(domain: domain),
                                                              image: .passwordManagement,
                                                              buttonText: UserText.passwordManagerAutosaveButtonText,
                                                              buttonAction: action,
                                                              onDismiss: {
                                                                    self.isAutoFillAutosaveMessageVisible = false
                                                                    self.passwordManagementButton.isHidden = !LocalPinningManager.shared.isPinned(.autofill)
            }
                                                              )
            self.isAutoFillAutosaveMessageVisible = true
            self.passwordManagementButton.isHidden = false
            popoverMessage.show(onParent: self, relativeTo: self.passwordManagementButton)
        }
    }

    @objc private func showAutoconsentFeedback(_ sender: Notification) {
        guard view.window?.isKeyWindow == true,
              let topUrl = sender.userInfo?["topUrl"] as? URL,
              let isCosmetic = sender.userInfo?["isCosmetic"] as? Bool
        else { return }

        DispatchQueue.main.async { [weak self] in
            guard let self = self, self.tabCollectionViewModel.selectedTabViewModel?.tab.url == topUrl else {
                return // if the tab is not active, don't show the popup
            }
            let animationType: NavigationBarBadgeAnimationView.AnimationType = isCosmetic ? .cookiePopupHidden : .cookiePopupManaged
            self.addressBarViewController?.addressBarButtonsViewController?.showBadgeNotification(animationType)
        }
    }

    func toggleDownloadsPopover(keepButtonVisible: Bool) {

        downloadsButton.isHidden = false
        if keepButtonVisible {
            setDownloadButtonHidingTimer()
        }

        popovers.toggleDownloadsPopover(from: downloadsButton, popoverDelegate: self, downloadsDelegate: self)
    }

    func showPasswordManagerPopover(selectedCategory: SecureVaultSorting.Category?) {
        popovers.showPasswordManagementPopover(selectedCategory: selectedCategory, from: passwordManagementButton, withDelegate: self)
    }

    func showPasswordManagerPopover(selectedWebsiteAccount: SecureVaultModels.WebsiteAccount) {
        popovers.showPasswordManagerPopover(selectedWebsiteAccount: selectedWebsiteAccount, from: passwordManagementButton, withDelegate: self)
    }

    private func setupNavigationButtonMenus() {
        let backButtonMenu = NSMenu()
        backButtonMenu.delegate = goBackButtonMenuDelegate
        goBackButton.menu = backButtonMenu
        let forwardButtonMenu = NSMenu()
        forwardButtonMenu.delegate = goForwardButtonMenuDelegate
        goForwardButton.menu = forwardButtonMenu

        goBackButton.toolTip = UserText.navigateBackTooltip
        goForwardButton.toolTip = UserText.navigateForwardTooltip
        refreshOrStopButton.toolTip = UserText.refreshPageTooltip
    }

    private func subscribeToSelectedTabViewModel() {
        selectedTabViewModelCancellable = tabCollectionViewModel.$selectedTabViewModel.receive(on: DispatchQueue.main).sink { [weak self] _ in
            self?.subscribeToNavigationActionFlags()
            self?.subscribeToCredentialsToSave()
            self?.subscribeToTabContent()
        }
    }

    private func subscribeToTabContent() {
        urlCancellable = tabCollectionViewModel.selectedTabViewModel?.tab.$content
            .receive(on: DispatchQueue.main)
            .sink(receiveValue: { [weak self] _ in
                self?.updatePasswordManagementButton()
            })
    }

    enum AddressBarSizeClass {
        case `default`
        case homePage
        case popUpWindow

        fileprivate var height: CGFloat {
            switch self {
            case .homePage: 52
            case .popUpWindow: 42
            case .default: 48
            }
        }

        fileprivate var topPadding: CGFloat {
            switch self {
            case .homePage: 16
            case .popUpWindow: 0
            case .default: 6
            }
        }

        fileprivate var bottomPadding: CGFloat {
            switch self {
            case .homePage: 2
            case .popUpWindow: 0
            case .default: 6
            }
        }

        fileprivate var logoWidth: CGFloat {
            switch self {
            case .homePage: 44
            case .popUpWindow, .default: 0
            }
        }

        fileprivate var isLogoVisible: Bool {
            switch self {
            case .homePage: true
            case .popUpWindow, .default: false
            }
        }
    }

    private var daxFadeInAnimation: DispatchWorkItem?
    private var heightChangeAnimation: DispatchWorkItem?
    func resizeAddressBar(for sizeClass: AddressBarSizeClass, animated: Bool) {
        daxFadeInAnimation?.cancel()
        heightChangeAnimation?.cancel()

        daxLogo.alphaValue = !sizeClass.isLogoVisible ? 1 : 0 // initial value to animate from

        let performResize = { [weak self] in
            guard let self else { return }

            let height: NSLayoutConstraint = animated ? addressBarHeightConstraint.animator() : addressBarHeightConstraint
            height.constant = sizeClass.height

            let barTop: NSLayoutConstraint = animated ? addressBarTopConstraint.animator() : addressBarTopConstraint
            barTop.constant = sizeClass.topPadding

            let bottom: NSLayoutConstraint = animated ? addressBarBottomConstraint.animator() : addressBarBottomConstraint
            bottom.constant = sizeClass.bottomPadding

            let logoWidth: NSLayoutConstraint = animated ? logoWidthConstraint.animator() : logoWidthConstraint
            logoWidth.constant = sizeClass.logoWidth
        }

        let heightChange: () -> Void
        if animated, let window = view.window, window.isVisible == true {
            heightChange = {
                NSAnimationContext.runAnimationGroup { ctx in
                    ctx.duration = 0.1
                    performResize()
                }
            }
            let fadeIn = DispatchWorkItem { [weak self] in
                guard let self else { return }
                NSAnimationContext.runAnimationGroup { ctx in
                    ctx.duration = 0.2
                    self.daxLogo.alphaValue = sizeClass.isLogoVisible ? 1 : 0
                }
            }
            DispatchQueue.main.asyncAfter(deadline: .now() + 0.1, execute: fadeIn)
            self.daxFadeInAnimation = fadeIn
        } else {
            daxLogo.alphaValue = sizeClass.isLogoVisible ? 1 : 0
            heightChange = {
                performResize()
            }
        }
        if let window = view.window, window.isVisible {
            let dispatchItem = DispatchWorkItem(block: heightChange)
            DispatchQueue.main.async(execute: dispatchItem)
            self.heightChangeAnimation = dispatchItem
        } else {
            // update synchronously for off-screen view
            heightChange()
        }
    }

    private func subscribeToDownloads() {
        // show Downloads button on download completion for downloads started from non-Fire window
        downloadListCoordinator.updates
            .filter { update in
                // filter download completion events only
                !update.item.isBurner && update.isDownloadCompletedUpdate
            }
            .throttle(for: 0.5, scheduler: DispatchQueue.main, latest: true)
            .sink { [weak self] _ in
                guard let self, !self.isDownloadsPopoverShown,
                      DownloadsPreferences.shared.shouldOpenPopupOnCompletion,
                      WindowControllersManager.shared.lastKeyMainWindowController?.window === downloadsButton.window else { return }

                self.popovers.showDownloadsPopoverAndAutoHide(usingView: downloadsButton, popoverDelegate: self, downloadsDelegate: self)
            }
            .store(in: &downloadsCancellables)

<<<<<<< HEAD
        // update Downloads button visibility and state
        downloadListCoordinator.updates
            .throttle(for: 1.0, scheduler: DispatchQueue.main, latest: true)
            .sink { [weak self] _ in
                self?.updateDownloadsButton()
=======
                    self.popovers.showDownloadsPopoverAndAutoHide(from: downloadsButton,
                                                                  popoverDelegate: self,
                                                                  downloadsDelegate: self)
                } else if update.item.isBurner {
                    invalidateDownloadButtonHidingTimer()
                }
                updateDownloadsButton()
>>>>>>> 227170a1
            }
            .store(in: &downloadsCancellables)

        // update Downloads button total progress indicator
        downloadListCoordinator.progress.publisher(for: \.totalUnitCount)
            .combineLatest(downloadListCoordinator.progress.publisher(for: \.completedUnitCount))
            .map { (total, completed) -> Double? in
                guard total > 0, completed < total else { return nil }
                return Double(completed) / Double(total)
            }
            .dropFirst()
            .throttle(for: 0.2, scheduler: DispatchQueue.main, latest: true)
            .sink { [weak downloadsProgressView] progress in
                guard let downloadsProgressView else { return }
                if progress == nil, downloadsProgressView.progress != 1 {
                    // show download completed animation before hiding
                    downloadsProgressView.setProgress(1, animated: true)
                }
                downloadsProgressView.setProgress(progress, animated: true)
            }
            .store(in: &downloadsCancellables)
    }

    private func addContextMenu() {
        let menu = NSMenu()
        menu.delegate = self
        self.view.menu = menu
    }

    private func updatePasswordManagementButton() {
        let menu = NSMenu()
        let title = LocalPinningManager.shared.shortcutTitle(for: .autofill)
        menu.addItem(withTitle: title, action: #selector(toggleAutofillPanelPinning), keyEquivalent: "")

        passwordManagementButton.menu = menu
        passwordManagementButton.toolTip = UserText.autofillShortcutTooltip

        let url = tabCollectionViewModel.selectedTabViewModel?.tab.content.userEditableUrl

        passwordManagementButton.image = .passwordManagement

        if popovers.hasAnySavePopoversVisible() {
            return
        }

        if popovers.isPasswordManagementDirty {
            passwordManagementButton.image = .passwordManagementDirty
            return
        }

        if LocalPinningManager.shared.isPinned(.autofill) {
            passwordManagementButton.isHidden = false
        } else {
            passwordManagementButton.isShown = popovers.isPasswordManagementPopoverShown || isAutoFillAutosaveMessageVisible
        }

        popovers.passwordManagementDomain = nil
        guard let url = url, let hostAndPort = url.hostAndPort() else {
            return
        }

        popovers.passwordManagementDomain = hostAndPort
    }

    private func updateHomeButton() {
        let menu = NSMenu()

        homeButton.menu = menu
        homeButton.toolTip = UserText.homeButtonTooltip

        if LocalPinningManager.shared.isPinned(.homeButton) {
            homeButton.isHidden = false

            if let homeButtonView = navigationButtons.arrangedSubviews.first(where: { $0.tag == Self.homeButtonTag }) {
                navigationButtons.removeArrangedSubview(homeButtonView)
                if Self.homeButtonPosition == .left {
                    navigationButtons.insertArrangedSubview(homeButtonView, at: Self.homeButtonLeftPosition)
                    homeButtonSeparator.isHidden = false

                    // Set spacing/size for the separator
                    navigationButtons.setCustomSpacing(Constants.homeButtonSeparatorSpacing, after: navigationButtons.views[0])
                    navigationButtons.setCustomSpacing(Constants.homeButtonSeparatorSpacing, after: navigationButtons.views[1])
                } else {
                    navigationButtons.insertArrangedSubview(homeButtonView, at: navigationButtons.arrangedSubviews.count)
                    homeButtonSeparator.isHidden = true
                }
            }
        } else {
            homeButton.isHidden = true
            homeButtonSeparator.isHidden = true
        }
    }

    private func updateDownloadsButton(updatingFromPinnedViewsNotification: Bool = false) {
        downloadsButton.menu = NSMenu {
            NSMenuItem(title: LocalPinningManager.shared.shortcutTitle(for: .downloads),
                       action: #selector(toggleDownloadsPanelPinning(_:)),
                       keyEquivalent: "")
        }
        downloadsButton.toolTip = UserText.downloadsShortcutTooltip

        if LocalPinningManager.shared.isPinned(.downloads) {
            downloadsButton.isShown = true
            return
        }

        let hasActiveDownloads = downloadListCoordinator.hasActiveDownloads
        downloadsButton.image = hasActiveDownloads ? .downloadsActive : .downloads

        if downloadListCoordinator.isEmpty {
            invalidateDownloadButtonHidingTimer()
        }
        let isTimerActive = downloadsButtonHidingTimer != nil

        downloadsButton.isShown = if popovers.isDownloadsPopoverShown {
            true
        } else {
            hasActiveDownloads || isTimerActive
        }

        if downloadsButton.isShown {
            setDownloadButtonHidingTimer()
        }

        // If the user has selected Hide Downloads from the navigation bar context menu, and no downloads are active, then force it to be hidden
        // even if the timer is active.
        if updatingFromPinnedViewsNotification {
            if !LocalPinningManager.shared.isPinned(.downloads) {
                invalidateDownloadButtonHidingTimer()
                downloadsButton.isShown = hasActiveDownloads
            }
        }
    }

    private var downloadsButtonHidingTimer: Timer?
    private func setDownloadButtonHidingTimer() {
        guard downloadsButtonHidingTimer == nil else { return }

        let timerBlock: (Timer) -> Void = { [weak self] _ in
            guard let self = self else { return }

            self.invalidateDownloadButtonHidingTimer()
            self.hideDownloadButtonIfPossible()
        }

        downloadsButtonHidingTimer = Timer.scheduledTimer(withTimeInterval: Constants.downloadsButtonAutoHidingInterval,
                                                          repeats: false,
                                                          block: timerBlock)
    }

    private func invalidateDownloadButtonHidingTimer() {
        self.downloadsButtonHidingTimer?.invalidate()
        self.downloadsButtonHidingTimer = nil
    }

    private func hideDownloadButtonIfPossible() {
        if LocalPinningManager.shared.isPinned(.downloads) ||
            downloadListCoordinator.hasActiveDownloads ||
            popovers.isDownloadsPopoverShown { return }

        downloadsButton.isHidden = true
    }

    private func updateBookmarksButton() {
        let menu = NSMenu()
        let title = LocalPinningManager.shared.shortcutTitle(for: .bookmarks)
        menu.addItem(withTitle: title, action: #selector(toggleBookmarksPanelPinning(_:)), keyEquivalent: "")

        bookmarkListButton.menu = menu
        bookmarkListButton.toolTip = UserText.bookmarksShortcutTooltip

        if LocalPinningManager.shared.isPinned(.bookmarks) {
            bookmarkListButton.isHidden = false
        } else {
            bookmarkListButton.isHidden = !popovers.bookmarkListPopoverShown
        }
    }

    private func subscribeToCredentialsToSave() {
        credentialsToSaveCancellable = tabCollectionViewModel.selectedTabViewModel?.tab.autofillDataToSavePublisher
            .receive(on: DispatchQueue.main)
            .sink { [weak self] data in
                guard let self, let data else { return }
                self.promptToSaveAutofillData(data)
                self.tabCollectionViewModel.selectedTabViewModel?.tab.resetAutofillData()
            }
    }

    private func promptToSaveAutofillData(_ data: AutofillData) {
        let autofillPreferences = AutofillPreferences()

        if autofillPreferences.askToSaveUsernamesAndPasswords, let credentials = data.credentials {
            os_log("Presenting Save Credentials popover", log: .passwordManager)
            popovers.displaySaveCredentials(credentials,
                                            automaticallySaved: data.automaticallySavedCredentials,
                                            usingView: passwordManagementButton,
                                            withDelegate: self)
        } else if autofillPreferences.askToSavePaymentMethods, let card = data.creditCard {
            os_log("Presenting Save Payment Method popover", log: .passwordManager)
            popovers.displaySavePaymentMethod(card,
                                              usingView: passwordManagementButton,
                                              withDelegate: self)
        } else if autofillPreferences.askToSaveAddresses, let identity = data.identity {
            os_log("Presenting Save Identity popover", log: .passwordManager)
            popovers.displaySaveIdentity(identity,
                                         usingView: passwordManagementButton,
                                         withDelegate: self)
        } else {
            os_log("Received save autofill data call, but there was no data to present", log: .passwordManager)
        }
    }

    private func subscribeToNavigationActionFlags() {
        navigationButtonsCancellables.removeAll()
        guard let selectedTabViewModel = tabCollectionViewModel.selectedTabViewModel else { return }

        selectedTabViewModel.$canGoBack
            .removeDuplicates()
            .assign(to: \.isEnabled, onWeaklyHeld: goBackButton)
            .store(in: &navigationButtonsCancellables)

        selectedTabViewModel.$canGoForward
            .removeDuplicates()
            .assign(to: \.isEnabled, onWeaklyHeld: goForwardButton)
            .store(in: &navigationButtonsCancellables)

        Publishers.CombineLatest(selectedTabViewModel.$canReload, selectedTabViewModel.$isLoading)
            .map({
                $0.canReload || $0.isLoading
            } as ((canReload: Bool, isLoading: Bool)) -> Bool)
            .removeDuplicates()
            .assign(to: \.isEnabled, onWeaklyHeld: refreshOrStopButton)
            .store(in: &navigationButtonsCancellables)

        selectedTabViewModel.$isLoading
            .removeDuplicates()
            .sink { [weak refreshOrStopButton] isLoading in
                refreshOrStopButton?.image = isLoading ? .stop : .refresh
                refreshOrStopButton?.toolTip = isLoading ? UserText.stopLoadingTooltip : UserText.refreshPageTooltip
            }
            .store(in: &navigationButtonsCancellables)
    }
}

extension NavigationBarViewController: NSMenuDelegate {

    public func menuNeedsUpdate(_ menu: NSMenu) {
        menu.removeAllItems()

        BookmarksBarMenuFactory.addToMenu(menu)

        menu.addItem(NSMenuItem.separator())

        HomeButtonMenuFactory.addToMenu(menu)

        let autofillTitle = LocalPinningManager.shared.shortcutTitle(for: .autofill)
        menu.addItem(withTitle: autofillTitle, action: #selector(toggleAutofillPanelPinning), keyEquivalent: "A")

        let bookmarksTitle = LocalPinningManager.shared.shortcutTitle(for: .bookmarks)
        menu.addItem(withTitle: bookmarksTitle, action: #selector(toggleBookmarksPanelPinning), keyEquivalent: "K")

        let downloadsTitle = LocalPinningManager.shared.shortcutTitle(for: .downloads)
        menu.addItem(withTitle: downloadsTitle, action: #selector(toggleDownloadsPanelPinning), keyEquivalent: "J")

        let isPopUpWindow = view.window?.isPopUpWindow ?? false

        if !isPopUpWindow && DefaultNetworkProtectionVisibility().isVPNVisible() {
            let networkProtectionTitle = LocalPinningManager.shared.shortcutTitle(for: .networkProtection)
            menu.addItem(withTitle: networkProtectionTitle, action: #selector(toggleNetworkProtectionPanelPinning), keyEquivalent: "N")
        }
    }

    @objc
    private func toggleAutofillPanelPinning(_ sender: NSMenuItem) {
        LocalPinningManager.shared.togglePinning(for: .autofill)
    }

    @objc
    private func toggleBookmarksPanelPinning(_ sender: NSMenuItem) {
        LocalPinningManager.shared.togglePinning(for: .bookmarks)
    }

    @objc
    private func toggleDownloadsPanelPinning(_ sender: NSMenuItem) {
        LocalPinningManager.shared.togglePinning(for: .downloads)
    }

    @objc
    private func toggleNetworkProtectionPanelPinning(_ sender: NSMenuItem) {
        LocalPinningManager.shared.togglePinning(for: .networkProtection)
    }

    // MARK: - VPN

    func showNetworkProtectionStatus() {
        popovers.showNetworkProtectionPopover(positionedBelow: networkProtectionButton,
                                              withDelegate: networkProtectionButtonModel)
    }

    /// Sets up the VPN button.
    ///
    /// This method should be run just once during the lifecycle of this view.
    /// .
    private func setupNetworkProtectionButton() {
        assert(networkProtectionButton.menu == nil)

        let menuItem = NSMenuItem(title: LocalPinningManager.shared.shortcutTitle(for: .networkProtection), action: #selector(toggleNetworkProtectionPanelPinning), target: self)
        let menu = NSMenu(items: [menuItem])
        networkProtectionButton.menu = menu

        networkProtectionButtonModel.$shortcutTitle
            .receive(on: RunLoop.main)
            .sink { title in
                menuItem.title = title
            }
            .store(in: &cancellables)

        networkProtectionButtonModel.$showButton
            .removeDuplicates()
            .receive(on: RunLoop.main)
            .sink { [weak self] show in
                let isPopUpWindow = self?.view.window?.isPopUpWindow ?? false
                self?.networkProtectionButton.isHidden =  isPopUpWindow || !show
            }
            .store(in: &cancellables)

        networkProtectionButtonModel.$buttonImage
            .receive(on: RunLoop.main)
            .sink { [weak self] image in
                self?.networkProtectionButton.image = image
            }
            .store(in: &cancellables)
    }

}

extension NavigationBarViewController: OptionsButtonMenuDelegate {

#if DBP
    func optionsButtonMenuRequestedDataBrokerProtection(_ menu: NSMenu) {
        WindowControllersManager.shared.showDataBrokerProtectionTab()
    }
#endif

    func optionsButtonMenuRequestedOpenExternalPasswordManager(_ menu: NSMenu) {
        BWManager.shared.openBitwarden()
    }

    func optionsButtonMenuRequestedBookmarkThisPage(_ sender: NSMenuItem) {
        addressBarViewController?
            .addressBarButtonsViewController?
            .openBookmarkPopover(setFavorite: false, accessPoint: .init(sender: sender, default: .moreMenu))
    }

    func optionsButtonMenuRequestedBookmarkAllOpenTabs(_ sender: NSMenuItem) {
        let websitesInfo = tabCollectionViewModel.tabs.compactMap(WebsiteInfo.init)
        BookmarksDialogViewFactory.makeBookmarkAllOpenTabsView(websitesInfo: websitesInfo).show()
    }

    func optionsButtonMenuRequestedBookmarkPopover(_ menu: NSMenu) {
        popovers.showBookmarkListPopover(from: bookmarkListButton, withDelegate: self, forTab: tabCollectionViewModel.selectedTabViewModel?.tab)
    }

    func optionsButtonMenuRequestedBookmarkManagementInterface(_ menu: NSMenu) {
        WindowControllersManager.shared.showBookmarksTab()
    }

    func optionsButtonMenuRequestedBookmarkImportInterface(_ menu: NSMenu) {
        DataImportView().show()
    }

    func optionsButtonMenuRequestedBookmarkExportInterface(_ menu: NSMenu) {
        NSApp.sendAction(#selector(AppDelegate.openExportBookmarks(_:)), to: nil, from: nil)
    }

    func optionsButtonMenuRequestedLoginsPopover(_ menu: NSMenu, selectedCategory: SecureVaultSorting.Category) {
        popovers.showPasswordManagementPopover(selectedCategory: selectedCategory, from: passwordManagementButton, withDelegate: self)
    }

    func optionsButtonMenuRequestedNetworkProtectionPopover(_ menu: NSMenu) {
        toggleNetworkProtectionPopover()
    }

    func optionsButtonMenuRequestedDownloadsPopover(_ menu: NSMenu) {
        toggleDownloadsPopover(keepButtonVisible: true)
    }

    func optionsButtonMenuRequestedPrint(_ menu: NSMenu) {
        WindowControllersManager.shared.lastKeyMainWindowController?.mainViewController.printWebView(self)
    }

    func optionsButtonMenuRequestedPreferences(_ menu: NSMenu) {
        WindowControllersManager.shared.showPreferencesTab()
    }

    func optionsButtonMenuRequestedAppearancePreferences(_ menu: NSMenu) {
        WindowControllersManager.shared.showPreferencesTab(withSelectedPane: .appearance)
    }

    func optionsButtonMenuRequestedSubscriptionPurchasePage(_ menu: NSMenu) {
        WindowControllersManager.shared.showTab(with: .subscription(.subscriptionPurchase))
        PixelKit.fire(PrivacyProPixel.privacyProOfferScreenImpression)
    }

    func optionsButtonMenuRequestedIdentityTheftRestoration(_ menu: NSMenu) {
        WindowControllersManager.shared.showTab(with: .identityTheftRestoration(.identityTheftRestoration))
    }
}

// MARK: - NSPopoverDelegate

extension NavigationBarViewController: NSPopoverDelegate {

    /// We check references here because these popovers might be on other windows.
    func popoverDidClose(_ notification: Notification) {
        if let popover = popovers.downloadsPopover, notification.object as AnyObject? === popover {
            popovers.downloadsPopoverClosed()
            updateDownloadsButton()
        } else if let popover = popovers.bookmarkListPopover, notification.object as AnyObject? === popover {
            popovers.bookmarkListPopoverClosed()
            updateBookmarksButton()
        } else if let popover = popovers.saveIdentityPopover, notification.object as AnyObject? === popover {
            popovers.saveIdentityPopoverClosed()
            updatePasswordManagementButton()
        } else if let popover = popovers.saveCredentialsPopover, notification.object as AnyObject? === popover {
            popovers.saveCredentialsPopoverClosed()
            updatePasswordManagementButton()
        } else if let popover = popovers.savePaymentMethodPopover, notification.object as AnyObject? === popover {
            popovers.savePaymentMethodPopoverClosed()
            updatePasswordManagementButton()
        }
    }

}

extension NavigationBarViewController: DownloadsViewControllerDelegate {

    func clearDownloadsActionTriggered() {
        invalidateDownloadButtonHidingTimer()
        hideDownloadButtonIfPossible()
    }

}

#if DEBUG || REVIEW
extension NavigationBarViewController {

    fileprivate func addDebugNotificationListeners() {
        NotificationCenter.default.publisher(for: .ShowSaveCredentialsPopover)
            .receive(on: DispatchQueue.main)
            .sink { [weak self] _ in
                self?.showMockSaveCredentialsPopover()
            }
            .store(in: &cancellables)

        NotificationCenter.default.publisher(for: .ShowCredentialsSavedPopover)
            .receive(on: DispatchQueue.main)
            .sink { [weak self] _ in
                self?.showMockCredentialsSavedPopover()
            }
            .store(in: &cancellables)
    }

    fileprivate func showMockSaveCredentialsPopover() {
        let account = SecureVaultModels.WebsiteAccount(title: nil, username: "example-username", domain: "example.com")
        let mockCredentials = SecureVaultModels.WebsiteCredentials(account: account, password: "password".data(using: .utf8)!)

        popovers.displaySaveCredentials(mockCredentials, automaticallySaved: false,
                                        usingView: passwordManagementButton,
                                        withDelegate: self)
    }

    fileprivate func showMockCredentialsSavedPopover() {
        let account = SecureVaultModels.WebsiteAccount(title: nil, username: "example-username", domain: "example.com")
        let mockCredentials = SecureVaultModels.WebsiteCredentials(account: account, password: "password".data(using: .utf8)!)

        popovers.displaySaveCredentials(mockCredentials,
                                        automaticallySaved: true,
                                        usingView: passwordManagementButton,
                                        withDelegate: self)
    }

}
#endif

extension Notification.Name {
    static let ToggleNetworkProtectionInMainWindow = Notification.Name("com.duckduckgo.vpn.toggle-popover-in-main-window")
}<|MERGE_RESOLUTION|>--- conflicted
+++ resolved
@@ -619,25 +619,15 @@
                       DownloadsPreferences.shared.shouldOpenPopupOnCompletion,
                       WindowControllersManager.shared.lastKeyMainWindowController?.window === downloadsButton.window else { return }
 
-                self.popovers.showDownloadsPopoverAndAutoHide(usingView: downloadsButton, popoverDelegate: self, downloadsDelegate: self)
+                self.popovers.showDownloadsPopoverAndAutoHide(from: downloadsButton, popoverDelegate: self, downloadsDelegate: self)
             }
             .store(in: &downloadsCancellables)
 
-<<<<<<< HEAD
         // update Downloads button visibility and state
         downloadListCoordinator.updates
             .throttle(for: 1.0, scheduler: DispatchQueue.main, latest: true)
             .sink { [weak self] _ in
                 self?.updateDownloadsButton()
-=======
-                    self.popovers.showDownloadsPopoverAndAutoHide(from: downloadsButton,
-                                                                  popoverDelegate: self,
-                                                                  downloadsDelegate: self)
-                } else if update.item.isBurner {
-                    invalidateDownloadButtonHidingTimer()
-                }
-                updateDownloadsButton()
->>>>>>> 227170a1
             }
             .store(in: &downloadsCancellables)
 
