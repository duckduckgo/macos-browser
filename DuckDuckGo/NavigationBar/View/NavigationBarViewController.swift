//
//  NavigationBarViewController.swift
//
//  Copyright © 2020 DuckDuckGo. All rights reserved.
//
//  Licensed under the Apache License, Version 2.0 (the "License");
//  you may not use this file except in compliance with the License.
//  You may obtain a copy of the License at
//
//  http://www.apache.org/licenses/LICENSE-2.0
//
//  Unless required by applicable law or agreed to in writing, software
//  distributed under the License is distributed on an "AS IS" BASIS,
//  WITHOUT WARRANTIES OR CONDITIONS OF ANY KIND, either express or implied.
//  See the License for the specific language governing permissions and
//  limitations under the License.
//

import Cocoa
import Combine
import Common
import BrowserServicesKit
import PixelKit

#if NETWORK_PROTECTION
import NetworkProtection
import NetworkProtectionIPC
import NetworkProtectionUI
#endif

#if SUBSCRIPTION
import Subscription
import SubscriptionUI
#endif

// swiftlint:disable:next type_body_length
final class NavigationBarViewController: NSViewController {

    enum Constants {
        static let downloadsButtonAutoHidingInterval: TimeInterval = 5 * 60
        static let homeButtonSeparatorSpacing: CGFloat = 12
    }

    @IBOutlet weak var goBackButton: NSButton!
    @IBOutlet weak var goForwardButton: NSButton!
    @IBOutlet weak var refreshOrStopButton: NSButton!
    @IBOutlet weak var optionsButton: NSButton!
    @IBOutlet weak var bookmarkListButton: MouseOverButton!
    @IBOutlet weak var passwordManagementButton: MouseOverButton!
    @IBOutlet weak var homeButton: MouseOverButton!
    @IBOutlet weak var homeButtonSeparator: NSBox!
    @IBOutlet weak var downloadsButton: MouseOverButton!
    @IBOutlet weak var networkProtectionButton: MouseOverButton!
    @IBOutlet weak var navigationButtons: NSStackView!
    @IBOutlet weak var addressBarContainer: NSView!
    @IBOutlet weak var daxLogo: NSImageView!
    @IBOutlet weak var addressBarStack: NSStackView!

    @IBOutlet var addressBarLeftToNavButtonsConstraint: NSLayoutConstraint!
    @IBOutlet var addressBarProportionalWidthConstraint: NSLayoutConstraint!
    @IBOutlet var navigationBarButtonsLeadingConstraint: NSLayoutConstraint!
    @IBOutlet var addressBarTopConstraint: NSLayoutConstraint!
    @IBOutlet var addressBarBottomConstraint: NSLayoutConstraint!
    @IBOutlet var addressBarHeightConstraint: NSLayoutConstraint!
    @IBOutlet var buttonsTopConstraint: NSLayoutConstraint!
    @IBOutlet var logoWidthConstraint: NSLayoutConstraint!

    private let downloadListCoordinator: DownloadListCoordinator

    lazy var downloadsProgressView: CircularProgressView = {
        let bounds = downloadsButton.bounds
        let width: CGFloat = 27.0
        let frame = NSRect(x: (bounds.width - width) * 0.5, y: (bounds.height - width) * 0.5, width: width, height: width)
        let progressView = CircularProgressView(frame: frame)
        downloadsButton.addSubview(progressView)
        return progressView
    }()

    var addressBarViewController: AddressBarViewController?

    private var tabCollectionViewModel: TabCollectionViewModel
    private let isBurner: Bool

    // swiftlint:disable weak_delegate
    private let goBackButtonMenuDelegate: NavigationButtonMenuDelegate
    private let goForwardButtonMenuDelegate: NavigationButtonMenuDelegate
    // swiftlint:enable weak_delegate

    private var popovers: NavigationBarPopovers

    var isDownloadsPopoverShown: Bool {
        popovers.isDownloadsPopoverShown
    }
    var isAutoFillAutosaveMessageVisible: Bool = false

    private var urlCancellable: AnyCancellable?
    private var selectedTabViewModelCancellable: AnyCancellable?
    private var credentialsToSaveCancellable: AnyCancellable?
    private var vpnToggleCancellable: AnyCancellable?
    private var passwordManagerNotificationCancellable: AnyCancellable?
    private var pinnedViewsNotificationCancellable: AnyCancellable?
    private var navigationButtonsCancellables = Set<AnyCancellable>()
    private var downloadsCancellables = Set<AnyCancellable>()
    private var cancellables = Set<AnyCancellable>()

    @UserDefaultsWrapper(key: .homeButtonPosition, defaultValue: .right)
    static private var homeButtonPosition: HomeButtonPosition
    static private let homeButtonTag = 3
    static private let homeButtonLeftPosition = 0

#if NETWORK_PROTECTION
    private let networkProtectionButtonModel: NetworkProtectionNavBarButtonModel
    private let networkProtectionFeatureActivation: NetworkProtectionFeatureActivation
#endif

#if NETWORK_PROTECTION
    static func create(tabCollectionViewModel: TabCollectionViewModel, isBurner: Bool,
                       networkProtectionFeatureActivation: NetworkProtectionFeatureActivation = NetworkProtectionKeychainTokenStore(),
                       downloadListCoordinator: DownloadListCoordinator = .shared,
                       networkProtectionPopoverManager: NetPPopoverManager,
                       networkProtectionStatusReporter: NetworkProtectionStatusReporter,
                       autofillPopoverPresenter: AutofillPopoverPresenter) -> NavigationBarViewController {
        NSStoryboard(name: "NavigationBar", bundle: nil).instantiateInitialController { coder in
            self.init(coder: coder, tabCollectionViewModel: tabCollectionViewModel, isBurner: isBurner, networkProtectionFeatureActivation: networkProtectionFeatureActivation, downloadListCoordinator: downloadListCoordinator, networkProtectionPopoverManager: networkProtectionPopoverManager, networkProtectionStatusReporter: networkProtectionStatusReporter, autofillPopoverPresenter: autofillPopoverPresenter)
        }!
    }

    init?(coder: NSCoder, tabCollectionViewModel: TabCollectionViewModel, isBurner: Bool, networkProtectionFeatureActivation: NetworkProtectionFeatureActivation, downloadListCoordinator: DownloadListCoordinator, networkProtectionPopoverManager: NetPPopoverManager, networkProtectionStatusReporter: NetworkProtectionStatusReporter, autofillPopoverPresenter: AutofillPopoverPresenter) {

        self.popovers = NavigationBarPopovers(networkProtectionPopoverManager: networkProtectionPopoverManager, autofillPopoverPresenter: autofillPopoverPresenter)
        self.tabCollectionViewModel = tabCollectionViewModel
        self.networkProtectionButtonModel = NetworkProtectionNavBarButtonModel(popoverManager: networkProtectionPopoverManager, statusReporter: networkProtectionStatusReporter)
        self.isBurner = isBurner
        self.networkProtectionFeatureActivation = networkProtectionFeatureActivation
        self.downloadListCoordinator = downloadListCoordinator
        goBackButtonMenuDelegate = NavigationButtonMenuDelegate(buttonType: .back, tabCollectionViewModel: tabCollectionViewModel)
        goForwardButtonMenuDelegate = NavigationButtonMenuDelegate(buttonType: .forward, tabCollectionViewModel: tabCollectionViewModel)
        super.init(coder: coder)
    }
#else
    static func create(tabCollectionViewModel: TabCollectionViewModel, isBurner: Bool, downloadListCoordinator: DownloadListCoordinator = .shared, autofillPopoverPresenter: AutofillPopoverPresenter) -> NavigationBarViewController {
        NSStoryboard(name: "NavigationBar", bundle: nil).instantiateInitialController { coder in
            self.init(coder: coder, tabCollectionViewModel: tabCollectionViewModel, isBurner: isBurner, downloadListCoordinator: downloadListCoordinator, passwordPopoverPresenter: passwordPopoverPresenter)
        }!
    }

    init?(coder: NSCoder, tabCollectionViewModel: TabCollectionViewModel, isBurner: Bool, downloadListCoordinator: DownloadListCoordinator,
          autofillPopoverPresenter: AutofillPopoverPresenter) {
        self.popovers = NavigationBarPopovers(autofillPopoverPresenter: autofillPopoverPresenter)
        self.tabCollectionViewModel = tabCollectionViewModel
        self.isBurner = isBurner
        self.downloadListCoordinator = downloadListCoordinator
        goBackButtonMenuDelegate = NavigationButtonMenuDelegate(buttonType: .back, tabCollectionViewModel: tabCollectionViewModel)
        goForwardButtonMenuDelegate = NavigationButtonMenuDelegate(buttonType: .forward, tabCollectionViewModel: tabCollectionViewModel)
        super.init(coder: coder)
    }
#endif

    required init?(coder: NSCoder) {
        fatalError("NavigationBarViewController: Bad initializer")
    }

    override func viewDidLoad() {
        super.viewDidLoad()

        view.wantsLayer = true
        view.layer?.masksToBounds = false
        addressBarContainer.wantsLayer = true
        addressBarContainer.layer?.masksToBounds = false

        setupNavigationButtonMenus()
        subscribeToSelectedTabViewModel()
#if NETWORK_PROTECTION
        listenToVPNToggleNotifications()
#endif
        listenToPasswordManagerNotifications()
        listenToPinningManagerNotifications()
        listenToMessageNotifications()
        subscribeToDownloads()
        addContextMenu()

        optionsButton.sendAction(on: .leftMouseDown)
        bookmarkListButton.sendAction(on: .leftMouseDown)
        downloadsButton.sendAction(on: .leftMouseDown)
        networkProtectionButton.sendAction(on: .leftMouseDown)
        passwordManagementButton.sendAction(on: .leftMouseDown)

        optionsButton.toolTip = UserText.applicationMenuTooltip
        optionsButton.setAccessibilityIdentifier("NavigationBarViewController.optionsButton")

        networkProtectionButton.toolTip = UserText.networkProtectionButtonTooltip

#if NETWORK_PROTECTION
        setupNetworkProtectionButton()
#endif

#if DEBUG || REVIEW
        addDebugNotificationListeners()
#endif
    }

    override func viewWillAppear() {
        updateDownloadsButton()
        updatePasswordManagementButton()
        updateBookmarksButton()
        updateHomeButton()

        if view.window?.isPopUpWindow == true {
            goBackButton.isHidden = true
            goForwardButton.isHidden = true
            refreshOrStopButton.isHidden = true
            optionsButton.isHidden = true
            homeButton.isHidden = true
            homeButtonSeparator.isHidden = true
            addressBarTopConstraint.constant = 0
            addressBarBottomConstraint.constant = 0
            addressBarLeftToNavButtonsConstraint.isActive = false
            addressBarProportionalWidthConstraint.isActive = false
            navigationBarButtonsLeadingConstraint.isActive = false

            // This pulls the dashboard button to the left for the popup
            NSLayoutConstraint.activate(addressBarStack.addConstraints(to: view, [
                .leading: .leading(multiplier: 1.0, const: 72)
            ]))
        }
    }

    @IBSegueAction func createAddressBarViewController(_ coder: NSCoder) -> AddressBarViewController? {
        guard let addressBarViewController = AddressBarViewController(coder: coder,
                                                                      tabCollectionViewModel: tabCollectionViewModel,
                                                                      isBurner: isBurner) else {
            fatalError("NavigationBarViewController: Failed to init AddressBarViewController")
        }

        self.addressBarViewController = addressBarViewController
        return addressBarViewController
    }

    @IBAction func goBackAction(_ sender: NSButton) {
        guard let selectedTabViewModel = tabCollectionViewModel.selectedTabViewModel else {
            os_log("%s: Selected tab view model is nil", type: .error, className)
            return
        }

        if NSApp.isCommandPressed,
           // don‘t open a new tab when the window is cmd-clicked in background
           sender.window?.isKeyWindow == true && NSApp.isActive,
           let backItem = selectedTabViewModel.tab.webView.backForwardList.backItem {
            openBackForwardHistoryItemInNewChildTab(with: backItem.url)
        } else {
            selectedTabViewModel.tab.goBack()
        }
    }

    @IBAction func goForwardAction(_ sender: NSButton) {
        guard let selectedTabViewModel = tabCollectionViewModel.selectedTabViewModel else {
            os_log("%s: Selected tab view model is nil", type: .error, className)
            return
        }

        if NSApp.isCommandPressed,
           // don‘t open a new tab when the window is cmd-clicked in background
           sender.window?.isKeyWindow == true && NSApp.isActive,
           let forwardItem = selectedTabViewModel.tab.webView.backForwardList.forwardItem {
            openBackForwardHistoryItemInNewChildTab(with: forwardItem.url)
        } else {
            selectedTabViewModel.tab.goForward()
        }
    }

    private func openBackForwardHistoryItemInNewChildTab(with url: URL) {
        let tab = Tab(content: .url(url, source: .historyEntry), parentTab: tabCollectionViewModel.selectedTabViewModel?.tab, shouldLoadInBackground: true, burnerMode: tabCollectionViewModel.burnerMode)
        tabCollectionViewModel.insert(tab, selected: false)
    }

    @IBAction func refreshOrStopAction(_ sender: NSButton) {
        guard let selectedTabViewModel = tabCollectionViewModel.selectedTabViewModel else {
            os_log("%s: Selected tab view model is nil", type: .error, className)
            return
        }

        if selectedTabViewModel.isLoading {
            selectedTabViewModel.tab.stopLoading()
        } else {
            selectedTabViewModel.reload()
        }
    }

    @IBAction func homeButtonAction(_ sender: NSButton) {
        guard let selectedTabViewModel = tabCollectionViewModel.selectedTabViewModel else {
            os_log("%s: Selected tab view model is nil", type: .error, className)
            return
        }
        selectedTabViewModel.tab.openHomePage()
    }

    @IBAction func optionsButtonAction(_ sender: NSButton) {
        let internalUserDecider = NSApp.delegateTyped.internalUserDecider
        let menu = MoreOptionsMenu(tabCollectionViewModel: tabCollectionViewModel,
                                   passwordManagerCoordinator: PasswordManagerCoordinator.shared,
                                   internalUserDecider: internalUserDecider)
        menu.actionDelegate = self
        let location = NSPoint(x: -menu.size.width + sender.bounds.width, y: sender.bounds.height + 4)
        menu.popUp(positioning: nil, at: location, in: sender)
    }

    @IBAction func bookmarksButtonAction(_ sender: NSButton) {
        popovers.bookmarksButtonPressed(anchorView: bookmarkListButton,
                                        popoverDelegate: self,
                                        tab: tabCollectionViewModel.selectedTabViewModel?.tab)
    }

    @IBAction func passwordManagementButtonAction(_ sender: NSButton) {
        popovers.passwordManagementButtonPressed(usingView: passwordManagementButton, withDelegate: self)
    }

#if NETWORK_PROTECTION
    @IBAction func networkProtectionButtonAction(_ sender: NSButton) {
        toggleNetworkProtectionPopover()
    }

    private func toggleNetworkProtectionPopover() {
        let featureVisibility = DefaultNetworkProtectionVisibility()
        guard featureVisibility.isNetworkProtectionBetaVisible() else {
            featureVisibility.disableForWaitlistUsers()
            LocalPinningManager.shared.unpin(.networkProtection)
            return
        }

        #if SUBSCRIPTION
        if DefaultSubscriptionFeatureAvailability().isFeatureAvailable {
            let accountManager = AccountManager(subscriptionAppGroup: Bundle.main.appGroup(bundle: .subs))
            let networkProtectionTokenStorage = NetworkProtectionKeychainTokenStore()

            if accountManager.accessToken != nil && (try? networkProtectionTokenStorage.fetchToken()) == nil {
                print("[NetP Subscription] Got access token but not auth token, meaning token exchange failed")
                return
            }
        }
        #endif

        // 1. If the user is on the waitlist but hasn't been invited or accepted terms and conditions, show the waitlist screen.
        // 2. If the user has no waitlist state but has an auth token, show the NetP popover.
        // 3. If the user has no state of any kind, show the waitlist screen.

        if NetworkProtectionWaitlist().shouldShowWaitlistViewController {
            NetworkProtectionWaitlistViewControllerPresenter.show()
<<<<<<< HEAD
            PixelKit.fire(GeneralPixel.networkProtectionWaitlistIntroDisplayed, frequency: .dailyAndCount)
=======
>>>>>>> debc8031
        } else if NetworkProtectionKeychainTokenStore().isFeatureActivated {
            popovers.toggleNetworkProtectionPopover(usingView: networkProtectionButton, withDelegate: networkProtectionButtonModel)
        } else {
            NetworkProtectionWaitlistViewControllerPresenter.show()
<<<<<<< HEAD
            PixelKit.fire(GeneralPixel.networkProtectionWaitlistIntroDisplayed, frequency: .dailyAndCount)
=======
>>>>>>> debc8031
        }
    }
#endif

    @IBAction func downloadsButtonAction(_ sender: NSButton) {
        toggleDownloadsPopover(keepButtonVisible: false)
    }

    override func mouseDown(with event: NSEvent) {
        if let menu = view.menu, NSEvent.isContextClick(event) {
            NSMenu.popUpContextMenu(menu, with: event, for: view)
            return
        }

        super.mouseDown(with: event)
    }

#if NETWORK_PROTECTION
    func listenToVPNToggleNotifications() {
        vpnToggleCancellable = NotificationCenter.default.publisher(for: .ToggleNetworkProtectionInMainWindow).receive(on: DispatchQueue.main).sink { [weak self] _ in
            guard self?.view.window?.isKeyWindow == true else {
                return
            }

            self?.toggleNetworkProtectionPopover()
        }
    }
#endif

    func listenToPasswordManagerNotifications() {
        passwordManagerNotificationCancellable = NotificationCenter.default.publisher(for: .PasswordManagerChanged).sink { [weak self] _ in
            self?.updatePasswordManagementButton()
        }
    }

    func listenToPinningManagerNotifications() {
        pinnedViewsNotificationCancellable = NotificationCenter.default.publisher(for: .PinnedViewsChanged).sink { [weak self] notification in
            guard let self = self else {
                return
            }

            if let userInfo = notification.userInfo as? [String: Any],
               let viewType = userInfo[LocalPinningManager.pinnedViewChangedNotificationViewTypeKey] as? String,
               let view = PinnableView(rawValue: viewType) {
                switch view {
                case .autofill:
                    self.updatePasswordManagementButton()
                case .bookmarks:
                    self.updateBookmarksButton()
                case .downloads:
                    self.updateDownloadsButton(updatingFromPinnedViewsNotification: true)
                case .homeButton:
                    self.updateHomeButton()
#if NETWORK_PROTECTION
                case .networkProtection:
                    self.networkProtectionButtonModel.updateVisibility()
#endif
                }
            } else {
                assertionFailure("Failed to get changed pinned view type")
                self.updateBookmarksButton()
                self.updatePasswordManagementButton()
            }
        }
    }

    func listenToMessageNotifications() {
        NotificationCenter.default.addObserver(self,
                                               selector: #selector(showFireproofingFeedback(_:)),
                                               name: FireproofDomains.Constants.newFireproofDomainNotification,
                                               object: nil)

        NotificationCenter.default.addObserver(self,
                                               selector: #selector(showPrivateEmailCopiedToClipboard(_:)),
                                               name: Notification.Name.privateEmailCopiedToClipboard,
                                               object: nil)

        NotificationCenter.default.addObserver(self,
                                               selector: #selector(showLoginAutosavedFeedback(_:)),
                                               name: .loginAutoSaved,
                                               object: nil)

        NotificationCenter.default.addObserver(self,
                                               selector: #selector(showAutoconsentFeedback(_:)),
                                               name: AutoconsentUserScript.newSitePopupHiddenNotification,
                                               object: nil)

#if NETWORK_PROTECTION
        UserDefaults.netP
            .publisher(for: \.networkProtectionShouldShowVPNUninstalledMessage)
            .receive(on: DispatchQueue.main)
            .sink { [weak self] shouldShowUninstalledMessage in
                if shouldShowUninstalledMessage {
                    self?.showVPNUninstalledFeedback()
                    UserDefaults.netP.networkProtectionShouldShowVPNUninstalledMessage = false
                }
            }
            .store(in: &cancellables)
#endif
    }

    @objc private func showVPNUninstalledFeedback() {
        guard view.window?.isKeyWindow == true else { return }

        DispatchQueue.main.async {
            let viewController = PopoverMessageViewController(message: "DuckDuckGo VPN was uninstalled")
            viewController.show(onParent: self, relativeTo: self.optionsButton)
        }
    }

    @objc private func showPrivateEmailCopiedToClipboard(_ sender: Notification) {
        guard view.window?.isKeyWindow == true else { return }

        DispatchQueue.main.async {
            let viewController = PopoverMessageViewController(message: UserText.privateEmailCopiedToClipboard)
            viewController.show(onParent: self, relativeTo: self.optionsButton)
        }
    }

    @objc private func showFireproofingFeedback(_ sender: Notification) {
        guard view.window?.isKeyWindow == true,
              let domain = sender.userInfo?[FireproofDomains.Constants.newFireproofDomainKey] as? String else { return }

        DispatchQueue.main.async {
            let viewController = PopoverMessageViewController(message: UserText.domainIsFireproof(domain: domain))
            viewController.show(onParent: self, relativeTo: self.optionsButton)
        }
    }

    @objc private func showLoginAutosavedFeedback(_ sender: Notification) {
        guard view.window?.isKeyWindow == true,
              let account = sender.object as? SecureVaultModels.WebsiteAccount else { return }

        guard let domain = account.domain else {
            return
        }

        DispatchQueue.main.async {

            let action = {
                self.showPasswordManagerPopover(selectedWebsiteAccount: account)
            }
            let popoverMessage = PopoverMessageViewController(message: UserText.passwordManagerAutosavePopoverText(domain: domain),
                                                              image: .passwordManagement,
                                                              buttonText: UserText.passwordManagerAutosaveButtonText,
                                                              buttonAction: action,
                                                              onDismiss: {
                                                                    self.isAutoFillAutosaveMessageVisible = false
                                                                    self.passwordManagementButton.isHidden = !LocalPinningManager.shared.isPinned(.autofill)
            }
                                                              )
            self.isAutoFillAutosaveMessageVisible = true
            self.passwordManagementButton.isHidden = false
            popoverMessage.show(onParent: self, relativeTo: self.passwordManagementButton)
        }
    }

    @objc private func showAutoconsentFeedback(_ sender: Notification) {
        guard view.window?.isKeyWindow == true,
              let topUrl = sender.userInfo?["topUrl"] as? URL,
              let isCosmetic = sender.userInfo?["isCosmetic"] as? Bool
        else { return }

        DispatchQueue.main.async { [weak self] in
            guard let self = self, self.tabCollectionViewModel.selectedTabViewModel?.tab.url == topUrl else {
                return // if the tab is not active, don't show the popup
            }
            let animationType: NavigationBarBadgeAnimationView.AnimationType = isCosmetic ? .cookiePopupHidden : .cookiePopupManaged
            self.addressBarViewController?.addressBarButtonsViewController?.showBadgeNotification(animationType)
        }
    }

    func toggleDownloadsPopover(keepButtonVisible: Bool) {

        downloadsButton.isHidden = false
        if keepButtonVisible {
            setDownloadButtonHidingTimer()
        }

        popovers.toggleDownloadsPopover(usingView: downloadsButton, popoverDelegate: self, downloadsDelegate: self)
    }

    func showPasswordManagerPopover(selectedCategory: SecureVaultSorting.Category?) {
        popovers.showPasswordManagementPopover(selectedCategory: selectedCategory,
                                               usingView: passwordManagementButton,
                                               withDelegate: self)
    }

    func showPasswordManagerPopover(selectedWebsiteAccount: SecureVaultModels.WebsiteAccount) {
        popovers.showPasswordManagerPopover(selectedWebsiteAccount: selectedWebsiteAccount,
                                                     usingView: passwordManagementButton,
                                                     withDelegate: self)
    }

    private func setupNavigationButtonMenus() {
        let backButtonMenu = NSMenu()
        backButtonMenu.delegate = goBackButtonMenuDelegate
        goBackButton.menu = backButtonMenu
        let forwardButtonMenu = NSMenu()
        forwardButtonMenu.delegate = goForwardButtonMenuDelegate
        goForwardButton.menu = forwardButtonMenu

        goBackButton.toolTip = UserText.navigateBackTooltip
        goForwardButton.toolTip = UserText.navigateForwardTooltip
        refreshOrStopButton.toolTip = UserText.refreshPageTooltip
    }

    private func subscribeToSelectedTabViewModel() {
        selectedTabViewModelCancellable = tabCollectionViewModel.$selectedTabViewModel.receive(on: DispatchQueue.main).sink { [weak self] _ in
            self?.subscribeToNavigationActionFlags()
            self?.subscribeToCredentialsToSave()
            self?.subscribeToTabContent()
        }
    }

    private func subscribeToTabContent() {
        urlCancellable = tabCollectionViewModel.selectedTabViewModel?.tab.$content
            .receive(on: DispatchQueue.main)
            .sink(receiveValue: { [weak self] _ in
                self?.updatePasswordManagementButton()
            })
    }

    enum AddressBarSizeClass {
        case `default`
        case homePage
        case popUpWindow

        fileprivate var height: CGFloat {
            switch self {
            case .homePage: 52
            case .popUpWindow: 42
            case .default: 48
            }
        }

        fileprivate var topPadding: CGFloat {
            switch self {
            case .homePage: 16
            case .popUpWindow: 0
            case .default: 6
            }
        }

        fileprivate var bottomPadding: CGFloat {
            switch self {
            case .homePage: 2
            case .popUpWindow: 0
            case .default: 6
            }
        }

        fileprivate var logoWidth: CGFloat {
            switch self {
            case .homePage: 44
            case .popUpWindow, .default: 0
            }
        }

        fileprivate var isLogoVisible: Bool {
            switch self {
            case .homePage: true
            case .popUpWindow, .default: false
            }
        }
    }

    private var daxFadeInAnimation: DispatchWorkItem?
    private var heightChangeAnimation: DispatchWorkItem?
    func resizeAddressBar(for sizeClass: AddressBarSizeClass, animated: Bool) {
        daxFadeInAnimation?.cancel()
        heightChangeAnimation?.cancel()

        daxLogo.alphaValue = !sizeClass.isLogoVisible ? 1 : 0 // initial value to animate from

        let performResize = { [weak self] in
            guard let self else { return }

            let height: NSLayoutConstraint = animated ? addressBarHeightConstraint.animator() : addressBarHeightConstraint
            height.constant = sizeClass.height

            let barTop: NSLayoutConstraint = animated ? addressBarTopConstraint.animator() : addressBarTopConstraint
            barTop.constant = sizeClass.topPadding

            let bottom: NSLayoutConstraint = animated ? addressBarBottomConstraint.animator() : addressBarBottomConstraint
            bottom.constant = sizeClass.bottomPadding

            let logoWidth: NSLayoutConstraint = animated ? logoWidthConstraint.animator() : logoWidthConstraint
            logoWidth.constant = sizeClass.logoWidth
        }

        let heightChange: DispatchWorkItem
        if animated {
            heightChange = DispatchWorkItem {
                NSAnimationContext.runAnimationGroup { ctx in
                    ctx.duration = 0.1
                    performResize()
                }
            }
            let fadeIn = DispatchWorkItem { [weak self] in
                guard let self else { return }
                NSAnimationContext.runAnimationGroup { ctx in
                    ctx.duration = 0.2
                    self.daxLogo.alphaValue = sizeClass.isLogoVisible ? 1 : 0
                }
            }
            DispatchQueue.main.asyncAfter(deadline: .now() + 0.1, execute: fadeIn)
            self.daxFadeInAnimation = fadeIn
        } else {
            daxLogo.alphaValue = sizeClass.isLogoVisible ? 1 : 0
            heightChange = DispatchWorkItem {
                performResize()
            }
        }
        DispatchQueue.main.async(execute: heightChange)
        self.heightChangeAnimation = heightChange
    }

    private func subscribeToDownloads() {
        downloadListCoordinator.updates
            .throttle(for: 1.0, scheduler: DispatchQueue.main, latest: true)
            .sink { [weak self] update in
                guard let self else { return }

                let shouldShowPopover = update.kind == .updated
                && DownloadsPreferences.shared.shouldOpenPopupOnCompletion
                && update.item.destinationURL != nil
                && update.item.tempURL == nil
                && !update.item.isBurner
                && WindowControllersManager.shared.lastKeyMainWindowController?.window === downloadsButton.window

                if shouldShowPopover {
                    self.popovers.showDownloadsPopoverAndAutoHide(usingView: downloadsButton,
                                                                  popoverDelegate: self,
                                                                  downloadsDelegate: self)
                } else {
                    if update.item.isBurner {
                        invalidateDownloadButtonHidingTimer()
                        updateDownloadsButton(updatingFromPinnedViewsNotification: false)
                    }
                }
                updateDownloadsButton()
            }
            .store(in: &downloadsCancellables)
        downloadListCoordinator.progress.publisher(for: \.totalUnitCount)
            .combineLatest(downloadListCoordinator.progress.publisher(for: \.completedUnitCount))
            .throttle(for: 0.2, scheduler: DispatchQueue.main, latest: true)
            .map { (total, completed) -> Double? in
                guard total > 0, completed < total else { return nil }
                return Double(completed) / Double(total)
            }
            .sink { [weak downloadsProgressView] progress in
                downloadsProgressView?.setProgress(progress, animated: true)
            }
            .store(in: &downloadsCancellables)
    }

    private func addContextMenu() {
        let menu = NSMenu()
        menu.delegate = self
        self.view.menu = menu
    }

    private func updatePasswordManagementButton() {
        let menu = NSMenu()
        let title = LocalPinningManager.shared.shortcutTitle(for: .autofill)
        menu.addItem(withTitle: title, action: #selector(toggleAutofillPanelPinning), keyEquivalent: "")

        passwordManagementButton.menu = menu
        passwordManagementButton.toolTip = UserText.autofillShortcutTooltip

        let url = tabCollectionViewModel.selectedTabViewModel?.tab.content.url

        passwordManagementButton.image = .passwordManagement

        if popovers.hasAnySavePopoversVisible() {
            return
        }

        if popovers.isPasswordManagementDirty {
            passwordManagementButton.image = .passwordManagementDirty
            return
        }

        if LocalPinningManager.shared.isPinned(.autofill) {
            passwordManagementButton.isHidden = false
        } else {
            passwordManagementButton.isHidden = !popovers.isPasswordManagementPopoverShown && !isAutoFillAutosaveMessageVisible
        }

        popovers.passwordManagementDomain = nil
        guard let url = url, let domain = url.host else {
            return
        }
        popovers.passwordManagementDomain = domain
    }

    private func updateHomeButton() {
        let menu = NSMenu()

        homeButton.menu = menu
        homeButton.toolTip = UserText.homeButtonTooltip

        if LocalPinningManager.shared.isPinned(.homeButton) {
            homeButton.isHidden = false

            if let homeButtonView = navigationButtons.arrangedSubviews.first(where: { $0.tag == Self.homeButtonTag }) {
                navigationButtons.removeArrangedSubview(homeButtonView)
                if Self.homeButtonPosition == .left {
                    navigationButtons.insertArrangedSubview(homeButtonView, at: Self.homeButtonLeftPosition)
                    homeButtonSeparator.isHidden = false

                    // Set spacing/size for the separator
                    navigationButtons.setCustomSpacing(Constants.homeButtonSeparatorSpacing, after: navigationButtons.views[0])
                    navigationButtons.setCustomSpacing(Constants.homeButtonSeparatorSpacing, after: navigationButtons.views[1])
                } else {
                    navigationButtons.insertArrangedSubview(homeButtonView, at: navigationButtons.arrangedSubviews.count)
                    homeButtonSeparator.isHidden = true
                }
            }
        } else {
            homeButton.isHidden = true
            homeButtonSeparator.isHidden = true
        }
    }

    private func updateDownloadsButton(updatingFromPinnedViewsNotification: Bool = false) {
        let menu = NSMenu()
        let title = LocalPinningManager.shared.shortcutTitle(for: .downloads)
        menu.addItem(withTitle: title, action: #selector(toggleDownloadsPanelPinning(_:)), keyEquivalent: "")

        downloadsButton.menu = menu
        downloadsButton.toolTip = UserText.downloadsShortcutTooltip

        if LocalPinningManager.shared.isPinned(.downloads) {
            downloadsButton.isHidden = false
            return
        }

        let hasActiveDownloads = downloadListCoordinator.hasActiveDownloads
        downloadsButton.image = hasActiveDownloads ? .downloadsActive : .downloads
        let isTimerActive = downloadsButtonHidingTimer != nil

        if popovers.isDownloadsPopoverShown {
            downloadsButton.isHidden = false
        } else {
            downloadsButton.isHidden = !(hasActiveDownloads || isTimerActive)
        }

        if !downloadsButton.isHidden { setDownloadButtonHidingTimer() }
        downloadsButton.isMouseDown = popovers.isDownloadsPopoverShown

        // If the user has selected Hide Downloads from the navigation bar context menu, and no downloads are active, then force it to be hidden
        // even if the timer is active.
        if updatingFromPinnedViewsNotification {
            if !LocalPinningManager.shared.isPinned(.downloads) {
                invalidateDownloadButtonHidingTimer()
                downloadsButton.isHidden = !hasActiveDownloads
            }
        }
    }

    private var downloadsButtonHidingTimer: Timer?
    private func setDownloadButtonHidingTimer() {
        guard downloadsButtonHidingTimer == nil else { return }

        let timerBlock: (Timer) -> Void = { [weak self] _ in
            guard let self = self else { return }

            self.invalidateDownloadButtonHidingTimer()
            self.hideDownloadButtonIfPossible()
        }

        downloadsButtonHidingTimer = Timer.scheduledTimer(withTimeInterval: Constants.downloadsButtonAutoHidingInterval,
                                                          repeats: false,
                                                          block: timerBlock)
    }

    private func invalidateDownloadButtonHidingTimer() {
        self.downloadsButtonHidingTimer?.invalidate()
        self.downloadsButtonHidingTimer = nil
    }

    private func hideDownloadButtonIfPossible() {
        if LocalPinningManager.shared.isPinned(.downloads) ||
            downloadListCoordinator.hasActiveDownloads ||
            popovers.isDownloadsPopoverShown { return }

        downloadsButton.isHidden = true
    }

    private func updateBookmarksButton() {
        let menu = NSMenu()
        let title = LocalPinningManager.shared.shortcutTitle(for: .bookmarks)
        menu.addItem(withTitle: title, action: #selector(toggleBookmarksPanelPinning(_:)), keyEquivalent: "")

        bookmarkListButton.menu = menu
        bookmarkListButton.toolTip = UserText.bookmarksShortcutTooltip

        if LocalPinningManager.shared.isPinned(.bookmarks) {
            bookmarkListButton.isHidden = false
        } else {
            bookmarkListButton.isHidden = !popovers.bookmarkListPopoverShown
        }
    }

    private func subscribeToCredentialsToSave() {
        credentialsToSaveCancellable = tabCollectionViewModel.selectedTabViewModel?.tab.autofillDataToSavePublisher
            .receive(on: DispatchQueue.main)
            .sink { [weak self] data in
                guard let self, let data else { return }
                self.promptToSaveAutofillData(data)
                self.tabCollectionViewModel.selectedTabViewModel?.tab.resetAutofillData()
            }
    }

    private func promptToSaveAutofillData(_ data: AutofillData) {
        let autofillPreferences = AutofillPreferences()

        if autofillPreferences.askToSaveUsernamesAndPasswords, let credentials = data.credentials {
            os_log("Presenting Save Credentials popover", log: .passwordManager)
            popovers.displaySaveCredentials(credentials,
                                            automaticallySaved: data.automaticallySavedCredentials,
                                            usingView: passwordManagementButton,
                                            withDelegate: self)
        } else if autofillPreferences.askToSavePaymentMethods, let card = data.creditCard {
            os_log("Presenting Save Payment Method popover", log: .passwordManager)
            popovers.displaySavePaymentMethod(card,
                                              usingView: passwordManagementButton,
                                              withDelegate: self)
        } else if autofillPreferences.askToSaveAddresses, let identity = data.identity {
            os_log("Presenting Save Identity popover", log: .passwordManager)
            popovers.displaySaveIdentity(identity,
                                         usingView: passwordManagementButton,
                                         withDelegate: self)
        } else {
            os_log("Received save autofill data call, but there was no data to present", log: .passwordManager)
        }
    }

    private func subscribeToNavigationActionFlags() {
        navigationButtonsCancellables.removeAll()
        guard let selectedTabViewModel = tabCollectionViewModel.selectedTabViewModel else { return }

        selectedTabViewModel.$canGoBack
            .removeDuplicates()
            .assign(to: \.isEnabled, onWeaklyHeld: goBackButton)
            .store(in: &navigationButtonsCancellables)

        selectedTabViewModel.$canGoForward
            .removeDuplicates()
            .assign(to: \.isEnabled, onWeaklyHeld: goForwardButton)
            .store(in: &navigationButtonsCancellables)

        Publishers.CombineLatest(selectedTabViewModel.$canReload, selectedTabViewModel.$isLoading)
            .map({
                $0.canReload || $0.isLoading
            } as ((canReload: Bool, isLoading: Bool)) -> Bool)
            .removeDuplicates()
            .assign(to: \.isEnabled, onWeaklyHeld: refreshOrStopButton)
            .store(in: &navigationButtonsCancellables)

        selectedTabViewModel.$isLoading
            .removeDuplicates()
            .sink { [weak refreshOrStopButton] isLoading in
                refreshOrStopButton?.image = isLoading ? .stop : .refresh
                refreshOrStopButton?.toolTip = isLoading ? UserText.stopLoadingTooltip : UserText.refreshPageTooltip
            }
            .store(in: &navigationButtonsCancellables)
    }
}

extension NavigationBarViewController: NSMenuDelegate {

    public func menuNeedsUpdate(_ menu: NSMenu) {
        menu.removeAllItems()

        BookmarksBarMenuFactory.addToMenu(menu)

        menu.addItem(NSMenuItem.separator())

        HomeButtonMenuFactory.addToMenu(menu)

        let autofillTitle = LocalPinningManager.shared.shortcutTitle(for: .autofill)
        menu.addItem(withTitle: autofillTitle, action: #selector(toggleAutofillPanelPinning), keyEquivalent: "A")

        let bookmarksTitle = LocalPinningManager.shared.shortcutTitle(for: .bookmarks)
        menu.addItem(withTitle: bookmarksTitle, action: #selector(toggleBookmarksPanelPinning), keyEquivalent: "K")

        let downloadsTitle = LocalPinningManager.shared.shortcutTitle(for: .downloads)
        menu.addItem(withTitle: downloadsTitle, action: #selector(toggleDownloadsPanelPinning), keyEquivalent: "J")

#if NETWORK_PROTECTION
        let isPopUpWindow = view.window?.isPopUpWindow ?? false

        if !isPopUpWindow && DefaultNetworkProtectionVisibility().isVPNVisible() {
            let networkProtectionTitle = LocalPinningManager.shared.shortcutTitle(for: .networkProtection)
            menu.addItem(withTitle: networkProtectionTitle, action: #selector(toggleNetworkProtectionPanelPinning), keyEquivalent: "N")
        }
#endif
    }

    @objc
    private func toggleAutofillPanelPinning(_ sender: NSMenuItem) {
        LocalPinningManager.shared.togglePinning(for: .autofill)
    }

    @objc
    private func toggleBookmarksPanelPinning(_ sender: NSMenuItem) {
        LocalPinningManager.shared.togglePinning(for: .bookmarks)
    }

    @objc
    private func toggleDownloadsPanelPinning(_ sender: NSMenuItem) {
        LocalPinningManager.shared.togglePinning(for: .downloads)
    }

    @objc
    private func toggleNetworkProtectionPanelPinning(_ sender: NSMenuItem) {
#if NETWORK_PROTECTION
        LocalPinningManager.shared.togglePinning(for: .networkProtection)
#endif
    }

    // MARK: - VPN

#if NETWORK_PROTECTION
    func showNetworkProtectionStatus() {
        let featureVisibility = DefaultNetworkProtectionVisibility()

        if featureVisibility.isNetworkProtectionBetaVisible() {
            popovers.showNetworkProtectionPopover(positionedBelow: networkProtectionButton,
                                                  withDelegate: networkProtectionButtonModel)
        } else {
            featureVisibility.disableForWaitlistUsers()
        }
    }

    /// Sets up the VPN button.
    ///
    /// This method should be run just once during the lifecycle of this view.
    /// .
    private func setupNetworkProtectionButton() {
        assert(networkProtectionButton.menu == nil)

        let menuItem = NSMenuItem(title: LocalPinningManager.shared.shortcutTitle(for: .networkProtection), action: #selector(toggleNetworkProtectionPanelPinning), target: self)
        let menu = NSMenu(items: [menuItem])
        networkProtectionButton.menu = menu

        networkProtectionButtonModel.$shortcutTitle
            .receive(on: RunLoop.main)
            .sink { title in
                menuItem.title = title
            }
            .store(in: &cancellables)

        networkProtectionButtonModel.$showButton
            .receive(on: RunLoop.main)
            .sink { [weak self] show in
                let isPopUpWindow = self?.view.window?.isPopUpWindow ?? false
                self?.networkProtectionButton.isHidden =  isPopUpWindow || !show
            }
            .store(in: &cancellables)

        networkProtectionButtonModel.$buttonImage
            .receive(on: RunLoop.main)
            .sink { [weak self] image in
                self?.networkProtectionButton.image = image
            }
            .store(in: &cancellables)
    }
#endif

}

extension NavigationBarViewController: OptionsButtonMenuDelegate {

#if DBP
    func optionsButtonMenuRequestedDataBrokerProtection(_ menu: NSMenu) {
        WindowControllersManager.shared.showDataBrokerProtectionTab()
    }
#endif

    func optionsButtonMenuRequestedOpenExternalPasswordManager(_ menu: NSMenu) {
        BWManager.shared.openBitwarden()
    }

    func optionsButtonMenuRequestedBookmarkThisPage(_ sender: NSMenuItem) {
        addressBarViewController?
            .addressBarButtonsViewController?
            .openBookmarkPopover(setFavorite: false, accessPoint: .init(sender: sender, default: .moreMenu))
    }

    func optionsButtonMenuRequestedBookmarkPopover(_ menu: NSMenu) {
        popovers.showBookmarkListPopover(usingView: bookmarkListButton,
                                         withDelegate: self,
                                         forTab: tabCollectionViewModel.selectedTabViewModel?.tab)
    }

    func optionsButtonMenuRequestedBookmarkManagementInterface(_ menu: NSMenu) {
        WindowControllersManager.shared.showBookmarksTab()
    }

    func optionsButtonMenuRequestedBookmarkImportInterface(_ menu: NSMenu) {
        DataImportView().show()
    }

    func optionsButtonMenuRequestedBookmarkExportInterface(_ menu: NSMenu) {
        NSApp.sendAction(#selector(AppDelegate.openExportBookmarks(_:)), to: nil, from: nil)
    }

    func optionsButtonMenuRequestedLoginsPopover(_ menu: NSMenu, selectedCategory: SecureVaultSorting.Category) {
        popovers.showPasswordManagementPopover(selectedCategory: selectedCategory,
                                               usingView: passwordManagementButton,
                                               withDelegate: self)
    }

    func optionsButtonMenuRequestedNetworkProtectionPopover(_ menu: NSMenu) {
#if NETWORK_PROTECTION
        toggleNetworkProtectionPopover()
#else
        fatalError("Tried to open the VPN when it was disabled")
#endif
    }

    func optionsButtonMenuRequestedDownloadsPopover(_ menu: NSMenu) {
        toggleDownloadsPopover(keepButtonVisible: false)
    }

    func optionsButtonMenuRequestedPrint(_ menu: NSMenu) {
        WindowControllersManager.shared.lastKeyMainWindowController?.mainViewController.printWebView(self)
    }

    func optionsButtonMenuRequestedPreferences(_ menu: NSMenu) {
        WindowControllersManager.shared.showPreferencesTab()
    }

    func optionsButtonMenuRequestedAppearancePreferences(_ menu: NSMenu) {
        WindowControllersManager.shared.showPreferencesTab(withSelectedPane: .appearance)
    }

#if SUBSCRIPTION
    func optionsButtonMenuRequestedSubscriptionPurchasePage(_ menu: NSMenu) {
        WindowControllersManager.shared.showTab(with: .subscription(.subscriptionPurchase))
        PixelKit.fire(PrivacyProPixel.privacyProOfferScreenImpression)
    }

    func optionsButtonMenuRequestedIdentityTheftRestoration(_ menu: NSMenu) {
        WindowControllersManager.shared.showTab(with: .identityTheftRestoration(.identityTheftRestoration))
    }
#endif

}

// MARK: - NSPopoverDelegate

extension NavigationBarViewController: NSPopoverDelegate {

    /// We check references here because these popovers might be on other windows.
    func popoverDidClose(_ notification: Notification) {
        if let popover = popovers.downloadsPopover, notification.object as AnyObject? === popover {
            popovers.downloadsPopoverClosed()
            updateDownloadsButton()
        } else if let popover = popovers.bookmarkListPopover, notification.object as AnyObject? === popover {
            popovers.bookmarkListPopoverClosed()
            updateBookmarksButton()
        } else if let popover = popovers.saveIdentityPopover, notification.object as AnyObject? === popover {
            popovers.saveIdentityPopoverClosed()
            updatePasswordManagementButton()
        } else if let popover = popovers.saveCredentialsPopover, notification.object as AnyObject? === popover {
            popovers.saveCredentialsPopoverClosed()
            updatePasswordManagementButton()
        } else if let popover = popovers.savePaymentMethodPopover, notification.object as AnyObject? === popover {
            popovers.savePaymentMethodPopoverClosed()
            updatePasswordManagementButton()
        }
    }

}

extension NavigationBarViewController: DownloadsViewControllerDelegate {

    func clearDownloadsActionTriggered() {
        invalidateDownloadButtonHidingTimer()
        hideDownloadButtonIfPossible()
    }

}

#if DEBUG || REVIEW
extension NavigationBarViewController {

    fileprivate func addDebugNotificationListeners() {
        NotificationCenter.default.publisher(for: .ShowSaveCredentialsPopover)
            .receive(on: DispatchQueue.main)
            .sink { [weak self] _ in
                self?.showMockSaveCredentialsPopover()
            }
            .store(in: &cancellables)

        NotificationCenter.default.publisher(for: .ShowCredentialsSavedPopover)
            .receive(on: DispatchQueue.main)
            .sink { [weak self] _ in
                self?.showMockCredentialsSavedPopover()
            }
            .store(in: &cancellables)
    }

    fileprivate func showMockSaveCredentialsPopover() {
        let account = SecureVaultModels.WebsiteAccount(title: nil, username: "example-username", domain: "example.com")
        let mockCredentials = SecureVaultModels.WebsiteCredentials(account: account, password: "password".data(using: .utf8)!)

        popovers.displaySaveCredentials(mockCredentials, automaticallySaved: false,
                                        usingView: passwordManagementButton,
                                        withDelegate: self)
    }

    fileprivate func showMockCredentialsSavedPopover() {
        let account = SecureVaultModels.WebsiteAccount(title: nil, username: "example-username", domain: "example.com")
        let mockCredentials = SecureVaultModels.WebsiteCredentials(account: account, password: "password".data(using: .utf8)!)

        popovers.displaySaveCredentials(mockCredentials,
                                        automaticallySaved: true,
                                        usingView: passwordManagementButton,
                                        withDelegate: self)
    }

}
#endif

#if NETWORK_PROTECTION
extension Notification.Name {
    static let ToggleNetworkProtectionInMainWindow = Notification.Name("com.duckduckgo.vpn.toggle-popover-in-main-window")
}
#endif<|MERGE_RESOLUTION|>--- conflicted
+++ resolved
@@ -345,18 +345,10 @@
 
         if NetworkProtectionWaitlist().shouldShowWaitlistViewController {
             NetworkProtectionWaitlistViewControllerPresenter.show()
-<<<<<<< HEAD
-            PixelKit.fire(GeneralPixel.networkProtectionWaitlistIntroDisplayed, frequency: .dailyAndCount)
-=======
->>>>>>> debc8031
         } else if NetworkProtectionKeychainTokenStore().isFeatureActivated {
             popovers.toggleNetworkProtectionPopover(usingView: networkProtectionButton, withDelegate: networkProtectionButtonModel)
         } else {
             NetworkProtectionWaitlistViewControllerPresenter.show()
-<<<<<<< HEAD
-            PixelKit.fire(GeneralPixel.networkProtectionWaitlistIntroDisplayed, frequency: .dailyAndCount)
-=======
->>>>>>> debc8031
         }
     }
 #endif
