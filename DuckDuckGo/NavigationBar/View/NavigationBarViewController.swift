//
//  NavigationBarViewController.swift
//
//  Copyright © 2020 DuckDuckGo. All rights reserved.
//
//  Licensed under the Apache License, Version 2.0 (the "License");
//  you may not use this file except in compliance with the License.
//  You may obtain a copy of the License at
//
//  http://www.apache.org/licenses/LICENSE-2.0
//
//  Unless required by applicable law or agreed to in writing, software
//  distributed under the License is distributed on an "AS IS" BASIS,
//  WITHOUT WARRANTIES OR CONDITIONS OF ANY KIND, either express or implied.
//  See the License for the specific language governing permissions and
//  limitations under the License.
//

import Cocoa
import Combine
import Common
import BrowserServicesKit
import NetworkProtection
import NetworkProtectionIPC
import NetworkProtectionUI

#if SUBSCRIPTION
import Subscription
import SubscriptionUI
#endif

// swiftlint:disable:next type_body_length
final class NavigationBarViewController: NSViewController {

    enum Constants {
        static let downloadsButtonAutoHidingInterval: TimeInterval = 5 * 60
        static let homeButtonSeparatorSpacing: CGFloat = 12
    }

    @IBOutlet weak var goBackButton: NSButton!
    @IBOutlet weak var goForwardButton: NSButton!
    @IBOutlet weak var refreshOrStopButton: NSButton!
    @IBOutlet weak var optionsButton: NSButton!
    @IBOutlet weak var bookmarkListButton: MouseOverButton!
    @IBOutlet weak var passwordManagementButton: MouseOverButton!
    @IBOutlet weak var homeButton: MouseOverButton!
    @IBOutlet weak var homeButtonSeparator: NSBox!
    @IBOutlet weak var downloadsButton: MouseOverButton!
    @IBOutlet weak var networkProtectionButton: MouseOverButton!
    @IBOutlet weak var navigationButtons: NSStackView!
    @IBOutlet weak var addressBarContainer: NSView!
    @IBOutlet weak var daxLogo: NSImageView!
    @IBOutlet weak var addressBarStack: NSStackView!

    @IBOutlet var addressBarLeftToNavButtonsConstraint: NSLayoutConstraint!
    @IBOutlet var addressBarProportionalWidthConstraint: NSLayoutConstraint!
    @IBOutlet var navigationBarButtonsLeadingConstraint: NSLayoutConstraint!
    @IBOutlet var addressBarTopConstraint: NSLayoutConstraint!
    @IBOutlet var addressBarBottomConstraint: NSLayoutConstraint!
    @IBOutlet var addressBarHeightConstraint: NSLayoutConstraint!
    @IBOutlet var buttonsTopConstraint: NSLayoutConstraint!
    @IBOutlet var logoWidthConstraint: NSLayoutConstraint!

    private let downloadListCoordinator: DownloadListCoordinator

    lazy var downloadsProgressView: CircularProgressView = {
        let bounds = downloadsButton.bounds
        let width: CGFloat = 27.0
        let frame = NSRect(x: (bounds.width - width) * 0.5, y: (bounds.height - width) * 0.5, width: width, height: width)
        let progressView = CircularProgressView(frame: frame)
        downloadsButton.addSubview(progressView)
        return progressView
    }()

    var addressBarViewController: AddressBarViewController?

    private var tabCollectionViewModel: TabCollectionViewModel
    private let isBurner: Bool

    // swiftlint:disable weak_delegate
    private let goBackButtonMenuDelegate: NavigationButtonMenuDelegate
    private let goForwardButtonMenuDelegate: NavigationButtonMenuDelegate
    // swiftlint:enable weak_delegate

    private var popovers: NavigationBarPopovers

    var isDownloadsPopoverShown: Bool {
        popovers.isDownloadsPopoverShown
    }
    var isAutoFillAutosaveMessageVisible: Bool = false

    private var urlCancellable: AnyCancellable?
    private var selectedTabViewModelCancellable: AnyCancellable?
    private var credentialsToSaveCancellable: AnyCancellable?
    private var vpnToggleCancellable: AnyCancellable?
    private var passwordManagerNotificationCancellable: AnyCancellable?
    private var pinnedViewsNotificationCancellable: AnyCancellable?
    private var navigationButtonsCancellables = Set<AnyCancellable>()
    private var downloadsCancellables = Set<AnyCancellable>()
    private var cancellables = Set<AnyCancellable>()

    @UserDefaultsWrapper(key: .homeButtonPosition, defaultValue: .right)
    static private var homeButtonPosition: HomeButtonPosition
    static private let homeButtonTag = 3
    static private let homeButtonLeftPosition = 0

    private let networkProtectionButtonModel: NetworkProtectionNavBarButtonModel
    private let networkProtectionFeatureActivation: NetworkProtectionFeatureActivation

    static func create(tabCollectionViewModel: TabCollectionViewModel, isBurner: Bool,
                       networkProtectionFeatureActivation: NetworkProtectionFeatureActivation = NetworkProtectionKeychainTokenStore(),
                       downloadListCoordinator: DownloadListCoordinator = .shared,
                       networkProtectionPopoverManager: NetPPopoverManager,
                       networkProtectionStatusReporter: NetworkProtectionStatusReporter,
                       autofillPopoverPresenter: AutofillPopoverPresenter) -> NavigationBarViewController {
        NSStoryboard(name: "NavigationBar", bundle: nil).instantiateInitialController { coder in
            self.init(coder: coder, tabCollectionViewModel: tabCollectionViewModel, isBurner: isBurner, networkProtectionFeatureActivation: networkProtectionFeatureActivation, downloadListCoordinator: downloadListCoordinator, networkProtectionPopoverManager: networkProtectionPopoverManager, networkProtectionStatusReporter: networkProtectionStatusReporter, autofillPopoverPresenter: autofillPopoverPresenter)
        }!
    }

    init?(coder: NSCoder, tabCollectionViewModel: TabCollectionViewModel, isBurner: Bool, networkProtectionFeatureActivation: NetworkProtectionFeatureActivation, downloadListCoordinator: DownloadListCoordinator, networkProtectionPopoverManager: NetPPopoverManager, networkProtectionStatusReporter: NetworkProtectionStatusReporter, autofillPopoverPresenter: AutofillPopoverPresenter) {

        self.popovers = NavigationBarPopovers(networkProtectionPopoverManager: networkProtectionPopoverManager, autofillPopoverPresenter: autofillPopoverPresenter)
        self.tabCollectionViewModel = tabCollectionViewModel
        self.networkProtectionButtonModel = NetworkProtectionNavBarButtonModel(popoverManager: networkProtectionPopoverManager, statusReporter: networkProtectionStatusReporter)
        self.isBurner = isBurner
        self.networkProtectionFeatureActivation = networkProtectionFeatureActivation
        self.downloadListCoordinator = downloadListCoordinator
        goBackButtonMenuDelegate = NavigationButtonMenuDelegate(buttonType: .back, tabCollectionViewModel: tabCollectionViewModel)
        goForwardButtonMenuDelegate = NavigationButtonMenuDelegate(buttonType: .forward, tabCollectionViewModel: tabCollectionViewModel)
        super.init(coder: coder)
    }

    required init?(coder: NSCoder) {
        fatalError("NavigationBarViewController: Bad initializer")
    }

    override func viewDidLoad() {
        super.viewDidLoad()

        view.wantsLayer = true
        view.layer?.masksToBounds = false
        addressBarContainer.wantsLayer = true
        addressBarContainer.layer?.masksToBounds = false

        setupNavigationButtonMenus()
        subscribeToSelectedTabViewModel()
        listenToVPNToggleNotifications()
        listenToPasswordManagerNotifications()
        listenToPinningManagerNotifications()
        listenToMessageNotifications()
        subscribeToDownloads()
        addContextMenu()

        optionsButton.sendAction(on: .leftMouseDown)
        bookmarkListButton.sendAction(on: .leftMouseDown)
        downloadsButton.sendAction(on: .leftMouseDown)
        networkProtectionButton.sendAction(on: .leftMouseDown)
        passwordManagementButton.sendAction(on: .leftMouseDown)

        optionsButton.toolTip = UserText.applicationMenuTooltip
        optionsButton.setAccessibilityIdentifier("NavigationBarViewController.optionsButton")

        networkProtectionButton.toolTip = UserText.networkProtectionButtonTooltip

        setupNetworkProtectionButton()

#if DEBUG || REVIEW
        addDebugNotificationListeners()
#endif
    }

    override func viewWillAppear() {
        updateDownloadsButton()
        updatePasswordManagementButton()
        updateBookmarksButton()
        updateHomeButton()

        if view.window?.isPopUpWindow == true {
            goBackButton.isHidden = true
            goForwardButton.isHidden = true
            refreshOrStopButton.isHidden = true
            optionsButton.isHidden = true
            homeButton.isHidden = true
            homeButtonSeparator.isHidden = true
            addressBarTopConstraint.constant = 0
            addressBarBottomConstraint.constant = 0
            addressBarLeftToNavButtonsConstraint.isActive = false
            addressBarProportionalWidthConstraint.isActive = false
            navigationBarButtonsLeadingConstraint.isActive = false

            // This pulls the dashboard button to the left for the popup
            NSLayoutConstraint.activate(addressBarStack.addConstraints(to: view, [
                .leading: .leading(multiplier: 1.0, const: 72)
            ]))
        }
    }

    @IBSegueAction func createAddressBarViewController(_ coder: NSCoder) -> AddressBarViewController? {
        guard let addressBarViewController = AddressBarViewController(coder: coder,
                                                                      tabCollectionViewModel: tabCollectionViewModel,
                                                                      isBurner: isBurner) else {
            fatalError("NavigationBarViewController: Failed to init AddressBarViewController")
        }

        self.addressBarViewController = addressBarViewController
        return addressBarViewController
    }

    @IBAction func goBackAction(_ sender: NSButton) {
        guard let selectedTabViewModel = tabCollectionViewModel.selectedTabViewModel else {
            os_log("%s: Selected tab view model is nil", type: .error, className)
            return
        }

        if NSApp.isCommandPressed,
           // don‘t open a new tab when the window is cmd-clicked in background
           sender.window?.isKeyWindow == true && NSApp.isActive,
           let backItem = selectedTabViewModel.tab.webView.backForwardList.backItem {
            openBackForwardHistoryItemInNewChildTab(with: backItem.url)
        } else {
            selectedTabViewModel.tab.goBack()
        }
    }

    @IBAction func goForwardAction(_ sender: NSButton) {
        guard let selectedTabViewModel = tabCollectionViewModel.selectedTabViewModel else {
            os_log("%s: Selected tab view model is nil", type: .error, className)
            return
        }

        if NSApp.isCommandPressed,
           // don‘t open a new tab when the window is cmd-clicked in background
           sender.window?.isKeyWindow == true && NSApp.isActive,
           let forwardItem = selectedTabViewModel.tab.webView.backForwardList.forwardItem {
            openBackForwardHistoryItemInNewChildTab(with: forwardItem.url)
        } else {
            selectedTabViewModel.tab.goForward()
        }
    }

    private func openBackForwardHistoryItemInNewChildTab(with url: URL) {
        let tab = Tab(content: .url(url, source: .historyEntry), parentTab: tabCollectionViewModel.selectedTabViewModel?.tab, shouldLoadInBackground: true, burnerMode: tabCollectionViewModel.burnerMode)
        tabCollectionViewModel.insert(tab, selected: false)
    }

    @IBAction func refreshOrStopAction(_ sender: NSButton) {
        guard let selectedTabViewModel = tabCollectionViewModel.selectedTabViewModel else {
            os_log("%s: Selected tab view model is nil", type: .error, className)
            return
        }

        if selectedTabViewModel.isLoading {
            selectedTabViewModel.tab.stopLoading()
        } else {
            selectedTabViewModel.reload()
        }
    }

    @IBAction func homeButtonAction(_ sender: NSButton) {
        guard let selectedTabViewModel = tabCollectionViewModel.selectedTabViewModel else {
            os_log("%s: Selected tab view model is nil", type: .error, className)
            return
        }
        selectedTabViewModel.tab.openHomePage()
    }

    @IBAction func optionsButtonAction(_ sender: NSButton) {
        let internalUserDecider = NSApp.delegateTyped.internalUserDecider
        let menu = MoreOptionsMenu(tabCollectionViewModel: tabCollectionViewModel,
                                   passwordManagerCoordinator: PasswordManagerCoordinator.shared,
                                   internalUserDecider: internalUserDecider)
        menu.actionDelegate = self
        let location = NSPoint(x: -menu.size.width + sender.bounds.width, y: sender.bounds.height + 4)
        menu.popUp(positioning: nil, at: location, in: sender)
    }

    @IBAction func bookmarksButtonAction(_ sender: NSButton) {
        popovers.bookmarksButtonPressed(anchorView: bookmarkListButton,
                                        popoverDelegate: self,
                                        tab: tabCollectionViewModel.selectedTabViewModel?.tab)
    }

    @IBAction func passwordManagementButtonAction(_ sender: NSButton) {
        popovers.passwordManagementButtonPressed(usingView: passwordManagementButton, withDelegate: self)
    }

    @IBAction func networkProtectionButtonAction(_ sender: NSButton) {
        toggleNetworkProtectionPopover()
    }

    private func toggleNetworkProtectionPopover() {
        let featureVisibility = DefaultNetworkProtectionVisibility()
        guard featureVisibility.isNetworkProtectionBetaVisible() else {
            featureVisibility.disableForWaitlistUsers()
            LocalPinningManager.shared.unpin(.networkProtection)
            return
        }

        #if SUBSCRIPTION
        if DefaultSubscriptionFeatureAvailability().isFeatureAvailable {
            let accountManager = AccountManager(subscriptionAppGroup: Bundle.main.appGroup(bundle: .subs))
            let networkProtectionTokenStorage = NetworkProtectionKeychainTokenStore()

            if accountManager.accessToken != nil && (try? networkProtectionTokenStorage.fetchToken()) == nil {
                print("[NetP Subscription] Got access token but not auth token, meaning token exchange failed")
                return
            }
        }
        #endif

        // 1. If the user is on the waitlist but hasn't been invited or accepted terms and conditions, show the waitlist screen.
        // 2. If the user has no waitlist state but has an auth token, show the NetP popover.
        // 3. If the user has no state of any kind, show the waitlist screen.

        if NetworkProtectionWaitlist().shouldShowWaitlistViewController {
            NetworkProtectionWaitlistViewControllerPresenter.show()
        } else if NetworkProtectionKeychainTokenStore().isFeatureActivated {
            popovers.toggleNetworkProtectionPopover(usingView: networkProtectionButton, withDelegate: networkProtectionButtonModel)
        } else {
            NetworkProtectionWaitlistViewControllerPresenter.show()
        }
    }

    @IBAction func downloadsButtonAction(_ sender: NSButton) {
        toggleDownloadsPopover(keepButtonVisible: false)
    }

    override func mouseDown(with event: NSEvent) {
        if let menu = view.menu, NSEvent.isContextClick(event) {
            NSMenu.popUpContextMenu(menu, with: event, for: view)
            return
        }

        super.mouseDown(with: event)
    }

    func listenToVPNToggleNotifications() {
        vpnToggleCancellable = NotificationCenter.default.publisher(for: .ToggleNetworkProtectionInMainWindow).receive(on: DispatchQueue.main).sink { [weak self] _ in
            guard self?.view.window?.isKeyWindow == true else {
                return
            }

            self?.toggleNetworkProtectionPopover()
        }
    }

    func listenToPasswordManagerNotifications() {
        passwordManagerNotificationCancellable = NotificationCenter.default.publisher(for: .PasswordManagerChanged).sink { [weak self] _ in
            self?.updatePasswordManagementButton()
        }
    }

    func listenToPinningManagerNotifications() {
        pinnedViewsNotificationCancellable = NotificationCenter.default.publisher(for: .PinnedViewsChanged).sink { [weak self] notification in
            guard let self = self else {
                return
            }

            if let userInfo = notification.userInfo as? [String: Any],
               let viewType = userInfo[LocalPinningManager.pinnedViewChangedNotificationViewTypeKey] as? String,
               let view = PinnableView(rawValue: viewType) {
                switch view {
                case .autofill:
                    self.updatePasswordManagementButton()
                case .bookmarks:
                    self.updateBookmarksButton()
                case .downloads:
                    self.updateDownloadsButton(updatingFromPinnedViewsNotification: true)
                case .homeButton:
                    self.updateHomeButton()
                case .networkProtection:
<<<<<<< HEAD
                    networkProtectionButtonModel.updateVisibility()
=======
                    self.networkProtectionButtonModel.updateVisibility()
#endif
>>>>>>> debc8031
                }
            } else {
                assertionFailure("Failed to get changed pinned view type")
                self.updateBookmarksButton()
                self.updatePasswordManagementButton()
            }
        }
    }

    func listenToMessageNotifications() {
        NotificationCenter.default.addObserver(self,
                                               selector: #selector(showFireproofingFeedback(_:)),
                                               name: FireproofDomains.Constants.newFireproofDomainNotification,
                                               object: nil)

        NotificationCenter.default.addObserver(self,
                                               selector: #selector(showPrivateEmailCopiedToClipboard(_:)),
                                               name: Notification.Name.privateEmailCopiedToClipboard,
                                               object: nil)

        NotificationCenter.default.addObserver(self,
                                               selector: #selector(showLoginAutosavedFeedback(_:)),
                                               name: .loginAutoSaved,
                                               object: nil)

        NotificationCenter.default.addObserver(self,
                                               selector: #selector(showAutoconsentFeedback(_:)),
                                               name: AutoconsentUserScript.newSitePopupHiddenNotification,
                                               object: nil)

        UserDefaults.netP
            .publisher(for: \.networkProtectionShouldShowVPNUninstalledMessage)
            .receive(on: DispatchQueue.main)
            .sink { [weak self] shouldShowUninstalledMessage in
                if shouldShowUninstalledMessage {
                    self?.showVPNUninstalledFeedback()
                    UserDefaults.netP.networkProtectionShouldShowVPNUninstalledMessage = false
                }
            }
            .store(in: &cancellables)
    }

    @objc private func showVPNUninstalledFeedback() {
        guard view.window?.isKeyWindow == true else { return }

        DispatchQueue.main.async {
            let viewController = PopoverMessageViewController(message: "DuckDuckGo VPN was uninstalled")
            viewController.show(onParent: self, relativeTo: self.optionsButton)
        }
    }

    @objc private func showPrivateEmailCopiedToClipboard(_ sender: Notification) {
        guard view.window?.isKeyWindow == true else { return }

        DispatchQueue.main.async {
            let viewController = PopoverMessageViewController(message: UserText.privateEmailCopiedToClipboard)
            viewController.show(onParent: self, relativeTo: self.optionsButton)
        }
    }

    @objc private func showFireproofingFeedback(_ sender: Notification) {
        guard view.window?.isKeyWindow == true,
              let domain = sender.userInfo?[FireproofDomains.Constants.newFireproofDomainKey] as? String else { return }

        DispatchQueue.main.async {
            let viewController = PopoverMessageViewController(message: UserText.domainIsFireproof(domain: domain))
            viewController.show(onParent: self, relativeTo: self.optionsButton)
        }
    }

    @objc private func showLoginAutosavedFeedback(_ sender: Notification) {
        guard view.window?.isKeyWindow == true,
              let account = sender.object as? SecureVaultModels.WebsiteAccount else { return }

        guard let domain = account.domain else {
            return
        }

        DispatchQueue.main.async {

            let action = {
                self.showPasswordManagerPopover(selectedWebsiteAccount: account)
            }
            let popoverMessage = PopoverMessageViewController(message: UserText.passwordManagerAutosavePopoverText(domain: domain),
                                                              image: .passwordManagement,
                                                              buttonText: UserText.passwordManagerAutosaveButtonText,
                                                              buttonAction: action,
                                                              onDismiss: {
                                                                    self.isAutoFillAutosaveMessageVisible = false
                                                                    self.passwordManagementButton.isHidden = !LocalPinningManager.shared.isPinned(.autofill)
            }
                                                              )
            self.isAutoFillAutosaveMessageVisible = true
            self.passwordManagementButton.isHidden = false
            popoverMessage.show(onParent: self, relativeTo: self.passwordManagementButton)
        }
    }

    @objc private func showAutoconsentFeedback(_ sender: Notification) {
        guard view.window?.isKeyWindow == true,
              let topUrl = sender.userInfo?["topUrl"] as? URL,
              let isCosmetic = sender.userInfo?["isCosmetic"] as? Bool
        else { return }

        DispatchQueue.main.async { [weak self] in
            guard let self = self, self.tabCollectionViewModel.selectedTabViewModel?.tab.url == topUrl else {
                return // if the tab is not active, don't show the popup
            }
            let animationType: NavigationBarBadgeAnimationView.AnimationType = isCosmetic ? .cookiePopupHidden : .cookiePopupManaged
            self.addressBarViewController?.addressBarButtonsViewController?.showBadgeNotification(animationType)
        }
    }

    func toggleDownloadsPopover(keepButtonVisible: Bool) {

        downloadsButton.isHidden = false
        if keepButtonVisible {
            setDownloadButtonHidingTimer()
        }

        popovers.toggleDownloadsPopover(usingView: downloadsButton, popoverDelegate: self, downloadsDelegate: self)
    }

    func showPasswordManagerPopover(selectedCategory: SecureVaultSorting.Category?) {
        popovers.showPasswordManagementPopover(selectedCategory: selectedCategory,
                                               usingView: passwordManagementButton,
                                               withDelegate: self)
    }

    func showPasswordManagerPopover(selectedWebsiteAccount: SecureVaultModels.WebsiteAccount) {
        popovers.showPasswordManagerPopover(selectedWebsiteAccount: selectedWebsiteAccount,
                                                     usingView: passwordManagementButton,
                                                     withDelegate: self)
    }

    private func setupNavigationButtonMenus() {
        let backButtonMenu = NSMenu()
        backButtonMenu.delegate = goBackButtonMenuDelegate
        goBackButton.menu = backButtonMenu
        let forwardButtonMenu = NSMenu()
        forwardButtonMenu.delegate = goForwardButtonMenuDelegate
        goForwardButton.menu = forwardButtonMenu

        goBackButton.toolTip = UserText.navigateBackTooltip
        goForwardButton.toolTip = UserText.navigateForwardTooltip
        refreshOrStopButton.toolTip = UserText.refreshPageTooltip
    }

    private func subscribeToSelectedTabViewModel() {
        selectedTabViewModelCancellable = tabCollectionViewModel.$selectedTabViewModel.receive(on: DispatchQueue.main).sink { [weak self] _ in
            self?.subscribeToNavigationActionFlags()
            self?.subscribeToCredentialsToSave()
            self?.subscribeToTabContent()
        }
    }

    private func subscribeToTabContent() {
        urlCancellable = tabCollectionViewModel.selectedTabViewModel?.tab.$content
            .receive(on: DispatchQueue.main)
            .sink(receiveValue: { [weak self] _ in
                self?.updatePasswordManagementButton()
            })
    }

    enum AddressBarSizeClass {
        case `default`
        case homePage
        case popUpWindow

        fileprivate var height: CGFloat {
            switch self {
            case .homePage: 52
            case .popUpWindow: 42
            case .default: 48
            }
        }

        fileprivate var topPadding: CGFloat {
            switch self {
            case .homePage: 16
            case .popUpWindow: 0
            case .default: 6
            }
        }

        fileprivate var bottomPadding: CGFloat {
            switch self {
            case .homePage: 2
            case .popUpWindow: 0
            case .default: 6
            }
        }

        fileprivate var logoWidth: CGFloat {
            switch self {
            case .homePage: 44
            case .popUpWindow, .default: 0
            }
        }

        fileprivate var isLogoVisible: Bool {
            switch self {
            case .homePage: true
            case .popUpWindow, .default: false
            }
        }
    }

    private var daxFadeInAnimation: DispatchWorkItem?
    private var heightChangeAnimation: DispatchWorkItem?
    func resizeAddressBar(for sizeClass: AddressBarSizeClass, animated: Bool) {
        daxFadeInAnimation?.cancel()
        heightChangeAnimation?.cancel()

        daxLogo.alphaValue = !sizeClass.isLogoVisible ? 1 : 0 // initial value to animate from

        let performResize = { [weak self] in
            guard let self else { return }

            let height: NSLayoutConstraint = animated ? addressBarHeightConstraint.animator() : addressBarHeightConstraint
            height.constant = sizeClass.height

            let barTop: NSLayoutConstraint = animated ? addressBarTopConstraint.animator() : addressBarTopConstraint
            barTop.constant = sizeClass.topPadding

            let bottom: NSLayoutConstraint = animated ? addressBarBottomConstraint.animator() : addressBarBottomConstraint
            bottom.constant = sizeClass.bottomPadding

            let logoWidth: NSLayoutConstraint = animated ? logoWidthConstraint.animator() : logoWidthConstraint
            logoWidth.constant = sizeClass.logoWidth
        }

        let heightChange: DispatchWorkItem
        if animated {
            heightChange = DispatchWorkItem {
                NSAnimationContext.runAnimationGroup { ctx in
                    ctx.duration = 0.1
                    performResize()
                }
            }
            let fadeIn = DispatchWorkItem { [weak self] in
                guard let self else { return }
                NSAnimationContext.runAnimationGroup { ctx in
                    ctx.duration = 0.2
                    self.daxLogo.alphaValue = sizeClass.isLogoVisible ? 1 : 0
                }
            }
            DispatchQueue.main.asyncAfter(deadline: .now() + 0.1, execute: fadeIn)
            self.daxFadeInAnimation = fadeIn
        } else {
            daxLogo.alphaValue = sizeClass.isLogoVisible ? 1 : 0
            heightChange = DispatchWorkItem {
                performResize()
            }
        }
        DispatchQueue.main.async(execute: heightChange)
        self.heightChangeAnimation = heightChange
    }

    private func subscribeToDownloads() {
        downloadListCoordinator.updates
            .throttle(for: 1.0, scheduler: DispatchQueue.main, latest: true)
            .sink { [weak self] update in
                guard let self else { return }

                let shouldShowPopover = update.kind == .updated
                && DownloadsPreferences.shared.shouldOpenPopupOnCompletion
                && update.item.destinationURL != nil
                && update.item.tempURL == nil
                && !update.item.isBurner
                && WindowControllersManager.shared.lastKeyMainWindowController?.window === downloadsButton.window

                if shouldShowPopover {
                    self.popovers.showDownloadsPopoverAndAutoHide(usingView: downloadsButton,
                                                                  popoverDelegate: self,
                                                                  downloadsDelegate: self)
                } else {
                    if update.item.isBurner {
                        invalidateDownloadButtonHidingTimer()
                        updateDownloadsButton(updatingFromPinnedViewsNotification: false)
                    }
                }
                updateDownloadsButton()
            }
            .store(in: &downloadsCancellables)
        downloadListCoordinator.progress.publisher(for: \.totalUnitCount)
            .combineLatest(downloadListCoordinator.progress.publisher(for: \.completedUnitCount))
            .throttle(for: 0.2, scheduler: DispatchQueue.main, latest: true)
            .map { (total, completed) -> Double? in
                guard total > 0, completed < total else { return nil }
                return Double(completed) / Double(total)
            }
            .sink { [weak downloadsProgressView] progress in
                downloadsProgressView?.setProgress(progress, animated: true)
            }
            .store(in: &downloadsCancellables)
    }

    private func addContextMenu() {
        let menu = NSMenu()
        menu.delegate = self
        self.view.menu = menu
    }

    private func updatePasswordManagementButton() {
        let menu = NSMenu()
        let title = LocalPinningManager.shared.shortcutTitle(for: .autofill)
        menu.addItem(withTitle: title, action: #selector(toggleAutofillPanelPinning), keyEquivalent: "")

        passwordManagementButton.menu = menu
        passwordManagementButton.toolTip = UserText.autofillShortcutTooltip

        let url = tabCollectionViewModel.selectedTabViewModel?.tab.content.url

        passwordManagementButton.image = .passwordManagement

        if popovers.hasAnySavePopoversVisible() {
            return
        }

        if popovers.isPasswordManagementDirty {
            passwordManagementButton.image = .passwordManagementDirty
            return
        }

        if LocalPinningManager.shared.isPinned(.autofill) {
            passwordManagementButton.isHidden = false
        } else {
            passwordManagementButton.isHidden = !popovers.isPasswordManagementPopoverShown && !isAutoFillAutosaveMessageVisible
        }

        popovers.passwordManagementDomain = nil
        guard let url = url, let domain = url.host else {
            return
        }
        popovers.passwordManagementDomain = domain
    }

    private func updateHomeButton() {
        let menu = NSMenu()

        homeButton.menu = menu
        homeButton.toolTip = UserText.homeButtonTooltip

        if LocalPinningManager.shared.isPinned(.homeButton) {
            homeButton.isHidden = false

            if let homeButtonView = navigationButtons.arrangedSubviews.first(where: { $0.tag == Self.homeButtonTag }) {
                navigationButtons.removeArrangedSubview(homeButtonView)
                if Self.homeButtonPosition == .left {
                    navigationButtons.insertArrangedSubview(homeButtonView, at: Self.homeButtonLeftPosition)
                    homeButtonSeparator.isHidden = false

                    // Set spacing/size for the separator
                    navigationButtons.setCustomSpacing(Constants.homeButtonSeparatorSpacing, after: navigationButtons.views[0])
                    navigationButtons.setCustomSpacing(Constants.homeButtonSeparatorSpacing, after: navigationButtons.views[1])
                } else {
                    navigationButtons.insertArrangedSubview(homeButtonView, at: navigationButtons.arrangedSubviews.count)
                    homeButtonSeparator.isHidden = true
                }
            }
        } else {
            homeButton.isHidden = true
            homeButtonSeparator.isHidden = true
        }
    }

    private func updateDownloadsButton(updatingFromPinnedViewsNotification: Bool = false) {
        let menu = NSMenu()
        let title = LocalPinningManager.shared.shortcutTitle(for: .downloads)
        menu.addItem(withTitle: title, action: #selector(toggleDownloadsPanelPinning(_:)), keyEquivalent: "")

        downloadsButton.menu = menu
        downloadsButton.toolTip = UserText.downloadsShortcutTooltip

        if LocalPinningManager.shared.isPinned(.downloads) {
            downloadsButton.isHidden = false
            return
        }

        let hasActiveDownloads = downloadListCoordinator.hasActiveDownloads
        downloadsButton.image = hasActiveDownloads ? .downloadsActive : .downloads
        let isTimerActive = downloadsButtonHidingTimer != nil

        if popovers.isDownloadsPopoverShown {
            downloadsButton.isHidden = false
        } else {
            downloadsButton.isHidden = !(hasActiveDownloads || isTimerActive)
        }

        if !downloadsButton.isHidden { setDownloadButtonHidingTimer() }
        downloadsButton.isMouseDown = popovers.isDownloadsPopoverShown

        // If the user has selected Hide Downloads from the navigation bar context menu, and no downloads are active, then force it to be hidden
        // even if the timer is active.
        if updatingFromPinnedViewsNotification {
            if !LocalPinningManager.shared.isPinned(.downloads) {
                invalidateDownloadButtonHidingTimer()
                downloadsButton.isHidden = !hasActiveDownloads
            }
        }
    }

    private var downloadsButtonHidingTimer: Timer?
    private func setDownloadButtonHidingTimer() {
        guard downloadsButtonHidingTimer == nil else { return }

        let timerBlock: (Timer) -> Void = { [weak self] _ in
            guard let self = self else { return }

            self.invalidateDownloadButtonHidingTimer()
            self.hideDownloadButtonIfPossible()
        }

        downloadsButtonHidingTimer = Timer.scheduledTimer(withTimeInterval: Constants.downloadsButtonAutoHidingInterval,
                                                          repeats: false,
                                                          block: timerBlock)
    }

    private func invalidateDownloadButtonHidingTimer() {
        self.downloadsButtonHidingTimer?.invalidate()
        self.downloadsButtonHidingTimer = nil
    }

    private func hideDownloadButtonIfPossible() {
        if LocalPinningManager.shared.isPinned(.downloads) ||
            downloadListCoordinator.hasActiveDownloads ||
            popovers.isDownloadsPopoverShown { return }

        downloadsButton.isHidden = true
    }

    private func updateBookmarksButton() {
        let menu = NSMenu()
        let title = LocalPinningManager.shared.shortcutTitle(for: .bookmarks)
        menu.addItem(withTitle: title, action: #selector(toggleBookmarksPanelPinning(_:)), keyEquivalent: "")

        bookmarkListButton.menu = menu
        bookmarkListButton.toolTip = UserText.bookmarksShortcutTooltip

        if LocalPinningManager.shared.isPinned(.bookmarks) {
            bookmarkListButton.isHidden = false
        } else {
            bookmarkListButton.isHidden = !popovers.bookmarkListPopoverShown
        }
    }

    private func subscribeToCredentialsToSave() {
        credentialsToSaveCancellable = tabCollectionViewModel.selectedTabViewModel?.tab.autofillDataToSavePublisher
            .receive(on: DispatchQueue.main)
            .sink { [weak self] data in
                guard let self, let data else { return }
                self.promptToSaveAutofillData(data)
                self.tabCollectionViewModel.selectedTabViewModel?.tab.resetAutofillData()
            }
    }

    private func promptToSaveAutofillData(_ data: AutofillData) {
        let autofillPreferences = AutofillPreferences()

        if autofillPreferences.askToSaveUsernamesAndPasswords, let credentials = data.credentials {
            os_log("Presenting Save Credentials popover", log: .passwordManager)
            popovers.displaySaveCredentials(credentials,
                                            automaticallySaved: data.automaticallySavedCredentials,
                                            usingView: passwordManagementButton,
                                            withDelegate: self)
        } else if autofillPreferences.askToSavePaymentMethods, let card = data.creditCard {
            os_log("Presenting Save Payment Method popover", log: .passwordManager)
            popovers.displaySavePaymentMethod(card,
                                              usingView: passwordManagementButton,
                                              withDelegate: self)
        } else if autofillPreferences.askToSaveAddresses, let identity = data.identity {
            os_log("Presenting Save Identity popover", log: .passwordManager)
            popovers.displaySaveIdentity(identity,
                                         usingView: passwordManagementButton,
                                         withDelegate: self)
        } else {
            os_log("Received save autofill data call, but there was no data to present", log: .passwordManager)
        }
    }

    private func subscribeToNavigationActionFlags() {
        navigationButtonsCancellables.removeAll()
        guard let selectedTabViewModel = tabCollectionViewModel.selectedTabViewModel else { return }

        selectedTabViewModel.$canGoBack
            .removeDuplicates()
            .assign(to: \.isEnabled, onWeaklyHeld: goBackButton)
            .store(in: &navigationButtonsCancellables)

        selectedTabViewModel.$canGoForward
            .removeDuplicates()
            .assign(to: \.isEnabled, onWeaklyHeld: goForwardButton)
            .store(in: &navigationButtonsCancellables)

        Publishers.CombineLatest(selectedTabViewModel.$canReload, selectedTabViewModel.$isLoading)
            .map({
                $0.canReload || $0.isLoading
            } as ((canReload: Bool, isLoading: Bool)) -> Bool)
            .removeDuplicates()
            .assign(to: \.isEnabled, onWeaklyHeld: refreshOrStopButton)
            .store(in: &navigationButtonsCancellables)

        selectedTabViewModel.$isLoading
            .removeDuplicates()
            .sink { [weak refreshOrStopButton] isLoading in
                refreshOrStopButton?.image = isLoading ? .stop : .refresh
                refreshOrStopButton?.toolTip = isLoading ? UserText.stopLoadingTooltip : UserText.refreshPageTooltip
            }
            .store(in: &navigationButtonsCancellables)
    }
}

extension NavigationBarViewController: NSMenuDelegate {

    public func menuNeedsUpdate(_ menu: NSMenu) {
        menu.removeAllItems()

        BookmarksBarMenuFactory.addToMenu(menu)

        menu.addItem(NSMenuItem.separator())

        HomeButtonMenuFactory.addToMenu(menu)

        let autofillTitle = LocalPinningManager.shared.shortcutTitle(for: .autofill)
        menu.addItem(withTitle: autofillTitle, action: #selector(toggleAutofillPanelPinning), keyEquivalent: "A")

        let bookmarksTitle = LocalPinningManager.shared.shortcutTitle(for: .bookmarks)
        menu.addItem(withTitle: bookmarksTitle, action: #selector(toggleBookmarksPanelPinning), keyEquivalent: "K")

        let downloadsTitle = LocalPinningManager.shared.shortcutTitle(for: .downloads)
        menu.addItem(withTitle: downloadsTitle, action: #selector(toggleDownloadsPanelPinning), keyEquivalent: "J")

        let isPopUpWindow = view.window?.isPopUpWindow ?? false

        if !isPopUpWindow && DefaultNetworkProtectionVisibility().isVPNVisible() {
            let networkProtectionTitle = LocalPinningManager.shared.shortcutTitle(for: .networkProtection)
            menu.addItem(withTitle: networkProtectionTitle, action: #selector(toggleNetworkProtectionPanelPinning), keyEquivalent: "N")
        }
    }

    @objc
    private func toggleAutofillPanelPinning(_ sender: NSMenuItem) {
        LocalPinningManager.shared.togglePinning(for: .autofill)
    }

    @objc
    private func toggleBookmarksPanelPinning(_ sender: NSMenuItem) {
        LocalPinningManager.shared.togglePinning(for: .bookmarks)
    }

    @objc
    private func toggleDownloadsPanelPinning(_ sender: NSMenuItem) {
        LocalPinningManager.shared.togglePinning(for: .downloads)
    }

    @objc
    private func toggleNetworkProtectionPanelPinning(_ sender: NSMenuItem) {
        LocalPinningManager.shared.togglePinning(for: .networkProtection)
    }

    // MARK: - VPN

    func showNetworkProtectionStatus() {
        let featureVisibility = DefaultNetworkProtectionVisibility()

        if featureVisibility.isNetworkProtectionBetaVisible() {
            popovers.showNetworkProtectionPopover(positionedBelow: networkProtectionButton,
                                                  withDelegate: networkProtectionButtonModel)
        } else {
            featureVisibility.disableForWaitlistUsers()
        }
    }

    /// Sets up the VPN button.
    ///
    /// This method should be run just once during the lifecycle of this view.
    /// .
    private func setupNetworkProtectionButton() {
        assert(networkProtectionButton.menu == nil)

        let menuItem = NSMenuItem(title: LocalPinningManager.shared.shortcutTitle(for: .networkProtection), action: #selector(toggleNetworkProtectionPanelPinning), target: self)
        let menu = NSMenu(items: [menuItem])
        networkProtectionButton.menu = menu

        networkProtectionButtonModel.$shortcutTitle
            .receive(on: RunLoop.main)
            .sink { title in
                menuItem.title = title
            }
            .store(in: &cancellables)

        networkProtectionButtonModel.$showButton
            .receive(on: RunLoop.main)
            .sink { [weak self] show in
                let isPopUpWindow = self?.view.window?.isPopUpWindow ?? false
                self?.networkProtectionButton.isHidden =  isPopUpWindow || !show
            }
            .store(in: &cancellables)

        networkProtectionButtonModel.$buttonImage
            .receive(on: RunLoop.main)
            .sink { [weak self] image in
                self?.networkProtectionButton.image = image
            }
            .store(in: &cancellables)
    }

}

extension NavigationBarViewController: OptionsButtonMenuDelegate {

#if DBP
    func optionsButtonMenuRequestedDataBrokerProtection(_ menu: NSMenu) {
        WindowControllersManager.shared.showDataBrokerProtectionTab()
    }
#endif

    func optionsButtonMenuRequestedOpenExternalPasswordManager(_ menu: NSMenu) {
        BWManager.shared.openBitwarden()
    }

    func optionsButtonMenuRequestedBookmarkThisPage(_ sender: NSMenuItem) {
        addressBarViewController?
            .addressBarButtonsViewController?
            .openBookmarkPopover(setFavorite: false, accessPoint: .init(sender: sender, default: .moreMenu))
    }

    func optionsButtonMenuRequestedBookmarkPopover(_ menu: NSMenu) {
        popovers.showBookmarkListPopover(usingView: bookmarkListButton,
                                         withDelegate: self,
                                         forTab: tabCollectionViewModel.selectedTabViewModel?.tab)
    }

    func optionsButtonMenuRequestedBookmarkManagementInterface(_ menu: NSMenu) {
        WindowControllersManager.shared.showBookmarksTab()
    }

    func optionsButtonMenuRequestedBookmarkImportInterface(_ menu: NSMenu) {
        DataImportView().show()
    }

    func optionsButtonMenuRequestedBookmarkExportInterface(_ menu: NSMenu) {
        NSApp.sendAction(#selector(AppDelegate.openExportBookmarks(_:)), to: nil, from: nil)
    }

    func optionsButtonMenuRequestedLoginsPopover(_ menu: NSMenu, selectedCategory: SecureVaultSorting.Category) {
        popovers.showPasswordManagementPopover(selectedCategory: selectedCategory,
                                               usingView: passwordManagementButton,
                                               withDelegate: self)
    }

    func optionsButtonMenuRequestedNetworkProtectionPopover(_ menu: NSMenu) {
        toggleNetworkProtectionPopover()
    }

    func optionsButtonMenuRequestedDownloadsPopover(_ menu: NSMenu) {
        toggleDownloadsPopover(keepButtonVisible: false)
    }

    func optionsButtonMenuRequestedPrint(_ menu: NSMenu) {
        WindowControllersManager.shared.lastKeyMainWindowController?.mainViewController.printWebView(self)
    }

    func optionsButtonMenuRequestedPreferences(_ menu: NSMenu) {
        WindowControllersManager.shared.showPreferencesTab()
    }

    func optionsButtonMenuRequestedAppearancePreferences(_ menu: NSMenu) {
        WindowControllersManager.shared.showPreferencesTab(withSelectedPane: .appearance)
    }

#if SUBSCRIPTION
    func optionsButtonMenuRequestedSubscriptionPurchasePage(_ menu: NSMenu) {
        WindowControllersManager.shared.showTab(with: .subscription(.subscriptionPurchase))
        Pixel.fire(.privacyProOfferScreenImpression)
    }

    func optionsButtonMenuRequestedIdentityTheftRestoration(_ menu: NSMenu) {
        WindowControllersManager.shared.showTab(with: .identityTheftRestoration(.identityTheftRestoration))
    }
#endif

}

// MARK: - NSPopoverDelegate

extension NavigationBarViewController: NSPopoverDelegate {

    /// We check references here because these popovers might be on other windows.
    func popoverDidClose(_ notification: Notification) {
        if let popover = popovers.downloadsPopover, notification.object as AnyObject? === popover {
            popovers.downloadsPopoverClosed()
            updateDownloadsButton()
        } else if let popover = popovers.bookmarkListPopover, notification.object as AnyObject? === popover {
            popovers.bookmarkListPopoverClosed()
            updateBookmarksButton()
        } else if let popover = popovers.saveIdentityPopover, notification.object as AnyObject? === popover {
            popovers.saveIdentityPopoverClosed()
            updatePasswordManagementButton()
        } else if let popover = popovers.saveCredentialsPopover, notification.object as AnyObject? === popover {
            popovers.saveCredentialsPopoverClosed()
            updatePasswordManagementButton()
        } else if let popover = popovers.savePaymentMethodPopover, notification.object as AnyObject? === popover {
            popovers.savePaymentMethodPopoverClosed()
            updatePasswordManagementButton()
        }
    }

}

extension NavigationBarViewController: DownloadsViewControllerDelegate {

    func clearDownloadsActionTriggered() {
        invalidateDownloadButtonHidingTimer()
        hideDownloadButtonIfPossible()
    }

}

#if DEBUG || REVIEW
extension NavigationBarViewController {

    fileprivate func addDebugNotificationListeners() {
        NotificationCenter.default.publisher(for: .ShowSaveCredentialsPopover)
            .receive(on: DispatchQueue.main)
            .sink { [weak self] _ in
                self?.showMockSaveCredentialsPopover()
            }
            .store(in: &cancellables)

        NotificationCenter.default.publisher(for: .ShowCredentialsSavedPopover)
            .receive(on: DispatchQueue.main)
            .sink { [weak self] _ in
                self?.showMockCredentialsSavedPopover()
            }
            .store(in: &cancellables)
    }

    fileprivate func showMockSaveCredentialsPopover() {
        let account = SecureVaultModels.WebsiteAccount(title: nil, username: "example-username", domain: "example.com")
        let mockCredentials = SecureVaultModels.WebsiteCredentials(account: account, password: "password".data(using: .utf8)!)

        popovers.displaySaveCredentials(mockCredentials, automaticallySaved: false,
                                        usingView: passwordManagementButton,
                                        withDelegate: self)
    }

    fileprivate func showMockCredentialsSavedPopover() {
        let account = SecureVaultModels.WebsiteAccount(title: nil, username: "example-username", domain: "example.com")
        let mockCredentials = SecureVaultModels.WebsiteCredentials(account: account, password: "password".data(using: .utf8)!)

        popovers.displaySaveCredentials(mockCredentials,
                                        automaticallySaved: true,
                                        usingView: passwordManagementButton,
                                        withDelegate: self)
    }

}
#endif

extension Notification.Name {
    static let ToggleNetworkProtectionInMainWindow = Notification.Name("com.duckduckgo.vpn.toggle-popover-in-main-window")
}<|MERGE_RESOLUTION|>--- conflicted
+++ resolved
@@ -370,12 +370,7 @@
                 case .homeButton:
                     self.updateHomeButton()
                 case .networkProtection:
-<<<<<<< HEAD
-                    networkProtectionButtonModel.updateVisibility()
-=======
                     self.networkProtectionButtonModel.updateVisibility()
-#endif
->>>>>>> debc8031
                 }
             } else {
                 assertionFailure("Failed to get changed pinned view type")
