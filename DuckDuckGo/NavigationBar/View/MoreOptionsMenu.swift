--- conflicted
+++ resolved
@@ -704,14 +704,35 @@
 }
 
 @MainActor
-<<<<<<< HEAD
 final class HelpSubMenu: NSMenu {
 
     init(targetting target: AnyObject) {
         super.init(title: UserText.mainMenuHelp)
 
         updateMenuItems(targetting: target)
-=======
+    }
+
+    required init(coder: NSCoder) {
+        fatalError("init(coder:) has not been implemented")
+    }
+
+    private func updateMenuItems(targetting target: AnyObject) {
+        removeAllItems()
+
+        let about = (NSApp.mainMenuTyped.aboutMenuItem.copy() as? NSMenuItem)!
+        addItem(about)
+
+        let updates = (NSApp.mainMenuTyped.updatesMenuItem.copy() as? NSMenuItem)!
+        addItem(updates)
+
+#if FEEDBACK
+        let feedback = (NSApp.mainMenuTyped.sendFeedbackMenuItem.copy() as? NSMenuItem)!
+        addItem(feedback)
+#endif
+    }
+}
+
+@MainActor
 final class SubscriptionSubMenu: NSMenu, NSMenuDelegate {
 
     var subscriptionFeatureAvailability: SubscriptionFeatureAvailability
@@ -739,29 +760,12 @@
         delegate = self
 
         addMenuItems()
->>>>>>> 09a455f2
     }
 
     required init(coder: NSCoder) {
         fatalError("init(coder:) has not been implemented")
     }
 
-<<<<<<< HEAD
-    private func updateMenuItems(targetting target: AnyObject) {
-        removeAllItems()
-
-        let about = (NSApp.mainMenuTyped.aboutMenuItem.copy() as? NSMenuItem)!
-        addItem(about)
-
-        let updates = (NSApp.mainMenuTyped.updatesMenuItem.copy() as? NSMenuItem)!
-        addItem(updates)
-
-#if FEEDBACK
-        let feedback = (NSApp.mainMenuTyped.sendFeedbackMenuItem.copy() as? NSMenuItem)!
-        addItem(feedback)
-#endif
-    }
-=======
     private func addMenuItems() {
         addItem(networkProtectionItem)
         addItem(dataBrokerProtectionItem)
@@ -834,7 +838,6 @@
         refreshAvailabilityBasedOnEntitlements()
     }
 
->>>>>>> 09a455f2
 }
 
 extension MoreOptionsMenu: EmailManagerRequestDelegate {}