--- conflicted
+++ resolved
@@ -88,16 +88,13 @@
          sharingMenu: NSMenu? = nil,
          internalUserDecider: InternalUserDecider,
          subscriptionManager: SubscriptionManager,
-<<<<<<< HEAD
          freemiumDBPUserStateManager: FreemiumDBPUserStateManager = DefaultFreemiumDBPUserStateManager(userDefaults: .dbp),
          freemiumDBPFeature: FreemiumDBPFeature,
          freemiumDBPPresenter: FreemiumDBPPresenter = DefaultFreemiumDBPPresenter(),
          appearancePreferences: AppearancePreferences = .shared,
          notificationCenter: NotificationCenter = .default,
-         freemiumDBPExperimentPixelHandler: EventMapping<FreemiumDBPExperimentPixel> = FreemiumDBPExperimentPixelHandler()) {
-=======
+         freemiumDBPExperimentPixelHandler: EventMapping<FreemiumDBPExperimentPixel> = FreemiumDBPExperimentPixelHandler(),
          aiChatMenuConfiguration: AIChatMenuVisibilityConfigurable = AIChatMenuConfiguration()) {
->>>>>>> 798425df
 
         self.tabCollectionViewModel = tabCollectionViewModel
         self.emailManager = emailManager
@@ -106,16 +103,13 @@
         self.subscriptionFeatureAvailability = subscriptionFeatureAvailability
         self.internalUserDecider = internalUserDecider
         self.subscriptionManager = subscriptionManager
-<<<<<<< HEAD
         self.freemiumDBPUserStateManager = freemiumDBPUserStateManager
         self.freemiumDBPFeature = freemiumDBPFeature
         self.freemiumDBPPresenter = freemiumDBPPresenter
         self.appearancePreferences = appearancePreferences
         self.notificationCenter = notificationCenter
         self.freemiumDBPExperimentPixelHandler = freemiumDBPExperimentPixelHandler
-=======
         self.aiChatMenuConfiguration = aiChatMenuConfiguration
->>>>>>> 798425df
 
         super.init(title: "")
 
