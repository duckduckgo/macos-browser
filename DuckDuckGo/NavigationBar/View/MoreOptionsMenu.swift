--- conflicted
+++ resolved
@@ -341,22 +341,7 @@
         if networkProtectionFeatureVisibility.isNetworkProtectionVisible() {
             let networkProtectionItem: NSMenuItem
 
-<<<<<<< HEAD
-            let isWaitlistUser = NetworkProtectionWaitlist().waitlistStorage.isWaitlistUser
-            let hasAuthToken = NetworkProtectionKeychainTokenStore().isFeatureActivated
-
-            // If the user can see the Network Protection option but they haven't joined the waitlist or don't have an auth token, show the "New"
-            // badge to bring it to their attention.
-            if DefaultSubscriptionFeatureAvailability().isFeatureAvailable() {
-                networkProtectionItem = makeNetworkProtectionItem(showNewLabel: false)
-            } else if !isWaitlistUser && !hasAuthToken {
-                networkProtectionItem = makeNetworkProtectionItem(showNewLabel: true)
-            } else {
-                networkProtectionItem = makeNetworkProtectionItem(showNewLabel: false)
-            }
-=======
             networkProtectionItem = makeNetworkProtectionItem()
->>>>>>> e9bd56dc
 
             items.append(networkProtectionItem)
 #if SUBSCRIPTION
