//
//  MoreOptionsMenu.swift
//
//  Copyright © 2020 DuckDuckGo. All rights reserved.
//
//  Licensed under the Apache License, Version 2.0 (the "License");
//  you may not use this file except in compliance with the License.
//  You may obtain a copy of the License at
//
//  http://www.apache.org/licenses/LICENSE-2.0
//
//  Unless required by applicable law or agreed to in writing, software
//  distributed under the License is distributed on an "AS IS" BASIS,
//  WITHOUT WARRANTIES OR CONDITIONS OF ANY KIND, either express or implied.
//  See the License for the specific language governing permissions and
//  limitations under the License.
//

import Cocoa
import Combine
import Common
import BrowserServicesKit
import PixelKit
import NetworkProtection
import Subscription
import os.log
import Freemium
import DataBrokerProtection

protocol OptionsButtonMenuDelegate: AnyObject {

    func optionsButtonMenuRequestedBookmarkThisPage(_ sender: NSMenuItem)
    func optionsButtonMenuRequestedBookmarkAllOpenTabs(_ sender: NSMenuItem)
    func optionsButtonMenuRequestedBookmarkPopover(_ menu: NSMenu)
    func optionsButtonMenuRequestedBookmarkManagementInterface(_ menu: NSMenu)
    func optionsButtonMenuRequestedBookmarkImportInterface(_ menu: NSMenu)
    func optionsButtonMenuRequestedBookmarkExportInterface(_ menu: NSMenu)
    func optionsButtonMenuRequestedLoginsPopover(_ menu: NSMenu, selectedCategory: SecureVaultSorting.Category)
    func optionsButtonMenuRequestedOpenExternalPasswordManager(_ menu: NSMenu)
    func optionsButtonMenuRequestedNetworkProtectionPopover(_ menu: NSMenu)
    func optionsButtonMenuRequestedDownloadsPopover(_ menu: NSMenu)
    func optionsButtonMenuRequestedPrint(_ menu: NSMenu)
    func optionsButtonMenuRequestedPreferences(_ menu: NSMenu)
    func optionsButtonMenuRequestedAppearancePreferences(_ menu: NSMenu)
    func optionsButtonMenuRequestedAccessibilityPreferences(_ menu: NSMenu)
    func optionsButtonMenuRequestedDataBrokerProtection(_ menu: NSMenu)
    func optionsButtonMenuRequestedSubscriptionPurchasePage(_ menu: NSMenu)
    func optionsButtonMenuRequestedSubscriptionPreferences(_ menu: NSMenu)
    func optionsButtonMenuRequestedIdentityTheftRestoration(_ menu: NSMenu)
}

final class MoreOptionsMenu: NSMenu, NSMenuDelegate {

    weak var actionDelegate: OptionsButtonMenuDelegate?

    private let tabCollectionViewModel: TabCollectionViewModel
    private let emailManager: EmailManager
    private let passwordManagerCoordinator: PasswordManagerCoordinating
    private let internalUserDecider: InternalUserDecider
    @MainActor
    private lazy var sharingMenu: NSMenu = SharingMenu(title: UserText.shareMenuItem)
    private let subscriptionManager: SubscriptionManager
    private let freemiumDBPUserStateManager: FreemiumDBPUserStateManager
    private let freemiumDBPFeature: FreemiumDBPFeature
    private let freemiumDBPPresenter: FreemiumDBPPresenter
    private let appearancePreferences: AppearancePreferences
    private let defaultBrowserPreferences: DefaultBrowserPreferences

    private let notificationCenter: NotificationCenter

    private let vpnFeatureGatekeeper: VPNFeatureGatekeeper
    private let subscriptionFeatureAvailability: SubscriptionFeatureAvailability
    private let aiChatMenuConfiguration: AIChatMenuVisibilityConfigurable

    /// The `FreemiumDBPExperimentPixelHandler` instance used to fire pixels
    private let freemiumDBPExperimentPixelHandler: EventMapping<FreemiumDBPExperimentPixel>

    required init(coder: NSCoder) {
        fatalError("MoreOptionsMenu: Bad initializer")
    }

    @MainActor
    init(tabCollectionViewModel: TabCollectionViewModel,
         emailManager: EmailManager = EmailManager(),
         passwordManagerCoordinator: PasswordManagerCoordinator,
         vpnFeatureGatekeeper: VPNFeatureGatekeeper,
         subscriptionFeatureAvailability: SubscriptionFeatureAvailability = DefaultSubscriptionFeatureAvailability(),
         sharingMenu: NSMenu? = nil,
         internalUserDecider: InternalUserDecider,
         subscriptionManager: SubscriptionManager,
         freemiumDBPUserStateManager: FreemiumDBPUserStateManager = DefaultFreemiumDBPUserStateManager(userDefaults: .dbp),
         freemiumDBPFeature: FreemiumDBPFeature,
         freemiumDBPPresenter: FreemiumDBPPresenter = DefaultFreemiumDBPPresenter(),
         appearancePreferences: AppearancePreferences = .shared,
         defaultBrowserPreferences: DefaultBrowserPreferences = .shared,
         notificationCenter: NotificationCenter = .default,
         freemiumDBPExperimentPixelHandler: EventMapping<FreemiumDBPExperimentPixel> = FreemiumDBPExperimentPixelHandler(),
         aiChatMenuConfiguration: AIChatMenuVisibilityConfigurable = AIChatMenuConfiguration()) {

        self.tabCollectionViewModel = tabCollectionViewModel
        self.emailManager = emailManager
        self.passwordManagerCoordinator = passwordManagerCoordinator
        self.vpnFeatureGatekeeper = vpnFeatureGatekeeper
        self.subscriptionFeatureAvailability = subscriptionFeatureAvailability
        self.internalUserDecider = internalUserDecider
        self.subscriptionManager = subscriptionManager
        self.freemiumDBPUserStateManager = freemiumDBPUserStateManager
        self.freemiumDBPFeature = freemiumDBPFeature
        self.freemiumDBPPresenter = freemiumDBPPresenter
        self.appearancePreferences = appearancePreferences
        self.defaultBrowserPreferences = defaultBrowserPreferences
        self.notificationCenter = notificationCenter
        self.freemiumDBPExperimentPixelHandler = freemiumDBPExperimentPixelHandler
        self.aiChatMenuConfiguration = aiChatMenuConfiguration

        super.init(title: "")

        if let sharingMenu {
            self.sharingMenu = sharingMenu
        }
        self.emailManager.requestDelegate = self

        delegate = self

        setupMenuItems()
    }

    let zoomMenuItem = NSMenuItem(title: UserText.zoom, action: nil, keyEquivalent: "").withImage(.optionsButtonMenuZoom)

    @MainActor
    private func setupMenuItems() {
        addUpdateItem()

#if FEEDBACK
        let feedbackString: String = {
            guard internalUserDecider.isInternalUser else {
                return UserText.sendFeedback
            }
            return "\(UserText.sendFeedback) (version: \(AppVersion.shared.versionNumber).\(AppVersion.shared.buildNumber))"
        }()
        let feedbackMenuItem = NSMenuItem(title: feedbackString, action: nil, keyEquivalent: "")
            .withImage(.sendFeedback)

        feedbackMenuItem.submenu = FeedbackSubMenu(targetting: self,
                                                   tabCollectionViewModel: tabCollectionViewModel,
                                                   subscriptionFeatureAvailability: subscriptionFeatureAvailability,
                                                   subscriptionManager: subscriptionManager)
        addItem(feedbackMenuItem)

#endif // FEEDBACK

        if !defaultBrowserPreferences.isDefault {
            let setAsDefaultMenuItem = NSMenuItem(title: UserText.setAsDefaultBrowser, action: #selector(setAsDefault(_:)))
                .targetting(self)
                .withImage(.defaultBrowserMenuItem)
            addItem(setAsDefaultMenuItem)
        }

        addItem(NSMenuItem.separator())

        addWindowItems()

        zoomMenuItem.submenu = ZoomSubMenu(targetting: self, tabCollectionViewModel: tabCollectionViewModel)
        addItem(zoomMenuItem)

        addItem(NSMenuItem.separator())

        addUtilityItems()

        addItem(withTitle: UserText.emailOptionsMenuItem, action: nil, keyEquivalent: "")
            .withImage(.optionsButtonMenuEmail)
            .withSubmenu(EmailOptionsButtonSubMenu(tabCollectionViewModel: tabCollectionViewModel, emailManager: emailManager))

        addItem(NSMenuItem.separator())

        addSubscriptionAndFreemiumDBPItems()

        addPageItems()

        let helpItem = NSMenuItem(title: UserText.mainMenuHelp, action: nil, keyEquivalent: "").withImage(.helpMenuItemIcon)
        helpItem.submenu = HelpSubMenu(targetting: self)
        addItem(helpItem)

        let preferencesItem = NSMenuItem(title: UserText.settings, action: #selector(openPreferences(_:)), keyEquivalent: "")
            .targetting(self)
            .withImage(.preferences)
        addItem(preferencesItem)
    }

    @objc func openDataBrokerProtection(_ sender: NSMenuItem) {
        actionDelegate?.optionsButtonMenuRequestedDataBrokerProtection(self)
    }

    @objc func showNetworkProtectionStatus(_ sender: NSMenuItem) {
        actionDelegate?.optionsButtonMenuRequestedNetworkProtectionPopover(self)
    }

    @MainActor
    @objc func setAsDefault(_ sender: NSMenuItem) {
        PixelKit.fire(GeneralPixel.defaultRequestedFromMoreOptionsMenu)
        defaultBrowserPreferences.becomeDefault()
    }

    @MainActor
    @objc func newTab(_ sender: NSMenuItem) {
        tabCollectionViewModel.appendNewTab()
    }

    @MainActor
    @objc func newWindow(_ sender: NSMenuItem) {
        WindowsManager.openNewWindow()
    }

    @MainActor
    @objc func newBurnerWindow(_ sender: NSMenuItem) {
        WindowsManager.openNewWindow(burnerMode: BurnerMode(isBurner: true))
    }

    @MainActor
    @objc func newAiChat(_ sender: NSMenuItem) {
        AIChatTabOpener.openAIChatTab()
        PixelKit.fire(GeneralPixel.aichatApplicationMenuAppClicked, includeAppVersionParameter: true)
    }

    @MainActor
    @objc func toggleFireproofing(_ sender: NSMenuItem) {
        guard let selectedTabViewModel = tabCollectionViewModel.selectedTabViewModel else {
            Logger.general.error("MainViewController: No tab view model selected")
            return
        }

        selectedTabViewModel.tab.requestFireproofToggle()
    }

    @objc func bookmarkPage(_ sender: NSMenuItem) {
        actionDelegate?.optionsButtonMenuRequestedBookmarkThisPage(sender)
    }

    @objc func bookmarkAllOpenTabs(_ sender: NSMenuItem) {
        actionDelegate?.optionsButtonMenuRequestedBookmarkAllOpenTabs(sender)
    }

    @objc func openBookmarks(_ sender: NSMenuItem) {
        actionDelegate?.optionsButtonMenuRequestedBookmarkPopover(self)
    }

    @objc func openBookmarksManagementInterface(_ sender: NSMenuItem) {
        actionDelegate?.optionsButtonMenuRequestedBookmarkManagementInterface(self)
    }

    @objc func openBookmarkImportInterface(_ sender: NSMenuItem) {
        actionDelegate?.optionsButtonMenuRequestedBookmarkImportInterface(self)
    }

    @objc func openBookmarkExportInterface(_ sender: NSMenuItem) {
        actionDelegate?.optionsButtonMenuRequestedBookmarkExportInterface(self)
    }

    @objc func openDownloads(_ sender: NSMenuItem) {
        actionDelegate?.optionsButtonMenuRequestedDownloadsPopover(self)
    }

    @objc func openAutofillWithAllItems(_ sender: NSMenuItem) {
        actionDelegate?.optionsButtonMenuRequestedLoginsPopover(self, selectedCategory: .allItems)
    }

    @objc func openAutofillWithLogins(_ sender: NSMenuItem) {
        actionDelegate?.optionsButtonMenuRequestedLoginsPopover(self, selectedCategory: .logins)
    }

    @objc func openExternalPasswordManager(_ sender: NSMenuItem) {
        actionDelegate?.optionsButtonMenuRequestedOpenExternalPasswordManager(self)
    }

    @objc func openAutofillWithIdentities(_ sender: NSMenuItem) {
        actionDelegate?.optionsButtonMenuRequestedLoginsPopover(self, selectedCategory: .identities)
    }

    @objc func openAutofillWithCreditCards(_ sender: NSMenuItem) {
        actionDelegate?.optionsButtonMenuRequestedLoginsPopover(self, selectedCategory: .cards)
    }

    @objc func openPreferences(_ sender: NSMenuItem) {
        actionDelegate?.optionsButtonMenuRequestedPreferences(self)
    }

    @objc func openAppearancePreferences(_ sender: NSMenuItem) {
        actionDelegate?.optionsButtonMenuRequestedAppearancePreferences(self)
    }

    @objc func openAccessibilityPreferences(_ sender: NSMenuItem) {
        actionDelegate?.optionsButtonMenuRequestedAccessibilityPreferences(self)
    }

    @objc func openSubscriptionPurchasePage(_ sender: NSMenuItem) {
        actionDelegate?.optionsButtonMenuRequestedSubscriptionPurchasePage(self)
    }

    @objc func openSubscriptionSettings(_ sender: NSMenuItem) {
        actionDelegate?.optionsButtonMenuRequestedSubscriptionPreferences(self)
    }

    @objc func openIdentityTheftRestoration(_ sender: NSMenuItem) {
        actionDelegate?.optionsButtonMenuRequestedIdentityTheftRestoration(self)
    }

    @MainActor
    @objc func openFreemiumDBP(_ sender: NSMenuItem) {

        if freemiumDBPUserStateManager.didPostFirstProfileSavedNotification {
            freemiumDBPExperimentPixelHandler.fire(FreemiumDBPExperimentPixel.overFlowResults)
        } else {
            freemiumDBPExperimentPixelHandler.fire(FreemiumDBPExperimentPixel.overFlowScan)
        }

        freemiumDBPPresenter.showFreemiumDBPAndSetActivated(windowControllerManager: WindowControllersManager.shared)
        notificationCenter.post(name: .freemiumDBPEntryPointActivated, object: nil)
    }

    @MainActor
    @objc func findInPage(_ sender: NSMenuItem) {
        tabCollectionViewModel.selectedTabViewModel?.showFindInPage()
    }

    @objc func doPrint(_ sender: NSMenuItem) {
        actionDelegate?.optionsButtonMenuRequestedPrint(self)
    }

    private func addUpdateItem() {
#if SPARKLE
        guard NSApp.runType != .uiTests,
              let updateController = Application.appDelegate.updateController,
              let update = updateController.latestUpdate,
              !update.isInstalled,
              updateController.updateProgress.isDone
        else {
            return
        }
        addItem(UpdateMenuItemFactory.menuItem(for: update))
        addItem(NSMenuItem.separator())
#endif
    }

    private func addWindowItems() {
        // New Tab
        addItem(withTitle: UserText.plusButtonNewTabMenuItem, action: #selector(newTab(_:)), keyEquivalent: "t")
            .targetting(self)
            .withImage(.add)

        // New Window
        addItem(withTitle: UserText.newWindowMenuItem, action: #selector(newWindow(_:)), keyEquivalent: "n")
            .targetting(self)
            .withImage(.newWindow)

        // New Burner Window
        let burnerWindowItem = NSMenuItem(title: UserText.newBurnerWindowMenuItem,
                                          action: #selector(newBurnerWindow(_:)),
                                          target: self)
        burnerWindowItem.keyEquivalent = "n"
        burnerWindowItem.keyEquivalentModifierMask = [.command, .shift]
        burnerWindowItem.image = .newBurnerWindow
        addItem(burnerWindowItem)

        // New AI Chat
        if aiChatMenuConfiguration.shouldDisplayApplicationMenuShortcut {
            let aiChatItem = NSMenuItem(title: UserText.newAIChatMenuItem,
                                        action: #selector(newAiChat(_:)),
                                        target: self)
            aiChatItem.keyEquivalent = "n"
            aiChatItem.keyEquivalentModifierMask = [.command, .option]
            aiChatItem.image = .aiChat
            addItem(aiChatItem)
        }

        addItem(NSMenuItem.separator())
    }

    @MainActor
    private func addUtilityItems() {
        let bookmarksSubMenu = BookmarksSubMenu(targetting: self, tabCollectionViewModel: tabCollectionViewModel)

        addItem(withTitle: UserText.bookmarks, action: #selector(openBookmarks), keyEquivalent: "")
            .targetting(self)
            .withImage(.bookmarks)
            .withSubmenu(bookmarksSubMenu)
            .withAccessibilityIdentifier("MoreOptionsMenu.openBookmarks")
        addItem(withTitle: UserText.downloads, action: #selector(openDownloads), keyEquivalent: "j")
            .targetting(self)
            .withImage(.downloads)

        let loginsSubMenu = LoginsSubMenu(targetting: self,
                                          passwordManagerCoordinator: passwordManagerCoordinator)

        addItem(withTitle: UserText.passwordManagementTitle, action: #selector(openAutofillWithAllItems), keyEquivalent: "")
            .targetting(self)
            .withImage(.passwordManagement)
            .withSubmenu(loginsSubMenu)
            .withAccessibilityIdentifier("MoreOptionsMenu.autofill")

        addItem(NSMenuItem.separator())
    }

    @MainActor
    private func addSubscriptionAndFreemiumDBPItems() {
        addSubscriptionItems()
        addFreemiumDBPItem()

        addItem(NSMenuItem.separator())
    }

    @MainActor
    private func addSubscriptionItems() {
        guard subscriptionFeatureAvailability.isFeatureAvailable else { return }

        func shouldHideDueToNoProduct() -> Bool {
            let platform = subscriptionManager.currentEnvironment.purchasePlatform
            return platform == .appStore && subscriptionManager.canPurchase == false
        }

        let privacyProItem = NSMenuItem(title: UserText.subscriptionOptionsMenuItem).withImage(.subscriptionIcon)

        if !subscriptionManager.isUserAuthenticated {
            privacyProItem.target = self
            privacyProItem.action = #selector(openSubscriptionPurchasePage(_:))

            // Do not add for App Store when purchase not available in the region
            if !shouldHideDueToNoProduct() {
                addItem(privacyProItem)
            }
        } else {
            privacyProItem.submenu = SubscriptionSubMenu(targeting: self,
                                                         subscriptionFeatureAvailability: DefaultSubscriptionFeatureAvailability(),
                                                         subscriptionManager: subscriptionManager)
            addItem(privacyProItem)
        }
    }

    @MainActor
    private func addFreemiumDBPItem() {
        guard freemiumDBPFeature.isAvailable else { return }

        let freemiumDBPItem = NSMenuItem(title: UserText.freemiumDBPOptionsMenuItem).withImage(.dbpIcon)

        freemiumDBPItem.target = self
        freemiumDBPItem.action = #selector(openFreemiumDBP(_:))

        addItem(freemiumDBPItem)
    }

    @MainActor
    private func addPageItems() {
        guard let tabViewModel = tabCollectionViewModel.selectedTabViewModel,
              let url = tabViewModel.tab.content.userEditableUrl else { return }
        let oldItemsCount = items.count

        if url.canFireproof, let host = url.host {
            let isFireproof = FireproofDomains.shared.isFireproof(fireproofDomain: host)
            let title = isFireproof ? UserText.removeFireproofing : UserText.fireproofSite
            let image: NSImage = isFireproof ? .burn : .fireproof

            addItem(withTitle: title, action: #selector(toggleFireproofing(_:)), keyEquivalent: "")
                .targetting(self)
                .withImage(image)
        }

        if tabViewModel.canFindInPage {
            addItem(withTitle: UserText.findInPageMenuItem, action: #selector(findInPage(_:)), keyEquivalent: "f")
                .targetting(self)
                .withImage(.findSearch)
                .withAccessibilityIdentifier("MoreOptionsMenu.findInPage")
        }

        if tabViewModel.canReload {
            addItem(withTitle: UserText.shareMenuItem, action: nil, keyEquivalent: "")
                .targetting(self)
                .withImage(.share)
                .withSubmenu(sharingMenu)
        }

        if tabViewModel.canPrint {
            addItem(withTitle: UserText.printMenuItem, action: #selector(doPrint(_:)), keyEquivalent: "")
                .targetting(self)
                .withImage(.print)
        }

        if items.count > oldItemsCount {
            addItem(NSMenuItem.separator())
        }
    }

    private func makeNetworkProtectionItem() -> NSMenuItem {
        let networkProtectionItem = NSMenuItem(title: "", action: #selector(showNetworkProtectionStatus(_:)), keyEquivalent: "")
            .targetting(self)
            .withImage(.image(for: .vpnIcon))

        networkProtectionItem.title = UserText.networkProtection

        return networkProtectionItem
    }

    func menuWillOpen(_ menu: NSMenu) {
#if SPARKLE
        guard let updateController = Application.appDelegate.updateController else { return }
        if updateController.hasPendingUpdate && updateController.needsNotificationDot {
            updateController.needsNotificationDot = false
        }
#endif
    }
}

final class EmailOptionsButtonSubMenu: NSMenu {

    private let tabCollectionViewModel: TabCollectionViewModel
    private let emailManager: EmailManager
    private var emailProtectionDidChangeCancellable: AnyCancellable?

    init(tabCollectionViewModel: TabCollectionViewModel, emailManager: EmailManager) {
        self.tabCollectionViewModel = tabCollectionViewModel
        self.emailManager = emailManager
        super.init(title: UserText.emailOptionsMenuItem)

        updateMenuItems()

        emailProtectionDidChangeCancellable = Publishers
            .Merge(
                NotificationCenter.default.publisher(for: .emailDidSignIn),
                NotificationCenter.default.publisher(for: .emailDidSignOut)
            )
            .receive(on: DispatchQueue.main)
            .sink { [weak self] _ in
                self?.updateMenuItems()
            }
    }

    required init(coder: NSCoder) {
        fatalError("init(coder:) has not been implemented")
    }

    private func updateMenuItems() {
        removeAllItems()
        if emailManager.isSignedIn {
            addItem(withTitle: UserText.emailOptionsMenuCreateAddressSubItem, action: #selector(createAddressAction(_:)), keyEquivalent: "")
                .targetting(self)
                .withImage(.optionsButtonMenuEmailGenerateAddress)

            addItem(withTitle: UserText.emailOptionsMenuManageAccountSubItem, action: #selector(manageAccountAction(_:)), keyEquivalent: "")
                .targetting(self)
                .withImage(.identity16)

            addItem(.separator())

            addItem(withTitle: UserText.emailOptionsMenuTurnOffSubItem, action: #selector(turnOffEmailAction(_:)), keyEquivalent: "")
                .targetting(self)
                .withImage(.emailDisabled16)

        } else {
            addItem(withTitle: UserText.emailOptionsMenuTurnOnSubItem, action: #selector(turnOnEmailAction(_:)), keyEquivalent: "")
                .targetting(self)
                .withImage(.optionsButtonMenuEmail)

        }
    }

    @MainActor
    @objc func manageAccountAction(_ sender: NSMenuItem) {
        let tab = Tab(content: .url(EmailUrls().emailProtectionAccountLink, source: .ui), shouldLoadInBackground: true, burnerMode: tabCollectionViewModel.burnerMode)
        tabCollectionViewModel.append(tab: tab)
    }

    @objc func createAddressAction(_ sender: NSMenuItem) {
        assert(emailManager.requestDelegate != nil, "No requestDelegate on emailManager")

        emailManager.getAliasIfNeededAndConsume { [weak self] alias, error in
            guard let self = self, let alias = alias else {
                assertionFailure(error?.localizedDescription ?? "Unexpected email error")
                return
            }

            let address = self.emailManager.emailAddressFor(alias)
            let pixelParameters = self.emailManager.emailPixelParameters
            self.emailManager.updateLastUseDate()

            PixelKit.fire(NonStandardEvent(NonStandardPixel.emailUserCreatedAlias), withAdditionalParameters: pixelParameters)

            NSPasteboard.general.copy(address)
            NotificationCenter.default.post(name: NSNotification.Name.privateEmailCopiedToClipboard, object: nil)
        }
    }

    @objc func turnOffEmailAction(_ sender: NSMenuItem) {
        let alert = NSAlert.disableEmailProtection()
        let response = alert.runModal()
        if response == .alertFirstButtonReturn {
            try? emailManager.signOut()
        }
    }

    @MainActor
    @objc func turnOnEmailAction(_ sender: NSMenuItem) {
        let tab = Tab(content: .url(EmailUrls().emailProtectionLink, source: .ui), shouldLoadInBackground: true, burnerMode: tabCollectionViewModel.burnerMode)
        tabCollectionViewModel.append(tab: tab)
    }
}

final class FeedbackSubMenu: NSMenu {
    private let subscriptionFeatureAvailability: SubscriptionFeatureAvailability
    private let subscriptionManager: any SubscriptionManager

    init(targetting target: AnyObject,
         tabCollectionViewModel: TabCollectionViewModel,
         subscriptionFeatureAvailability: SubscriptionFeatureAvailability,
         subscriptionManager: any SubscriptionManager) {
        self.subscriptionFeatureAvailability = subscriptionFeatureAvailability
        self.subscriptionManager = subscriptionManager
        super.init(title: UserText.sendFeedback)
        updateMenuItems(with: tabCollectionViewModel, targetting: target)
    }

    required init(coder: NSCoder) {
        fatalError("init(coder:) has not been implemented")
    }

    private func updateMenuItems(with tabCollectionViewModel: TabCollectionViewModel, targetting target: AnyObject) {
        removeAllItems()

        let browserFeedbackItem = NSMenuItem(title: UserText.browserFeedback,
                                             action: #selector(AppDelegate.openFeedback(_:)),
                                             keyEquivalent: "")
            .withImage(.browserFeedback)
        addItem(browserFeedbackItem)

        let reportBrokenSiteItem = NSMenuItem(title: UserText.reportBrokenSite,
                                              action: #selector(AppDelegate.openReportBrokenSite(_:)),
                                              keyEquivalent: "")
            .withImage(.siteBreakage)
        addItem(reportBrokenSiteItem)

        if subscriptionFeatureAvailability.usesUnifiedFeedbackForm, subscriptionManager.isUserAuthenticated {
            addItem(.separator())

            let sendPProFeedbackItem = NSMenuItem(title: UserText.sendPProFeedback,
                                                  action: #selector(AppDelegate.openPProFeedback(_:)),
                                                  keyEquivalent: "")
                .withImage(.pProFeedback)
            addItem(sendPProFeedbackItem)
        }
    }
}

final class ZoomSubMenu: NSMenu {

    @MainActor
    init(targetting target: AnyObject, tabCollectionViewModel: TabCollectionViewModel) {
        super.init(title: UserText.zoom)

        updateMenuItems(with: tabCollectionViewModel, targetting: target)
    }

    required init(coder: NSCoder) {
        fatalError("init(coder:) has not been implemented")
    }

    @MainActor
    private func updateMenuItems(with tabCollectionViewModel: TabCollectionViewModel, targetting target: AnyObject) {
        removeAllItems()

        let fullScreenItem = (NSApp.mainMenuTyped.toggleFullscreenMenuItem.copy() as? NSMenuItem)!
        addItem(fullScreenItem)

        addItem(.separator())

        let zoomInItem = (NSApp.mainMenuTyped.zoomInMenuItem.copy() as? NSMenuItem)!
        addItem(zoomInItem)

        let zoomOutItem = (NSApp.mainMenuTyped.zoomOutMenuItem.copy() as? NSMenuItem)!
        addItem(zoomOutItem)

        let actualSizeItem = (NSApp.mainMenuTyped.actualSizeMenuItem.copy() as? NSMenuItem)!
        addItem(actualSizeItem)

        addItem(.separator())

        let globalZoomSettingItem = NSMenuItem(title: UserText.defaultZoomPageMoreOptionsItem, action: #selector(MoreOptionsMenu.openAccessibilityPreferences(_:)), keyEquivalent: "")
            .targetting(target)
        addItem(globalZoomSettingItem)
    }
}

final class BookmarksSubMenu: NSMenu {

    @MainActor
    init(targetting target: AnyObject, tabCollectionViewModel: TabCollectionViewModel) {
        super.init(title: UserText.passwordManagementTitle)
        self.autoenablesItems = false
        addMenuItems(with: tabCollectionViewModel, target: target)
    }

    required init(coder: NSCoder) {
        fatalError("init(coder:) has not been implemented")
    }

    @MainActor
    private func addMenuItems(with tabCollectionViewModel: TabCollectionViewModel, target: AnyObject) {
        let bookmarkPageItem = addItem(withTitle: UserText.bookmarkThisPage, action: #selector(MoreOptionsMenu.bookmarkPage(_:)), keyEquivalent: "d")
            .withModifierMask([.command])
            .targetting(target)
            .withAccessibilityIdentifier("MoreOptionsMenu.bookmarkPage")

        bookmarkPageItem.isEnabled = tabCollectionViewModel.selectedTabViewModel?.canBeBookmarked == true

        let bookmarkAllTabsItem = addItem(withTitle: UserText.bookmarkAllTabs, action: #selector(MoreOptionsMenu.bookmarkAllOpenTabs(_:)), keyEquivalent: "d")
            .withModifierMask([.command, .shift])
            .targetting(target)

        bookmarkAllTabsItem.isEnabled = tabCollectionViewModel.canBookmarkAllOpenTabs()

        addItem(NSMenuItem.separator())

        addItem(withTitle: UserText.bookmarksShowToolbarPanel, action: #selector(MoreOptionsMenu.openBookmarks(_:)), keyEquivalent: "")
            .targetting(target)

        BookmarksBarMenuFactory.addToMenu(self)

        addItem(withTitle: UserText.bookmarksManageBookmarks, action: #selector(MoreOptionsMenu.openBookmarksManagementInterface), keyEquivalent: "b")
            .withModifierMask([.command, .option])
            .targetting(target)

        addItem(NSMenuItem.separator())

        if let favorites = LocalBookmarkManager.shared.list?.favoriteBookmarks {
            let favoriteViewModels = favorites.compactMap(BookmarkViewModel.init(entity:))
            let potentialItems = bookmarkMenuItems(from: favoriteViewModels)

            let favoriteMenuItems = potentialItems.isEmpty ? [NSMenuItem.empty] : potentialItems

            let favoritesItem = addItem(withTitle: UserText.favorites, action: nil, keyEquivalent: "")
            favoritesItem.submenu = NSMenu(items: favoriteMenuItems)
            favoritesItem.image = .favorite

            addItem(NSMenuItem.separator())
        }

        let bookmarkManager = LocalBookmarkManager.shared
        guard let entities = bookmarkManager.list?.topLevelEntities else {
            return
        }

        let bookmarkViewModels = entities.compactMap(BookmarkViewModel.init(entity:))
        let menuItems = bookmarkMenuItems(from: bookmarkViewModels, topLevel: true)

        self.items.append(contentsOf: menuItems)

        addItem(NSMenuItem.separator())

        addItem(withTitle: UserText.importBookmarks, action: #selector(MoreOptionsMenu.openBookmarkImportInterface(_:)), keyEquivalent: "")
            .targetting(target)

        let exportBookmarItem = NSMenuItem(title: UserText.exportBookmarks, action: #selector(MoreOptionsMenu.openBookmarkExportInterface(_:)), keyEquivalent: "").targetting(target)
        exportBookmarItem.isEnabled = bookmarkManager.list?.totalBookmarks != 0
        addItem(exportBookmarItem)

    }

    private func bookmarkMenuItems(from bookmarkViewModels: [BookmarkViewModel], topLevel: Bool = true) -> [NSMenuItem] {
        var menuItems = [NSMenuItem]()

        if !topLevel {
            let showOpenInTabsItem = bookmarkViewModels.compactMap { $0.entity as? Bookmark }.count > 1
            if showOpenInTabsItem {
                menuItems.append(NSMenuItem(bookmarkViewModels: bookmarkViewModels))
                menuItems.append(.separator())
            }
        }

        for viewModel in bookmarkViewModels {
            let menuItem = NSMenuItem(bookmarkViewModel: viewModel)

            if let folder = viewModel.entity as? BookmarkFolder {
                let subMenu = NSMenu(title: folder.title)
                let childViewModels = folder.children.map(BookmarkViewModel.init)
                let childMenuItems = bookmarkMenuItems(from: childViewModels, topLevel: false)
                subMenu.items = childMenuItems

                if !subMenu.items.isEmpty {
                    menuItem.submenu = subMenu
                }
            }

            menuItems.append(menuItem)
        }

        return menuItems
    }

}

final class LoginsSubMenu: NSMenu {
    let passwordManagerCoordinator: PasswordManagerCoordinating

    init(targetting target: AnyObject, passwordManagerCoordinator: PasswordManagerCoordinating) {
        self.passwordManagerCoordinator = passwordManagerCoordinator
        super.init(title: UserText.passwordManagementTitle)
        updateMenuItems(with: target)
    }

    required init(coder: NSCoder) {
        fatalError("init(coder:) has not been implemented")
    }

    private func updateMenuItems(with target: AnyObject) {
        addItem(withTitle: UserText.passwordManagementAllItems, action: #selector(MoreOptionsMenu.openAutofillWithAllItems), keyEquivalent: "")
            .targetting(target)
            .withAccessibilityIdentifier("LoginsSubMenu.allItems")

        addItem(NSMenuItem.separator())

        let autofillSelector: Selector
        let autofillTitle: String

        if passwordManagerCoordinator.isEnabled {
            autofillSelector = #selector(MoreOptionsMenu.openExternalPasswordManager)
            autofillTitle = "\(UserText.passwordManagementLogins) (\(UserText.openIn(value: passwordManagerCoordinator.displayName)))"
        } else {
            autofillSelector = #selector(MoreOptionsMenu.openAutofillWithLogins)
            autofillTitle = UserText.passwordManagementLogins
        }

        addItem(withTitle: autofillTitle, action: autofillSelector, keyEquivalent: "")
            .targetting(target)
            .withImage(.loginGlyph)

        addItem(withTitle: UserText.passwordManagementIdentities, action: #selector(MoreOptionsMenu.openAutofillWithIdentities), keyEquivalent: "")
            .targetting(target)
            .withImage(.identityGlyph)

        addItem(withTitle: UserText.passwordManagementCreditCards, action: #selector(MoreOptionsMenu.openAutofillWithCreditCards), keyEquivalent: "")
            .targetting(target)
            .withImage(.creditCardGlyph)
    }

}

final class HelpSubMenu: NSMenu {

    @MainActor
    init(targetting target: AnyObject) {
        super.init(title: UserText.mainMenuHelp)

        updateMenuItems(targetting: target)
    }

    required init(coder: NSCoder) {
        fatalError("init(coder:) has not been implemented")
    }

    @MainActor
    private func updateMenuItems(targetting target: AnyObject) {
        removeAllItems()

        let about = (NSApp.mainMenuTyped.aboutMenuItem.copy() as? NSMenuItem)!
        addItem(about)
#if SPARKLE
        let releaseNotes = (NSApp.mainMenuTyped.releaseNotesMenuItem.copy() as? NSMenuItem)!
        addItem(releaseNotes)

        let whatIsNew = (NSApp.mainMenuTyped.whatIsNewMenuItem.copy() as? NSMenuItem)!
        addItem(whatIsNew)
#endif

#if FEEDBACK
        let feedback = (NSApp.mainMenuTyped.sendFeedbackMenuItem.copy() as? NSMenuItem)!
        addItem(feedback)
#endif
    }
}

final class SubscriptionSubMenu: NSMenu, NSMenuDelegate {

    var subscriptionFeatureAvailability: SubscriptionFeatureAvailability
    var subscriptionManager: SubscriptionManager

    var networkProtectionItem: NSMenuItem!
    var dataBrokerProtectionItem: NSMenuItem!
    var identityTheftRestorationItem: NSMenuItem!
    var subscriptionSettingsItem: NSMenuItem!

    init(targeting target: AnyObject,
         subscriptionFeatureAvailability: SubscriptionFeatureAvailability,
         subscriptionManager: SubscriptionManager) {

        self.subscriptionFeatureAvailability = subscriptionFeatureAvailability
        self.subscriptionManager = subscriptionManager

        super.init(title: "")

        self.networkProtectionItem = makeNetworkProtectionItem(target: target)
        self.dataBrokerProtectionItem = makeDataBrokerProtectionItem(target: target)
        self.identityTheftRestorationItem = makeIdentityTheftRestorationItem(target: target)
        self.subscriptionSettingsItem = makeSubscriptionSettingsItem(target: target)

        delegate = self

        Task {
            await addMenuItems()
        }
    }

    required init(coder: NSCoder) {
        fatalError("init(coder:) has not been implemented")
    }

    private func addMenuItems() async {
        let features = await subscriptionManager.currentSubscriptionFeatures()

        if features.contains(.networkProtection) {
            addItem(networkProtectionItem)
        }
        if features.contains(.dataBrokerProtection) {
            addItem(dataBrokerProtectionItem)
        }
        if features.contains(.identityTheftRestoration) || features.contains(.identityTheftRestorationGlobal) {
            addItem(identityTheftRestorationItem)
        }
        addItem(NSMenuItem.separator())
        addItem(subscriptionSettingsItem)
    }

    private func makeNetworkProtectionItem(target: AnyObject) -> NSMenuItem {
        return NSMenuItem(title: UserText.networkProtection,
                   action: #selector(MoreOptionsMenu.showNetworkProtectionStatus(_:)),
                   keyEquivalent: "")
        .targetting(target)
        .withImage(.image(for: .vpnIcon))
    }

    private func makeDataBrokerProtectionItem(target: AnyObject) -> NSMenuItem {
        return NSMenuItem(title: UserText.dataBrokerProtectionOptionsMenuItem,
                   action: #selector(MoreOptionsMenu.openDataBrokerProtection),
                   keyEquivalent: "")
        .targetting(target)
        .withImage(.dbpIcon)
    }

    private func makeIdentityTheftRestorationItem(target: AnyObject) -> NSMenuItem {
        return NSMenuItem(title: UserText.identityTheftRestorationOptionsMenuItem,
                   action: #selector(MoreOptionsMenu.openIdentityTheftRestoration),
                   keyEquivalent: "")
        .targetting(target)
        .withImage(.itrIcon)
    }

    private func makeSubscriptionSettingsItem(target: AnyObject) -> NSMenuItem {
        return NSMenuItem(title: UserText.subscriptionSettingsOptionsMenuItem,
                   action: #selector(MoreOptionsMenu.openSubscriptionSettings),
                   keyEquivalent: "")
        .targetting(target)
    }

    private func refreshAvailabilityBasedOnEntitlements() {
<<<<<<< HEAD
        guard subscriptionFeatureAvailability.isFeatureAvailable, subscriptionManager.isUserAuthenticated else { return }
=======
        guard subscriptionFeatureAvailability.isFeatureAvailable, subscriptionManager.accountManager.isUserAuthenticated else { return }

        @Sendable func hasEntitlement(for productName: Entitlement.ProductName) async -> Bool {
            switch await self.subscriptionManager.accountManager.hasEntitlement(forProductName: productName) {
            case let .success(result):
                return result
            case .failure:
                return false
            }
        }
>>>>>>> 1811bf27

        Task.detached(priority: .background) { [weak self] in
            guard let self else { return }

<<<<<<< HEAD
            let isNetworkProtectionItemEnabled = self.subscriptionManager.isEntitlementActive(.networkProtection)
            let isDataBrokerProtectionItemEnabled = self.subscriptionManager.isEntitlementActive(.dataBrokerProtection)
            let isIdentityTheftRestorationItemEnabled = self.subscriptionManager.isEntitlementActive(.identityTheftRestoration)
=======
            let isNetworkProtectionItemEnabled = await hasEntitlement(for: .networkProtection)
            let isDataBrokerProtectionItemEnabled = await hasEntitlement(for: .dataBrokerProtection)

            let hasIdentityTheftRestoration = await hasEntitlement(for: .identityTheftRestoration)
            let hasIdentityTheftRestorationGlobal = await hasEntitlement(for: .identityTheftRestorationGlobal)
            let isIdentityTheftRestorationItemEnabled = hasIdentityTheftRestoration || hasIdentityTheftRestorationGlobal
>>>>>>> 1811bf27

            Task { @MainActor in
                self.networkProtectionItem.isEnabled = isNetworkProtectionItemEnabled
                self.dataBrokerProtectionItem.isEnabled = isDataBrokerProtectionItemEnabled
                self.identityTheftRestorationItem.isEnabled = isIdentityTheftRestorationItemEnabled
            }
        }
    }

    public func menuWillOpen(_ menu: NSMenu) {
        refreshAvailabilityBasedOnEntitlements()
    }

}

extension MoreOptionsMenu: EmailManagerRequestDelegate {}<|MERGE_RESOLUTION|>--- conflicted
+++ resolved
@@ -899,18 +899,15 @@
         self.subscriptionSettingsItem = makeSubscriptionSettingsItem(target: target)
 
         delegate = self
-
-        Task {
-            await addMenuItems()
-        }
+        addMenuItems()
     }
 
     required init(coder: NSCoder) {
         fatalError("init(coder:) has not been implemented")
     }
 
-    private func addMenuItems() async {
-        let features = await subscriptionManager.currentSubscriptionFeatures()
+    private func addMenuItems() {
+        let features = subscriptionManager.currentEntitlements
 
         if features.contains(.networkProtection) {
             addItem(networkProtectionItem)
@@ -957,42 +954,17 @@
     }
 
     private func refreshAvailabilityBasedOnEntitlements() {
-<<<<<<< HEAD
         guard subscriptionFeatureAvailability.isFeatureAvailable, subscriptionManager.isUserAuthenticated else { return }
-=======
-        guard subscriptionFeatureAvailability.isFeatureAvailable, subscriptionManager.accountManager.isUserAuthenticated else { return }
-
-        @Sendable func hasEntitlement(for productName: Entitlement.ProductName) async -> Bool {
-            switch await self.subscriptionManager.accountManager.hasEntitlement(forProductName: productName) {
-            case let .success(result):
-                return result
-            case .failure:
-                return false
-            }
-        }
->>>>>>> 1811bf27
-
-        Task.detached(priority: .background) { [weak self] in
-            guard let self else { return }
-
-<<<<<<< HEAD
-            let isNetworkProtectionItemEnabled = self.subscriptionManager.isEntitlementActive(.networkProtection)
-            let isDataBrokerProtectionItemEnabled = self.subscriptionManager.isEntitlementActive(.dataBrokerProtection)
-            let isIdentityTheftRestorationItemEnabled = self.subscriptionManager.isEntitlementActive(.identityTheftRestoration)
-=======
-            let isNetworkProtectionItemEnabled = await hasEntitlement(for: .networkProtection)
-            let isDataBrokerProtectionItemEnabled = await hasEntitlement(for: .dataBrokerProtection)
-
-            let hasIdentityTheftRestoration = await hasEntitlement(for: .identityTheftRestoration)
-            let hasIdentityTheftRestorationGlobal = await hasEntitlement(for: .identityTheftRestorationGlobal)
-            let isIdentityTheftRestorationItemEnabled = hasIdentityTheftRestoration || hasIdentityTheftRestorationGlobal
->>>>>>> 1811bf27
-
-            Task { @MainActor in
-                self.networkProtectionItem.isEnabled = isNetworkProtectionItemEnabled
-                self.dataBrokerProtectionItem.isEnabled = isDataBrokerProtectionItemEnabled
-                self.identityTheftRestorationItem.isEnabled = isIdentityTheftRestorationItemEnabled
-            }
+        let isNetworkProtectionItemEnabled = subscriptionManager.isEntitlementActive(.networkProtection)
+        let isDataBrokerProtectionItemEnabled = subscriptionManager.isEntitlementActive(.dataBrokerProtection)
+        let hasIdentityTheftRestoration = subscriptionManager.isEntitlementActive(.identityTheftRestoration)
+        let hasIdentityTheftRestorationGlobal = subscriptionManager.isEntitlementActive(.identityTheftRestorationGlobal)
+        let isIdentityTheftRestorationItemEnabled = hasIdentityTheftRestoration || hasIdentityTheftRestorationGlobal
+
+        Task { @MainActor in
+            self.networkProtectionItem.isEnabled = isNetworkProtectionItemEnabled
+            self.dataBrokerProtectionItem.isEnabled = isDataBrokerProtectionItemEnabled
+            self.identityTheftRestorationItem.isEnabled = isIdentityTheftRestorationItemEnabled
         }
     }
 
