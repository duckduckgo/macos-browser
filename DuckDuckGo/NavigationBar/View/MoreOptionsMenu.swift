--- conflicted
+++ resolved
@@ -313,12 +313,7 @@
         let subscriptionFeatureAvailability = DefaultSubscriptionFeatureAvailability()
 #endif
 
-<<<<<<< HEAD
-        if networkProtectionFeatureVisibility.isNetworkProtectionVisible() {
-=======
-#if NETWORK_PROTECTION
         if networkProtectionFeatureVisibility.isNetworkProtectionBetaVisible() {
->>>>>>> debc8031
             let networkProtectionItem: NSMenuItem
 
             networkProtectionItem = makeNetworkProtectionItem()
