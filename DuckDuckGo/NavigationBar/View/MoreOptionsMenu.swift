//
//  MoreOptionsMenu.swift
//
//  Copyright © 2020 DuckDuckGo. All rights reserved.
//
//  Licensed under the Apache License, Version 2.0 (the "License");
//  you may not use this file except in compliance with the License.
//  You may obtain a copy of the License at
//
//  http://www.apache.org/licenses/LICENSE-2.0
//
//  Unless required by applicable law or agreed to in writing, software
//  distributed under the License is distributed on an "AS IS" BASIS,
//  WITHOUT WARRANTIES OR CONDITIONS OF ANY KIND, either express or implied.
//  See the License for the specific language governing permissions and
//  limitations under the License.
//

import Cocoa
import Combine
import Common
import BrowserServicesKit
import PixelKit

#if NETWORK_PROTECTION
import NetworkProtection
#endif

#if SUBSCRIPTION
import Subscription
#endif

protocol OptionsButtonMenuDelegate: AnyObject {

    func optionsButtonMenuRequestedBookmarkThisPage(_ sender: NSMenuItem)
    func optionsButtonMenuRequestedBookmarkPopover(_ menu: NSMenu)
    func optionsButtonMenuRequestedBookmarkManagementInterface(_ menu: NSMenu)
    func optionsButtonMenuRequestedBookmarkImportInterface(_ menu: NSMenu)
    func optionsButtonMenuRequestedBookmarkExportInterface(_ menu: NSMenu)
    func optionsButtonMenuRequestedLoginsPopover(_ menu: NSMenu, selectedCategory: SecureVaultSorting.Category)
    func optionsButtonMenuRequestedOpenExternalPasswordManager(_ menu: NSMenu)
    func optionsButtonMenuRequestedNetworkProtectionPopover(_ menu: NSMenu)
    func optionsButtonMenuRequestedDownloadsPopover(_ menu: NSMenu)
    func optionsButtonMenuRequestedPrint(_ menu: NSMenu)
    func optionsButtonMenuRequestedPreferences(_ menu: NSMenu)
    func optionsButtonMenuRequestedAppearancePreferences(_ menu: NSMenu)
#if DBP
    func optionsButtonMenuRequestedDataBrokerProtection(_ menu: NSMenu)
#endif
#if SUBSCRIPTION
    func optionsButtonMenuRequestedSubscriptionPurchasePage(_ menu: NSMenu)
    func optionsButtonMenuRequestedIdentityTheftRestoration(_ menu: NSMenu)
#endif
}

@MainActor
final class MoreOptionsMenu: NSMenu {

    weak var actionDelegate: OptionsButtonMenuDelegate?

    private let tabCollectionViewModel: TabCollectionViewModel
    private let emailManager: EmailManager
    private let passwordManagerCoordinator: PasswordManagerCoordinating
    private let internalUserDecider: InternalUserDecider
    private lazy var sharingMenu: NSMenu = SharingMenu(title: UserText.shareMenuItem)
    private lazy var accountManager = AccountManager(subscriptionAppGroup: Bundle.main.appGroup(bundle: .subs))

#if NETWORK_PROTECTION
    private let networkProtectionFeatureVisibility: NetworkProtectionFeatureVisibility
#endif

    required init(coder: NSCoder) {
        fatalError("MoreOptionsMenu: Bad initializer")
    }

#if NETWORK_PROTECTION
    init(tabCollectionViewModel: TabCollectionViewModel,
         emailManager: EmailManager = EmailManager(),
         passwordManagerCoordinator: PasswordManagerCoordinator,
         networkProtectionFeatureVisibility: NetworkProtectionFeatureVisibility = DefaultNetworkProtectionVisibility(),
         sharingMenu: NSMenu? = nil,
         internalUserDecider: InternalUserDecider) {

        self.tabCollectionViewModel = tabCollectionViewModel
        self.emailManager = emailManager
        self.passwordManagerCoordinator = passwordManagerCoordinator
        self.networkProtectionFeatureVisibility = networkProtectionFeatureVisibility
        self.internalUserDecider = internalUserDecider

        super.init(title: "")

        if let sharingMenu {
            self.sharingMenu = sharingMenu
        }
        self.emailManager.requestDelegate = self

        setupMenuItems()
    }
#else
    init(tabCollectionViewModel: TabCollectionViewModel,
         emailManager: EmailManager = EmailManager(),
         passwordManagerCoordinator: PasswordManagerCoordinator,
         sharingMenu: NSMenu? = nil,
         internalUserDecider: InternalUserDecider) {

        self.tabCollectionViewModel = tabCollectionViewModel
        self.emailManager = emailManager
        self.passwordManagerCoordinator = passwordManagerCoordinator
        self.internalUserDecider = internalUserDecider

        super.init(title: "")

        if let sharingMenu {
            self.sharingMenu = sharingMenu
        }
        self.emailManager.requestDelegate = self

        setupMenuItems()
    }
#endif

    let zoomMenuItem = NSMenuItem(title: UserText.zoom, action: nil, keyEquivalent: "")

    private func setupMenuItems() {

#if FEEDBACK
        let feedbackString: String = {
            guard internalUserDecider.isInternalUser else {
                return UserText.sendFeedback
            }
            return "\(UserText.sendFeedback) (version: \(AppVersion.shared.versionNumber).\(AppVersion.shared.buildNumber))"
        }()
        let feedbackMenuItem = NSMenuItem(title: feedbackString, action: nil, keyEquivalent: "")

        feedbackMenuItem.submenu = FeedbackSubMenu(targetting: self, tabCollectionViewModel: tabCollectionViewModel)
        addItem(feedbackMenuItem)

        addItem(NSMenuItem.separator())

#endif // FEEDBACK

        addWindowItems()

        zoomMenuItem.submenu = ZoomSubMenu(targetting: self, tabCollectionViewModel: tabCollectionViewModel)
        addItem(zoomMenuItem)

        addItem(NSMenuItem.separator())

        addUtilityItems()

        addItem(withTitle: UserText.emailOptionsMenuItem, action: nil, keyEquivalent: "")
            .withImage(.optionsButtonMenuEmail)
            .withSubmenu(EmailOptionsButtonSubMenu(tabCollectionViewModel: tabCollectionViewModel, emailManager: emailManager))

        addItem(NSMenuItem.separator())

        addSubscriptionItems()

        addPageItems()

        let preferencesItem = NSMenuItem(title: UserText.settings, action: #selector(openPreferences(_:)), keyEquivalent: "")
            .targetting(self)
            .withImage(.preferences)
        addItem(preferencesItem)
    }

#if DBP
    @objc func openDataBrokerProtection(_ sender: NSMenuItem) {
        if !DefaultDataBrokerProtectionFeatureVisibility.bypassWaitlist && DataBrokerProtectionWaitlistViewControllerPresenter.shouldPresentWaitlist() {
            DataBrokerProtectionWaitlistViewControllerPresenter.show()
        } else {
            actionDelegate?.optionsButtonMenuRequestedDataBrokerProtection(self)
        }
    }
#endif // DBP

    @objc func showNetworkProtectionStatus(_ sender: NSMenuItem) {
        actionDelegate?.optionsButtonMenuRequestedNetworkProtectionPopover(self)
    }

    @objc func newTab(_ sender: NSMenuItem) {
        tabCollectionViewModel.appendNewTab()
    }

    @objc func newWindow(_ sender: NSMenuItem) {
        WindowsManager.openNewWindow()
    }

    @objc func newBurnerWindow(_ sender: NSMenuItem) {
        WindowsManager.openNewWindow(burnerMode: BurnerMode(isBurner: true))
    }

    @objc func toggleFireproofing(_ sender: NSMenuItem) {
        guard let selectedTabViewModel = tabCollectionViewModel.selectedTabViewModel else {
            os_log("MainViewController: No tab view model selected", type: .error)
            return
        }

        selectedTabViewModel.tab.requestFireproofToggle()
    }

    @objc func bookmarkPage(_ sender: NSMenuItem) {
        actionDelegate?.optionsButtonMenuRequestedBookmarkThisPage(sender)
    }

    @objc func openBookmarks(_ sender: NSMenuItem) {
        actionDelegate?.optionsButtonMenuRequestedBookmarkPopover(self)
    }

    @objc func openBookmarksManagementInterface(_ sender: NSMenuItem) {
        actionDelegate?.optionsButtonMenuRequestedBookmarkManagementInterface(self)
    }

    @objc func openBookmarkImportInterface(_ sender: NSMenuItem) {
        actionDelegate?.optionsButtonMenuRequestedBookmarkImportInterface(self)
    }

    @objc func openBookmarkExportInterface(_ sender: NSMenuItem) {
        actionDelegate?.optionsButtonMenuRequestedBookmarkExportInterface(self)
    }

    @objc func openDownloads(_ sender: NSMenuItem) {
        actionDelegate?.optionsButtonMenuRequestedDownloadsPopover(self)
    }

    @objc func openAutofillWithAllItems(_ sender: NSMenuItem) {
        actionDelegate?.optionsButtonMenuRequestedLoginsPopover(self, selectedCategory: .allItems)
    }

    @objc func openAutofillWithLogins(_ sender: NSMenuItem) {
        actionDelegate?.optionsButtonMenuRequestedLoginsPopover(self, selectedCategory: .logins)
    }

    @objc func openExternalPasswordManager(_ sender: NSMenuItem) {
        actionDelegate?.optionsButtonMenuRequestedOpenExternalPasswordManager(self)
    }

    @objc func openAutofillWithIdentities(_ sender: NSMenuItem) {
        actionDelegate?.optionsButtonMenuRequestedLoginsPopover(self, selectedCategory: .identities)
    }

    @objc func openAutofillWithCreditCards(_ sender: NSMenuItem) {
        actionDelegate?.optionsButtonMenuRequestedLoginsPopover(self, selectedCategory: .cards)
    }

    @objc func openPreferences(_ sender: NSMenuItem) {
        actionDelegate?.optionsButtonMenuRequestedPreferences(self)
    }

    @objc func openAppearancePreferences(_ sender: NSMenuItem) {
        actionDelegate?.optionsButtonMenuRequestedAppearancePreferences(self)
    }

#if SUBSCRIPTION
    @objc func openSubscriptionPurchasePage(_ sender: NSMenuItem) {
        actionDelegate?.optionsButtonMenuRequestedSubscriptionPurchasePage(self)
    }

    @objc func openIdentityTheftRestoration(_ sender: NSMenuItem) {
        actionDelegate?.optionsButtonMenuRequestedIdentityTheftRestoration(self)
    }
#endif

    @objc func findInPage(_ sender: NSMenuItem) {
        tabCollectionViewModel.selectedTabViewModel?.showFindInPage()
    }

    @objc func doPrint(_ sender: NSMenuItem) {
        actionDelegate?.optionsButtonMenuRequestedPrint(self)
    }

    private func addWindowItems() {
        // New Tab
        addItem(withTitle: UserText.plusButtonNewTabMenuItem, action: #selector(newTab(_:)), keyEquivalent: "t")
            .targetting(self)
            .withImage(.add)

        // New Window
        addItem(withTitle: UserText.newWindowMenuItem, action: #selector(newWindow(_:)), keyEquivalent: "n")
            .targetting(self)
            .withImage(.newWindow)

        // New Burner Window
        let burnerWindowItem = NSMenuItem(title: UserText.newBurnerWindowMenuItem,
                                          action: #selector(newBurnerWindow(_:)),
                                          target: self)
        burnerWindowItem.keyEquivalent = "n"
        burnerWindowItem.keyEquivalentModifierMask = [.command, .shift]
        burnerWindowItem.image = .newBurnerWindow
        addItem(burnerWindowItem)

        addItem(NSMenuItem.separator())
    }

    private func addUtilityItems() {
        let bookmarksSubMenu = BookmarksSubMenu(targetting: self, tabCollectionViewModel: tabCollectionViewModel)

        addItem(withTitle: UserText.bookmarks, action: #selector(openBookmarks), keyEquivalent: "")
            .targetting(self)
            .withImage(.bookmarks)
            .withSubmenu(bookmarksSubMenu)

        addItem(withTitle: UserText.downloads, action: #selector(openDownloads), keyEquivalent: "j")
            .targetting(self)
            .withImage(.downloads)

        let loginsSubMenu = LoginsSubMenu(targetting: self,
                                          passwordManagerCoordinator: passwordManagerCoordinator)

        addItem(withTitle: UserText.passwordManagement, action: #selector(openAutofillWithAllItems), keyEquivalent: "")
            .targetting(self)
            .withImage(.passwordManagement)
            .withSubmenu(loginsSubMenu)

        addItem(NSMenuItem.separator())
    }

    private func addSubscriptionItems() {
        var items: [NSMenuItem] = []

#if SUBSCRIPTION
        if DefaultSubscriptionFeatureAvailability().isFeatureAvailable && !accountManager.isUserAuthenticated {
            items.append(contentsOf: makeInactiveSubscriptionItems())
        } else {
            items.append(contentsOf: makeActiveSubscriptionItems()) // this adds NETP and DBP only if conditionally enabled
        }
#else
        items.append(contentsOf: makeActiveSubscriptionItems()) // this adds NETP and DBP only if conditionally enabled
#endif

        if !items.isEmpty {
            items.forEach { addItem($0) }
            addItem(NSMenuItem.separator())
        }
    }

    // swiftlint:disable:next cyclomatic_complexity function_body_length
    private func makeActiveSubscriptionItems() -> [NSMenuItem] {
        var items: [NSMenuItem] = []

#if SUBSCRIPTION
        let subscriptionFeatureAvailability = DefaultSubscriptionFeatureAvailability()
#endif

#if NETWORK_PROTECTION
        if networkProtectionFeatureVisibility.isNetworkProtectionBetaVisible() {
            let networkProtectionItem: NSMenuItem

            networkProtectionItem = makeNetworkProtectionItem()

            items.append(networkProtectionItem)
#if SUBSCRIPTION
            if subscriptionFeatureAvailability.isFeatureAvailable && accountManager.isUserAuthenticated {
                Task {
                    let isMenuItemEnabled: Bool

                    switch await accountManager.hasEntitlement(for: .networkProtection) {
                    case let .success(result):
                        isMenuItemEnabled = result
                    case .failure:
                        isMenuItemEnabled = false
                    }

                    networkProtectionItem.isEnabled = isMenuItemEnabled
                }
            }
#endif
<<<<<<< HEAD

            PixelKit.fire(GeneralPixel.networkProtectionWaitlistEntryPointMenuItemDisplayed, frequency: .dailyAndCount, includeAppVersionParameter: true)
=======
>>>>>>> debc8031
        } else {
            networkProtectionFeatureVisibility.disableForWaitlistUsers()
        }
#endif // NETWORK_PROTECTION

#if DBP
        let dbpVisibility = DefaultDataBrokerProtectionFeatureVisibility()
        if dbpVisibility.isFeatureVisible() || dbpVisibility.isPrivacyProEnabled() {
            let dataBrokerProtectionItem = NSMenuItem(title: UserText.dataBrokerProtectionOptionsMenuItem,
                                                      action: #selector(openDataBrokerProtection),
                                                      keyEquivalent: "")
                .targetting(self)
                .withImage(.dbpIcon)
            items.append(dataBrokerProtectionItem)

#if SUBSCRIPTION
            if subscriptionFeatureAvailability.isFeatureAvailable && accountManager.isUserAuthenticated  {
                Task {
                    let isMenuItemEnabled: Bool

                    switch await accountManager.hasEntitlement(for: .dataBrokerProtection) {
                    case let .success(result):
                        isMenuItemEnabled = result
                    case .failure:
                        isMenuItemEnabled = false
                    }

                    dataBrokerProtectionItem.isEnabled = isMenuItemEnabled
                }
            }
#endif

            DataBrokerProtectionExternalWaitlistPixels.fire(pixel: GeneralPixel.dataBrokerProtectionWaitlistEntryPointMenuItemDisplayed, frequency: .dailyAndCount)

        } else {
            DefaultDataBrokerProtectionFeatureVisibility().disableAndDeleteForWaitlistUsers()
        }
#endif // DBP

#if SUBSCRIPTION
        if accountManager.isUserAuthenticated {
            let identityTheftRestorationItem = NSMenuItem(title: UserText.identityTheftRestorationOptionsMenuItem,
                                                          action: #selector(openIdentityTheftRestoration),
                                                          keyEquivalent: "")
                .targetting(self)
                .withImage(.itrIcon)
            items.append(identityTheftRestorationItem)

            if subscriptionFeatureAvailability.isFeatureAvailable && accountManager.isUserAuthenticated  {
                Task {
                    let isMenuItemEnabled: Bool

                    switch await accountManager.hasEntitlement(for: .identityTheftRestoration) {
                    case let .success(result):
                        isMenuItemEnabled = result
                    case .failure:
                        isMenuItemEnabled = false
                    }

                    identityTheftRestorationItem.isEnabled = isMenuItemEnabled
                }
            }
        }
#endif

        return items
    }

#if SUBSCRIPTION
    private func makeInactiveSubscriptionItems() -> [NSMenuItem] {
        let shouldHidePrivacyProDueToNoProducts = SubscriptionPurchaseEnvironment.current == .appStore && SubscriptionPurchaseEnvironment.canPurchase == false
        if shouldHidePrivacyProDueToNoProducts {
            return []
        }

        let privacyProItem = NSMenuItem(title: UserText.subscriptionOptionsMenuItem,
                                        action: #selector(openSubscriptionPurchasePage(_:)),
                                        keyEquivalent: "")
            .targetting(self)
            .withImage(.subscriptionIcon)

        return [privacyProItem]
    }
#endif

    private func addPageItems() {
        guard let url = tabCollectionViewModel.selectedTabViewModel?.tab.content.url else { return }

        if url.canFireproof, let host = url.host {

            let isFireproof = FireproofDomains.shared.isFireproof(fireproofDomain: host)
            let title = isFireproof ? UserText.removeFireproofing : UserText.fireproofSite
            let image: NSImage = isFireproof ? .burn : .fireproof

            addItem(withTitle: title, action: #selector(toggleFireproofing(_:)), keyEquivalent: "")
                .targetting(self)
                .withImage(image)

        }

        addItem(withTitle: UserText.findInPageMenuItem, action: #selector(findInPage(_:)), keyEquivalent: "f")
            .targetting(self)
            .withImage(.findSearch)
            .withAccessibilityIdentifier("MoreOptionsMenu.findInPage")

        addItem(withTitle: UserText.shareMenuItem, action: nil, keyEquivalent: "")
            .targetting(self)
            .withImage(.share)
            .withSubmenu(sharingMenu)

        addItem(withTitle: UserText.printMenuItem, action: #selector(doPrint(_:)), keyEquivalent: "")
            .targetting(self)
            .withImage(.print)

        addItem(NSMenuItem.separator())

    }

#if NETWORK_PROTECTION
    private func makeNetworkProtectionItem() -> NSMenuItem {
        let networkProtectionItem = NSMenuItem(title: "", action: #selector(showNetworkProtectionStatus(_:)), keyEquivalent: "")
            .targetting(self)
            .withImage(.image(for: .vpnIcon))

        networkProtectionItem.title = UserText.networkProtection

        return networkProtectionItem
    }
#endif

}

@MainActor
final class EmailOptionsButtonSubMenu: NSMenu {

    private let tabCollectionViewModel: TabCollectionViewModel
    private let emailManager: EmailManager
    private var emailProtectionDidChangeCancellable: AnyCancellable?

    init(tabCollectionViewModel: TabCollectionViewModel, emailManager: EmailManager) {
        self.tabCollectionViewModel = tabCollectionViewModel
        self.emailManager = emailManager
        super.init(title: UserText.emailOptionsMenuItem)

        updateMenuItems()

        emailProtectionDidChangeCancellable = Publishers
            .Merge(
                NotificationCenter.default.publisher(for: .emailDidSignIn),
                NotificationCenter.default.publisher(for: .emailDidSignOut)
            )
            .receive(on: DispatchQueue.main)
            .sink { [weak self] _ in
                self?.updateMenuItems()
            }
    }

    required init(coder: NSCoder) {
        fatalError("init(coder:) has not been implemented")
    }

    private func updateMenuItems() {
        removeAllItems()
        if emailManager.isSignedIn {
            addItem(withTitle: UserText.emailOptionsMenuCreateAddressSubItem, action: #selector(createAddressAction(_:)), keyEquivalent: "")
                .targetting(self)
                .withImage(.optionsButtonMenuEmailGenerateAddress)

            addItem(withTitle: UserText.emailOptionsMenuManageAccountSubItem, action: #selector(manageAccountAction(_:)), keyEquivalent: "")
                .targetting(self)
                .withImage(.identity16)

            addItem(.separator())

            addItem(withTitle: UserText.emailOptionsMenuTurnOffSubItem, action: #selector(turnOffEmailAction(_:)), keyEquivalent: "")
                .targetting(self)
                .withImage(.emailDisabled16)

        } else {
            addItem(withTitle: UserText.emailOptionsMenuTurnOnSubItem, action: #selector(turnOnEmailAction(_:)), keyEquivalent: "")
                .targetting(self)
                .withImage(.optionsButtonMenuEmail)

        }
    }

    @objc func manageAccountAction(_ sender: NSMenuItem) {
        let tab = Tab(content: .url(EmailUrls().emailProtectionAccountLink, source: .ui), shouldLoadInBackground: true, burnerMode: tabCollectionViewModel.burnerMode)
        tabCollectionViewModel.append(tab: tab)
    }

    @objc func createAddressAction(_ sender: NSMenuItem) {
        assert(emailManager.requestDelegate != nil, "No requestDelegate on emailManager")

        emailManager.getAliasIfNeededAndConsume { [weak self] alias, error in
            guard let self = self, let alias = alias else {
                assertionFailure(error?.localizedDescription ?? "Unexpected email error")
                return
            }

            let address = self.emailManager.emailAddressFor(alias)
            let pixelParameters = self.emailManager.emailPixelParameters
            self.emailManager.updateLastUseDate()

            PixelKit.fire(GeneralPixel.emailUserCreatedAlias, withAdditionalParameters: pixelParameters)

            NSPasteboard.general.copy(address)
            NotificationCenter.default.post(name: NSNotification.Name.privateEmailCopiedToClipboard, object: nil)
        }
    }

    @objc func turnOffEmailAction(_ sender: NSMenuItem) {
        let alert = NSAlert.disableEmailProtection()
        let response = alert.runModal()
        if response == .alertFirstButtonReturn {
            try? emailManager.signOut()
        }
    }

    @objc func turnOnEmailAction(_ sender: NSMenuItem) {
        let tab = Tab(content: .url(EmailUrls().emailProtectionLink, source: .ui), shouldLoadInBackground: true, burnerMode: tabCollectionViewModel.burnerMode)
        tabCollectionViewModel.append(tab: tab)
    }
}

@MainActor
final class FeedbackSubMenu: NSMenu {

    init(targetting target: AnyObject, tabCollectionViewModel: TabCollectionViewModel) {
        super.init(title: UserText.sendFeedback)
        updateMenuItems(with: tabCollectionViewModel, targetting: target)
    }

    required init(coder: NSCoder) {
        fatalError("init(coder:) has not been implemented")
    }

    private func updateMenuItems(with tabCollectionViewModel: TabCollectionViewModel, targetting target: AnyObject) {
        removeAllItems()

        let reportBrokenSiteItem = NSMenuItem(title: UserText.reportBrokenSite,
                                              action: #selector(AppDelegate.openReportBrokenSite(_:)),
                                              keyEquivalent: "")
            .withImage(.exclamation)
        addItem(reportBrokenSiteItem)

        let browserFeedbackItem = NSMenuItem(title: UserText.browserFeedback,
                                             action: #selector(AppDelegate.openFeedback(_:)),
                                             keyEquivalent: "")
            .withImage(.feedback)
        addItem(browserFeedbackItem)
    }
}

@MainActor
final class ZoomSubMenu: NSMenu {

    init(targetting target: AnyObject, tabCollectionViewModel: TabCollectionViewModel) {
        super.init(title: UserText.zoom)

        updateMenuItems(with: tabCollectionViewModel, targetting: target)
    }

    required init(coder: NSCoder) {
        fatalError("init(coder:) has not been implemented")
    }

    private func updateMenuItems(with tabCollectionViewModel: TabCollectionViewModel, targetting target: AnyObject) {
        removeAllItems()

        let fullScreenItem = (NSApp.mainMenuTyped.toggleFullscreenMenuItem.copy() as? NSMenuItem)!
        addItem(fullScreenItem)

        addItem(.separator())

        let zoomInItem = (NSApp.mainMenuTyped.zoomInMenuItem.copy() as? NSMenuItem)!
        addItem(zoomInItem)

        let zoomOutItem = (NSApp.mainMenuTyped.zoomOutMenuItem.copy() as? NSMenuItem)!
        addItem(zoomOutItem)

        let actualSizeItem = (NSApp.mainMenuTyped.actualSizeMenuItem.copy() as? NSMenuItem)!
        addItem(actualSizeItem)

        addItem(.separator())

        let globalZoomSettingItem = NSMenuItem(title: UserText.defaultZoomPageMoreOptionsItem, action: #selector(MoreOptionsMenu.openAppearancePreferences(_:)), keyEquivalent: "")
            .targetting(target)
        addItem(globalZoomSettingItem)
    }
}

@MainActor
final class BookmarksSubMenu: NSMenu {

    init(targetting target: AnyObject, tabCollectionViewModel: TabCollectionViewModel) {
        super.init(title: UserText.passwordManagement)
        self.autoenablesItems = false
        addMenuItems(with: tabCollectionViewModel, target: target)
    }

    required init(coder: NSCoder) {
        fatalError("init(coder:) has not been implemented")
    }

    private func addMenuItems(with tabCollectionViewModel: TabCollectionViewModel, target: AnyObject) {
        let bookmarkPageItem = addItem(withTitle: UserText.bookmarkThisPage, action: #selector(MoreOptionsMenu.bookmarkPage(_:)), keyEquivalent: "d")
            .withModifierMask([.command])
            .targetting(target)

        bookmarkPageItem.isEnabled = tabCollectionViewModel.selectedTabViewModel?.canBeBookmarked == true

        addItem(NSMenuItem.separator())

        addItem(withTitle: UserText.bookmarksShowToolbarPanel, action: #selector(MoreOptionsMenu.openBookmarks(_:)), keyEquivalent: "")
            .targetting(target)

        BookmarksBarMenuFactory.addToMenu(self)

        addItem(NSMenuItem.separator())

        if let favorites = LocalBookmarkManager.shared.list?.favoriteBookmarks {
            let favoriteViewModels = favorites.compactMap(BookmarkViewModel.init(entity:))
            let potentialItems = bookmarkMenuItems(from: favoriteViewModels)

            let favoriteMenuItems = potentialItems.isEmpty ? [NSMenuItem.empty] : potentialItems

            let favoritesItem = addItem(withTitle: UserText.favorites, action: nil, keyEquivalent: "")
            favoritesItem.submenu = NSMenu(items: favoriteMenuItems)
            favoritesItem.image = .favorite

            addItem(NSMenuItem.separator())
        }

        let bookmarkManager = LocalBookmarkManager.shared
        guard let entities = bookmarkManager.list?.topLevelEntities else {
            return
        }

        let bookmarkViewModels = entities.compactMap(BookmarkViewModel.init(entity:))
        let menuItems = bookmarkMenuItems(from: bookmarkViewModels, topLevel: true)

        self.items.append(contentsOf: menuItems)

        addItem(NSMenuItem.separator())

        addItem(withTitle: UserText.importBookmarks, action: #selector(MoreOptionsMenu.openBookmarkImportInterface(_:)), keyEquivalent: "")
            .targetting(target)

        let exportBookmarItem = NSMenuItem(title: UserText.exportBookmarks, action: #selector(MoreOptionsMenu.openBookmarkExportInterface(_:)), keyEquivalent: "").targetting(target)
        exportBookmarItem.isEnabled = bookmarkManager.list?.totalBookmarks != 0
        addItem(exportBookmarItem)

    }

    private func bookmarkMenuItems(from bookmarkViewModels: [BookmarkViewModel], topLevel: Bool = true) -> [NSMenuItem] {
        var menuItems = [NSMenuItem]()

        if !topLevel {
            let showOpenInTabsItem = bookmarkViewModels.compactMap { $0.entity as? Bookmark }.count > 1
            if showOpenInTabsItem {
                menuItems.append(NSMenuItem(bookmarkViewModels: bookmarkViewModels))
                menuItems.append(.separator())
            }
        }

        for viewModel in bookmarkViewModels {
            let menuItem = NSMenuItem(bookmarkViewModel: viewModel)

            if let folder = viewModel.entity as? BookmarkFolder {
                let subMenu = NSMenu(title: folder.title)
                let childViewModels = folder.children.map(BookmarkViewModel.init)
                let childMenuItems = bookmarkMenuItems(from: childViewModels, topLevel: false)
                subMenu.items = childMenuItems

                if !subMenu.items.isEmpty {
                    menuItem.submenu = subMenu
                }
            }

            menuItems.append(menuItem)
        }

        return menuItems
    }

}

final class LoginsSubMenu: NSMenu {
    let passwordManagerCoordinator: PasswordManagerCoordinating

    init(targetting target: AnyObject, passwordManagerCoordinator: PasswordManagerCoordinating) {
        self.passwordManagerCoordinator = passwordManagerCoordinator
        super.init(title: UserText.passwordManagement)
        updateMenuItems(with: target)
    }

    required init(coder: NSCoder) {
        fatalError("init(coder:) has not been implemented")
    }

    private func updateMenuItems(with target: AnyObject) {
        addItem(withTitle: UserText.passwordManagementAllItems, action: #selector(MoreOptionsMenu.openAutofillWithAllItems), keyEquivalent: "")
            .targetting(target)

        addItem(NSMenuItem.separator())

        let autofillSelector: Selector
        let autofillTitle: String

        if passwordManagerCoordinator.isEnabled {
            autofillSelector = #selector(MoreOptionsMenu.openExternalPasswordManager)
            autofillTitle = "\(UserText.passwordManagementLogins) (\(UserText.openIn(value: passwordManagerCoordinator.displayName)))"
        } else {
            autofillSelector = #selector(MoreOptionsMenu.openAutofillWithLogins)
            autofillTitle = UserText.passwordManagementLogins
        }

        addItem(withTitle: autofillTitle, action: autofillSelector, keyEquivalent: "")
            .targetting(target)
            .withImage(.loginGlyph)

        addItem(withTitle: UserText.passwordManagementIdentities, action: #selector(MoreOptionsMenu.openAutofillWithIdentities), keyEquivalent: "")
            .targetting(target)
            .withImage(.identityGlyph)

        addItem(withTitle: UserText.passwordManagementCreditCards, action: #selector(MoreOptionsMenu.openAutofillWithCreditCards), keyEquivalent: "")
            .targetting(target)
            .withImage(.creditCardGlyph)
    }

}

extension MoreOptionsMenu: EmailManagerRequestDelegate {}<|MERGE_RESOLUTION|>--- conflicted
+++ resolved
@@ -365,11 +365,6 @@
                 }
             }
 #endif
-<<<<<<< HEAD
-
-            PixelKit.fire(GeneralPixel.networkProtectionWaitlistEntryPointMenuItemDisplayed, frequency: .dailyAndCount, includeAppVersionParameter: true)
-=======
->>>>>>> debc8031
         } else {
             networkProtectionFeatureVisibility.disableForWaitlistUsers()
         }
@@ -386,7 +381,7 @@
             items.append(dataBrokerProtectionItem)
 
 #if SUBSCRIPTION
-            if subscriptionFeatureAvailability.isFeatureAvailable && accountManager.isUserAuthenticated  {
+            if subscriptionFeatureAvailability.isFeatureAvailable && accountManager.isUserAuthenticated {
                 Task {
                     let isMenuItemEnabled: Bool
 
@@ -418,7 +413,7 @@
                 .withImage(.itrIcon)
             items.append(identityTheftRestorationItem)
 
-            if subscriptionFeatureAvailability.isFeatureAvailable && accountManager.isUserAuthenticated  {
+            if subscriptionFeatureAvailability.isFeatureAvailable && accountManager.isUserAuthenticated {
                 Task {
                     let isMenuItemEnabled: Bool
 
