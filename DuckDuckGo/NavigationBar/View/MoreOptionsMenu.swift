//
//  MoreOptionsMenu.swift
//
//  Copyright © 2020 DuckDuckGo. All rights reserved.
//
//  Licensed under the Apache License, Version 2.0 (the "License");
//  you may not use this file except in compliance with the License.
//  You may obtain a copy of the License at
//
//  http://www.apache.org/licenses/LICENSE-2.0
//
//  Unless required by applicable law or agreed to in writing, software
//  distributed under the License is distributed on an "AS IS" BASIS,
//  WITHOUT WARRANTIES OR CONDITIONS OF ANY KIND, either express or implied.
//  See the License for the specific language governing permissions and
//  limitations under the License.
//

import Cocoa
import Combine
import Common
import BrowserServicesKit

#if NETWORK_PROTECTION
import NetworkProtection
#endif

#if SUBSCRIPTION
import Subscription
#endif

protocol OptionsButtonMenuDelegate: AnyObject {

    func optionsButtonMenuRequestedBookmarkThisPage(_ sender: NSMenuItem)
    func optionsButtonMenuRequestedBookmarkPopover(_ menu: NSMenu)
    func optionsButtonMenuRequestedBookmarkManagementInterface(_ menu: NSMenu)
    func optionsButtonMenuRequestedBookmarkImportInterface(_ menu: NSMenu)
    func optionsButtonMenuRequestedBookmarkExportInterface(_ menu: NSMenu)
    func optionsButtonMenuRequestedLoginsPopover(_ menu: NSMenu, selectedCategory: SecureVaultSorting.Category)
    func optionsButtonMenuRequestedOpenExternalPasswordManager(_ menu: NSMenu)
    func optionsButtonMenuRequestedNetworkProtectionPopover(_ menu: NSMenu)
    func optionsButtonMenuRequestedDownloadsPopover(_ menu: NSMenu)
    func optionsButtonMenuRequestedPrint(_ menu: NSMenu)
    func optionsButtonMenuRequestedPreferences(_ menu: NSMenu)
    func optionsButtonMenuRequestedAppearancePreferences(_ menu: NSMenu)
#if DBP
    func optionsButtonMenuRequestedDataBrokerProtection(_ menu: NSMenu)
#endif
#if SUBSCRIPTION
    func optionsButtonMenuRequestedSubscriptionPurchasePage(_ menu: NSMenu)
    func optionsButtonMenuRequestedIdentityTheftRestoration(_ menu: NSMenu)
#endif
}

@MainActor
final class MoreOptionsMenu: NSMenu {

    weak var actionDelegate: OptionsButtonMenuDelegate?

    private let tabCollectionViewModel: TabCollectionViewModel
    private let emailManager: EmailManager
    private let passwordManagerCoordinator: PasswordManagerCoordinating
    private let internalUserDecider: InternalUserDecider
    private lazy var sharingMenu: NSMenu = SharingMenu(title: UserText.shareMenuItem)

#if NETWORK_PROTECTION
    private let networkProtectionFeatureVisibility: NetworkProtectionFeatureVisibility
#endif

    required init(coder: NSCoder) {
        fatalError("MoreOptionsMenu: Bad initializer")
    }

#if NETWORK_PROTECTION
    init(tabCollectionViewModel: TabCollectionViewModel,
         emailManager: EmailManager = EmailManager(),
         passwordManagerCoordinator: PasswordManagerCoordinator,
         networkProtectionFeatureVisibility: NetworkProtectionFeatureVisibility = DefaultNetworkProtectionVisibility(),
         sharingMenu: NSMenu? = nil,
         internalUserDecider: InternalUserDecider) {

        self.tabCollectionViewModel = tabCollectionViewModel
        self.emailManager = emailManager
        self.passwordManagerCoordinator = passwordManagerCoordinator
        self.networkProtectionFeatureVisibility = networkProtectionFeatureVisibility
        self.internalUserDecider = internalUserDecider

        super.init(title: "")

        if let sharingMenu {
            self.sharingMenu = sharingMenu
        }
        self.emailManager.requestDelegate = self

        setupMenuItems()
    }
#else
    init(tabCollectionViewModel: TabCollectionViewModel,
         emailManager: EmailManager = EmailManager(),
         passwordManagerCoordinator: PasswordManagerCoordinator,
         sharingMenu: NSMenu? = nil,
         internalUserDecider: InternalUserDecider) {

        self.tabCollectionViewModel = tabCollectionViewModel
        self.emailManager = emailManager
        self.passwordManagerCoordinator = passwordManagerCoordinator
        self.internalUserDecider = internalUserDecider

        super.init(title: "")

        if let sharingMenu {
            self.sharingMenu = sharingMenu
        }
        self.emailManager.requestDelegate = self

        setupMenuItems()
    }
#endif

    let zoomMenuItem = NSMenuItem(title: UserText.zoom, action: nil, keyEquivalent: "")

    private func setupMenuItems() {

#if FEEDBACK
        let feedbackString: String = {
            guard internalUserDecider.isInternalUser else {
                return UserText.sendFeedback
            }
            return "\(UserText.sendFeedback) (version: \(AppVersion.shared.versionNumber).\(AppVersion.shared.buildNumber))"
        }()
        let feedbackMenuItem = NSMenuItem(title: feedbackString, action: nil, keyEquivalent: "")

        feedbackMenuItem.submenu = FeedbackSubMenu(targetting: self, tabCollectionViewModel: tabCollectionViewModel)
        addItem(feedbackMenuItem)

        addItem(NSMenuItem.separator())

#endif // FEEDBACK

        addWindowItems()

        zoomMenuItem.submenu = ZoomSubMenu(targetting: self, tabCollectionViewModel: tabCollectionViewModel)
        addItem(zoomMenuItem)

        addItem(NSMenuItem.separator())

        addUtilityItems()

        addItem(withTitle: UserText.emailOptionsMenuItem, action: nil, keyEquivalent: "")
            .withImage(.optionsButtonMenuEmail)
            .withSubmenu(EmailOptionsButtonSubMenu(tabCollectionViewModel: tabCollectionViewModel, emailManager: emailManager))

        addItem(NSMenuItem.separator())

        addSubscriptionItems()

        addPageItems()

        let preferencesItem = NSMenuItem(title: UserText.settings, action: #selector(openPreferences(_:)), keyEquivalent: "")
            .targetting(self)
            .withImage(.preferences)
        addItem(preferencesItem)
    }

#if DBP
    @objc func openDataBrokerProtection(_ sender: NSMenuItem) {
        #if SUBSCRIPTION
        actionDelegate?.optionsButtonMenuRequestedDataBrokerProtection(self)
        #else
        if !DefaultDataBrokerProtectionFeatureVisibility.bypassWaitlist && DataBrokerProtectionWaitlistViewControllerPresenter.shouldPresentWaitlist() {
            DataBrokerProtectionWaitlistViewControllerPresenter.show()
        } else {
            actionDelegate?.optionsButtonMenuRequestedDataBrokerProtection(self)
        }
        #endif
    }
#endif // DBP

    @objc func showNetworkProtectionStatus(_ sender: NSMenuItem) {
        actionDelegate?.optionsButtonMenuRequestedNetworkProtectionPopover(self)
    }

    @objc func newTab(_ sender: NSMenuItem) {
        tabCollectionViewModel.appendNewTab()
    }

    @objc func newWindow(_ sender: NSMenuItem) {
        WindowsManager.openNewWindow()
    }

    @objc func newBurnerWindow(_ sender: NSMenuItem) {
        WindowsManager.openNewWindow(burnerMode: BurnerMode(isBurner: true))
    }

    @objc func toggleFireproofing(_ sender: NSMenuItem) {
        guard let selectedTabViewModel = tabCollectionViewModel.selectedTabViewModel else {
            os_log("MainViewController: No tab view model selected", type: .error)
            return
        }

        selectedTabViewModel.tab.requestFireproofToggle()
    }

    @objc func bookmarkPage(_ sender: NSMenuItem) {
        actionDelegate?.optionsButtonMenuRequestedBookmarkThisPage(sender)
    }

    @objc func openBookmarks(_ sender: NSMenuItem) {
        actionDelegate?.optionsButtonMenuRequestedBookmarkPopover(self)
    }

    @objc func openBookmarksManagementInterface(_ sender: NSMenuItem) {
        actionDelegate?.optionsButtonMenuRequestedBookmarkManagementInterface(self)
    }

    @objc func openBookmarkImportInterface(_ sender: NSMenuItem) {
        actionDelegate?.optionsButtonMenuRequestedBookmarkImportInterface(self)
    }

    @objc func openBookmarkExportInterface(_ sender: NSMenuItem) {
        actionDelegate?.optionsButtonMenuRequestedBookmarkExportInterface(self)
    }

    @objc func openDownloads(_ sender: NSMenuItem) {
        actionDelegate?.optionsButtonMenuRequestedDownloadsPopover(self)
    }

    @objc func openAutofillWithAllItems(_ sender: NSMenuItem) {
        actionDelegate?.optionsButtonMenuRequestedLoginsPopover(self, selectedCategory: .allItems)
    }

    @objc func openAutofillWithLogins(_ sender: NSMenuItem) {
        actionDelegate?.optionsButtonMenuRequestedLoginsPopover(self, selectedCategory: .logins)
    }

    @objc func openExternalPasswordManager(_ sender: NSMenuItem) {
        actionDelegate?.optionsButtonMenuRequestedOpenExternalPasswordManager(self)
    }

    @objc func openAutofillWithIdentities(_ sender: NSMenuItem) {
        actionDelegate?.optionsButtonMenuRequestedLoginsPopover(self, selectedCategory: .identities)
    }

    @objc func openAutofillWithCreditCards(_ sender: NSMenuItem) {
        actionDelegate?.optionsButtonMenuRequestedLoginsPopover(self, selectedCategory: .cards)
    }

    @objc func openPreferences(_ sender: NSMenuItem) {
        actionDelegate?.optionsButtonMenuRequestedPreferences(self)
    }

    @objc func openAppearancePreferences(_ sender: NSMenuItem) {
        actionDelegate?.optionsButtonMenuRequestedAppearancePreferences(self)
    }

#if SUBSCRIPTION
    @objc func openSubscriptionPurchasePage(_ sender: NSMenuItem) {
        actionDelegate?.optionsButtonMenuRequestedSubscriptionPurchasePage(self)
    }

    @objc func openIdentityTheftRestoration(_ sender: NSMenuItem) {
        actionDelegate?.optionsButtonMenuRequestedIdentityTheftRestoration(self)
    }
#endif

    @objc func findInPage(_ sender: NSMenuItem) {
        tabCollectionViewModel.selectedTabViewModel?.showFindInPage()
    }

    @objc func doPrint(_ sender: NSMenuItem) {
        actionDelegate?.optionsButtonMenuRequestedPrint(self)
    }

    private func addWindowItems() {
        // New Tab
        addItem(withTitle: UserText.plusButtonNewTabMenuItem, action: #selector(newTab(_:)), keyEquivalent: "t")
            .targetting(self)
            .withImage(.add)

        // New Window
        addItem(withTitle: UserText.newWindowMenuItem, action: #selector(newWindow(_:)), keyEquivalent: "n")
            .targetting(self)
            .withImage(.newWindow)

        // New Burner Window
        let burnerWindowItem = NSMenuItem(title: UserText.newBurnerWindowMenuItem,
                                          action: #selector(newBurnerWindow(_:)),
                                          target: self)
        burnerWindowItem.keyEquivalent = "n"
        burnerWindowItem.keyEquivalentModifierMask = [.command, .shift]
        burnerWindowItem.image = .newBurnerWindow
        addItem(burnerWindowItem)

        addItem(NSMenuItem.separator())
    }

    private func addUtilityItems() {
        let bookmarksSubMenu = BookmarksSubMenu(targetting: self, tabCollectionViewModel: tabCollectionViewModel)

        addItem(withTitle: UserText.bookmarks, action: #selector(openBookmarks), keyEquivalent: "")
            .targetting(self)
            .withImage(.bookmarks)
            .withSubmenu(bookmarksSubMenu)

        addItem(withTitle: UserText.downloads, action: #selector(openDownloads), keyEquivalent: "j")
            .targetting(self)
            .withImage(.downloads)

        let loginsSubMenu = LoginsSubMenu(targetting: self,
                                          passwordManagerCoordinator: passwordManagerCoordinator)

        addItem(withTitle: UserText.passwordManagement, action: #selector(openAutofillWithAllItems), keyEquivalent: "")
            .targetting(self)
            .withImage(.passwordManagement)
            .withSubmenu(loginsSubMenu)

        addItem(NSMenuItem.separator())
    }

    private func addSubscriptionItems() {
        var items: [NSMenuItem] = []

#if SUBSCRIPTION
        if DefaultSubscriptionFeatureAvailability().isFeatureAvailable() && !AccountManager().isUserAuthenticated {
            items.append(contentsOf: makeInactiveSubscriptionItems())
        } else {
            items.append(contentsOf: makeActiveSubscriptionItems()) // this adds NETP and DBP only if conditionally enabled
        }
#else
        items.append(contentsOf: makeActiveSubscriptionItems()) // this adds NETP and DBP only if conditionally enabled
#endif

        if !items.isEmpty {
            items.forEach { addItem($0) }
            addItem(NSMenuItem.separator())
        }
    }

    private func makeActiveSubscriptionItems() -> [NSMenuItem] {
        var items: [NSMenuItem] = []

#if NETWORK_PROTECTION
        if networkProtectionFeatureVisibility.isNetworkProtectionVisible() {
            let isWaitlistUser = NetworkProtectionWaitlist().waitlistStorage.isWaitlistUser
            let hasAuthToken = NetworkProtectionKeychainTokenStore().isFeatureActivated

            // If the user can see the Network Protection option but they haven't joined the waitlist or don't have an auth token, show the "New"
            // badge to bring it to their attention.
            if !isWaitlistUser && !hasAuthToken {
                items.append(makeNetworkProtectionItem(showNewLabel: true))
            } else {
                items.append(makeNetworkProtectionItem(showNewLabel: false))
            }

            DailyPixel.fire(pixel: .networkProtectionWaitlistEntryPointMenuItemDisplayed, frequency: .dailyAndCount, includeAppVersionParameter: true)
        } else {
            networkProtectionFeatureVisibility.disableForWaitlistUsers()
        }
#endif // NETWORK_PROTECTION

#if DBP
        if DefaultDataBrokerProtectionFeatureVisibility().isFeatureVisible() {
            let dataBrokerProtectionItem = NSMenuItem(title: UserText.dataBrokerProtectionOptionsMenuItem,
                                                      action: #selector(openDataBrokerProtection),
                                                      keyEquivalent: "")
                .targetting(self)
                .withImage(.dbpIcon)
            items.append(dataBrokerProtectionItem)

            DataBrokerProtectionExternalWaitlistPixels.fire(pixel: .dataBrokerProtectionWaitlistEntryPointMenuItemDisplayed, frequency: .dailyAndCount)

        } else {
            DefaultDataBrokerProtectionFeatureVisibility().disableAndDeleteForWaitlistUsers()
        }
#endif // DBP

#if SUBSCRIPTION
        if AccountManager().isUserAuthenticated {
            let identityTheftRestorationItem = NSMenuItem(title: UserText.identityTheftRestorationOptionsMenuItem,
                                                          action: #selector(openIdentityTheftRestoration),
                                                          keyEquivalent: "")
                .targetting(self)
                .withImage(.itrIcon)
            items.append(identityTheftRestorationItem)
        }
#endif

        return items
    }

#if SUBSCRIPTION
    private func makeInactiveSubscriptionItems() -> [NSMenuItem] {
        let dataBrokerProtectionItem = NSMenuItem(title: UserText.dataBrokerProtectionScanOptionsMenuItem,
                                                  action: #selector(openSubscriptionPurchasePage(_:)),
                                                  keyEquivalent: "")
            .targetting(self)
<<<<<<< HEAD
            .withImage(NSImage(named: "DBP-Icon"))
=======
            .withImage(.dbpIcon)
>>>>>>> 774adaa8

        let privacyProItem = NSMenuItem(title: UserText.subscriptionOptionsMenuItem,
                                        action: #selector(openSubscriptionPurchasePage(_:)),
                                        keyEquivalent: "")
            .targetting(self)
<<<<<<< HEAD
            .withImage(NSImage(named: "SubscriptionIcon"))
=======
            .withImage(.subscriptionIcon)
>>>>>>> 774adaa8

        return [dataBrokerProtectionItem, privacyProItem]
    }
#endif

    private func addPageItems() {
        guard let url = tabCollectionViewModel.selectedTabViewModel?.tab.content.url else { return }

        if url.canFireproof, let host = url.host {

            let isFireproof = FireproofDomains.shared.isFireproof(fireproofDomain: host)
            let title = isFireproof ? UserText.removeFireproofing : UserText.fireproofSite
            let image: NSImage = isFireproof ? .burn : .fireproof

            addItem(withTitle: title, action: #selector(toggleFireproofing(_:)), keyEquivalent: "")
                .targetting(self)
                .withImage(image)

        }

        addItem(withTitle: UserText.findInPageMenuItem, action: #selector(findInPage(_:)), keyEquivalent: "f")
            .targetting(self)
            .withImage(.findSearch)

        addItem(withTitle: UserText.shareMenuItem, action: nil, keyEquivalent: "")
            .targetting(self)
            .withImage(.share)
            .withSubmenu(sharingMenu)

        addItem(withTitle: UserText.printMenuItem, action: #selector(doPrint(_:)), keyEquivalent: "")
            .targetting(self)
            .withImage(.print)

        addItem(NSMenuItem.separator())

    }

#if NETWORK_PROTECTION
    private func makeNetworkProtectionItem(showNewLabel: Bool) -> NSMenuItem {
        let networkProtectionItem = NSMenuItem(title: "", action: #selector(showNetworkProtectionStatus(_:)), keyEquivalent: "")
            .targetting(self)
            .withImage(.image(for: .vpnIcon))

        if showNewLabel {
            let attributedText = NSMutableAttributedString(string: UserText.networkProtection)
            attributedText.append(NSAttributedString(string: "  "))

            let imageAttachment = NSTextAttachment()
            imageAttachment.image = .newLabel
            imageAttachment.setImageHeight(height: 16, offset: .init(x: 0, y: -4))

            attributedText.append(NSAttributedString(attachment: imageAttachment))

            networkProtectionItem.attributedTitle = attributedText
        } else {
            networkProtectionItem.title = UserText.networkProtection
        }

        return networkProtectionItem
    }
#endif

}

@MainActor
final class EmailOptionsButtonSubMenu: NSMenu {

    private let tabCollectionViewModel: TabCollectionViewModel
    private let emailManager: EmailManager
    private var emailProtectionDidChangeCancellable: AnyCancellable?

    init(tabCollectionViewModel: TabCollectionViewModel, emailManager: EmailManager) {
        self.tabCollectionViewModel = tabCollectionViewModel
        self.emailManager = emailManager
        super.init(title: UserText.emailOptionsMenuItem)

        updateMenuItems()

        emailProtectionDidChangeCancellable = Publishers
            .Merge(
                NotificationCenter.default.publisher(for: .emailDidSignIn),
                NotificationCenter.default.publisher(for: .emailDidSignOut)
            )
            .receive(on: DispatchQueue.main)
            .sink { [weak self] _ in
                self?.updateMenuItems()
            }
    }

    required init(coder: NSCoder) {
        fatalError("init(coder:) has not been implemented")
    }

    private func updateMenuItems() {
        removeAllItems()
        if emailManager.isSignedIn {
            addItem(withTitle: UserText.emailOptionsMenuCreateAddressSubItem, action: #selector(createAddressAction(_:)), keyEquivalent: "")
                .targetting(self)
                .withImage(.optionsButtonMenuEmailGenerateAddress)

            addItem(withTitle: UserText.emailOptionsMenuManageAccountSubItem, action: #selector(manageAccountAction(_:)), keyEquivalent: "")
                .targetting(self)
                .withImage(.identity16)

            addItem(.separator())

            addItem(withTitle: UserText.emailOptionsMenuTurnOffSubItem, action: #selector(turnOffEmailAction(_:)), keyEquivalent: "")
                .targetting(self)
                .withImage(.emailDisabled16)

        } else {
            addItem(withTitle: UserText.emailOptionsMenuTurnOnSubItem, action: #selector(turnOnEmailAction(_:)), keyEquivalent: "")
                .targetting(self)
                .withImage(.optionsButtonMenuEmail)

        }
    }

    @objc func manageAccountAction(_ sender: NSMenuItem) {
        let tab = Tab(content: .url(EmailUrls().emailProtectionAccountLink, source: .ui), shouldLoadInBackground: true, burnerMode: tabCollectionViewModel.burnerMode)
        tabCollectionViewModel.append(tab: tab)
    }

    @objc func createAddressAction(_ sender: NSMenuItem) {
        assert(emailManager.requestDelegate != nil, "No requestDelegate on emailManager")

        emailManager.getAliasIfNeededAndConsume { [weak self] alias, error in
            guard let self = self, let alias = alias else {
                assertionFailure(error?.localizedDescription ?? "Unexpected email error")
                return
            }

            let address = self.emailManager.emailAddressFor(alias)
            let pixelParameters = self.emailManager.emailPixelParameters
            self.emailManager.updateLastUseDate()

            Pixel.fire(.emailUserCreatedAlias, withAdditionalParameters: pixelParameters)

            NSPasteboard.general.copy(address)
            NotificationCenter.default.post(name: NSNotification.Name.privateEmailCopiedToClipboard, object: nil)
        }
    }

    @objc func turnOffEmailAction(_ sender: NSMenuItem) {
        let alert = NSAlert.disableEmailProtection()
        let response = alert.runModal()
        if response == .alertFirstButtonReturn {
            try? emailManager.signOut()
        }
    }

    @objc func turnOnEmailAction(_ sender: NSMenuItem) {
        let tab = Tab(content: .url(EmailUrls().emailProtectionLink, source: .ui), shouldLoadInBackground: true, burnerMode: tabCollectionViewModel.burnerMode)
        tabCollectionViewModel.append(tab: tab)
    }
}

@MainActor
final class FeedbackSubMenu: NSMenu {

    init(targetting target: AnyObject, tabCollectionViewModel: TabCollectionViewModel) {
        super.init(title: UserText.sendFeedback)
        updateMenuItems(with: tabCollectionViewModel, targetting: target)
    }

    required init(coder: NSCoder) {
        fatalError("init(coder:) has not been implemented")
    }

    private func updateMenuItems(with tabCollectionViewModel: TabCollectionViewModel, targetting target: AnyObject) {
        removeAllItems()

        let reportBrokenSiteItem = NSMenuItem(title: UserText.reportBrokenSite,
                                              action: #selector(AppDelegate.openReportBrokenSite(_:)),
                                              keyEquivalent: "")
            .withImage(.exclamation)
        addItem(reportBrokenSiteItem)

        let browserFeedbackItem = NSMenuItem(title: UserText.browserFeedback,
                                             action: #selector(AppDelegate.openFeedback(_:)),
                                             keyEquivalent: "")
            .withImage(.feedback)
        addItem(browserFeedbackItem)
    }
}

@MainActor
final class ZoomSubMenu: NSMenu {

    init(targetting target: AnyObject, tabCollectionViewModel: TabCollectionViewModel) {
        super.init(title: UserText.zoom)

        updateMenuItems(with: tabCollectionViewModel, targetting: target)
    }

    required init(coder: NSCoder) {
        fatalError("init(coder:) has not been implemented")
    }

    private func updateMenuItems(with tabCollectionViewModel: TabCollectionViewModel, targetting target: AnyObject) {
        removeAllItems()

        let fullScreenItem = (NSApp.mainMenuTyped.toggleFullscreenMenuItem.copy() as? NSMenuItem)!
        addItem(fullScreenItem)

        addItem(.separator())

        let zoomInItem = (NSApp.mainMenuTyped.zoomInMenuItem.copy() as? NSMenuItem)!
        addItem(zoomInItem)

        let zoomOutItem = (NSApp.mainMenuTyped.zoomOutMenuItem.copy() as? NSMenuItem)!
        addItem(zoomOutItem)

        let actualSizeItem = (NSApp.mainMenuTyped.actualSizeMenuItem.copy() as? NSMenuItem)!
        addItem(actualSizeItem)

        addItem(.separator())

        let globalZoomSettingItem = NSMenuItem(title: UserText.defaultZoomPageMoreOptionsItem, action: #selector(MoreOptionsMenu.openAppearancePreferences(_:)), keyEquivalent: "")
            .targetting(target)
        addItem(globalZoomSettingItem)
    }
}

@MainActor
final class BookmarksSubMenu: NSMenu {

    init(targetting target: AnyObject, tabCollectionViewModel: TabCollectionViewModel) {
        super.init(title: UserText.passwordManagement)
        self.autoenablesItems = false
        addMenuItems(with: tabCollectionViewModel, target: target)
    }

    required init(coder: NSCoder) {
        fatalError("init(coder:) has not been implemented")
    }

    private func addMenuItems(with tabCollectionViewModel: TabCollectionViewModel, target: AnyObject) {
        let bookmarkPageItem = addItem(withTitle: UserText.bookmarkThisPage, action: #selector(MoreOptionsMenu.bookmarkPage(_:)), keyEquivalent: "d")
            .withModifierMask([.command])
            .targetting(target)

        bookmarkPageItem.isEnabled = tabCollectionViewModel.selectedTabViewModel?.canBeBookmarked == true

        addItem(NSMenuItem.separator())

        addItem(withTitle: UserText.bookmarksShowToolbarPanel, action: #selector(MoreOptionsMenu.openBookmarks(_:)), keyEquivalent: "")
            .targetting(target)

        BookmarksBarMenuFactory.addToMenu(self)

        addItem(NSMenuItem.separator())

        if let favorites = LocalBookmarkManager.shared.list?.favoriteBookmarks {
            let favoriteViewModels = favorites.compactMap(BookmarkViewModel.init(entity:))
            let potentialItems = bookmarkMenuItems(from: favoriteViewModels)

            let favoriteMenuItems = potentialItems.isEmpty ? [NSMenuItem.empty] : potentialItems

            let favoritesItem = addItem(withTitle: UserText.favorites, action: nil, keyEquivalent: "")
            favoritesItem.submenu = NSMenu(items: favoriteMenuItems)
            favoritesItem.image = .favorite

            addItem(NSMenuItem.separator())
        }

        let bookmarkManager = LocalBookmarkManager.shared
        guard let entities = bookmarkManager.list?.topLevelEntities else {
            return
        }

        let bookmarkViewModels = entities.compactMap(BookmarkViewModel.init(entity:))
        let menuItems = bookmarkMenuItems(from: bookmarkViewModels, topLevel: true)

        self.items.append(contentsOf: menuItems)

        addItem(NSMenuItem.separator())

        addItem(withTitle: UserText.importBookmarks, action: #selector(MoreOptionsMenu.openBookmarkImportInterface(_:)), keyEquivalent: "")
            .targetting(target)

        let exportBookmarItem = NSMenuItem(title: UserText.exportBookmarks, action: #selector(MoreOptionsMenu.openBookmarkExportInterface(_:)), keyEquivalent: "").targetting(target)
        exportBookmarItem.isEnabled = bookmarkManager.list?.totalBookmarks != 0
        addItem(exportBookmarItem)

    }

    private func bookmarkMenuItems(from bookmarkViewModels: [BookmarkViewModel], topLevel: Bool = true) -> [NSMenuItem] {
        var menuItems = [NSMenuItem]()

        if !topLevel {
            let showOpenInTabsItem = bookmarkViewModels.compactMap { $0.entity as? Bookmark }.count > 1
            if showOpenInTabsItem {
                menuItems.append(NSMenuItem(bookmarkViewModels: bookmarkViewModels))
                menuItems.append(.separator())
            }
        }

        for viewModel in bookmarkViewModels {
            let menuItem = NSMenuItem(bookmarkViewModel: viewModel)

            if let folder = viewModel.entity as? BookmarkFolder {
                let subMenu = NSMenu(title: folder.title)
                let childViewModels = folder.children.map(BookmarkViewModel.init)
                let childMenuItems = bookmarkMenuItems(from: childViewModels, topLevel: false)
                subMenu.items = childMenuItems

                if !subMenu.items.isEmpty {
                    menuItem.submenu = subMenu
                }
            }

            menuItems.append(menuItem)
        }

        return menuItems
    }

}

final class LoginsSubMenu: NSMenu {
    let passwordManagerCoordinator: PasswordManagerCoordinating

    init(targetting target: AnyObject, passwordManagerCoordinator: PasswordManagerCoordinating) {
        self.passwordManagerCoordinator = passwordManagerCoordinator
        super.init(title: UserText.passwordManagement)
        updateMenuItems(with: target)
    }

    required init(coder: NSCoder) {
        fatalError("init(coder:) has not been implemented")
    }

    private func updateMenuItems(with target: AnyObject) {
        addItem(withTitle: UserText.passwordManagementAllItems, action: #selector(MoreOptionsMenu.openAutofillWithAllItems), keyEquivalent: "")
            .targetting(target)

        addItem(NSMenuItem.separator())

        let autofillSelector: Selector
        let autofillTitle: String

        if passwordManagerCoordinator.isEnabled {
            autofillSelector = #selector(MoreOptionsMenu.openExternalPasswordManager)
            autofillTitle = "\(UserText.passwordManagementLogins) (\(UserText.openIn(value: passwordManagerCoordinator.displayName)))"
        } else {
            autofillSelector = #selector(MoreOptionsMenu.openAutofillWithLogins)
            autofillTitle = UserText.passwordManagementLogins
        }

        addItem(withTitle: autofillTitle, action: autofillSelector, keyEquivalent: "")
            .targetting(target)
            .withImage(.loginGlyph)

        addItem(withTitle: UserText.passwordManagementIdentities, action: #selector(MoreOptionsMenu.openAutofillWithIdentities), keyEquivalent: "")
            .targetting(target)
            .withImage(.identityGlyph)

        addItem(withTitle: UserText.passwordManagementCreditCards, action: #selector(MoreOptionsMenu.openAutofillWithCreditCards), keyEquivalent: "")
            .targetting(target)
            .withImage(.creditCardGlyph)
    }

}

extension MoreOptionsMenu: EmailManagerRequestDelegate {}<|MERGE_RESOLUTION|>--- conflicted
+++ resolved
@@ -390,25 +390,17 @@
 
 #if SUBSCRIPTION
     private func makeInactiveSubscriptionItems() -> [NSMenuItem] {
-        let dataBrokerProtectionItem = NSMenuItem(title: UserText.dataBrokerProtectionScanOptionsMenuItem,
-                                                  action: #selector(openSubscriptionPurchasePage(_:)),
-                                                  keyEquivalent: "")
-            .targetting(self)
-<<<<<<< HEAD
-            .withImage(NSImage(named: "DBP-Icon"))
-=======
+        let privacyProItem = NSMenuItem(title: "",
+                                        action: #selector(openSubscriptionPurchasePage(_:)),
+                                        keyEquivalent: "")
+            .targetting(self)
             .withImage(.dbpIcon)
->>>>>>> 774adaa8
 
         let privacyProItem = NSMenuItem(title: UserText.subscriptionOptionsMenuItem,
                                         action: #selector(openSubscriptionPurchasePage(_:)),
                                         keyEquivalent: "")
             .targetting(self)
-<<<<<<< HEAD
-            .withImage(NSImage(named: "SubscriptionIcon"))
-=======
             .withImage(.subscriptionIcon)
->>>>>>> 774adaa8
 
         return [dataBrokerProtectionItem, privacyProItem]
     }
