//
//  MoreOptionsMenu.swift
//
//  Copyright © 2020 DuckDuckGo. All rights reserved.
//
//  Licensed under the Apache License, Version 2.0 (the "License");
//  you may not use this file except in compliance with the License.
//  You may obtain a copy of the License at
//
//  http://www.apache.org/licenses/LICENSE-2.0
//
//  Unless required by applicable law or agreed to in writing, software
//  distributed under the License is distributed on an "AS IS" BASIS,
//  WITHOUT WARRANTIES OR CONDITIONS OF ANY KIND, either express or implied.
//  See the License for the specific language governing permissions and
//  limitations under the License.
//

import Cocoa
import Combine
import Common
import BrowserServicesKit

#if NETWORK_PROTECTION
import NetworkProtection
#endif

#if SUBSCRIPTION
import Subscription
#endif

protocol OptionsButtonMenuDelegate: AnyObject {

    func optionsButtonMenuRequestedBookmarkThisPage(_ sender: NSMenuItem)
    func optionsButtonMenuRequestedBookmarkPopover(_ menu: NSMenu)
    func optionsButtonMenuRequestedBookmarkManagementInterface(_ menu: NSMenu)
    func optionsButtonMenuRequestedBookmarkImportInterface(_ menu: NSMenu)
    func optionsButtonMenuRequestedBookmarkExportInterface(_ menu: NSMenu)
    func optionsButtonMenuRequestedLoginsPopover(_ menu: NSMenu, selectedCategory: SecureVaultSorting.Category)
    func optionsButtonMenuRequestedOpenExternalPasswordManager(_ menu: NSMenu)
    func optionsButtonMenuRequestedNetworkProtectionPopover(_ menu: NSMenu)
    func optionsButtonMenuRequestedDownloadsPopover(_ menu: NSMenu)
    func optionsButtonMenuRequestedPrint(_ menu: NSMenu)
    func optionsButtonMenuRequestedPreferences(_ menu: NSMenu)
    func optionsButtonMenuRequestedAppearancePreferences(_ menu: NSMenu)
#if DBP
    func optionsButtonMenuRequestedDataBrokerProtection(_ menu: NSMenu)
#endif
#if SUBSCRIPTION
    func optionsButtonMenuRequestedSubscriptionPurchasePage(_ menu: NSMenu)
    func optionsButtonMenuRequestedIdentityTheftRestoration(_ menu: NSMenu)
#endif
}

@MainActor
final class MoreOptionsMenu: NSMenu {

    weak var actionDelegate: OptionsButtonMenuDelegate?

    private let tabCollectionViewModel: TabCollectionViewModel
    private let emailManager: EmailManager
    private let passwordManagerCoordinator: PasswordManagerCoordinating
    private let internalUserDecider: InternalUserDecider
    private lazy var sharingMenu: NSMenu = SharingMenu(title: UserText.shareMenuItem)

#if NETWORK_PROTECTION
    private let networkProtectionFeatureVisibility: NetworkProtectionFeatureVisibility
#endif

    required init(coder: NSCoder) {
        fatalError("MoreOptionsMenu: Bad initializer")
    }

#if NETWORK_PROTECTION
    init(tabCollectionViewModel: TabCollectionViewModel,
         emailManager: EmailManager = EmailManager(),
         passwordManagerCoordinator: PasswordManagerCoordinator,
         networkProtectionFeatureVisibility: NetworkProtectionFeatureVisibility = DefaultNetworkProtectionVisibility(),
         sharingMenu: NSMenu? = nil,
         internalUserDecider: InternalUserDecider) {

        self.tabCollectionViewModel = tabCollectionViewModel
        self.emailManager = emailManager
        self.passwordManagerCoordinator = passwordManagerCoordinator
        self.networkProtectionFeatureVisibility = networkProtectionFeatureVisibility
        self.internalUserDecider = internalUserDecider

        super.init(title: "")

        if let sharingMenu {
            self.sharingMenu = sharingMenu
        }
        self.emailManager.requestDelegate = self

        setupMenuItems()
    }
#else
    init(tabCollectionViewModel: TabCollectionViewModel,
         emailManager: EmailManager = EmailManager(),
         passwordManagerCoordinator: PasswordManagerCoordinator,
         sharingMenu: NSMenu? = nil,
         internalUserDecider: InternalUserDecider) {

        self.tabCollectionViewModel = tabCollectionViewModel
        self.emailManager = emailManager
        self.passwordManagerCoordinator = passwordManagerCoordinator
        self.internalUserDecider = internalUserDecider

        super.init(title: "")

        if let sharingMenu {
            self.sharingMenu = sharingMenu
        }
        self.emailManager.requestDelegate = self

        setupMenuItems()
    }
#endif

    let zoomMenuItem = NSMenuItem(title: UserText.zoom, action: nil, keyEquivalent: "")

    private func setupMenuItems() {

#if FEEDBACK
        let feedbackString: String = {
            guard internalUserDecider.isInternalUser else {
                return UserText.sendFeedback
            }
            return "\(UserText.sendFeedback) (version: \(AppVersion.shared.versionNumber).\(AppVersion.shared.buildNumber))"
        }()
        let feedbackMenuItem = NSMenuItem(title: feedbackString, action: nil, keyEquivalent: "")

        feedbackMenuItem.submenu = FeedbackSubMenu(targetting: self, tabCollectionViewModel: tabCollectionViewModel)
        addItem(feedbackMenuItem)

        addItem(NSMenuItem.separator())

#endif // FEEDBACK

        addWindowItems()

        zoomMenuItem.submenu = ZoomSubMenu(targetting: self, tabCollectionViewModel: tabCollectionViewModel)
        addItem(zoomMenuItem)

        addItem(NSMenuItem.separator())

        addUtilityItems()

        addItem(withTitle: UserText.emailOptionsMenuItem, action: nil, keyEquivalent: "")
            .withImage(.optionsButtonMenuEmail)
            .withSubmenu(EmailOptionsButtonSubMenu(tabCollectionViewModel: tabCollectionViewModel, emailManager: emailManager))

        addItem(NSMenuItem.separator())

        addSubscriptionItems()

        addPageItems()

        let preferencesItem = NSMenuItem(title: UserText.settings, action: #selector(openPreferences(_:)), keyEquivalent: "")
            .targetting(self)
            .withImage(.preferences)
        addItem(preferencesItem)
    }

#if DBP
    @objc func openDataBrokerProtection(_ sender: NSMenuItem) {
        #if SUBSCRIPTION
        actionDelegate?.optionsButtonMenuRequestedDataBrokerProtection(self)
        #else
        if !DefaultDataBrokerProtectionFeatureVisibility.bypassWaitlist && DataBrokerProtectionWaitlistViewControllerPresenter.shouldPresentWaitlist() {
            DataBrokerProtectionWaitlistViewControllerPresenter.show()
        } else {
            actionDelegate?.optionsButtonMenuRequestedDataBrokerProtection(self)
        }
        #endif
    }
#endif // DBP

    @objc func showNetworkProtectionStatus(_ sender: NSMenuItem) {
        actionDelegate?.optionsButtonMenuRequestedNetworkProtectionPopover(self)
    }

    @objc func newTab(_ sender: NSMenuItem) {
        tabCollectionViewModel.appendNewTab()
    }

    @objc func newWindow(_ sender: NSMenuItem) {
        WindowsManager.openNewWindow()
    }

    @objc func newBurnerWindow(_ sender: NSMenuItem) {
        WindowsManager.openNewWindow(burnerMode: BurnerMode(isBurner: true))
    }

    @objc func toggleFireproofing(_ sender: NSMenuItem) {
        guard let selectedTabViewModel = tabCollectionViewModel.selectedTabViewModel else {
            os_log("MainViewController: No tab view model selected", type: .error)
            return
        }

        selectedTabViewModel.tab.requestFireproofToggle()
    }

    @objc func bookmarkPage(_ sender: NSMenuItem) {
        actionDelegate?.optionsButtonMenuRequestedBookmarkThisPage(sender)
    }

    @objc func openBookmarks(_ sender: NSMenuItem) {
        actionDelegate?.optionsButtonMenuRequestedBookmarkPopover(self)
    }

    @objc func openBookmarksManagementInterface(_ sender: NSMenuItem) {
        actionDelegate?.optionsButtonMenuRequestedBookmarkManagementInterface(self)
    }

    @objc func openBookmarkImportInterface(_ sender: NSMenuItem) {
        actionDelegate?.optionsButtonMenuRequestedBookmarkImportInterface(self)
    }

    @objc func openBookmarkExportInterface(_ sender: NSMenuItem) {
        actionDelegate?.optionsButtonMenuRequestedBookmarkExportInterface(self)
    }

    @objc func openDownloads(_ sender: NSMenuItem) {
        actionDelegate?.optionsButtonMenuRequestedDownloadsPopover(self)
    }

    @objc func openAutofillWithAllItems(_ sender: NSMenuItem) {
        actionDelegate?.optionsButtonMenuRequestedLoginsPopover(self, selectedCategory: .allItems)
    }

    @objc func openAutofillWithLogins(_ sender: NSMenuItem) {
        actionDelegate?.optionsButtonMenuRequestedLoginsPopover(self, selectedCategory: .logins)
    }

    @objc func openExternalPasswordManager(_ sender: NSMenuItem) {
        actionDelegate?.optionsButtonMenuRequestedOpenExternalPasswordManager(self)
    }

    @objc func openAutofillWithIdentities(_ sender: NSMenuItem) {
        actionDelegate?.optionsButtonMenuRequestedLoginsPopover(self, selectedCategory: .identities)
    }

    @objc func openAutofillWithCreditCards(_ sender: NSMenuItem) {
        actionDelegate?.optionsButtonMenuRequestedLoginsPopover(self, selectedCategory: .cards)
    }

    @objc func openPreferences(_ sender: NSMenuItem) {
        actionDelegate?.optionsButtonMenuRequestedPreferences(self)
    }

    @objc func openAppearancePreferences(_ sender: NSMenuItem) {
        actionDelegate?.optionsButtonMenuRequestedAppearancePreferences(self)
    }

#if SUBSCRIPTION
    @objc func openSubscriptionPurchasePage(_ sender: NSMenuItem) {
        actionDelegate?.optionsButtonMenuRequestedSubscriptionPurchasePage(self)
    }

    @objc func openIdentityTheftRestoration(_ sender: NSMenuItem) {
        actionDelegate?.optionsButtonMenuRequestedIdentityTheftRestoration(self)
    }
#endif

    @objc func findInPage(_ sender: NSMenuItem) {
        tabCollectionViewModel.selectedTabViewModel?.showFindInPage()
    }

    @objc func doPrint(_ sender: NSMenuItem) {
        actionDelegate?.optionsButtonMenuRequestedPrint(self)
    }

    private func addWindowItems() {
        // New Tab
        addItem(withTitle: UserText.plusButtonNewTabMenuItem, action: #selector(newTab(_:)), keyEquivalent: "t")
            .targetting(self)
            .withImage(.add)

        // New Window
        addItem(withTitle: UserText.newWindowMenuItem, action: #selector(newWindow(_:)), keyEquivalent: "n")
            .targetting(self)
            .withImage(.newWindow)

        // New Burner Window
        let burnerWindowItem = NSMenuItem(title: UserText.newBurnerWindowMenuItem,
                                          action: #selector(newBurnerWindow(_:)),
                                          target: self)
        burnerWindowItem.keyEquivalent = "n"
        burnerWindowItem.keyEquivalentModifierMask = [.command, .shift]
        burnerWindowItem.image = .newBurnerWindow
        addItem(burnerWindowItem)

        addItem(NSMenuItem.separator())
    }

    private func addUtilityItems() {
        let bookmarksSubMenu = BookmarksSubMenu(targetting: self, tabCollectionViewModel: tabCollectionViewModel)

        addItem(withTitle: UserText.bookmarks, action: #selector(openBookmarks), keyEquivalent: "")
            .targetting(self)
            .withImage(.bookmarks)
            .withSubmenu(bookmarksSubMenu)

        addItem(withTitle: UserText.downloads, action: #selector(openDownloads), keyEquivalent: "j")
            .targetting(self)
            .withImage(.downloads)

        let loginsSubMenu = LoginsSubMenu(targetting: self,
                                          passwordManagerCoordinator: passwordManagerCoordinator)

        addItem(withTitle: UserText.passwordManagement, action: #selector(openAutofillWithAllItems), keyEquivalent: "")
            .targetting(self)
            .withImage(.passwordManagement)
            .withSubmenu(loginsSubMenu)

        addItem(NSMenuItem.separator())
    }

    private func addSubscriptionItems() {
        var items: [NSMenuItem] = []

#if SUBSCRIPTION
        if DefaultSubscriptionFeatureAvailability().isFeatureAvailable() && !AccountManager().isUserAuthenticated {
            items.append(contentsOf: makeInactiveSubscriptionItems())
        } else {
            items.append(contentsOf: makeActiveSubscriptionItems()) // this adds NETP and DBP only if conditionally enabled
        }
#else
        items.append(contentsOf: makeActiveSubscriptionItems()) // this adds NETP and DBP only if conditionally enabled
#endif

        if !items.isEmpty {
            items.forEach { addItem($0) }
            addItem(NSMenuItem.separator())
        }
    }

    private func makeActiveSubscriptionItems() -> [NSMenuItem] {
        var items: [NSMenuItem] = []

#if NETWORK_PROTECTION
        if networkProtectionFeatureVisibility.isNetworkProtectionVisible() {
            let isWaitlistUser = NetworkProtectionWaitlist().waitlistStorage.isWaitlistUser
            let hasAuthToken = NetworkProtectionKeychainTokenStore().isFeatureActivated

            // If the user can see the Network Protection option but they haven't joined the waitlist or don't have an auth token, show the "New"
            // badge to bring it to their attention.
            if !isWaitlistUser && !hasAuthToken {
                items.append(makeNetworkProtectionItem(showNewLabel: true))
            } else {
                items.append(makeNetworkProtectionItem(showNewLabel: false))
            }

            DailyPixel.fire(pixel: .networkProtectionWaitlistEntryPointMenuItemDisplayed, frequency: .dailyAndCount, includeAppVersionParameter: true)
        } else {
            networkProtectionFeatureVisibility.disableForWaitlistUsers()
        }
#endif // NETWORK_PROTECTION

#if DBP
        if DefaultDataBrokerProtectionFeatureVisibility().isFeatureVisible() {
            let dataBrokerProtectionItem = NSMenuItem(title: UserText.dataBrokerProtectionOptionsMenuItem,
                                                      action: #selector(openDataBrokerProtection),
                                                      keyEquivalent: "")
                .targetting(self)
                .withImage(.dbpIcon)
            items.append(dataBrokerProtectionItem)

            DataBrokerProtectionExternalWaitlistPixels.fire(pixel: .dataBrokerProtectionWaitlistEntryPointMenuItemDisplayed, frequency: .dailyAndCount)

        } else {
            DefaultDataBrokerProtectionFeatureVisibility().disableAndDeleteForWaitlistUsers()
        }
#endif // DBP

#if SUBSCRIPTION
        if AccountManager().isUserAuthenticated {
            let identityTheftRestorationItem = NSMenuItem(title: UserText.identityTheftRestorationOptionsMenuItem,
                                                          action: #selector(openIdentityTheftRestoration),
                                                          keyEquivalent: "")
                .targetting(self)
                .withImage(.itrIcon)
            items.append(identityTheftRestorationItem)
        }
#endif

        return items
    }

#if SUBSCRIPTION
    private func makeInactiveSubscriptionItems() -> [NSMenuItem] {
        let dataBrokerProtectionItem = NSMenuItem(title: UserText.dataBrokerProtectionScanOptionsMenuItem,
                                                  action: #selector(openSubscriptionPurchasePage(_:)),
                                                  keyEquivalent: "")
            .targetting(self)
            .withImage(NSImage(named: "DBP-Icon"))

        let privacyProItem = NSMenuItem(title: UserText.subscriptionOptionsMenuItem,
                                        action: #selector(openSubscriptionPurchasePage(_:)),
                                        keyEquivalent: "")
            .targetting(self)
            .withImage(.subscriptionIcon)

<<<<<<< HEAD
        return [dataBrokerProtectionItem, privacyProItem]
=======
        let attributedText = NSMutableAttributedString(string: UserText.subscriptionOptionsMenuItem)
        attributedText.append(NSAttributedString(string: "  "))

        let imageAttachment = NSTextAttachment()
        imageAttachment.image = .newLabel
        imageAttachment.setImageHeight(height: 16, offset: .init(x: 0, y: -4))

        attributedText.append(NSAttributedString(attachment: imageAttachment))

        privacyProItem.attributedTitle = attributedText

        return [privacyProItem]
>>>>>>> 478ac060
    }
#endif

    private func addPageItems() {
        guard let url = tabCollectionViewModel.selectedTabViewModel?.tab.content.url else { return }

        if url.canFireproof, let host = url.host {

            let isFireproof = FireproofDomains.shared.isFireproof(fireproofDomain: host)
            let title = isFireproof ? UserText.removeFireproofing : UserText.fireproofSite
            let image: NSImage = isFireproof ? .burn : .fireproof

            addItem(withTitle: title, action: #selector(toggleFireproofing(_:)), keyEquivalent: "")
                .targetting(self)
                .withImage(image)

        }

        addItem(withTitle: UserText.findInPageMenuItem, action: #selector(findInPage(_:)), keyEquivalent: "f")
            .targetting(self)
            .withImage(.findSearch)

        addItem(withTitle: UserText.shareMenuItem, action: nil, keyEquivalent: "")
            .targetting(self)
            .withImage(.share)
            .withSubmenu(sharingMenu)

        addItem(withTitle: UserText.printMenuItem, action: #selector(doPrint(_:)), keyEquivalent: "")
            .targetting(self)
            .withImage(.print)

        addItem(NSMenuItem.separator())

    }

#if NETWORK_PROTECTION
    private func makeNetworkProtectionItem(showNewLabel: Bool) -> NSMenuItem {
        let networkProtectionItem = NSMenuItem(title: "", action: #selector(showNetworkProtectionStatus(_:)), keyEquivalent: "")
            .targetting(self)
            .withImage(.image(for: .vpnIcon))

        if showNewLabel {
            let attributedText = NSMutableAttributedString(string: UserText.networkProtection)
            attributedText.append(NSAttributedString(string: "  "))

            let imageAttachment = NSTextAttachment()
            imageAttachment.image = .newLabel
            imageAttachment.setImageHeight(height: 16, offset: .init(x: 0, y: -4))

            attributedText.append(NSAttributedString(attachment: imageAttachment))

            networkProtectionItem.attributedTitle = attributedText
        } else {
            networkProtectionItem.title = UserText.networkProtection
        }

        return networkProtectionItem
    }
#endif

}

@MainActor
final class EmailOptionsButtonSubMenu: NSMenu {

    private let tabCollectionViewModel: TabCollectionViewModel
    private let emailManager: EmailManager
    private var emailProtectionDidChangeCancellable: AnyCancellable?

    init(tabCollectionViewModel: TabCollectionViewModel, emailManager: EmailManager) {
        self.tabCollectionViewModel = tabCollectionViewModel
        self.emailManager = emailManager
        super.init(title: UserText.emailOptionsMenuItem)

        updateMenuItems()

        emailProtectionDidChangeCancellable = Publishers
            .Merge(
                NotificationCenter.default.publisher(for: .emailDidSignIn),
                NotificationCenter.default.publisher(for: .emailDidSignOut)
            )
            .receive(on: DispatchQueue.main)
            .sink { [weak self] _ in
                self?.updateMenuItems()
            }
    }

    required init(coder: NSCoder) {
        fatalError("init(coder:) has not been implemented")
    }

    private func updateMenuItems() {
        removeAllItems()
        if emailManager.isSignedIn {
            addItem(withTitle: UserText.emailOptionsMenuCreateAddressSubItem, action: #selector(createAddressAction(_:)), keyEquivalent: "")
                .targetting(self)
                .withImage(.optionsButtonMenuEmailGenerateAddress)

            addItem(withTitle: UserText.emailOptionsMenuManageAccountSubItem, action: #selector(manageAccountAction(_:)), keyEquivalent: "")
                .targetting(self)
                .withImage(.identity16)

            addItem(.separator())

            addItem(withTitle: UserText.emailOptionsMenuTurnOffSubItem, action: #selector(turnOffEmailAction(_:)), keyEquivalent: "")
                .targetting(self)
                .withImage(.emailDisabled16)

        } else {
            addItem(withTitle: UserText.emailOptionsMenuTurnOnSubItem, action: #selector(turnOnEmailAction(_:)), keyEquivalent: "")
                .targetting(self)
                .withImage(.optionsButtonMenuEmail)

        }
    }

    @objc func manageAccountAction(_ sender: NSMenuItem) {
        let tab = Tab(content: .url(EmailUrls().emailProtectionAccountLink, source: .ui), shouldLoadInBackground: true, burnerMode: tabCollectionViewModel.burnerMode)
        tabCollectionViewModel.append(tab: tab)
    }

    @objc func createAddressAction(_ sender: NSMenuItem) {
        assert(emailManager.requestDelegate != nil, "No requestDelegate on emailManager")

        emailManager.getAliasIfNeededAndConsume { [weak self] alias, error in
            guard let self = self, let alias = alias else {
                assertionFailure(error?.localizedDescription ?? "Unexpected email error")
                return
            }

            let address = self.emailManager.emailAddressFor(alias)
            let pixelParameters = self.emailManager.emailPixelParameters
            self.emailManager.updateLastUseDate()

            Pixel.fire(.emailUserCreatedAlias, withAdditionalParameters: pixelParameters)

            NSPasteboard.general.copy(address)
            NotificationCenter.default.post(name: NSNotification.Name.privateEmailCopiedToClipboard, object: nil)
        }
    }

    @objc func turnOffEmailAction(_ sender: NSMenuItem) {
        let alert = NSAlert.disableEmailProtection()
        let response = alert.runModal()
        if response == .alertFirstButtonReturn {
            try? emailManager.signOut()
        }
    }

    @objc func turnOnEmailAction(_ sender: NSMenuItem) {
        let tab = Tab(content: .url(EmailUrls().emailProtectionLink, source: .ui), shouldLoadInBackground: true, burnerMode: tabCollectionViewModel.burnerMode)
        tabCollectionViewModel.append(tab: tab)
    }
}

@MainActor
final class FeedbackSubMenu: NSMenu {

    init(targetting target: AnyObject, tabCollectionViewModel: TabCollectionViewModel) {
        super.init(title: UserText.sendFeedback)
        updateMenuItems(with: tabCollectionViewModel, targetting: target)
    }

    required init(coder: NSCoder) {
        fatalError("init(coder:) has not been implemented")
    }

    private func updateMenuItems(with tabCollectionViewModel: TabCollectionViewModel, targetting target: AnyObject) {
        removeAllItems()

        let reportBrokenSiteItem = NSMenuItem(title: UserText.reportBrokenSite,
                                              action: #selector(AppDelegate.openReportBrokenSite(_:)),
                                              keyEquivalent: "")
            .withImage(.exclamation)
        addItem(reportBrokenSiteItem)

        let browserFeedbackItem = NSMenuItem(title: UserText.browserFeedback,
                                             action: #selector(AppDelegate.openFeedback(_:)),
                                             keyEquivalent: "")
            .withImage(.feedback)
        addItem(browserFeedbackItem)
    }
}

@MainActor
final class ZoomSubMenu: NSMenu {

    init(targetting target: AnyObject, tabCollectionViewModel: TabCollectionViewModel) {
        super.init(title: UserText.zoom)

        updateMenuItems(with: tabCollectionViewModel, targetting: target)
    }

    required init(coder: NSCoder) {
        fatalError("init(coder:) has not been implemented")
    }

    private func updateMenuItems(with tabCollectionViewModel: TabCollectionViewModel, targetting target: AnyObject) {
        removeAllItems()

        let fullScreenItem = (NSApp.mainMenuTyped.toggleFullscreenMenuItem.copy() as? NSMenuItem)!
        addItem(fullScreenItem)

        addItem(.separator())

        let zoomInItem = (NSApp.mainMenuTyped.zoomInMenuItem.copy() as? NSMenuItem)!
        addItem(zoomInItem)

        let zoomOutItem = (NSApp.mainMenuTyped.zoomOutMenuItem.copy() as? NSMenuItem)!
        addItem(zoomOutItem)

        let actualSizeItem = (NSApp.mainMenuTyped.actualSizeMenuItem.copy() as? NSMenuItem)!
        addItem(actualSizeItem)

        addItem(.separator())

        let globalZoomSettingItem = NSMenuItem(title: UserText.defaultZoomPageMoreOptionsItem, action: #selector(MoreOptionsMenu.openAppearancePreferences(_:)), keyEquivalent: "")
            .targetting(target)
        addItem(globalZoomSettingItem)
    }
}

@MainActor
final class BookmarksSubMenu: NSMenu {

    init(targetting target: AnyObject, tabCollectionViewModel: TabCollectionViewModel) {
        super.init(title: UserText.passwordManagement)
        self.autoenablesItems = false
        addMenuItems(with: tabCollectionViewModel, target: target)
    }

    required init(coder: NSCoder) {
        fatalError("init(coder:) has not been implemented")
    }

    private func addMenuItems(with tabCollectionViewModel: TabCollectionViewModel, target: AnyObject) {
        let bookmarkPageItem = addItem(withTitle: UserText.bookmarkThisPage, action: #selector(MoreOptionsMenu.bookmarkPage(_:)), keyEquivalent: "d")
            .withModifierMask([.command])
            .targetting(target)

        bookmarkPageItem.isEnabled = tabCollectionViewModel.selectedTabViewModel?.canBeBookmarked == true

        addItem(NSMenuItem.separator())

        addItem(withTitle: UserText.bookmarksShowToolbarPanel, action: #selector(MoreOptionsMenu.openBookmarks(_:)), keyEquivalent: "")
            .targetting(target)

        BookmarksBarMenuFactory.addToMenu(self)

        addItem(NSMenuItem.separator())

        if let favorites = LocalBookmarkManager.shared.list?.favoriteBookmarks {
            let favoriteViewModels = favorites.compactMap(BookmarkViewModel.init(entity:))
            let potentialItems = bookmarkMenuItems(from: favoriteViewModels)

            let favoriteMenuItems = potentialItems.isEmpty ? [NSMenuItem.empty] : potentialItems

            let favoritesItem = addItem(withTitle: UserText.favorites, action: nil, keyEquivalent: "")
            favoritesItem.submenu = NSMenu(items: favoriteMenuItems)
            favoritesItem.image = .favorite

            addItem(NSMenuItem.separator())
        }

        let bookmarkManager = LocalBookmarkManager.shared
        guard let entities = bookmarkManager.list?.topLevelEntities else {
            return
        }

        let bookmarkViewModels = entities.compactMap(BookmarkViewModel.init(entity:))
        let menuItems = bookmarkMenuItems(from: bookmarkViewModels, topLevel: true)

        self.items.append(contentsOf: menuItems)

        addItem(NSMenuItem.separator())

        addItem(withTitle: UserText.importBookmarks, action: #selector(MoreOptionsMenu.openBookmarkImportInterface(_:)), keyEquivalent: "")
            .targetting(target)

        let exportBookmarItem = NSMenuItem(title: UserText.exportBookmarks, action: #selector(MoreOptionsMenu.openBookmarkExportInterface(_:)), keyEquivalent: "").targetting(target)
        exportBookmarItem.isEnabled = bookmarkManager.list?.totalBookmarks != 0
        addItem(exportBookmarItem)

    }

    private func bookmarkMenuItems(from bookmarkViewModels: [BookmarkViewModel], topLevel: Bool = true) -> [NSMenuItem] {
        var menuItems = [NSMenuItem]()

        if !topLevel {
            let showOpenInTabsItem = bookmarkViewModels.compactMap { $0.entity as? Bookmark }.count > 1
            if showOpenInTabsItem {
                menuItems.append(NSMenuItem(bookmarkViewModels: bookmarkViewModels))
                menuItems.append(.separator())
            }
        }

        for viewModel in bookmarkViewModels {
            let menuItem = NSMenuItem(bookmarkViewModel: viewModel)

            if let folder = viewModel.entity as? BookmarkFolder {
                let subMenu = NSMenu(title: folder.title)
                let childViewModels = folder.children.map(BookmarkViewModel.init)
                let childMenuItems = bookmarkMenuItems(from: childViewModels, topLevel: false)
                subMenu.items = childMenuItems

                if !subMenu.items.isEmpty {
                    menuItem.submenu = subMenu
                }
            }

            menuItems.append(menuItem)
        }

        return menuItems
    }

}

final class LoginsSubMenu: NSMenu {
    let passwordManagerCoordinator: PasswordManagerCoordinating

    init(targetting target: AnyObject, passwordManagerCoordinator: PasswordManagerCoordinating) {
        self.passwordManagerCoordinator = passwordManagerCoordinator
        super.init(title: UserText.passwordManagement)
        updateMenuItems(with: target)
    }

    required init(coder: NSCoder) {
        fatalError("init(coder:) has not been implemented")
    }

    private func updateMenuItems(with target: AnyObject) {
        addItem(withTitle: UserText.passwordManagementAllItems, action: #selector(MoreOptionsMenu.openAutofillWithAllItems), keyEquivalent: "")
            .targetting(target)

        addItem(NSMenuItem.separator())

        let autofillSelector: Selector
        let autofillTitle: String

        if passwordManagerCoordinator.isEnabled {
            autofillSelector = #selector(MoreOptionsMenu.openExternalPasswordManager)
            autofillTitle = "\(UserText.passwordManagementLogins) (\(UserText.openIn(value: passwordManagerCoordinator.displayName)))"
        } else {
            autofillSelector = #selector(MoreOptionsMenu.openAutofillWithLogins)
            autofillTitle = UserText.passwordManagementLogins
        }

        addItem(withTitle: autofillTitle, action: autofillSelector, keyEquivalent: "")
            .targetting(target)
            .withImage(.loginGlyph)

        addItem(withTitle: UserText.passwordManagementIdentities, action: #selector(MoreOptionsMenu.openAutofillWithIdentities), keyEquivalent: "")
            .targetting(target)
            .withImage(.identityGlyph)

        addItem(withTitle: UserText.passwordManagementCreditCards, action: #selector(MoreOptionsMenu.openAutofillWithCreditCards), keyEquivalent: "")
            .targetting(target)
            .withImage(.creditCardGlyph)
    }

}

extension MoreOptionsMenu: EmailManagerRequestDelegate {}<|MERGE_RESOLUTION|>--- conflicted
+++ resolved
@@ -394,7 +394,7 @@
                                                   action: #selector(openSubscriptionPurchasePage(_:)),
                                                   keyEquivalent: "")
             .targetting(self)
-            .withImage(NSImage(named: "DBP-Icon"))
+            .withImage(.dbpIcon)
 
         let privacyProItem = NSMenuItem(title: UserText.subscriptionOptionsMenuItem,
                                         action: #selector(openSubscriptionPurchasePage(_:)),
@@ -402,22 +402,7 @@
             .targetting(self)
             .withImage(.subscriptionIcon)
 
-<<<<<<< HEAD
         return [dataBrokerProtectionItem, privacyProItem]
-=======
-        let attributedText = NSMutableAttributedString(string: UserText.subscriptionOptionsMenuItem)
-        attributedText.append(NSAttributedString(string: "  "))
-
-        let imageAttachment = NSTextAttachment()
-        imageAttachment.image = .newLabel
-        imageAttachment.setImageHeight(height: 16, offset: .init(x: 0, y: -4))
-
-        attributedText.append(NSAttributedString(attachment: imageAttachment))
-
-        privacyProItem.attributedTitle = attributedText
-
-        return [privacyProItem]
->>>>>>> 478ac060
     }
 #endif
 
