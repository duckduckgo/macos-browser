//
//  MoreOptionsMenu.swift
//
//  Copyright © 2020 DuckDuckGo. All rights reserved.
//
//  Licensed under the Apache License, Version 2.0 (the "License");
//  you may not use this file except in compliance with the License.
//  You may obtain a copy of the License at
//
//  http://www.apache.org/licenses/LICENSE-2.0
//
//  Unless required by applicable law or agreed to in writing, software
//  distributed under the License is distributed on an "AS IS" BASIS,
//  WITHOUT WARRANTIES OR CONDITIONS OF ANY KIND, either express or implied.
//  See the License for the specific language governing permissions and
//  limitations under the License.
//

import Cocoa
import Combine
import Common
import BrowserServicesKit
import PixelKit
import NetworkProtection
import Subscription

protocol OptionsButtonMenuDelegate: AnyObject {

    func optionsButtonMenuRequestedBookmarkThisPage(_ sender: NSMenuItem)
    func optionsButtonMenuRequestedBookmarkAllOpenTabs(_ sender: NSMenuItem)
    func optionsButtonMenuRequestedBookmarkPopover(_ menu: NSMenu)
    func optionsButtonMenuRequestedBookmarkManagementInterface(_ menu: NSMenu)
    func optionsButtonMenuRequestedBookmarkImportInterface(_ menu: NSMenu)
    func optionsButtonMenuRequestedBookmarkExportInterface(_ menu: NSMenu)
    func optionsButtonMenuRequestedLoginsPopover(_ menu: NSMenu, selectedCategory: SecureVaultSorting.Category)
    func optionsButtonMenuRequestedOpenExternalPasswordManager(_ menu: NSMenu)
    func optionsButtonMenuRequestedNetworkProtectionPopover(_ menu: NSMenu)
    func optionsButtonMenuRequestedDownloadsPopover(_ menu: NSMenu)
    func optionsButtonMenuRequestedPrint(_ menu: NSMenu)
    func optionsButtonMenuRequestedPreferences(_ menu: NSMenu)
    func optionsButtonMenuRequestedAppearancePreferences(_ menu: NSMenu)
    func optionsButtonMenuRequestedAccessibilityPreferences(_ menu: NSMenu)
#if DBP
    func optionsButtonMenuRequestedDataBrokerProtection(_ menu: NSMenu)
#endif
    func optionsButtonMenuRequestedSubscriptionPurchasePage(_ menu: NSMenu)
    func optionsButtonMenuRequestedSubscriptionPreferences(_ menu: NSMenu)
    func optionsButtonMenuRequestedIdentityTheftRestoration(_ menu: NSMenu)
}

@MainActor
final class MoreOptionsMenu: NSMenu {

    weak var actionDelegate: OptionsButtonMenuDelegate?

    private let tabCollectionViewModel: TabCollectionViewModel
    private let emailManager: EmailManager
    private let passwordManagerCoordinator: PasswordManagerCoordinating
    private let internalUserDecider: InternalUserDecider
    private lazy var sharingMenu: NSMenu = SharingMenu(title: UserText.shareMenuItem)
    private let accountManager: AccountManager

    private let vpnFeatureGatekeeper: VPNFeatureGatekeeper
    private let subscriptionFeatureAvailability: SubscriptionFeatureAvailability

    required init(coder: NSCoder) {
        fatalError("MoreOptionsMenu: Bad initializer")
    }

    init(tabCollectionViewModel: TabCollectionViewModel,
         emailManager: EmailManager = EmailManager(),
         passwordManagerCoordinator: PasswordManagerCoordinator,
         vpnFeatureGatekeeper: VPNFeatureGatekeeper,
         subscriptionFeatureAvailability: SubscriptionFeatureAvailability = DefaultSubscriptionFeatureAvailability(),
         sharingMenu: NSMenu? = nil,
         internalUserDecider: InternalUserDecider,
         accountManager: AccountManager) {

        self.tabCollectionViewModel = tabCollectionViewModel
        self.emailManager = emailManager
        self.passwordManagerCoordinator = passwordManagerCoordinator
        self.vpnFeatureGatekeeper = vpnFeatureGatekeeper
        self.subscriptionFeatureAvailability = subscriptionFeatureAvailability
        self.internalUserDecider = internalUserDecider
        self.accountManager = accountManager

        super.init(title: "")

        if let sharingMenu {
            self.sharingMenu = sharingMenu
        }
        self.emailManager.requestDelegate = self

        setupMenuItems()
    }

    let zoomMenuItem = NSMenuItem(title: UserText.zoom, action: nil, keyEquivalent: "").withImage(.optionsButtonMenuZoom)

    private func setupMenuItems() {

#if FEEDBACK
        let feedbackString: String = {
            guard internalUserDecider.isInternalUser else {
                return UserText.sendFeedback
            }
            return "\(UserText.sendFeedback) (version: \(AppVersion.shared.versionNumber).\(AppVersion.shared.buildNumber))"
        }()
        let feedbackMenuItem = NSMenuItem(title: feedbackString, action: nil, keyEquivalent: "")
            .withImage(.sendFeedback)

        feedbackMenuItem.submenu = FeedbackSubMenu(targetting: self, tabCollectionViewModel: tabCollectionViewModel)
        addItem(feedbackMenuItem)

        addItem(NSMenuItem.separator())

#endif // FEEDBACK

        addWindowItems()

        zoomMenuItem.submenu = ZoomSubMenu(targetting: self, tabCollectionViewModel: tabCollectionViewModel)
        addItem(zoomMenuItem)

        addItem(NSMenuItem.separator())

        addUtilityItems()

        addItem(withTitle: UserText.emailOptionsMenuItem, action: nil, keyEquivalent: "")
            .withImage(.optionsButtonMenuEmail)
            .withSubmenu(EmailOptionsButtonSubMenu(tabCollectionViewModel: tabCollectionViewModel, emailManager: emailManager))

        addItem(NSMenuItem.separator())

        addSubscriptionItems()

        addPageItems()

        let preferencesItem = NSMenuItem(title: UserText.settings, action: #selector(openPreferences(_:)), keyEquivalent: "")
            .targetting(self)
            .withImage(.preferences)
        addItem(preferencesItem)
    }

#if DBP
    @objc func openDataBrokerProtection(_ sender: NSMenuItem) {
        actionDelegate?.optionsButtonMenuRequestedDataBrokerProtection(self)
    }
#endif // DBP

    @objc func showNetworkProtectionStatus(_ sender: NSMenuItem) {
        actionDelegate?.optionsButtonMenuRequestedNetworkProtectionPopover(self)
    }

    @objc func newTab(_ sender: NSMenuItem) {
        tabCollectionViewModel.appendNewTab()
    }

    @objc func newWindow(_ sender: NSMenuItem) {
        WindowsManager.openNewWindow()
    }

    @objc func newBurnerWindow(_ sender: NSMenuItem) {
        WindowsManager.openNewWindow(burnerMode: BurnerMode(isBurner: true))
    }

    @objc func toggleFireproofing(_ sender: NSMenuItem) {
        guard let selectedTabViewModel = tabCollectionViewModel.selectedTabViewModel else {
            os_log("MainViewController: No tab view model selected", type: .error)
            return
        }

        selectedTabViewModel.tab.requestFireproofToggle()
    }

    @objc func bookmarkPage(_ sender: NSMenuItem) {
        actionDelegate?.optionsButtonMenuRequestedBookmarkThisPage(sender)
    }

    @objc func bookmarkAllOpenTabs(_ sender: NSMenuItem) {
        actionDelegate?.optionsButtonMenuRequestedBookmarkAllOpenTabs(sender)
    }

    @objc func openBookmarks(_ sender: NSMenuItem) {
        actionDelegate?.optionsButtonMenuRequestedBookmarkPopover(self)
    }

    @objc func openBookmarksManagementInterface(_ sender: NSMenuItem) {
        actionDelegate?.optionsButtonMenuRequestedBookmarkManagementInterface(self)
    }

    @objc func openBookmarkImportInterface(_ sender: NSMenuItem) {
        actionDelegate?.optionsButtonMenuRequestedBookmarkImportInterface(self)
    }

    @objc func openBookmarkExportInterface(_ sender: NSMenuItem) {
        actionDelegate?.optionsButtonMenuRequestedBookmarkExportInterface(self)
    }

    @objc func openDownloads(_ sender: NSMenuItem) {
        actionDelegate?.optionsButtonMenuRequestedDownloadsPopover(self)
    }

    @objc func openAutofillWithAllItems(_ sender: NSMenuItem) {
        actionDelegate?.optionsButtonMenuRequestedLoginsPopover(self, selectedCategory: .allItems)
    }

    @objc func openAutofillWithLogins(_ sender: NSMenuItem) {
        actionDelegate?.optionsButtonMenuRequestedLoginsPopover(self, selectedCategory: .logins)
    }

    @objc func openExternalPasswordManager(_ sender: NSMenuItem) {
        actionDelegate?.optionsButtonMenuRequestedOpenExternalPasswordManager(self)
    }

    @objc func openAutofillWithIdentities(_ sender: NSMenuItem) {
        actionDelegate?.optionsButtonMenuRequestedLoginsPopover(self, selectedCategory: .identities)
    }

    @objc func openAutofillWithCreditCards(_ sender: NSMenuItem) {
        actionDelegate?.optionsButtonMenuRequestedLoginsPopover(self, selectedCategory: .cards)
    }

    @objc func openPreferences(_ sender: NSMenuItem) {
        actionDelegate?.optionsButtonMenuRequestedPreferences(self)
    }

    @objc func openAppearancePreferences(_ sender: NSMenuItem) {
        actionDelegate?.optionsButtonMenuRequestedAppearancePreferences(self)
    }

    @objc func openAccessibilityPreferences(_ sender: NSMenuItem) {
        actionDelegate?.optionsButtonMenuRequestedAccessibilityPreferences(self)
    }

    @objc func openSubscriptionPurchasePage(_ sender: NSMenuItem) {
        actionDelegate?.optionsButtonMenuRequestedSubscriptionPurchasePage(self)
    }

    @objc func openSubscriptionSettings(_ sender: NSMenuItem) {
        actionDelegate?.optionsButtonMenuRequestedSubscriptionPreferences(self)
    }

    @objc func openIdentityTheftRestoration(_ sender: NSMenuItem) {
        actionDelegate?.optionsButtonMenuRequestedIdentityTheftRestoration(self)
    }

    @objc func findInPage(_ sender: NSMenuItem) {
        tabCollectionViewModel.selectedTabViewModel?.showFindInPage()
    }

    @objc func doPrint(_ sender: NSMenuItem) {
        actionDelegate?.optionsButtonMenuRequestedPrint(self)
    }

    private func addWindowItems() {
        // New Tab
        addItem(withTitle: UserText.plusButtonNewTabMenuItem, action: #selector(newTab(_:)), keyEquivalent: "t")
            .targetting(self)
            .withImage(.add)

        // New Window
        addItem(withTitle: UserText.newWindowMenuItem, action: #selector(newWindow(_:)), keyEquivalent: "n")
            .targetting(self)
            .withImage(.newWindow)

        // New Burner Window
        let burnerWindowItem = NSMenuItem(title: UserText.newBurnerWindowMenuItem,
                                          action: #selector(newBurnerWindow(_:)),
                                          target: self)
        burnerWindowItem.keyEquivalent = "n"
        burnerWindowItem.keyEquivalentModifierMask = [.command, .shift]
        burnerWindowItem.image = .newBurnerWindow
        addItem(burnerWindowItem)

        addItem(NSMenuItem.separator())
    }

    private func addUtilityItems() {
        let bookmarksSubMenu = BookmarksSubMenu(targetting: self, tabCollectionViewModel: tabCollectionViewModel)

        addItem(withTitle: UserText.bookmarks, action: #selector(openBookmarks), keyEquivalent: "")
            .targetting(self)
            .withImage(.bookmarks)
            .withSubmenu(bookmarksSubMenu)
            .withAccessibilityIdentifier("MoreOptionsMenu.openBookmarks")
        addItem(withTitle: UserText.downloads, action: #selector(openDownloads), keyEquivalent: "j")
            .targetting(self)
            .withImage(.downloads)

        let loginsSubMenu = LoginsSubMenu(targetting: self,
                                          passwordManagerCoordinator: passwordManagerCoordinator)

        addItem(withTitle: UserText.passwordManagementTitle, action: #selector(openAutofillWithAllItems), keyEquivalent: "")
            .targetting(self)
            .withImage(.passwordManagement)
            .withSubmenu(loginsSubMenu)
            .withAccessibilityIdentifier("MoreOptionsMenu.autofill")

        addItem(NSMenuItem.separator())
    }

    private func addSubscriptionItems() {
<<<<<<< HEAD
        func shouldHideDueToNoProduct() -> Bool {
            let subscriptionManager = Application.appDelegate.subscriptionManager
            let platform = subscriptionManager.currentEnvironment.purchasePlatform
            return platform == .appStore && subscriptionManager.canPurchase == false
=======
        var items: [NSMenuItem] = []

        if subscriptionFeatureAvailability.isFeatureAvailable && !accountManager.isUserAuthenticated {
            items.append(contentsOf: makeInactiveSubscriptionItems())
        } else {
            items.append(contentsOf: makeActiveSubscriptionItems()) // this adds NETP and DBP only if conditionally enabled
        }

        if !items.isEmpty {
            items.forEach { addItem($0) }
            addItem(NSMenuItem.separator())
        }
    }

    // swiftlint:disable:next cyclomatic_complexity function_body_length
    private func makeActiveSubscriptionItems() -> [NSMenuItem] {
        var items: [NSMenuItem] = []

        let networkProtectionItem: NSMenuItem

        networkProtectionItem = makeNetworkProtectionItem()

        items.append(networkProtectionItem)

        if subscriptionFeatureAvailability.isFeatureAvailable && accountManager.isUserAuthenticated {
            Task {
                let isMenuItemEnabled: Bool

                switch await accountManager.hasEntitlement(forProductName: .networkProtection) {
                case let .success(result):
                    isMenuItemEnabled = result
                case .failure:
                    isMenuItemEnabled = false
                }

                networkProtectionItem.isEnabled = isMenuItemEnabled
            }
>>>>>>> 2a7de52c
        }

        let privacyProItem = NSMenuItem(title: UserText.subscriptionOptionsMenuItem).withImage(.subscriptionIcon)

<<<<<<< HEAD
        if DefaultSubscriptionFeatureAvailability().isFeatureAvailable && !accountManager.isUserAuthenticated {
            privacyProItem.target = self
            privacyProItem.action = #selector(openSubscriptionPurchasePage(_:))
=======
                    switch await accountManager.hasEntitlement(forProductName: .dataBrokerProtection) {
                    case let .success(result):
                        isMenuItemEnabled = result
                    case .failure:
                        isMenuItemEnabled = false
                    }
>>>>>>> 2a7de52c

            // Do not add for App Store when purchase not available in the region
            if !shouldHideDueToNoProduct() {
                addItem(privacyProItem)
                addItem(NSMenuItem.separator())
            }
        } else {
<<<<<<< HEAD
            privacyProItem.submenu = SubscriptionSubMenu(targeting: self,
                                                         subscriptionFeatureAvailability: DefaultSubscriptionFeatureAvailability(),
                                                         accountManager: accountManager)
            addItem(privacyProItem)
            addItem(NSMenuItem.separator())
=======
            dbpGatekeeper.disableAndDeleteForWaitlistUsers()
        }
#endif // DBP

        if accountManager.isUserAuthenticated {
            let identityTheftRestorationItem = NSMenuItem(title: UserText.identityTheftRestorationOptionsMenuItem,
                                                          action: #selector(openIdentityTheftRestoration),
                                                          keyEquivalent: "")
                .targetting(self)
                .withImage(.itrIcon)
            items.append(identityTheftRestorationItem)

            if subscriptionFeatureAvailability.isFeatureAvailable && accountManager.isUserAuthenticated {
                Task {
                    let isMenuItemEnabled: Bool

                    switch await accountManager.hasEntitlement(forProductName: .identityTheftRestoration) {
                    case let .success(result):
                        isMenuItemEnabled = result
                    case .failure:
                        isMenuItemEnabled = false
                    }

                    identityTheftRestorationItem.isEnabled = isMenuItemEnabled
                }
            }
        }

        return items
    }

    private func makeInactiveSubscriptionItems() -> [NSMenuItem] {
        let subscriptionManager = Application.appDelegate.subscriptionManager
        let platform = subscriptionManager.currentEnvironment.purchasePlatform
        let shouldHidePrivacyProDueToNoProducts = platform == .appStore && subscriptionManager.canPurchase == false
        if shouldHidePrivacyProDueToNoProducts {
            return []
>>>>>>> 2a7de52c
        }
    }

    private func addPageItems() {
        guard let tabViewModel = tabCollectionViewModel.selectedTabViewModel,
              let url = tabViewModel.tab.content.userEditableUrl else { return }
        let oldItemsCount = items.count

        if url.canFireproof, let host = url.host {
            let isFireproof = FireproofDomains.shared.isFireproof(fireproofDomain: host)
            let title = isFireproof ? UserText.removeFireproofing : UserText.fireproofSite
            let image: NSImage = isFireproof ? .burn : .fireproof

            addItem(withTitle: title, action: #selector(toggleFireproofing(_:)), keyEquivalent: "")
                .targetting(self)
                .withImage(image)
        }

        if tabViewModel.canFindInPage {
            addItem(withTitle: UserText.findInPageMenuItem, action: #selector(findInPage(_:)), keyEquivalent: "f")
                .targetting(self)
                .withImage(.findSearch)
                .withAccessibilityIdentifier("MoreOptionsMenu.findInPage")
        }

        if tabViewModel.canReload {
            addItem(withTitle: UserText.shareMenuItem, action: nil, keyEquivalent: "")
                .targetting(self)
                .withImage(.share)
                .withSubmenu(sharingMenu)
        }

        if tabViewModel.canPrint {
            addItem(withTitle: UserText.printMenuItem, action: #selector(doPrint(_:)), keyEquivalent: "")
                .targetting(self)
                .withImage(.print)
        }

        if items.count > oldItemsCount {
            addItem(NSMenuItem.separator())
        }
    }

    private func makeNetworkProtectionItem() -> NSMenuItem {
        let networkProtectionItem = NSMenuItem(title: "", action: #selector(showNetworkProtectionStatus(_:)), keyEquivalent: "")
            .targetting(self)
            .withImage(.image(for: .vpnIcon))

        networkProtectionItem.title = UserText.networkProtection

        return networkProtectionItem
    }

}

@MainActor
final class EmailOptionsButtonSubMenu: NSMenu {

    private let tabCollectionViewModel: TabCollectionViewModel
    private let emailManager: EmailManager
    private var emailProtectionDidChangeCancellable: AnyCancellable?

    init(tabCollectionViewModel: TabCollectionViewModel, emailManager: EmailManager) {
        self.tabCollectionViewModel = tabCollectionViewModel
        self.emailManager = emailManager
        super.init(title: UserText.emailOptionsMenuItem)

        updateMenuItems()

        emailProtectionDidChangeCancellable = Publishers
            .Merge(
                NotificationCenter.default.publisher(for: .emailDidSignIn),
                NotificationCenter.default.publisher(for: .emailDidSignOut)
            )
            .receive(on: DispatchQueue.main)
            .sink { [weak self] _ in
                self?.updateMenuItems()
            }
    }

    required init(coder: NSCoder) {
        fatalError("init(coder:) has not been implemented")
    }

    private func updateMenuItems() {
        removeAllItems()
        if emailManager.isSignedIn {
            addItem(withTitle: UserText.emailOptionsMenuCreateAddressSubItem, action: #selector(createAddressAction(_:)), keyEquivalent: "")
                .targetting(self)
                .withImage(.optionsButtonMenuEmailGenerateAddress)

            addItem(withTitle: UserText.emailOptionsMenuManageAccountSubItem, action: #selector(manageAccountAction(_:)), keyEquivalent: "")
                .targetting(self)
                .withImage(.identity16)

            addItem(.separator())

            addItem(withTitle: UserText.emailOptionsMenuTurnOffSubItem, action: #selector(turnOffEmailAction(_:)), keyEquivalent: "")
                .targetting(self)
                .withImage(.emailDisabled16)

        } else {
            addItem(withTitle: UserText.emailOptionsMenuTurnOnSubItem, action: #selector(turnOnEmailAction(_:)), keyEquivalent: "")
                .targetting(self)
                .withImage(.optionsButtonMenuEmail)

        }
    }

    @objc func manageAccountAction(_ sender: NSMenuItem) {
        let tab = Tab(content: .url(EmailUrls().emailProtectionAccountLink, source: .ui), shouldLoadInBackground: true, burnerMode: tabCollectionViewModel.burnerMode)
        tabCollectionViewModel.append(tab: tab)
    }

    @objc func createAddressAction(_ sender: NSMenuItem) {
        assert(emailManager.requestDelegate != nil, "No requestDelegate on emailManager")

        emailManager.getAliasIfNeededAndConsume { [weak self] alias, error in
            guard let self = self, let alias = alias else {
                assertionFailure(error?.localizedDescription ?? "Unexpected email error")
                return
            }

            let address = self.emailManager.emailAddressFor(alias)
            let pixelParameters = self.emailManager.emailPixelParameters
            self.emailManager.updateLastUseDate()

            PixelKit.fire(NonStandardEvent(NonStandardPixel.emailUserCreatedAlias), withAdditionalParameters: pixelParameters)

            NSPasteboard.general.copy(address)
            NotificationCenter.default.post(name: NSNotification.Name.privateEmailCopiedToClipboard, object: nil)
        }
    }

    @objc func turnOffEmailAction(_ sender: NSMenuItem) {
        let alert = NSAlert.disableEmailProtection()
        let response = alert.runModal()
        if response == .alertFirstButtonReturn {
            try? emailManager.signOut()
        }
    }

    @objc func turnOnEmailAction(_ sender: NSMenuItem) {
        let tab = Tab(content: .url(EmailUrls().emailProtectionLink, source: .ui), shouldLoadInBackground: true, burnerMode: tabCollectionViewModel.burnerMode)
        tabCollectionViewModel.append(tab: tab)
    }
}

@MainActor
final class FeedbackSubMenu: NSMenu {

    init(targetting target: AnyObject, tabCollectionViewModel: TabCollectionViewModel) {
        super.init(title: UserText.sendFeedback)
        updateMenuItems(with: tabCollectionViewModel, targetting: target)
    }

    required init(coder: NSCoder) {
        fatalError("init(coder:) has not been implemented")
    }

    private func updateMenuItems(with tabCollectionViewModel: TabCollectionViewModel, targetting target: AnyObject) {
        removeAllItems()

        let browserFeedbackItem = NSMenuItem(title: UserText.browserFeedback,
                                             action: #selector(AppDelegate.openFeedback(_:)),
                                             keyEquivalent: "")
            .withImage(.browserFeedback)
        addItem(browserFeedbackItem)

        let reportBrokenSiteItem = NSMenuItem(title: UserText.reportBrokenSite,
                                              action: #selector(AppDelegate.openReportBrokenSite(_:)),
                                              keyEquivalent: "")
            .withImage(.siteBreakage)
        addItem(reportBrokenSiteItem)
    }
}

@MainActor
final class ZoomSubMenu: NSMenu {

    init(targetting target: AnyObject, tabCollectionViewModel: TabCollectionViewModel) {
        super.init(title: UserText.zoom)

        updateMenuItems(with: tabCollectionViewModel, targetting: target)
    }

    required init(coder: NSCoder) {
        fatalError("init(coder:) has not been implemented")
    }

    private func updateMenuItems(with tabCollectionViewModel: TabCollectionViewModel, targetting target: AnyObject) {
        removeAllItems()

        let fullScreenItem = (NSApp.mainMenuTyped.toggleFullscreenMenuItem.copy() as? NSMenuItem)!
        addItem(fullScreenItem)

        addItem(.separator())

        let zoomInItem = (NSApp.mainMenuTyped.zoomInMenuItem.copy() as? NSMenuItem)!
        addItem(zoomInItem)

        let zoomOutItem = (NSApp.mainMenuTyped.zoomOutMenuItem.copy() as? NSMenuItem)!
        addItem(zoomOutItem)

        let actualSizeItem = (NSApp.mainMenuTyped.actualSizeMenuItem.copy() as? NSMenuItem)!
        addItem(actualSizeItem)

        addItem(.separator())

        let globalZoomSettingItem = NSMenuItem(title: UserText.defaultZoomPageMoreOptionsItem, action: #selector(MoreOptionsMenu.openAccessibilityPreferences(_:)), keyEquivalent: "")
            .targetting(target)
        addItem(globalZoomSettingItem)
    }
}

@MainActor
final class BookmarksSubMenu: NSMenu {

    init(targetting target: AnyObject, tabCollectionViewModel: TabCollectionViewModel) {
        super.init(title: UserText.passwordManagementTitle)
        self.autoenablesItems = false
        addMenuItems(with: tabCollectionViewModel, target: target)
    }

    required init(coder: NSCoder) {
        fatalError("init(coder:) has not been implemented")
    }

    private func addMenuItems(with tabCollectionViewModel: TabCollectionViewModel, target: AnyObject) {
        let bookmarkPageItem = addItem(withTitle: UserText.bookmarkThisPage, action: #selector(MoreOptionsMenu.bookmarkPage(_:)), keyEquivalent: "d")
            .withModifierMask([.command])
            .targetting(target)
            .withAccessibilityIdentifier("MoreOptionsMenu.bookmarkPage")

        bookmarkPageItem.isEnabled = tabCollectionViewModel.selectedTabViewModel?.canBeBookmarked == true

        let bookmarkAllTabsItem = addItem(withTitle: UserText.bookmarkAllTabs, action: #selector(MoreOptionsMenu.bookmarkAllOpenTabs(_:)), keyEquivalent: "d")
            .withModifierMask([.command, .shift])
            .targetting(target)

        bookmarkAllTabsItem.isEnabled = tabCollectionViewModel.canBookmarkAllOpenTabs()

        addItem(NSMenuItem.separator())

        addItem(withTitle: UserText.bookmarksShowToolbarPanel, action: #selector(MoreOptionsMenu.openBookmarks(_:)), keyEquivalent: "")
            .targetting(target)

        BookmarksBarMenuFactory.addToMenu(self)

        addItem(NSMenuItem.separator())

        if let favorites = LocalBookmarkManager.shared.list?.favoriteBookmarks {
            let favoriteViewModels = favorites.compactMap(BookmarkViewModel.init(entity:))
            let potentialItems = bookmarkMenuItems(from: favoriteViewModels)

            let favoriteMenuItems = potentialItems.isEmpty ? [NSMenuItem.empty] : potentialItems

            let favoritesItem = addItem(withTitle: UserText.favorites, action: nil, keyEquivalent: "")
            favoritesItem.submenu = NSMenu(items: favoriteMenuItems)
            favoritesItem.image = .favorite

            addItem(NSMenuItem.separator())
        }

        let bookmarkManager = LocalBookmarkManager.shared
        guard let entities = bookmarkManager.list?.topLevelEntities else {
            return
        }

        let bookmarkViewModels = entities.compactMap(BookmarkViewModel.init(entity:))
        let menuItems = bookmarkMenuItems(from: bookmarkViewModels, topLevel: true)

        self.items.append(contentsOf: menuItems)

        addItem(NSMenuItem.separator())

        addItem(withTitle: UserText.importBookmarks, action: #selector(MoreOptionsMenu.openBookmarkImportInterface(_:)), keyEquivalent: "")
            .targetting(target)

        let exportBookmarItem = NSMenuItem(title: UserText.exportBookmarks, action: #selector(MoreOptionsMenu.openBookmarkExportInterface(_:)), keyEquivalent: "").targetting(target)
        exportBookmarItem.isEnabled = bookmarkManager.list?.totalBookmarks != 0
        addItem(exportBookmarItem)

    }

    private func bookmarkMenuItems(from bookmarkViewModels: [BookmarkViewModel], topLevel: Bool = true) -> [NSMenuItem] {
        var menuItems = [NSMenuItem]()

        if !topLevel {
            let showOpenInTabsItem = bookmarkViewModels.compactMap { $0.entity as? Bookmark }.count > 1
            if showOpenInTabsItem {
                menuItems.append(NSMenuItem(bookmarkViewModels: bookmarkViewModels))
                menuItems.append(.separator())
            }
        }

        for viewModel in bookmarkViewModels {
            let menuItem = NSMenuItem(bookmarkViewModel: viewModel)

            if let folder = viewModel.entity as? BookmarkFolder {
                let subMenu = NSMenu(title: folder.title)
                let childViewModels = folder.children.map(BookmarkViewModel.init)
                let childMenuItems = bookmarkMenuItems(from: childViewModels, topLevel: false)
                subMenu.items = childMenuItems

                if !subMenu.items.isEmpty {
                    menuItem.submenu = subMenu
                }
            }

            menuItems.append(menuItem)
        }

        return menuItems
    }

}

final class LoginsSubMenu: NSMenu {
    let passwordManagerCoordinator: PasswordManagerCoordinating

    init(targetting target: AnyObject, passwordManagerCoordinator: PasswordManagerCoordinating) {
        self.passwordManagerCoordinator = passwordManagerCoordinator
        super.init(title: UserText.passwordManagementTitle)
        updateMenuItems(with: target)
    }

    required init(coder: NSCoder) {
        fatalError("init(coder:) has not been implemented")
    }

    private func updateMenuItems(with target: AnyObject) {
        addItem(withTitle: UserText.passwordManagementAllItems, action: #selector(MoreOptionsMenu.openAutofillWithAllItems), keyEquivalent: "")
            .targetting(target)
            .withAccessibilityIdentifier("LoginsSubMenu.allItems")

        addItem(NSMenuItem.separator())

        let autofillSelector: Selector
        let autofillTitle: String

        if passwordManagerCoordinator.isEnabled {
            autofillSelector = #selector(MoreOptionsMenu.openExternalPasswordManager)
            autofillTitle = "\(UserText.passwordManagementLogins) (\(UserText.openIn(value: passwordManagerCoordinator.displayName)))"
        } else {
            autofillSelector = #selector(MoreOptionsMenu.openAutofillWithLogins)
            autofillTitle = UserText.passwordManagementLogins
        }

        addItem(withTitle: autofillTitle, action: autofillSelector, keyEquivalent: "")
            .targetting(target)
            .withImage(.loginGlyph)

        addItem(withTitle: UserText.passwordManagementIdentities, action: #selector(MoreOptionsMenu.openAutofillWithIdentities), keyEquivalent: "")
            .targetting(target)
            .withImage(.identityGlyph)

        addItem(withTitle: UserText.passwordManagementCreditCards, action: #selector(MoreOptionsMenu.openAutofillWithCreditCards), keyEquivalent: "")
            .targetting(target)
            .withImage(.creditCardGlyph)
    }

}

@MainActor
final class SubscriptionSubMenu: NSMenu, NSMenuDelegate {

    var subscriptionFeatureAvailability: SubscriptionFeatureAvailability
    var accountManager: AccountManaging

    var networkProtectionItem: NSMenuItem!
    var dataBrokerProtectionItem: NSMenuItem!
    var identityTheftRestorationItem: NSMenuItem!
    var subscriptionSettingsItem: NSMenuItem!

    init(targeting target: AnyObject,
         subscriptionFeatureAvailability: SubscriptionFeatureAvailability,
         accountManager: AccountManaging) {

        self.subscriptionFeatureAvailability = subscriptionFeatureAvailability
        self.accountManager = accountManager

        super.init(title: "")

        self.networkProtectionItem = makeNetworkProtectionItem(target: target)
        self.dataBrokerProtectionItem = makeDataBrokerProtectionItem(target: target)
        self.identityTheftRestorationItem = makeIdentityTheftRestorationItem(target: target)
        self.subscriptionSettingsItem = makeSubscriptionSettingsItem(target: target)

        delegate = self

        addMenuItems()
    }

    required init(coder: NSCoder) {
        fatalError("init(coder:) has not been implemented")
    }

    private func addMenuItems() {
        addItem(networkProtectionItem)
        addItem(dataBrokerProtectionItem)
        addItem(identityTheftRestorationItem)
        addItem(NSMenuItem.separator())
        addItem(subscriptionSettingsItem)
    }

    private func makeNetworkProtectionItem(target: AnyObject) -> NSMenuItem {
        print("makeNetworkProtectionItem")
        return NSMenuItem(title: UserText.networkProtection,
                   action: #selector(MoreOptionsMenu.showNetworkProtectionStatus(_:)),
                   keyEquivalent: "")
        .targetting(target)
        .withImage(.image(for: .vpnIcon))
    }

    private func makeDataBrokerProtectionItem(target: AnyObject) -> NSMenuItem {
        print("makeDataBrokerProtectionItem")
        return NSMenuItem(title: UserText.dataBrokerProtectionOptionsMenuItem,
                   action: #selector(MoreOptionsMenu.openDataBrokerProtection),
                   keyEquivalent: "")
        .targetting(target)
        .withImage(.dbpIcon)
    }

    private func makeIdentityTheftRestorationItem(target: AnyObject) -> NSMenuItem {
        print("makeDataBrokerProtectionItem")
        return NSMenuItem(title: UserText.identityTheftRestorationOptionsMenuItem,
                   action: #selector(MoreOptionsMenu.openIdentityTheftRestoration),
                   keyEquivalent: "")
        .targetting(target)
        .withImage(.itrIcon)
    }

    private func makeSubscriptionSettingsItem(target: AnyObject) -> NSMenuItem {
        print("makeSubscriptionSettingsItem")
        return NSMenuItem(title: UserText.subscriptionSettingsOptionsMenuItem,
                   action: #selector(MoreOptionsMenu.openSubscriptionSettings),
                   keyEquivalent: "")
        .targetting(target)
    }

    private func refreshAvailabilityBasedOnEntitlements() {
        print("refreshAvailabilityBasedOnEntitlements")
        guard subscriptionFeatureAvailability.isFeatureAvailable, accountManager.isUserAuthenticated else { return }

        @Sendable func hasEntitlement(for entitlement: Entitlement.ProductName) async -> Bool {
            switch await self.accountManager.hasEntitlement(for: .networkProtection) {
            case let .success(result):
                return result
            case .failure:
                return false
            }
        }

        Task.detached(priority: .background) { [weak self] in
            guard let self else { return }

            let isNetworkProtectionItemEnabled = await hasEntitlement(for: .networkProtection)
            let isDataBrokerProtectionItemEnabled = await hasEntitlement(for: .dataBrokerProtection)
            let isIdentityTheftRestorationItemEnabled = await hasEntitlement(for: .identityTheftRestoration)

            Task { @MainActor in
                self.networkProtectionItem.isEnabled = isNetworkProtectionItemEnabled
                self.dataBrokerProtectionItem.isEnabled = isDataBrokerProtectionItemEnabled
                self.identityTheftRestorationItem.isEnabled = isIdentityTheftRestorationItemEnabled

                DataBrokerProtectionExternalWaitlistPixels.fire(pixel: GeneralPixel.dataBrokerProtectionWaitlistEntryPointMenuItemDisplayed, frequency: .dailyAndCount)
            }
        }
    }

    public func menuWillOpen(_ menu: NSMenu) {
        print("menuWillOpen")
        refreshAvailabilityBasedOnEntitlements()
    }

}

extension MoreOptionsMenu: EmailManagerRequestDelegate {}<|MERGE_RESOLUTION|>--- conflicted
+++ resolved
@@ -299,66 +299,17 @@
     }
 
     private func addSubscriptionItems() {
-<<<<<<< HEAD
         func shouldHideDueToNoProduct() -> Bool {
             let subscriptionManager = Application.appDelegate.subscriptionManager
             let platform = subscriptionManager.currentEnvironment.purchasePlatform
             return platform == .appStore && subscriptionManager.canPurchase == false
-=======
-        var items: [NSMenuItem] = []
-
-        if subscriptionFeatureAvailability.isFeatureAvailable && !accountManager.isUserAuthenticated {
-            items.append(contentsOf: makeInactiveSubscriptionItems())
-        } else {
-            items.append(contentsOf: makeActiveSubscriptionItems()) // this adds NETP and DBP only if conditionally enabled
-        }
-
-        if !items.isEmpty {
-            items.forEach { addItem($0) }
-            addItem(NSMenuItem.separator())
-        }
-    }
-
-    // swiftlint:disable:next cyclomatic_complexity function_body_length
-    private func makeActiveSubscriptionItems() -> [NSMenuItem] {
-        var items: [NSMenuItem] = []
-
-        let networkProtectionItem: NSMenuItem
-
-        networkProtectionItem = makeNetworkProtectionItem()
-
-        items.append(networkProtectionItem)
-
-        if subscriptionFeatureAvailability.isFeatureAvailable && accountManager.isUserAuthenticated {
-            Task {
-                let isMenuItemEnabled: Bool
-
-                switch await accountManager.hasEntitlement(forProductName: .networkProtection) {
-                case let .success(result):
-                    isMenuItemEnabled = result
-                case .failure:
-                    isMenuItemEnabled = false
-                }
-
-                networkProtectionItem.isEnabled = isMenuItemEnabled
-            }
->>>>>>> 2a7de52c
         }
 
         let privacyProItem = NSMenuItem(title: UserText.subscriptionOptionsMenuItem).withImage(.subscriptionIcon)
 
-<<<<<<< HEAD
         if DefaultSubscriptionFeatureAvailability().isFeatureAvailable && !accountManager.isUserAuthenticated {
             privacyProItem.target = self
             privacyProItem.action = #selector(openSubscriptionPurchasePage(_:))
-=======
-                    switch await accountManager.hasEntitlement(forProductName: .dataBrokerProtection) {
-                    case let .success(result):
-                        isMenuItemEnabled = result
-                    case .failure:
-                        isMenuItemEnabled = false
-                    }
->>>>>>> 2a7de52c
 
             // Do not add for App Store when purchase not available in the region
             if !shouldHideDueToNoProduct() {
@@ -366,51 +317,11 @@
                 addItem(NSMenuItem.separator())
             }
         } else {
-<<<<<<< HEAD
             privacyProItem.submenu = SubscriptionSubMenu(targeting: self,
                                                          subscriptionFeatureAvailability: DefaultSubscriptionFeatureAvailability(),
                                                          accountManager: accountManager)
             addItem(privacyProItem)
             addItem(NSMenuItem.separator())
-=======
-            dbpGatekeeper.disableAndDeleteForWaitlistUsers()
-        }
-#endif // DBP
-
-        if accountManager.isUserAuthenticated {
-            let identityTheftRestorationItem = NSMenuItem(title: UserText.identityTheftRestorationOptionsMenuItem,
-                                                          action: #selector(openIdentityTheftRestoration),
-                                                          keyEquivalent: "")
-                .targetting(self)
-                .withImage(.itrIcon)
-            items.append(identityTheftRestorationItem)
-
-            if subscriptionFeatureAvailability.isFeatureAvailable && accountManager.isUserAuthenticated {
-                Task {
-                    let isMenuItemEnabled: Bool
-
-                    switch await accountManager.hasEntitlement(forProductName: .identityTheftRestoration) {
-                    case let .success(result):
-                        isMenuItemEnabled = result
-                    case .failure:
-                        isMenuItemEnabled = false
-                    }
-
-                    identityTheftRestorationItem.isEnabled = isMenuItemEnabled
-                }
-            }
-        }
-
-        return items
-    }
-
-    private func makeInactiveSubscriptionItems() -> [NSMenuItem] {
-        let subscriptionManager = Application.appDelegate.subscriptionManager
-        let platform = subscriptionManager.currentEnvironment.purchasePlatform
-        let shouldHidePrivacyProDueToNoProducts = platform == .appStore && subscriptionManager.canPurchase == false
-        if shouldHidePrivacyProDueToNoProducts {
-            return []
->>>>>>> 2a7de52c
         }
     }
 
@@ -779,7 +690,7 @@
 final class SubscriptionSubMenu: NSMenu, NSMenuDelegate {
 
     var subscriptionFeatureAvailability: SubscriptionFeatureAvailability
-    var accountManager: AccountManaging
+    var accountManager: AccountManager
 
     var networkProtectionItem: NSMenuItem!
     var dataBrokerProtectionItem: NSMenuItem!
@@ -788,7 +699,7 @@
 
     init(targeting target: AnyObject,
          subscriptionFeatureAvailability: SubscriptionFeatureAvailability,
-         accountManager: AccountManaging) {
+         accountManager: AccountManager) {
 
         self.subscriptionFeatureAvailability = subscriptionFeatureAvailability
         self.accountManager = accountManager
@@ -856,8 +767,8 @@
         print("refreshAvailabilityBasedOnEntitlements")
         guard subscriptionFeatureAvailability.isFeatureAvailable, accountManager.isUserAuthenticated else { return }
 
-        @Sendable func hasEntitlement(for entitlement: Entitlement.ProductName) async -> Bool {
-            switch await self.accountManager.hasEntitlement(for: .networkProtection) {
+        @Sendable func hasEntitlement(for productName: Entitlement.ProductName) async -> Bool {
+            switch await self.accountManager.hasEntitlement(forProductName: productName) {
             case let .success(result):
                 return result
             case .failure:
