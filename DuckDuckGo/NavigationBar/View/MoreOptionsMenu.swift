//
//  MoreOptionsMenu.swift
//
//  Copyright © 2020 DuckDuckGo. All rights reserved.
//
//  Licensed under the Apache License, Version 2.0 (the "License");
//  you may not use this file except in compliance with the License.
//  You may obtain a copy of the License at
//
//  http://www.apache.org/licenses/LICENSE-2.0
//
//  Unless required by applicable law or agreed to in writing, software
//  distributed under the License is distributed on an "AS IS" BASIS,
//  WITHOUT WARRANTIES OR CONDITIONS OF ANY KIND, either express or implied.
//  See the License for the specific language governing permissions and
//  limitations under the License.
//

import Cocoa
import Combine
import Common
import BrowserServicesKit

#if NETWORK_PROTECTION
import NetworkProtection
#endif

protocol OptionsButtonMenuDelegate: AnyObject {

    func optionsButtonMenuRequestedBookmarkThisPage(_ sender: NSMenuItem)
    func optionsButtonMenuRequestedBookmarkPopover(_ menu: NSMenu)
    func optionsButtonMenuRequestedBookmarkManagementInterface(_ menu: NSMenu)
    func optionsButtonMenuRequestedBookmarkImportInterface(_ menu: NSMenu)
    func optionsButtonMenuRequestedBookmarkExportInterface(_ menu: NSMenu)
    func optionsButtonMenuRequestedLoginsPopover(_ menu: NSMenu, selectedCategory: SecureVaultSorting.Category)
    func optionsButtonMenuRequestedOpenExternalPasswordManager(_ menu: NSMenu)
    func optionsButtonMenuRequestedNetworkProtectionPopover(_ menu: NSMenu)
    func optionsButtonMenuRequestedDownloadsPopover(_ menu: NSMenu)
    func optionsButtonMenuRequestedPrint(_ menu: NSMenu)
    func optionsButtonMenuRequestedPreferences(_ menu: NSMenu)
    func optionsButtonMenuRequestedAppearancePreferences(_ menu: NSMenu)
#if DBP
    func optionsButtonMenuRequestedDataBrokerProtection(_ menu: NSMenu)
#endif
}

@MainActor
final class MoreOptionsMenu: NSMenu {

    weak var actionDelegate: OptionsButtonMenuDelegate?

    private let tabCollectionViewModel: TabCollectionViewModel
    private let emailManager: EmailManager
    private let passwordManagerCoordinator: PasswordManagerCoordinating
    private let internalUserDecider: InternalUserDecider

#if NETWORK_PROTECTION
    private let networkProtectionFeatureVisibility: NetworkProtectionFeatureVisibility
#endif

    required init(coder: NSCoder) {
        fatalError("MoreOptionsMenu: Bad initializer")
    }

#if NETWORK_PROTECTION
    init(tabCollectionViewModel: TabCollectionViewModel,
         emailManager: EmailManager = EmailManager(),
         passwordManagerCoordinator: PasswordManagerCoordinator,
         networkProtectionFeatureVisibility: NetworkProtectionFeatureVisibility = DefaultNetworkProtectionVisibility(),
         internalUserDecider: InternalUserDecider) {

        self.tabCollectionViewModel = tabCollectionViewModel
        self.emailManager = emailManager
        self.passwordManagerCoordinator = passwordManagerCoordinator
        self.networkProtectionFeatureVisibility = networkProtectionFeatureVisibility
        self.internalUserDecider = internalUserDecider

        super.init(title: "")

        self.emailManager.requestDelegate = self

        setupMenuItems()
    }
#else
    init(tabCollectionViewModel: TabCollectionViewModel,
         emailManager: EmailManager = EmailManager(),
         passwordManagerCoordinator: PasswordManagerCoordinator,
         internalUserDecider: InternalUserDecider) {

        self.tabCollectionViewModel = tabCollectionViewModel
        self.emailManager = emailManager
        self.passwordManagerCoordinator = passwordManagerCoordinator
        self.internalUserDecider = internalUserDecider

        super.init(title: "")

        self.emailManager.requestDelegate = self

        setupMenuItems()
    }
#endif

    let zoomMenuItem = NSMenuItem(title: UserText.zoom, action: nil, keyEquivalent: "")

    private func setupMenuItems() {

        #if FEEDBACK

        addItem(withTitle: "Send Feedback", action: #selector(AppDelegate.openFeedback(_:)), keyEquivalent: "")
        #if !APPSTORE
            .withImage(NSImage(named: "BetaLabel"))
        #endif // !APPSTORE

        addItem(NSMenuItem.separator())

        #endif // FEEDBACK

        addWindowItems()

        zoomMenuItem.submenu = ZoomSubMenu(targetting: self, tabCollectionViewModel: tabCollectionViewModel)
        addItem(zoomMenuItem)
        addItem(NSMenuItem.separator())

        addUtilityItems()

        addItem(withTitle: UserText.emailOptionsMenuItem, action: nil, keyEquivalent: "")
            .withImage(NSImage(named: "OptionsButtonMenuEmail"))
            .withSubmenu(EmailOptionsButtonSubMenu(tabCollectionViewModel: tabCollectionViewModel, emailManager: emailManager))

#if NETWORK_PROTECTION
        if networkProtectionFeatureVisibility.isNetworkProtectionVisible() {
            addItem(withTitle: UserText.networkProtection, action: #selector(showNetworkProtectionStatus(_:)), keyEquivalent: "")
                .targetting(self)
                .withImage(.image(for: .vpnIcon))
<<<<<<< HEAD

            DailyPixel.fire(pixel: .networkProtectionWaitlistEntryPointMenuItemDisplayed, frequency: .dailyAndCount, includeAppVersionParameter: true)
=======
        } else {
            networkProtectionFeatureVisibility.disableForWaitlistUsers()
>>>>>>> bda0a54c
        }
#endif // NETWORK_PROTECTION

#if DBP
        let dataBrokerProtectionItem = NSMenuItem(title: UserText.dataBrokerProtectionOptionsMenuItem,
                                                  action: #selector(openDataBrokerProtection),
                                                  keyEquivalent: "")
            .targetting(self)
            .withImage(NSImage(named: "BurnerWindowIcon2")) // PLACEHOLDER: Change it once we have the final icon
        addItem(dataBrokerProtectionItem)
#endif // DBP

        addItem(NSMenuItem.separator())

        addPageItems()

        let preferencesItem = NSMenuItem(title: UserText.settings, action: #selector(openPreferences(_:)), keyEquivalent: "")
            .targetting(self)
            .withImage(NSImage(named: "Preferences"))
        addItem(preferencesItem)
    }

#if DBP
    @objc func openDataBrokerProtection(_ sender: NSMenuItem) {
        actionDelegate?.optionsButtonMenuRequestedDataBrokerProtection(self)
    }
#endif // DBP

    @objc func showNetworkProtectionStatus(_ sender: NSMenuItem) {
        actionDelegate?.optionsButtonMenuRequestedNetworkProtectionPopover(self)
    }

    @objc func newTab(_ sender: NSMenuItem) {
        tabCollectionViewModel.appendNewTab()
    }

    @objc func newWindow(_ sender: NSMenuItem) {
        WindowsManager.openNewWindow()
    }

    @objc func newBurnerWindow(_ sender: NSMenuItem) {
        WindowsManager.openNewWindow(burnerMode: BurnerMode(isBurner: true))
    }

    @objc func toggleFireproofing(_ sender: NSMenuItem) {
        guard let selectedTabViewModel = tabCollectionViewModel.selectedTabViewModel else {
            os_log("MainViewController: No tab view model selected", type: .error)
            return
        }

        selectedTabViewModel.tab.requestFireproofToggle()
    }

    @objc func bookmarkPage(_ sender: NSMenuItem) {
        actionDelegate?.optionsButtonMenuRequestedBookmarkThisPage(sender)
    }

    @objc func openBookmarks(_ sender: NSMenuItem) {
        actionDelegate?.optionsButtonMenuRequestedBookmarkPopover(self)
    }

    @objc func openBookmarksManagementInterface(_ sender: NSMenuItem) {
        actionDelegate?.optionsButtonMenuRequestedBookmarkManagementInterface(self)
    }

    @objc func openBookmarkImportInterface(_ sender: NSMenuItem) {
        actionDelegate?.optionsButtonMenuRequestedBookmarkImportInterface(self)
    }

    @objc func openBookmarkExportInterface(_ sender: NSMenuItem) {
        actionDelegate?.optionsButtonMenuRequestedBookmarkExportInterface(self)
    }

    @objc func openDownloads(_ sender: NSMenuItem) {
        actionDelegate?.optionsButtonMenuRequestedDownloadsPopover(self)
    }

    @objc func openAutofillWithAllItems(_ sender: NSMenuItem) {
        actionDelegate?.optionsButtonMenuRequestedLoginsPopover(self, selectedCategory: .allItems)
    }

    @objc func openAutofillWithLogins(_ sender: NSMenuItem) {
        actionDelegate?.optionsButtonMenuRequestedLoginsPopover(self, selectedCategory: .logins)
    }

    @objc func openExternalPasswordManager(_ sender: NSMenuItem) {
        actionDelegate?.optionsButtonMenuRequestedOpenExternalPasswordManager(self)
    }

    @objc func openAutofillWithIdentities(_ sender: NSMenuItem) {
        actionDelegate?.optionsButtonMenuRequestedLoginsPopover(self, selectedCategory: .identities)
    }

    @objc func openAutofillWithCreditCards(_ sender: NSMenuItem) {
        actionDelegate?.optionsButtonMenuRequestedLoginsPopover(self, selectedCategory: .cards)
    }

    @objc func openPreferences(_ sender: NSMenuItem) {
        actionDelegate?.optionsButtonMenuRequestedPreferences(self)
    }

    @objc func openAppearancePreferences(_ sender: NSMenuItem) {
        actionDelegate?.optionsButtonMenuRequestedAppearancePreferences(self)
    }

    @objc func findInPage(_ sender: NSMenuItem) {
        tabCollectionViewModel.selectedTabViewModel?.showFindInPage()
    }

    @objc func doPrint(_ sender: NSMenuItem) {
        actionDelegate?.optionsButtonMenuRequestedPrint(self)
    }

    private func addWindowItems() {
        // New Tab
        addItem(withTitle: UserText.plusButtonNewTabMenuItem, action: #selector(newTab(_:)), keyEquivalent: "t")
            .targetting(self)
            .withImage(NSImage(named: "Add"))

        // New Window
        addItem(withTitle: UserText.newWindowMenuItem, action: #selector(newWindow(_:)), keyEquivalent: "n")
            .targetting(self)
            .withImage(NSImage(named: "NewWindow"))

        // New Burner Window
        let burnerWindowItem = NSMenuItem(title: UserText.newBurnerWindowMenuItem,
                                          action: #selector(newBurnerWindow(_:)),
                                          target: self)
        burnerWindowItem.keyEquivalent = "n"
        burnerWindowItem.keyEquivalentModifierMask = [.command, .shift]
        burnerWindowItem.image = NSImage(named: "NewBurnerWindow")
        addItem(burnerWindowItem)

        addItem(NSMenuItem.separator())
    }

    private func addUtilityItems() {
        let bookmarksSubMenu = BookmarksSubMenu(targetting: self, tabCollectionViewModel: tabCollectionViewModel)

        addItem(withTitle: UserText.bookmarks, action: #selector(openBookmarks), keyEquivalent: "")
            .targetting(self)
            .withImage(NSImage(named: "Bookmarks"))
            .withSubmenu(bookmarksSubMenu)

        addItem(withTitle: UserText.downloads, action: #selector(openDownloads), keyEquivalent: "j")
            .targetting(self)
            .withImage(NSImage(named: "Downloads"))

        let loginsSubMenu = LoginsSubMenu(targetting: self,
                                          passwordManagerCoordinator: passwordManagerCoordinator)

        addItem(withTitle: UserText.passwordManagement, action: #selector(openAutofillWithAllItems), keyEquivalent: "")
            .targetting(self)
            .withImage(NSImage(named: "PasswordManagement"))
            .withSubmenu(loginsSubMenu)

        addItem(NSMenuItem.separator())
    }

    private func addPageItems() {
        guard let url = tabCollectionViewModel.selectedTabViewModel?.tab.content.url else { return }

        if url.canFireproof, let host = url.host {

            let isFireproof = FireproofDomains.shared.isFireproof(fireproofDomain: host)
            let title = isFireproof ? UserText.removeFireproofing : UserText.fireproofSite
            let image = isFireproof ? NSImage(named: "Burn") : NSImage(named: "Fireproof")

            addItem(withTitle: title, action: #selector(toggleFireproofing(_:)), keyEquivalent: "")
                .targetting(self)
                .withImage(image)

        }

        addItem(withTitle: UserText.findInPageMenuItem, action: #selector(findInPage(_:)), keyEquivalent: "f")
            .targetting(self)
            .withImage(NSImage(named: "Find-Search"))

        addItem(withTitle: UserText.shareMenuItem, action: nil, keyEquivalent: "")
            .targetting(self)
            .withImage(NSImage(named: "Share"))
            .withSubmenu(SharingMenu())

        addItem(withTitle: UserText.printMenuItem, action: #selector(doPrint(_:)), keyEquivalent: "")
            .targetting(self)
            .withImage(NSImage(named: "Print"))

        addItem(NSMenuItem.separator())

    }

}

@MainActor
final class EmailOptionsButtonSubMenu: NSMenu {

    private let tabCollectionViewModel: TabCollectionViewModel
    private let emailManager: EmailManager
    private var emailProtectionDidChangeCancellable: AnyCancellable?

    init(tabCollectionViewModel: TabCollectionViewModel, emailManager: EmailManager) {
        self.tabCollectionViewModel = tabCollectionViewModel
        self.emailManager = emailManager
        super.init(title: UserText.emailOptionsMenuItem)

        updateMenuItems()

        emailProtectionDidChangeCancellable = Publishers
            .Merge(
                NotificationCenter.default.publisher(for: .emailDidSignIn),
                NotificationCenter.default.publisher(for: .emailDidSignOut)
            )
            .receive(on: DispatchQueue.main)
            .sink { [weak self] _ in
                self?.updateMenuItems()
            }
    }

    required init(coder: NSCoder) {
        fatalError("init(coder:) has not been implemented")
    }

    private func updateMenuItems() {
        removeAllItems()
        if emailManager.isSignedIn {
            addItem(withTitle: UserText.emailOptionsMenuCreateAddressSubItem, action: #selector(createAddressAction(_:)), keyEquivalent: "")
                .targetting(self)
                .withImage(NSImage(named: "OptionsButtonMenuEmailGenerateAddress"))

            addItem(withTitle: UserText.emailOptionsMenuManageAccountSubItem, action: #selector(manageAccountAction(_:)), keyEquivalent: "")
                .targetting(self)
                .withImage(NSImage(named: "Identity-16"))

            addItem(.separator())

            addItem(withTitle: UserText.emailOptionsMenuTurnOffSubItem, action: #selector(turnOffEmailAction(_:)), keyEquivalent: "")
                .targetting(self)
                .withImage(NSImage(named: "Email-Disabled-16"))

        } else {
            addItem(withTitle: UserText.emailOptionsMenuTurnOnSubItem, action: #selector(turnOnEmailAction(_:)), keyEquivalent: "")
                .targetting(self)
                .withImage(NSImage(named: "OptionsButtonMenuEmail"))

        }
    }

    @objc func manageAccountAction(_ sender: NSMenuItem) {
        let tab = Tab(content: .url(EmailUrls().emailProtectionAccountLink), shouldLoadInBackground: true, burnerMode: tabCollectionViewModel.burnerMode)
        tabCollectionViewModel.append(tab: tab)
    }

    @objc func createAddressAction(_ sender: NSMenuItem) {
        assert(emailManager.requestDelegate != nil, "No requestDelegate on emailManager")

        emailManager.getAliasIfNeededAndConsume { [weak self] alias, error in
            guard let self = self, let alias = alias else {
                assertionFailure(error?.localizedDescription ?? "Unexpected email error")
                return
            }

            let address = self.emailManager.emailAddressFor(alias)
            let pixelParameters = self.emailManager.emailPixelParameters
            self.emailManager.updateLastUseDate()

            Pixel.fire(.emailUserCreatedAlias, withAdditionalParameters: pixelParameters)

            NSPasteboard.general.copy(address)
            NotificationCenter.default.post(name: NSNotification.Name.privateEmailCopiedToClipboard, object: nil)
        }
    }

    @objc func turnOffEmailAction(_ sender: NSMenuItem) {
        let alert = NSAlert.disableEmailProtection()
        let response = alert.runModal()
        if response == .alertFirstButtonReturn {
            try? emailManager.signOut()
        }
    }

    @objc func turnOnEmailAction(_ sender: NSMenuItem) {
        let tab = Tab(content: .url(EmailUrls().emailProtectionLink), shouldLoadInBackground: true, burnerMode: tabCollectionViewModel.burnerMode)
        tabCollectionViewModel.append(tab: tab)
    }
}

@MainActor
final class ZoomSubMenu: NSMenu {

    init(targetting target: AnyObject, tabCollectionViewModel: TabCollectionViewModel) {
        super.init(title: UserText.zoom)

        updateMenuItems(with: tabCollectionViewModel, targetting: target)
    }

    required init(coder: NSCoder) {
        fatalError("init(coder:) has not been implemented")
    }

    private func updateMenuItems(with tabCollectionViewModel: TabCollectionViewModel, targetting target: AnyObject) {
        removeAllItems()

        let fullScreenItem = (NSApplication.shared.mainMenuTyped.toggleFullscreenMenuItem?.copy() as? NSMenuItem)!
        addItem(fullScreenItem)

        addItem(.separator())

        let zoomInItem = (NSApplication.shared.mainMenuTyped.zoomInMenuItem?.copy() as? NSMenuItem)!
        addItem(zoomInItem)

        let zoomOutItem = (NSApplication.shared.mainMenuTyped.zoomOutMenuItem?.copy() as? NSMenuItem)!
        addItem(zoomOutItem)

        let actualSizeItem = (NSApplication.shared.mainMenuTyped.actualSizeMenuItem?.copy() as? NSMenuItem)!
        addItem(actualSizeItem)

        addItem(.separator())

        let globalZoomSettingItem = NSMenuItem(title: UserText.defaultZoomPageMoreOptionsItem, action: #selector(MoreOptionsMenu.openAppearancePreferences(_:)), keyEquivalent: "")
            .targetting(target)
        addItem(globalZoomSettingItem)
    }
}

@MainActor
final class BookmarksSubMenu: NSMenu {

    init(targetting target: AnyObject, tabCollectionViewModel: TabCollectionViewModel) {
        super.init(title: UserText.passwordManagement)
        self.autoenablesItems = false
        addMenuItems(with: tabCollectionViewModel, target: target)
    }

    required init(coder: NSCoder) {
        fatalError("init(coder:) has not been implemented")
    }

    private func addMenuItems(with tabCollectionViewModel: TabCollectionViewModel, target: AnyObject) {
        let bookmarkPageItem = addItem(withTitle: UserText.bookmarkThisPage, action: #selector(MoreOptionsMenu.bookmarkPage(_:)), keyEquivalent: "d")
            .withModifierMask([.command])
            .targetting(target)

        bookmarkPageItem.isEnabled = tabCollectionViewModel.selectedTabViewModel?.canBeBookmarked == true

        addItem(NSMenuItem.separator())

        addItem(withTitle: UserText.bookmarksShowToolbarPanel, action: #selector(MoreOptionsMenu.openBookmarks(_:)), keyEquivalent: "")
            .targetting(target)

        BookmarksBarMenuFactory.addToMenu(self)

        addItem(NSMenuItem.separator())

        if let favorites = LocalBookmarkManager.shared.list?.favoriteBookmarks {
            let favoriteViewModels = favorites.compactMap(BookmarkViewModel.init(entity:))
            let potentialItems = bookmarkMenuItems(from: favoriteViewModels)

            let favoriteMenuItems = potentialItems.isEmpty ? [NSMenuItem.empty] : potentialItems

            let favoritesItem = addItem(withTitle: UserText.favorites, action: nil, keyEquivalent: "")
            favoritesItem.submenu = NSMenu(items: favoriteMenuItems)
            favoritesItem.image = NSImage(named: "Favorite")

            addItem(NSMenuItem.separator())
        }

        let bookmarkManager = LocalBookmarkManager.shared
        guard let entities = bookmarkManager.list?.topLevelEntities else {
            return
        }

        let bookmarkViewModels = entities.compactMap(BookmarkViewModel.init(entity:))
        let menuItems = bookmarkMenuItems(from: bookmarkViewModels, topLevel: true)

        self.items.append(contentsOf: menuItems)

        addItem(NSMenuItem.separator())

        addItem(withTitle: UserText.importBookmarks, action: #selector(MoreOptionsMenu.openBookmarkImportInterface(_:)), keyEquivalent: "")
            .targetting(target)

        let exportBookmarItem = NSMenuItem(title: UserText.exportBookmarks, action: #selector(MoreOptionsMenu.openBookmarkExportInterface(_:)), keyEquivalent: "").targetting(target)
        exportBookmarItem.isEnabled = bookmarkManager.list?.totalBookmarks != 0
        addItem(exportBookmarItem)

    }

    private func bookmarkMenuItems(from bookmarkViewModels: [BookmarkViewModel], topLevel: Bool = true) -> [NSMenuItem] {
        var menuItems = [NSMenuItem]()

        if !topLevel {
            let showOpenInTabsItem = bookmarkViewModels.compactMap { $0.entity as? Bookmark }.count > 1
            if showOpenInTabsItem {
                menuItems.append(NSMenuItem(bookmarkViewModels: bookmarkViewModels))
                menuItems.append(.separator())
            }
        }

        for viewModel in bookmarkViewModels {
            let menuItem = NSMenuItem(bookmarkViewModel: viewModel)

            if let folder = viewModel.entity as? BookmarkFolder {
                let subMenu = NSMenu(title: folder.title)
                let childViewModels = folder.children.map(BookmarkViewModel.init)
                let childMenuItems = bookmarkMenuItems(from: childViewModels, topLevel: false)
                subMenu.items = childMenuItems

                if !subMenu.items.isEmpty {
                    menuItem.submenu = subMenu
                }
            }

            menuItems.append(menuItem)
        }

        return menuItems
    }

}

final class LoginsSubMenu: NSMenu {
    let passwordManagerCoordinator: PasswordManagerCoordinating

    init(targetting target: AnyObject, passwordManagerCoordinator: PasswordManagerCoordinating) {
        self.passwordManagerCoordinator = passwordManagerCoordinator
        super.init(title: UserText.passwordManagement)
        updateMenuItems(with: target)
    }

    required init(coder: NSCoder) {
        fatalError("init(coder:) has not been implemented")
    }

    private func updateMenuItems(with target: AnyObject) {
        addItem(withTitle: UserText.passwordManagementAllItems, action: #selector(MoreOptionsMenu.openAutofillWithAllItems), keyEquivalent: "")
            .targetting(target)

        addItem(NSMenuItem.separator())

        let autofillSelector: Selector
        let autofillTitle: String

        if passwordManagerCoordinator.isEnabled {
            autofillSelector = #selector(MoreOptionsMenu.openExternalPasswordManager)
            autofillTitle = "\(UserText.passwordManagementLogins) (\(UserText.openIn(value: passwordManagerCoordinator.displayName)))"
        } else {
            autofillSelector = #selector(MoreOptionsMenu.openAutofillWithLogins)
            autofillTitle = UserText.passwordManagementLogins
        }

        addItem(withTitle: autofillTitle, action: autofillSelector, keyEquivalent: "")
            .targetting(target)
            .withImage(NSImage(named: "LoginGlyph"))

        addItem(withTitle: UserText.passwordManagementIdentities, action: #selector(MoreOptionsMenu.openAutofillWithIdentities), keyEquivalent: "")
            .targetting(target)
            .withImage(NSImage(named: "IdentityGlyph"))

        addItem(withTitle: UserText.passwordManagementCreditCards, action: #selector(MoreOptionsMenu.openAutofillWithCreditCards), keyEquivalent: "")
            .targetting(target)
            .withImage(NSImage(named: "CreditCardGlyph"))
    }

}

extension NSMenuItem {

    @discardableResult
    func withImage(_ image: NSImage?) -> NSMenuItem {
        self.image = image
        return self
    }

    @discardableResult
    func targetting(_ target: AnyObject) -> NSMenuItem {
        self.target = target
        return self
    }

    @discardableResult
    func withSubmenu(_ submenu: NSMenu) -> NSMenuItem {
        self.submenu = submenu
        return self
    }

    @discardableResult
    func withModifierMask(_ mask: NSEvent.ModifierFlags) -> NSMenuItem {
        self.keyEquivalentModifierMask = mask
        return self
    }

}

extension MoreOptionsMenu: EmailManagerRequestDelegate { }<|MERGE_RESOLUTION|>--- conflicted
+++ resolved
@@ -132,13 +132,10 @@
             addItem(withTitle: UserText.networkProtection, action: #selector(showNetworkProtectionStatus(_:)), keyEquivalent: "")
                 .targetting(self)
                 .withImage(.image(for: .vpnIcon))
-<<<<<<< HEAD
 
             DailyPixel.fire(pixel: .networkProtectionWaitlistEntryPointMenuItemDisplayed, frequency: .dailyAndCount, includeAppVersionParameter: true)
-=======
         } else {
             networkProtectionFeatureVisibility.disableForWaitlistUsers()
->>>>>>> bda0a54c
         }
 #endif // NETWORK_PROTECTION
 
