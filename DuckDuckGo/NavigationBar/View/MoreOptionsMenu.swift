--- conflicted
+++ resolved
@@ -323,11 +323,7 @@
         var items: [NSMenuItem] = []
 
 #if SUBSCRIPTION
-<<<<<<< HEAD
-        if DefaultSubscriptionFeatureAvailability().isFeatureAvailable() && !subscriptionManager.isUserAuthenticated {
-=======
-        if NSApp.delegateTyped.subscriptionFeatureAvailability.isFeatureAvailable && !AccountManager().isUserAuthenticated {
->>>>>>> 933a0e01
+        if NSApp.delegateTyped.subscriptionFeatureAvailability.isFeatureAvailable && !subscriptionManager.isUserAuthenticated {
             items.append(contentsOf: makeInactiveSubscriptionItems())
         } else {
             items.append(contentsOf: makeActiveSubscriptionItems()) // this adds NETP and DBP only if conditionally enabled
@@ -354,11 +350,7 @@
 
             items.append(networkProtectionItem)
 #if SUBSCRIPTION
-<<<<<<< HEAD
-            if DefaultSubscriptionFeatureAvailability().isFeatureAvailable() && subscriptionManager.isUserAuthenticated {
-=======
-            if NSApp.delegateTyped.subscriptionFeatureAvailability.isFeatureAvailable && AccountManager().isUserAuthenticated {
->>>>>>> 933a0e01
+            if NSApp.delegateTyped.subscriptionFeatureAvailability.isFeatureAvailable && subscriptionManager.isUserAuthenticated {
                 Task {
                     let isMenuItemEnabled: Bool
 
@@ -391,11 +383,7 @@
             items.append(dataBrokerProtectionItem)
 
 #if SUBSCRIPTION
-<<<<<<< HEAD
-            if DefaultSubscriptionFeatureAvailability().isFeatureAvailable() && subscriptionManager.isUserAuthenticated {
-=======
-            if NSApp.delegateTyped.subscriptionFeatureAvailability.isFeatureAvailable && AccountManager().isUserAuthenticated  {
->>>>>>> 933a0e01
+            if NSApp.delegateTyped.subscriptionFeatureAvailability.isFeatureAvailable && subscriptionManager.isUserAuthenticated  {
                 Task {
                     let isMenuItemEnabled: Bool
 
@@ -427,11 +415,7 @@
                 .withImage(.itrIcon)
             items.append(identityTheftRestorationItem)
 
-<<<<<<< HEAD
-            if DefaultSubscriptionFeatureAvailability().isFeatureAvailable() && subscriptionManager.isUserAuthenticated {
-=======
-            if NSApp.delegateTyped.subscriptionFeatureAvailability.isFeatureAvailable && AccountManager().isUserAuthenticated  {
->>>>>>> 933a0e01
+            if NSApp.delegateTyped.subscriptionFeatureAvailability.isFeatureAvailable && subscriptionManager.isUserAuthenticated  {
                 Task {
                     let isMenuItemEnabled: Bool
 
