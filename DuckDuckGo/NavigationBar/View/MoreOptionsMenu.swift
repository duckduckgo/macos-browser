--- conflicted
+++ resolved
@@ -965,9 +965,8 @@
         .targetting(target)
     }
 
-<<<<<<< HEAD
     private func refreshAvailabilityBasedOnEntitlements() async {
-//        guard subscriptionFeatureAvailability.isFeatureAvailable, subscriptionManager.isUserAuthenticated else { return }
+        guard subscriptionManager.isUserAuthenticated else { return }
         let features = await subscriptionManager.currentSubscriptionFeatures(forceRefresh: false)
         let vpnFeature = features.first { $0.entitlement == .networkProtection }
         let dbpFeature = features.first { $0.entitlement == .dataBrokerProtection }
@@ -980,35 +979,6 @@
             let hasIdentityTheftRestoration = itrFeature?.enabled ?? false
             let hasIdentityTheftRestorationGlobal = itrgFeature?.enabled ?? false
             self.identityTheftRestorationItem.isEnabled = hasIdentityTheftRestoration || hasIdentityTheftRestorationGlobal
-=======
-    private func refreshAvailabilityBasedOnEntitlements() {
-        guard subscriptionManager.accountManager.isUserAuthenticated else { return }
-
-        @Sendable func hasEntitlement(for productName: Entitlement.ProductName) async -> Bool {
-            switch await self.subscriptionManager.accountManager.hasEntitlement(forProductName: productName) {
-            case let .success(result):
-                return result
-            case .failure:
-                return false
-            }
-        }
-
-        Task.detached(priority: .background) { [weak self] in
-            guard let self else { return }
-
-            let isNetworkProtectionItemEnabled = await hasEntitlement(for: .networkProtection)
-            let isDataBrokerProtectionItemEnabled = await hasEntitlement(for: .dataBrokerProtection)
-
-            let hasIdentityTheftRestoration = await hasEntitlement(for: .identityTheftRestoration)
-            let hasIdentityTheftRestorationGlobal = await hasEntitlement(for: .identityTheftRestorationGlobal)
-            let isIdentityTheftRestorationItemEnabled = hasIdentityTheftRestoration || hasIdentityTheftRestorationGlobal
-
-            Task { @MainActor in
-                self.networkProtectionItem.isEnabled = isNetworkProtectionItemEnabled
-                self.dataBrokerProtectionItem.isEnabled = isDataBrokerProtectionItemEnabled
-                self.identityTheftRestorationItem.isEnabled = isIdentityTheftRestorationItemEnabled
-            }
->>>>>>> 7e200839
         }
     }
 
