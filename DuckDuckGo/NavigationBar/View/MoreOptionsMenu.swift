--- conflicted
+++ resolved
@@ -194,17 +194,11 @@
 
         let loginsSubMenu = LoginsSubMenu(targetting: self)
         
-<<<<<<< HEAD
-        addItem(withTitle: UserText.passwordManagement, action: nil, keyEquivalent: "")
-            .withImage(NSImage(named: "PasswordManagement"))
-            .withSubmenu(loginsSubMenu)
-=======
         addItem(withTitle: UserText.passwordManagement, action: #selector(openLoginsWithAllItems), keyEquivalent: "")
             .targetting(self)
             .withImage(NSImage(named: "PasswordManagement"))
             .withSubmenu(loginsSubMenu)
             .firingPixel(Pixel.Event.MoreResult.loginsMenu)
->>>>>>> 1bbf0a5e
 
         addItem(NSMenuItem.separator())
     }
