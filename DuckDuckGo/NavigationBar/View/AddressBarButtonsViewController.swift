--- conflicted
+++ resolved
@@ -34,22 +34,8 @@
 
     weak var delegate: AddressBarButtonsViewControllerDelegate?
 
-<<<<<<< HEAD
     private let accessibilityPreferences: AccessibilityPreferences
 
-    private var zoomPopover: ZoomPopover?
-    private var bookmarkPopover: AddBookmarkPopover?
-    private func bookmarkPopoverCreatingIfNeeded() -> AddBookmarkPopover {
-        return bookmarkPopover ?? {
-            let popover = AddBookmarkPopover()
-            popover.delegate = self
-            self.bookmarkPopover = popover
-            return popover
-        }()
-    }
-
-=======
->>>>>>> eff4f1fb
     private var permissionAuthorizationPopover: PermissionAuthorizationPopover?
     private func permissionAuthorizationPopoverCreatingIfNeeded() -> PermissionAuthorizationPopover {
         return permissionAuthorizationPopover ?? {
@@ -69,30 +55,7 @@
         }()
     }
 
-<<<<<<< HEAD
-    private var _privacyDashboardPopover: PrivacyDashboardPopover?
-    private var privacyDashboardPopover: PrivacyDashboardPopover {
-        get {
-            if let result = _privacyDashboardPopover {
-                return result
-            } else {
-                let popover = PrivacyDashboardPopover()
-                popover.delegate = self
-                self.privacyDashboardPopover = popover
-                self.subscribePrivacyDashboardPendingUpdates(privacyDashboardPopover: popover)
-                return popover
-            }
-        }
-        set {
-            _privacyDashboardPopover = newValue
-        }
-    }
-
-    @IBOutlet weak var privacyDashboardPositioningView: NSView!
-
     @IBOutlet weak var zoomButton: NSButton!
-=======
->>>>>>> eff4f1fb
     @IBOutlet weak var privacyEntryPointButton: MouseOverAnimationButton!
     @IBOutlet weak var bookmarkButton: AddressBarButton!
     @IBOutlet weak var imageButtonWrapper: NSView!
@@ -149,16 +112,13 @@
     @Published private(set) var buttonsWidth: CGFloat = 0
 
     private var tabCollectionViewModel: TabCollectionViewModel
-<<<<<<< HEAD
     private var tabViewModel: TabViewModel? {
         didSet {
             subscribeToTabZoomLevel()
         }
     }
-=======
-    private var tabViewModel: TabViewModel?
+
     private let popovers: NavigationBarPopovers
->>>>>>> eff4f1fb
 
     private var bookmarkManager: BookmarkManager = LocalBookmarkManager.shared
     var controllerMode: AddressBarViewController.Mode? {
@@ -202,16 +162,11 @@
 
     init?(coder: NSCoder,
           tabCollectionViewModel: TabCollectionViewModel,
-<<<<<<< HEAD
-          accessibilityPreferences: AccessibilityPreferences = AccessibilityPreferences.shared)  {
+          accessibilityPreferences: AccessibilityPreferences = AccessibilityPreferences.shared,
+          popovers: NavigationBarPopovers) {
         self.tabCollectionViewModel = tabCollectionViewModel
         self.accessibilityPreferences = accessibilityPreferences
-=======
-          popovers: NavigationBarPopovers) {
-        self.tabCollectionViewModel = tabCollectionViewModel
         self.popovers = popovers
->>>>>>> eff4f1fb
-
         super.init(coder: coder)
     }
 
@@ -329,7 +284,7 @@
         && !isTextFieldValueText
         && !isTextFieldEditorFirstResponder
         && !animation
-        && (hasNonDefaultZoom || zoomPopover?.isShown == true || zoomPopover != nil)
+        && (hasNonDefaultZoom || popovers.isZoomPopoverShown == true || popovers.zoomPopover != nil)
 
         zoomButton.isHidden = !shouldShowZoom
     }
@@ -411,13 +366,11 @@
     }
 
     @IBAction func zoomButtonAction(_ sender: Any) {
-        if zoomPopover?.isShown ?? false {
-            zoomPopover?.close()
+        if popovers.isZoomPopoverShown {
+            popovers.closeZoomPopover()
         } else {
             guard let tabViewModel = tabCollectionViewModel.selectedTabViewModel else { return }
-            zoomPopover = ZoomPopover(tabViewModel: tabViewModel)
-            zoomPopover?.delegate = self
-            zoomPopover?.show(positionedBelow: zoomButton)
+            popovers.showZoomPopover(for: tabViewModel, from: zoomButton, withDelegate: self)
         }
     }
 
@@ -1016,20 +969,10 @@
                 NotificationCenter.default.post(name: .bookmarkPromptShouldShow, object: nil)
             }
             updateBookmarkButtonVisibility()
-<<<<<<< HEAD
-            bookmarkPopover = nil
-        case privacyDashboardPopover:
-            privacyEntryPointButton.state = .off
-            _privacyDashboardPopover = nil
-        case zoomPopover:
-            zoomPopover = nil
+        case popovers.zoomPopover:
             updateZoomButtonVisibility()
         default:
             break
-=======
-
-        default: break
->>>>>>> eff4f1fb
         }
     }
 
