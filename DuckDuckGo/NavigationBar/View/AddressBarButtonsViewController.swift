//
//  AddressBarButtonsViewController.swift
//
//  Copyright © 2021 DuckDuckGo. All rights reserved.
//
//  Licensed under the Apache License, Version 2.0 (the "License");
//  you may not use this file except in compliance with the License.
//  You may obtain a copy of the License at
//
//  http://www.apache.org/licenses/LICENSE-2.0
//
//  Unless required by applicable law or agreed to in writing, software
//  distributed under the License is distributed on an "AS IS" BASIS,
//  WITHOUT WARRANTIES OR CONDITIONS OF ANY KIND, either express or implied.
//  See the License for the specific language governing permissions and
//  limitations under the License.
//

import AppKit
import BrowserServicesKit
import Cocoa
import Combine
import Common
import Lottie
import os.log

protocol AddressBarButtonsViewControllerDelegate: AnyObject {

    func addressBarButtonsViewControllerClearButtonClicked(_ addressBarButtonsViewController: AddressBarButtonsViewController)

}

final class AddressBarButtonsViewController: NSViewController {

    weak var delegate: AddressBarButtonsViewControllerDelegate?

    private let accessibilityPreferences: AccessibilityPreferences

    private var permissionAuthorizationPopover: PermissionAuthorizationPopover?
    private func permissionAuthorizationPopoverCreatingIfNeeded() -> PermissionAuthorizationPopover {
        return permissionAuthorizationPopover ?? {
            let popover = PermissionAuthorizationPopover()
            self.permissionAuthorizationPopover = popover
            popover.setAccessibilityIdentifier("AddressBarButtonsViewController.permissionAuthorizationPopover")
            return popover
        }()
    }

    private var popupBlockedPopover: PopupBlockedPopover?
    private func popupBlockedPopoverCreatingIfNeeded() -> PopupBlockedPopover {
        return popupBlockedPopover ?? {
            let popover = PopupBlockedPopover()
            self.popupBlockedPopover = popover
            return popover
        }()
    }

    @IBOutlet weak var zoomButton: NSButton!
    @IBOutlet weak var privacyEntryPointButton: MouseOverAnimationButton!
    @IBOutlet weak var bookmarkButton: AddressBarButton!
    @IBOutlet weak var imageButtonWrapper: NSView!
    @IBOutlet weak var imageButton: NSButton!
    @IBOutlet weak var clearButton: NSButton!
    @IBOutlet weak var buttonsContainer: NSStackView!

    @IBOutlet weak var animationWrapperView: NSView!
    var trackerAnimationView1: LottieAnimationView!
    var trackerAnimationView2: LottieAnimationView!
    var trackerAnimationView3: LottieAnimationView!
    var shieldAnimationView: LottieAnimationView!
    var shieldDotAnimationView: LottieAnimationView!

    @IBOutlet weak var notificationAnimationView: NavigationBarBadgeAnimationView!

    @IBOutlet weak var permissionButtons: NSView!
    @IBOutlet weak var cameraButton: PermissionButton! {
        didSet {
            cameraButton.isHidden = true
            cameraButton.target = self
            cameraButton.action = #selector(cameraButtonAction(_:))
        }
    }
    @IBOutlet weak var microphoneButton: PermissionButton! {
        didSet {
            microphoneButton.isHidden = true
            microphoneButton.target = self
            microphoneButton.action = #selector(microphoneButtonAction(_:))
        }
    }
    @IBOutlet weak var geolocationButton: PermissionButton! {
        didSet {
            geolocationButton.isHidden = true
            geolocationButton.target = self
            geolocationButton.action = #selector(geolocationButtonAction(_:))
        }
    }
    @IBOutlet weak var popupsButton: PermissionButton! {
        didSet {
            popupsButton.isHidden = true
            popupsButton.target = self
            popupsButton.action = #selector(popupsButtonAction(_:))
        }
    }
    @IBOutlet weak var externalSchemeButton: PermissionButton! {
        didSet {
            externalSchemeButton.isHidden = true
            externalSchemeButton.target = self
            externalSchemeButton.action = #selector(externalSchemeButtonAction(_:))
        }
    }

    @Published private(set) var buttonsWidth: CGFloat = 0

    private var tabCollectionViewModel: TabCollectionViewModel
    private var tabViewModel: TabViewModel? {
        didSet {
            subscribeToTabZoomLevel()
        }
    }

    private let popovers: NavigationBarPopovers

    private var bookmarkManager: BookmarkManager = LocalBookmarkManager.shared
    var controllerMode: AddressBarViewController.Mode? {
        didSet {
            updateButtons()
        }
    }
    var isTextFieldEditorFirstResponder = false {
        didSet {
            updateButtons()
            stopHighlightingPrivacyShield()
        }
    }
    var textFieldValue: AddressBarTextField.Value? {
        didSet {
            updateButtons()
        }
    }
    var isMouseOverNavigationBar = false {
        didSet {
            if isMouseOverNavigationBar != oldValue {
                updateBookmarkButtonVisibility()
            }
        }
    }

    private var selectedTabViewModelCancellable: AnyCancellable?
    private var urlCancellable: AnyCancellable?
    private var bookmarkListCancellable: AnyCancellable?
    private var effectiveAppearanceCancellable: AnyCancellable?
    private var accessibilityPreferencesCancellable: AnyCancellable?
    private var permissionsCancellables = Set<AnyCancellable>()
    private var trackerAnimationTriggerCancellable: AnyCancellable?
    private var privacyEntryPointIconUpdateCancellable: AnyCancellable?
    private var isMouseOverAnimationVisibleCancellable: AnyCancellable?
    private var privacyEntryPointIsMouseOverCancellable: AnyCancellable?

    private lazy var buttonsBadgeAnimator = {
        let animator = NavigationBarBadgeAnimator()
        animator.delegate = self
        return animator
    }()

    private var hasPrivacyInfoPulseQueuedAnimation = false
<<<<<<< HEAD

=======
>>>>>>> de7be543

    required init?(coder: NSCoder) {
        fatalError("AddressBarButtonsViewController: Bad initializer")
    }

    init?(coder: NSCoder,
          tabCollectionViewModel: TabCollectionViewModel,
          accessibilityPreferences: AccessibilityPreferences = AccessibilityPreferences.shared,
          popovers: NavigationBarPopovers) {
        self.tabCollectionViewModel = tabCollectionViewModel
        self.accessibilityPreferences = accessibilityPreferences
        self.popovers = popovers
        super.init(coder: coder)
    }

    override func viewDidLoad() {
        super.viewDidLoad()

        setupAnimationViews()
        setupNotificationAnimationView()
        subscribeToSelectedTabViewModel()
        subscribeToBookmarkList()
        subscribeToEffectiveAppearance()
        subscribeToIsMouseOverAnimationVisible()
        updateBookmarkButtonVisibility()
        subscribeToPrivacyEntryPointIsMouseOver()
        bookmarkButton.sendAction(on: .leftMouseDown)

        privacyEntryPointButton.toolTip = UserText.privacyDashboardTooltip
    }

    override func viewWillAppear() {
        setupButtons()
    }

    func showBadgeNotification(_ type: NavigationBarBadgeAnimationView.AnimationType) {
        if !isAnyShieldAnimationPlaying {
            buttonsBadgeAnimator.showNotification(withType: type,
                                                  buttonsContainer: buttonsContainer,
                                                  and: notificationAnimationView)
        } else {
            buttonsBadgeAnimator.queuedAnimation = NavigationBarBadgeAnimator.QueueData(selectedTab: tabViewModel?.tab,
                                                                                        animationType: type)
        }
    }

    private func playBadgeAnimationIfNecessary() {
        if let queuedNotification = buttonsBadgeAnimator.queuedAnimation {
            // Add small time gap in between animations if badge animation was queued
            DispatchQueue.main.asyncAfter(deadline: .now() + 0.6) {
                if self.tabViewModel?.tab == queuedNotification.selectedTab {
                    self.showBadgeNotification(queuedNotification.animationType)
                } else {
                    self.buttonsBadgeAnimator.queuedAnimation = nil
                }
            }
        }
    }

    private func playPrivacyInfoHighlightAnimationIfNecessary() {
        if hasPrivacyInfoPulseQueuedAnimation {
            hasPrivacyInfoPulseQueuedAnimation = false
<<<<<<< HEAD
            ContextualOnboardingViewHighlighter.highlight(view: privacyEntryPointButton, inParent: self.view)
=======
            // Give a bit of delay to have a better animation effect
            DispatchQueue.main.asyncAfter(deadline: .now() + 0.6) {
                ViewHighlighter.highlight(view: self.privacyEntryPointButton, inParent: self.view)
            }
>>>>>>> de7be543
        }
    }

    var mouseEnterExitTrackingArea: NSTrackingArea?

    override func viewDidLayout() {
        super.viewDidLayout()
        if view.window?.isPopUpWindow == false {
            updateTrackingAreaForHover()
        }
        self.buttonsWidth = buttonsContainer.frame.size.width + 4.0
    }

    func updateTrackingAreaForHover() {
        if let previous = mouseEnterExitTrackingArea {
            view.removeTrackingArea(previous)
        }
        let trackingArea = NSTrackingArea(rect: view.frame, options: [.mouseEnteredAndExited, .mouseMoved, .activeAlways], owner: view, userInfo: nil)
        view.addTrackingArea(trackingArea)
        mouseEnterExitTrackingArea = trackingArea
    }

    @IBAction func bookmarkButtonAction(_ sender: Any) {
        openBookmarkPopover(setFavorite: false, accessPoint: .button)
    }

    @IBAction func clearButtonAction(_ sender: Any) {
        delegate?.addressBarButtonsViewControllerClearButtonClicked(self)
    }

    @IBAction func privacyEntryPointButtonAction(_ sender: Any) {
        if let permissionAuthorizationPopover, permissionAuthorizationPopover.isShown {
            permissionAuthorizationPopover.close()
        }
        popupBlockedPopover?.close()

        popovers.togglePrivacyDashboardPopover(for: tabViewModel, from: privacyEntryPointButton)
    }

    private func updateBookmarkButtonVisibility() {
        guard view.window?.isPopUpWindow == false else { return }
        bookmarkButton.setAccessibilityIdentifier("AddressBarButtonsViewController.bookmarkButton")
        let hasEmptyAddressBar = textFieldValue?.isEmpty ?? true
        var shouldShowBookmarkButton: Bool {
            guard let tabViewModel, tabViewModel.canBeBookmarked else { return false }

            var isUrlBookmarked = false
            if let url = tabViewModel.tab.content.userEditableUrl {
                let urlVariants = url.bookmarkButtonUrlVariants()

                // Check if any of the URL variants is bookmarked
                isUrlBookmarked = urlVariants.contains { variant in
                    return bookmarkManager.isUrlBookmarked(url: variant)
                }
            }

            return clearButton.isHidden && !hasEmptyAddressBar && (isMouseOverNavigationBar || popovers.isEditBookmarkPopoverShown || isUrlBookmarked)
        }

        bookmarkButton.isShown = shouldShowBookmarkButton
    }

    private func updateZoomButtonVisibility(animation: Bool = false) {
        zoomButton.isHidden = true
        let hasURL = tabViewModel?.tab.url != nil
        let isEditingMode = controllerMode?.isEditing ?? false
        let isTextFieldValueText = textFieldValue?.isText ?? false

        var hasNonDefaultZoom = false
        if tabViewModel?.zoomLevel != accessibilityPreferences.defaultPageZoom {
            hasNonDefaultZoom = true
        }

        let shouldShowZoom = hasURL
        && !isEditingMode
        && !isTextFieldValueText
        && !isTextFieldEditorFirstResponder
        && !animation
        && (hasNonDefaultZoom || popovers.isZoomPopoverShown == true || popovers.zoomPopover != nil)

        zoomButton.isHidden = !shouldShowZoom
    }

    func openBookmarkPopover(setFavorite: Bool, accessPoint: GeneralPixel.AccessPoint) {
        let result = bookmarkForCurrentUrl(setFavorite: setFavorite, accessPoint: accessPoint)
        guard let bookmark = result.bookmark else {
            assertionFailure("Failed to get a bookmark for the popover")
            return
        }

        if !popovers.isEditBookmarkPopoverShown {
            popovers.showEditBookmarkPopover(with: bookmark, isNew: result.isNew, from: bookmarkButton, withDelegate: self)
        } else {
            updateBookmarkButtonVisibility()
            popovers.closeEditBookmarkPopover()
        }
    }

    func openPermissionAuthorizationPopover(for query: PermissionAuthorizationQuery) {
        let button: NSButton

        lazy var popover: NSPopover = {
            let popover = self.permissionAuthorizationPopoverCreatingIfNeeded()
            popover.behavior = .applicationDefined
            return popover
        }()

        if query.permissions.contains(.camera)
            || (query.permissions.contains(.microphone) && microphoneButton.isHidden && cameraButton.isShown) {
            button = cameraButton
        } else {
            assert(query.permissions.count == 1)
            switch query.permissions.first {
            case .microphone:
                button = microphoneButton
            case .geolocation:
                button = geolocationButton
            case .popups:
                guard !query.wasShownOnce else { return }
                button = popupsButton
                popover = popupBlockedPopoverCreatingIfNeeded()
            case .externalScheme:
                button = externalSchemeButton
                query.shouldShowAlwaysAllowCheckbox = true
                query.shouldShowCancelInsteadOfDeny = true
            default:
                assertionFailure("Unexpected permissions")
                query.handleDecision(grant: false)
                return
            }
        }
        guard button.isShown, permissionButtons.isShown else { return }

        (popover.contentViewController as? PermissionAuthorizationViewController)?.query = query
        popover.show(relativeTo: button.bounds, of: button, preferredEdge: .maxY)
        query.wasShownOnce = true
    }

    func closePrivacyDashboard() {
        popovers.closePrivacyDashboard()
    }

    func openPrivacyDashboard() {
        guard let tabViewModel else { return }
        popovers.openPrivacyDashboard(for: tabViewModel, from: privacyEntryPointButton)
    }

    func updateButtons() {
        stopAnimationsAfterFocus()

        clearButton.isShown = isTextFieldEditorFirstResponder && !textFieldValue.isEmpty

        updatePrivacyEntryPointButton()
        updateImageButton()
        updatePermissionButtons()
        updateBookmarkButtonVisibility()
        updateZoomButtonVisibility()
    }

    @IBAction func zoomButtonAction(_ sender: Any) {
        if popovers.isZoomPopoverShown {
            popovers.closeZoomPopover()
        } else {
            guard let tabViewModel = tabCollectionViewModel.selectedTabViewModel else { return }
            popovers.showZoomPopover(for: tabViewModel, from: zoomButton, withDelegate: self)
        }
    }

    @IBAction func cameraButtonAction(_ sender: NSButton) {
        guard let tabViewModel else {
            assertionFailure("No selectedTabViewModel")
            return
        }
        if case .requested(let query) = tabViewModel.usedPermissions.camera {
            openPermissionAuthorizationPopover(for: query)
            return
        }

        var permissions = Permissions()
        permissions.camera = tabViewModel.usedPermissions.camera
        if microphoneButton.isHidden {
            permissions.microphone = tabViewModel.usedPermissions.microphone
        }

        let url = tabViewModel.tab.content.urlForWebView ?? .empty
        let domain = url.isFileURL ? .localhost : (url.host ?? "")

        PermissionContextMenu(permissions: permissions.map { ($0, $1) }, domain: domain, delegate: self)
            .popUp(positioning: nil, at: NSPoint(x: 0, y: sender.bounds.height), in: sender)
    }

    @IBAction func microphoneButtonAction(_ sender: NSButton) {
        guard let tabViewModel,
              let state = tabViewModel.usedPermissions.microphone
        else {
            Logger.general.error("Selected tab view model is nil or no microphone state")
            return
        }
        if case .requested(let query) = state {
            openPermissionAuthorizationPopover(for: query)
            return
        }

        let url = tabViewModel.tab.content.urlForWebView ?? .empty
        let domain = url.isFileURL ? .localhost : (url.host ?? "")

        PermissionContextMenu(permissions: [(.microphone, state)], domain: domain, delegate: self)
            .popUp(positioning: nil, at: NSPoint(x: 0, y: sender.bounds.height), in: sender)
    }

    @IBAction func geolocationButtonAction(_ sender: NSButton) {
        guard let tabViewModel,
              let state = tabViewModel.usedPermissions.geolocation
        else {
            Logger.general.error("Selected tab view model is nil or no geolocation state")
            return
        }
        if case .requested(let query) = state {
            openPermissionAuthorizationPopover(for: query)
            return
        }

        let url = tabViewModel.tab.content.urlForWebView ?? .empty
        let domain = url.isFileURL ? .localhost : (url.host ?? "")

        PermissionContextMenu(permissions: [(.geolocation, state)], domain: domain, delegate: self)
            .popUp(positioning: nil, at: NSPoint(x: 0, y: sender.bounds.height), in: sender)
    }

    @IBAction func popupsButtonAction(_ sender: NSButton) {
        guard let tabViewModel,
              let state = tabViewModel.usedPermissions.popups
        else {
            Logger.general.error("Selected tab view model is nil or no popups state")
            return
        }

        let permissions: [(PermissionType, PermissionState)]
        let domain: String
        if case .requested(let query) = state {
            domain = query.domain
            permissions = tabViewModel.tab.permissions.authorizationQueries.reduce(into: .init()) {
                guard $1.permissions.contains(.popups) else { return }
                $0.append( (.popups, .requested($1)) )
            }
        } else {
            let url = tabViewModel.tab.content.urlForWebView ?? .empty
            domain = url.isFileURL ? .localhost : (url.host ?? "")
            permissions = [(.popups, state)]
        }
        PermissionContextMenu(permissions: permissions, domain: domain, delegate: self)
            .popUp(positioning: nil, at: NSPoint(x: 0, y: sender.bounds.height), in: sender)
    }

    @IBAction func externalSchemeButtonAction(_ sender: NSButton) {
        guard let tabViewModel,
              let (permissionType, state) = tabViewModel.usedPermissions.first(where: { $0.key.isExternalScheme })
        else {
            Logger.general.error("Selected tab view model is nil or no externalScheme state")
            return
        }

        let permissions: [(PermissionType, PermissionState)]
        if case .requested(let query) = state {
            query.wasShownOnce = false
            openPermissionAuthorizationPopover(for: query)
            return
        }

        permissions = [(permissionType, state)]
        let url = tabViewModel.tab.content.urlForWebView ?? .empty
        let domain = url.isFileURL ? .localhost : (url.host ?? "")

        PermissionContextMenu(permissions: permissions, domain: domain, delegate: self)
            .popUp(positioning: nil, at: NSPoint(x: 0, y: sender.bounds.height), in: sender)
    }

    private func setupButtons() {
        if view.window?.isPopUpWindow == true {
            privacyEntryPointButton.position = .free
            cameraButton.position = .free
            geolocationButton.position = .free
            popupsButton.position = .free
            microphoneButton.position = .free
            externalSchemeButton.position = .free
            bookmarkButton.isHidden = true
        } else {
            bookmarkButton.position = .right
            privacyEntryPointButton.position = .left
        }
        let isFlaggedPhishing = tabViewModel?.tab.privacyInfo?.isPhishing ?? false
        privacyEntryPointButton.isAnimationEnabled = !isFlaggedPhishing
        privacyEntryPointButton.normalTintColor = isFlaggedPhishing ? .fireButtonRedPressed : .privacyEnabled
        privacyEntryPointButton.mouseOverTintColor = isFlaggedPhishing ? .alertRedHover : privacyEntryPointButton.mouseOverTintColor
        privacyEntryPointButton.mouseDownTintColor = isFlaggedPhishing ? .alertRedPressed : privacyEntryPointButton.mouseDownTintColor
        privacyEntryPointButton.sendAction(on: .leftMouseUp)

        imageButton.applyFaviconStyle()
        (imageButton.cell as? NSButtonCell)?.highlightsBy = NSCell.StyleMask(rawValue: 0)

        cameraButton.sendAction(on: .leftMouseDown)
        microphoneButton.sendAction(on: .leftMouseDown)
        geolocationButton.sendAction(on: .leftMouseDown)
        popupsButton.sendAction(on: .leftMouseDown)
        externalSchemeButton.sendAction(on: .leftMouseDown)
    }

    private var animationViewCache = [String: LottieAnimationView]()
    private func getAnimationView(for animationName: String) -> LottieAnimationView? {
        if let animationView = animationViewCache[animationName] {
            return animationView
        }

        guard let animationView = LottieAnimationView(named: animationName,
                                                imageProvider: trackerAnimationImageProvider) else {
            assertionFailure("Missing animation file")
            return nil
        }

        animationViewCache[animationName] = animationView
        return animationView
    }

    private func setupNotificationAnimationView() {
        notificationAnimationView.alphaValue = 0.0
    }

    private func setupAnimationViews() {

        func addAndLayoutAnimationViewIfNeeded(animationView: LottieAnimationView?,
                                               animationName: String,
                                               // Default use of .mainThread to prevent high WindowServer Usage
                                               // Pending Fix with newer Lottie versions
                                               // https://app.asana.com/0/1177771139624306/1207024603216659/f
                                               renderingEngine: Lottie.RenderingEngineOption = .mainThread) -> LottieAnimationView {
            if let animationView = animationView, animationView.identifier?.rawValue == animationName {
                return animationView
            }

            animationView?.removeFromSuperview()

            let newAnimationView: LottieAnimationView
            // For unknown reason, this caused infinite execution of various unit tests.
            if NSApp.runType.requiresEnvironment {
                newAnimationView = getAnimationView(for: animationName) ?? LottieAnimationView()
            } else {
                newAnimationView = LottieAnimationView()
            }
            newAnimationView.configuration = LottieConfiguration(renderingEngine: renderingEngine)
            animationWrapperView.addAndLayout(newAnimationView)
            newAnimationView.isHidden = true
            return newAnimationView
        }

        let isAquaMode = NSApp.effectiveAppearance.name == .aqua

        trackerAnimationView1 = addAndLayoutAnimationViewIfNeeded(animationView: trackerAnimationView1,
                                                                  animationName: isAquaMode ? "trackers-1" : "dark-trackers-1",
                                                                  renderingEngine: .mainThread)
        trackerAnimationView2 = addAndLayoutAnimationViewIfNeeded(animationView: trackerAnimationView2,
                                                                  animationName: isAquaMode ? "trackers-2" : "dark-trackers-2",
                                                                  renderingEngine: .mainThread)
        trackerAnimationView3 = addAndLayoutAnimationViewIfNeeded(animationView: trackerAnimationView3,
                                                                  animationName: isAquaMode ? "trackers-3" : "dark-trackers-3",
                                                                  renderingEngine: .mainThread)
        shieldAnimationView = addAndLayoutAnimationViewIfNeeded(animationView: shieldAnimationView,
                                                                animationName: isAquaMode ? "shield" : "dark-shield")
        shieldDotAnimationView = addAndLayoutAnimationViewIfNeeded(animationView: shieldDotAnimationView,
                                                                   animationName: isAquaMode ? "shield-dot" : "dark-shield-dot")
    }

    private func subscribeToSelectedTabViewModel() {
        selectedTabViewModelCancellable = tabCollectionViewModel.$selectedTabViewModel.sink { [weak self] tabViewModel in
            guard let self else { return }

            stopAnimations()
            closePrivacyDashboard()

            self.tabViewModel = tabViewModel
            subscribeToUrl()
            subscribeToPermissions()
            subscribeToPrivacyEntryPointIconUpdateTrigger()

            updatePrivacyEntryPointIcon()
        }
    }

    private func subscribeToUrl() {
        guard let tabViewModel else {
            urlCancellable = nil
            return
        }
        urlCancellable = tabViewModel.tab.$content
            .combineLatest(tabViewModel.tab.$error)
            .sink { [weak self] _ in
                guard let self else { return }

                stopAnimations()
                updateBookmarkButtonImage()
                updateButtons()
                subscribeToTrackerAnimationTrigger()
            }
    }

    private func subscribeToPermissions() {
        permissionsCancellables.removeAll(keepingCapacity: true)

        tabViewModel?.$usedPermissions.dropFirst().sink { [weak self] _ in
            self?.updatePermissionButtons()
        }.store(in: &permissionsCancellables)
        tabViewModel?.$permissionAuthorizationQuery.dropFirst().sink { [weak self] _ in
            self?.updatePermissionButtons()
        }.store(in: &permissionsCancellables)
    }

    private func subscribeToTrackerAnimationTrigger() {
        trackerAnimationTriggerCancellable = tabViewModel?.trackersAnimationTriggerPublisher
            .first()
            .sink { [weak self] _ in
                self?.animateTrackers()
            }
    }

    private func subscribeToPrivacyEntryPointIconUpdateTrigger() {
        privacyEntryPointIconUpdateCancellable = tabViewModel?.privacyEntryPointIconUpdateTrigger
            .sink { [weak self] _ in
                self?.updatePrivacyEntryPointIcon()
            }
    }

    private func subscribeToBookmarkList() {
        bookmarkListCancellable = bookmarkManager.listPublisher.receive(on: DispatchQueue.main).sink { [weak self] _ in
            guard let self else { return }
            updateBookmarkButtonImage()
            updateBookmarkButtonVisibility()
        }
    }

    private func updatePermissionButtons() {
        guard let tabViewModel else { return }

        permissionButtons.isShown = !isTextFieldEditorFirstResponder
        && !isAnyTrackerAnimationPlaying
        && !tabViewModel.isShowingErrorPage
        defer {
            showOrHidePermissionPopoverIfNeeded()
        }

        geolocationButton.buttonState = tabViewModel.usedPermissions.geolocation

        let (camera, microphone) = PermissionState?.combineCamera(tabViewModel.usedPermissions.camera,
                                                                  withMicrophone: tabViewModel.usedPermissions.microphone)
        cameraButton.buttonState = camera
        microphoneButton.buttonState = microphone

        popupsButton.buttonState = tabViewModel.usedPermissions.popups?.isRequested == true // show only when there're popups blocked
            ? tabViewModel.usedPermissions.popups
            : nil
        externalSchemeButton.buttonState = tabViewModel.usedPermissions.externalScheme
    }

    private func showOrHidePermissionPopoverIfNeeded() {
        guard let tabViewModel else { return }

        for permission in tabViewModel.usedPermissions.keys {
            guard case .requested(let query) = tabViewModel.usedPermissions[permission] else { continue }
            let permissionAuthorizationPopover = permissionAuthorizationPopoverCreatingIfNeeded()
            guard !permissionAuthorizationPopover.isShown else {
                if permissionAuthorizationPopover.viewController.query === query { return }
                permissionAuthorizationPopover.close()
                return
            }
            openPermissionAuthorizationPopover(for: query)
            return
        }
        if let permissionAuthorizationPopover, permissionAuthorizationPopover.isShown {
            permissionAuthorizationPopover.close()
        }

    }

    private func updateBookmarkButtonImage(isUrlBookmarked: Bool = false) {
        if let url = tabViewModel?.tab.content.userEditableUrl,
           isUrlBookmarked || bookmarkManager.isAnyUrlVariantBookmarked(url: url)
        {
            bookmarkButton.image = .bookmarkFilled
            bookmarkButton.mouseOverTintColor = NSColor.bookmarkFilledTint
            bookmarkButton.toolTip = UserText.editBookmarkTooltip
            bookmarkButton.setAccessibilityValue("Bookmarked")
        } else {
            bookmarkButton.mouseOverTintColor = nil
            bookmarkButton.image = .bookmark
            bookmarkButton.contentTintColor = nil
            bookmarkButton.toolTip = UserText.addBookmarkTooltip
            bookmarkButton.setAccessibilityValue("Unbookmarked")
        }
    }

    private func updateImageButton() {
        guard let tabViewModel else { return }
        // Image button
        switch controllerMode {
        case .browsing where tabViewModel.isShowingErrorPage:
            imageButton.image = .web
        case .browsing:
            imageButton.image = tabViewModel.favicon
        case .editing(isUrl: true):
            imageButton.image = .web
        case .editing(isUrl: false):
            imageButton.image = .search
        default:
            imageButton.image = nil
        }

    }

    private func updatePrivacyEntryPointButton() {
        guard let tabViewModel else { return }

        let url = tabViewModel.tab.content.userEditableUrl
        let isNewTabOrOnboarding = [.newtab, .onboardingDeprecated, .onboarding].contains(tabViewModel.tab.content)
        let isHypertextUrl = url?.navigationalScheme?.isHypertextScheme == true && url?.isDuckPlayer == false
        let isEditingMode = controllerMode?.isEditing ?? false
        let isTextFieldValueText = textFieldValue?.isText ?? false
        let isLocalUrl = url?.isLocalURL ?? false

        // Privacy entry point button
        privacyEntryPointButton.isShown = !isEditingMode
        && !isTextFieldEditorFirstResponder
        && isHypertextUrl
        && !tabViewModel.isShowingErrorPage
        && !isTextFieldValueText
        && !isLocalUrl

        imageButtonWrapper.isShown = view.window?.isPopUpWindow != true
        && (isHypertextUrl || isTextFieldEditorFirstResponder || isEditingMode || isNewTabOrOnboarding)
        && privacyEntryPointButton.isHidden
        && !isAnyTrackerAnimationPlaying
    }

    private func updatePrivacyEntryPointIcon() {
        guard NSApp.runType.requiresEnvironment else { return }
        privacyEntryPointButton.image = nil

        guard let tabViewModel else { return }
        guard !isAnyShieldAnimationPlaying else { return }

        switch tabViewModel.tab.content {
        case .url(let url, _, _), .identityTheftRestoration(let url), .subscription(let url):
            guard let host = url.host else { break }

            let isNotSecure = url.scheme == URL.NavigationalScheme.http.rawValue
            let isCertificateValid = tabViewModel.tab.isCertificateValid ?? true
            let isFlaggedPhishing = tabViewModel.tab.privacyInfo?.isPhishing ?? false
            let configuration = ContentBlocking.shared.privacyConfigurationManager.privacyConfig
            let isUnprotected = configuration.isUserUnprotected(domain: host)

            let isShieldDotVisible = isNotSecure || isUnprotected || !isCertificateValid

            if isFlaggedPhishing {
                privacyEntryPointButton.isAnimationEnabled = false
                privacyEntryPointButton.image = .redAlertCircle16
                privacyEntryPointButton.normalTintColor = .alertRed
                privacyEntryPointButton.mouseOverTintColor = .alertRedHover
                privacyEntryPointButton.mouseDownTintColor = .alertRedPressed
            } else {
                privacyEntryPointButton.image = isShieldDotVisible ? .shieldDot : .shield
                privacyEntryPointButton.isAnimationEnabled = true

                let animationNames = MouseOverAnimationButton.AnimationNames(
                    aqua: isShieldDotVisible ? "shield-dot-mouse-over" : "shield-mouse-over",
                    dark: isShieldDotVisible ? "dark-shield-dot-mouse-over" : "dark-shield-mouse-over"
                )
                privacyEntryPointButton.animationNames = animationNames
            }
        default:
            break
        }
    }

    // MARK: Tracker Animation

    let trackerAnimationImageProvider = TrackerAnimationImageProvider()

    private func animateTrackers() {
        guard privacyEntryPointButton.isShown, let tabViewModel else { return }

        switch tabViewModel.tab.content {
        case .url(let url, _, _):
            // Don't play the shield animation if mouse is over
            guard !privacyEntryPointButton.isAnimationViewVisible else {
                break
            }

            var animationView: LottieAnimationView
            if url.navigationalScheme == .http {
                animationView = shieldDotAnimationView
            } else {
                animationView = shieldAnimationView
            }

            animationView.isHidden = false
            updateZoomButtonVisibility(animation: true)
            animationView.play { [weak self] _ in
                animationView.isHidden = true
                self?.updateZoomButtonVisibility(animation: false)
            }
        default:
            return
        }

        if let trackerInfo = tabViewModel.tab.privacyInfo?.trackerInfo {
            let lastTrackerImages = PrivacyIconViewModel.trackerImages(from: trackerInfo)
            trackerAnimationImageProvider.lastTrackerImages = lastTrackerImages

            let trackerAnimationView: LottieAnimationView?
            switch lastTrackerImages.count {
            case 0: trackerAnimationView = nil
            case 1: trackerAnimationView = trackerAnimationView1
            case 2: trackerAnimationView = trackerAnimationView2
            default: trackerAnimationView = trackerAnimationView3
            }
            trackerAnimationView?.isHidden = false
            trackerAnimationView?.reloadImages()
            self.updateZoomButtonVisibility(animation: true)
            trackerAnimationView?.play { [weak self] _ in
                trackerAnimationView?.isHidden = true
<<<<<<< HEAD
                self?.updatePrivacyEntryPointIcon()
                self?.updatePermissionButtons()
                self?.playBadgeAnimationIfNecessary()
                self?.updateZoomButtonVisibility(animation: false)
                guard let self else { return }
                updatePrivacyEntryPointIcon()
                updatePermissionButtons()
                playBadgeAnimationIfNecessary()
                updateZoomButtonVisibility(animation: false)
                if buttonsBadgeAnimator.queuedAnimation == nil {
                    playPrivacyInfoHighlightAnimationIfNecessary()
                }
=======
                guard let self else { return }
                updatePrivacyEntryPointIcon()
                updatePermissionButtons()
                // If badge animation is not queueued check if we should animate the privacy shield
                if buttonsBadgeAnimator.queuedAnimation == nil {
                    playPrivacyInfoHighlightAnimationIfNecessary()
                }
                playBadgeAnimationIfNecessary()
                updateZoomButtonVisibility(animation: false)
>>>>>>> de7be543
            }
        }

        updatePrivacyEntryPointIcon()
        updatePermissionButtons()
    }

    private func stopAnimations(trackerAnimations: Bool = true,
                                shieldAnimations: Bool = true,
                                badgeAnimations: Bool = true) {
        func stopAnimation(_ animationView: LottieAnimationView) {
            if animationView.isAnimationPlaying || animationView.isShown {
                animationView.isHidden = true
                animationView.stop()
            }
        }

        if trackerAnimations {
            stopAnimation(trackerAnimationView1)
            stopAnimation(trackerAnimationView2)
            stopAnimation(trackerAnimationView3)
        }
        if shieldAnimations {
            stopAnimation(shieldAnimationView)
            stopAnimation(shieldDotAnimationView)
        }
        if badgeAnimations {
            stopNotificationBadgeAnimations()
        }
    }

    private func stopNotificationBadgeAnimations() {
        notificationAnimationView.removeAnimation()
        buttonsBadgeAnimator.queuedAnimation = nil
    }

    private var isAnyTrackerAnimationPlaying: Bool {
        trackerAnimationView1.isAnimationPlaying ||
        trackerAnimationView2.isAnimationPlaying ||
        trackerAnimationView3.isAnimationPlaying
    }

    private var isAnyShieldAnimationPlaying: Bool {
        shieldAnimationView.isAnimationPlaying ||
        shieldDotAnimationView.isAnimationPlaying
    }

    private func stopAnimationsAfterFocus() {
        if isTextFieldEditorFirstResponder {
            stopAnimations()
        }
    }

    private func bookmarkForCurrentUrl(setFavorite: Bool, accessPoint: GeneralPixel.AccessPoint) -> (bookmark: Bookmark?, isNew: Bool) {
        guard let tabViewModel,
              let url = tabViewModel.tab.content.userEditableUrl else {
            assertionFailure("No URL for bookmarking")
            return (nil, false)
        }

        if let bookmark = bookmarkManager.getBookmark(forVariantUrl: url) {
            if setFavorite {
                bookmark.isFavorite = true
                bookmarkManager.update(bookmark: bookmark)
            }

            return (bookmark, false)
        }

        let bookmark = bookmarkManager.makeBookmark(for: url,
                                                    title: tabViewModel.title,
                                                    isFavorite: setFavorite)
        updateBookmarkButtonImage(isUrlBookmarked: bookmark != nil)

        return (bookmark, true)
    }

    private func subscribeToEffectiveAppearance() {
        effectiveAppearanceCancellable = NSApp.publisher(for: \.effectiveAppearance)
            .dropFirst()
            .receive(on: DispatchQueue.main)
            .sink { [weak self] _ in
                self?.setupAnimationViews()
                self?.updatePrivacyEntryPointIcon()
                self?.updateZoomButtonVisibility()
            }
    }

    private func subscribeToTabZoomLevel() {
        accessibilityPreferencesCancellable = tabViewModel?.zoomLevelSubject
            .sink { [weak self] _ in
                self?.updateZoomButtonVisibility()
            }
    }

    private func subscribeToIsMouseOverAnimationVisible() {
        isMouseOverAnimationVisibleCancellable = privacyEntryPointButton.$isAnimationViewVisible
            .dropFirst()
            .sink { [weak self] isAnimationViewVisible in

                if isAnimationViewVisible {
                    self?.stopAnimations(trackerAnimations: false, shieldAnimations: true, badgeAnimations: false)
                } else {
                    self?.updatePrivacyEntryPointIcon()
                }
            }
    }

    private func subscribeToPrivacyEntryPointIsMouseOver() {
        privacyEntryPointIsMouseOverCancellable = privacyEntryPointButton.publisher(for: \.isMouseOver)
            .first(where: { $0 }) // only interested when mouse is over
            .sink(receiveValue: { [weak self] _ in
                self?.stopHighlightingPrivacyShield()
            })
    }

}

<<<<<<< HEAD
=======
// MARK: - Contextual Onboarding View Highlight

>>>>>>> de7be543
extension AddressBarButtonsViewController {

    func highlightPrivacyShield() {
        if !isAnyShieldAnimationPlaying && buttonsBadgeAnimator.queuedAnimation == nil {
<<<<<<< HEAD
            ContextualOnboardingViewHighlighter.highlight(view: privacyEntryPointButton, inParent: self.view)
=======
            ViewHighlighter.highlight(view: privacyEntryPointButton, inParent: self.view)
>>>>>>> de7be543
        } else {
            hasPrivacyInfoPulseQueuedAnimation = true
        }
    }

    func stopHighlightingPrivacyShield() {
        hasPrivacyInfoPulseQueuedAnimation = false
<<<<<<< HEAD
        ContextualOnboardingViewHighlighter.stopHighlighting(view: privacyEntryPointButton)
    }

}

=======
        ViewHighlighter.stopHighlighting(view: privacyEntryPointButton)
    }

}

// MARK: - NavigationBarBadgeAnimatorDelegate

>>>>>>> de7be543
extension AddressBarButtonsViewController: NavigationBarBadgeAnimatorDelegate {

    func didFinishAnimating() {
        playPrivacyInfoHighlightAnimationIfNecessary()
    }

}

<<<<<<< HEAD
=======
// MARK: - PermissionContextMenuDelegate

>>>>>>> de7be543
extension AddressBarButtonsViewController: PermissionContextMenuDelegate {

    func permissionContextMenu(_ menu: PermissionContextMenu, mutePermissions permissions: [PermissionType]) {
        tabViewModel?.tab.permissions.set(permissions, muted: true)
    }
    func permissionContextMenu(_ menu: PermissionContextMenu, unmutePermissions permissions: [PermissionType]) {
        tabViewModel?.tab.permissions.set(permissions, muted: false)
    }
    func permissionContextMenu(_ menu: PermissionContextMenu, allowPermissionQuery query: PermissionAuthorizationQuery) {
        tabViewModel?.tab.permissions.allow(query)
    }
    func permissionContextMenu(_ menu: PermissionContextMenu, alwaysAllowPermission permission: PermissionType) {
        PermissionManager.shared.setPermission(.allow, forDomain: menu.domain, permissionType: permission)
    }
    func permissionContextMenu(_ menu: PermissionContextMenu, alwaysDenyPermission permission: PermissionType) {
        PermissionManager.shared.setPermission(.deny, forDomain: menu.domain, permissionType: permission)
    }
    func permissionContextMenu(_ menu: PermissionContextMenu, resetStoredPermission permission: PermissionType) {
        PermissionManager.shared.setPermission(.ask, forDomain: menu.domain, permissionType: permission)
    }
    func permissionContextMenuReloadPage(_ menu: PermissionContextMenu) {
        tabViewModel?.reload()
    }

}

// MARK: - NSPopoverDelegate

extension AddressBarButtonsViewController: NSPopoverDelegate {

    func popoverDidClose(_ notification: Notification) {
        switch notification.object as? NSPopover {
        case popovers.bookmarkPopover:
            if popovers.bookmarkPopover?.isNew == true {
                NotificationCenter.default.post(name: .bookmarkPromptShouldShow, object: nil)
            }
            updateBookmarkButtonVisibility()
        case popovers.zoomPopover:
            updateZoomButtonVisibility()
        default:
            break
        }
    }

}

// MARK: - AnimationImageProvider

final class TrackerAnimationImageProvider: AnimationImageProvider {

    var lastTrackerImages = [CGImage]()

    func imageForAsset(asset: ImageAsset) -> CGImage? {
        switch asset.name {
        case "img_0.png": return lastTrackerImages[safe: 0]
        case "img_1.png": return lastTrackerImages[safe: 1]
        case "img_2.png": return lastTrackerImages[safe: 2]
        case "img_3.png": return lastTrackerImages[safe: 3]
        default: return nil
        }
    }

}

// MARK: - URL Helpers

extension URL {
    private static let localPatterns = [
        "^localhost$",
        "^::1$",
        "^.+\\.local$",
        "^localhost\\.localhost$",
        "^127\\.0\\.0\\.1$",
        "^10\\.(25[0-5]|2[0-4][0-9]|1[0-9][0-9]|[1-9][0-9]?|0)\\.(25[0-5]|2[0-4][0-9]|1[0-9][0-9]|[1-9][0-9]?|0)\\.(25[0-5]|2[0-4][0-9]|1[0-9][0-9]|[1-9][0-9]?|0)$",
        "^172\\.(1[6-9]|2[0-9]|3[0-1])\\.(25[0-5]|2[0-4][0-9]|1[0-9][0-9]|[1-9][0-9]?|0)\\.(25[0-5]|2[0-4][0-9]|1[0-9][0-9]|[1-9][0-9]?|0)$",
        "^192\\.168\\.(25[0-5]|2[0-4][0-9]|1[0-9][0-9]|[1-9][0-9]?|0)\\.(25[0-5]|2[0-4][0-9]|1[0-9][0-9]|[1-9][0-9]?|0)$",
        "^169\\.254\\.(25[0-5]|2[0-4][0-9]|1[0-9][0-9]|[1-9][0-9]?|0)\\.(25[0-5]|2[0-4][0-9]|1[0-9][0-9]|[1-9][0-9]?|0)$",
        "^fc[0-9a-fA-F]{2}:.+",
        "^fe80:.+"
    ]

    private static var compiledRegexes: [NSRegularExpression] = {
        var regexes: [NSRegularExpression] = []
        for pattern in localPatterns {
            if let newRegex = try? NSRegularExpression(pattern: pattern, options: .caseInsensitive) {
                regexes.append(newRegex)
            }
        }
        return regexes
    }()

    var isLocalURL: Bool {
        if let host = self.host {
            for regex in Self.compiledRegexes
            where regex.firstMatch(in: host, options: [], range: host.fullRange) != nil {
                return true
            }
        }
        return false
    }
}<|MERGE_RESOLUTION|>--- conflicted
+++ resolved
@@ -163,10 +163,6 @@
     }()
 
     private var hasPrivacyInfoPulseQueuedAnimation = false
-<<<<<<< HEAD
-
-=======
->>>>>>> de7be543
 
     required init?(coder: NSCoder) {
         fatalError("AddressBarButtonsViewController: Bad initializer")
@@ -229,14 +225,10 @@
     private func playPrivacyInfoHighlightAnimationIfNecessary() {
         if hasPrivacyInfoPulseQueuedAnimation {
             hasPrivacyInfoPulseQueuedAnimation = false
-<<<<<<< HEAD
-            ContextualOnboardingViewHighlighter.highlight(view: privacyEntryPointButton, inParent: self.view)
-=======
             // Give a bit of delay to have a better animation effect
             DispatchQueue.main.asyncAfter(deadline: .now() + 0.6) {
                 ViewHighlighter.highlight(view: self.privacyEntryPointButton, inParent: self.view)
             }
->>>>>>> de7be543
         }
     }
 
@@ -864,20 +856,6 @@
             self.updateZoomButtonVisibility(animation: true)
             trackerAnimationView?.play { [weak self] _ in
                 trackerAnimationView?.isHidden = true
-<<<<<<< HEAD
-                self?.updatePrivacyEntryPointIcon()
-                self?.updatePermissionButtons()
-                self?.playBadgeAnimationIfNecessary()
-                self?.updateZoomButtonVisibility(animation: false)
-                guard let self else { return }
-                updatePrivacyEntryPointIcon()
-                updatePermissionButtons()
-                playBadgeAnimationIfNecessary()
-                updateZoomButtonVisibility(animation: false)
-                if buttonsBadgeAnimator.queuedAnimation == nil {
-                    playPrivacyInfoHighlightAnimationIfNecessary()
-                }
-=======
                 guard let self else { return }
                 updatePrivacyEntryPointIcon()
                 updatePermissionButtons()
@@ -887,7 +865,6 @@
                 }
                 playBadgeAnimationIfNecessary()
                 updateZoomButtonVisibility(animation: false)
->>>>>>> de7be543
             }
         }
 
@@ -1006,20 +983,13 @@
 
 }
 
-<<<<<<< HEAD
-=======
 // MARK: - Contextual Onboarding View Highlight
 
->>>>>>> de7be543
 extension AddressBarButtonsViewController {
 
     func highlightPrivacyShield() {
         if !isAnyShieldAnimationPlaying && buttonsBadgeAnimator.queuedAnimation == nil {
-<<<<<<< HEAD
-            ContextualOnboardingViewHighlighter.highlight(view: privacyEntryPointButton, inParent: self.view)
-=======
             ViewHighlighter.highlight(view: privacyEntryPointButton, inParent: self.view)
->>>>>>> de7be543
         } else {
             hasPrivacyInfoPulseQueuedAnimation = true
         }
@@ -1027,21 +997,13 @@
 
     func stopHighlightingPrivacyShield() {
         hasPrivacyInfoPulseQueuedAnimation = false
-<<<<<<< HEAD
-        ContextualOnboardingViewHighlighter.stopHighlighting(view: privacyEntryPointButton)
+        ViewHighlighter.stopHighlighting(view: privacyEntryPointButton)
     }
 
 }
 
-=======
-        ViewHighlighter.stopHighlighting(view: privacyEntryPointButton)
-    }
-
-}
-
 // MARK: - NavigationBarBadgeAnimatorDelegate
 
->>>>>>> de7be543
 extension AddressBarButtonsViewController: NavigationBarBadgeAnimatorDelegate {
 
     func didFinishAnimating() {
@@ -1050,11 +1012,8 @@
 
 }
 
-<<<<<<< HEAD
-=======
 // MARK: - PermissionContextMenuDelegate
 
->>>>>>> de7be543
 extension AddressBarButtonsViewController: PermissionContextMenuDelegate {
 
     func permissionContextMenu(_ menu: PermissionContextMenu, mutePermissions permissions: [PermissionType]) {
