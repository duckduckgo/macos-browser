--- conflicted
+++ resolved
@@ -173,12 +173,8 @@
     init?(coder: NSCoder,
           tabCollectionViewModel: TabCollectionViewModel,
           accessibilityPreferences: AccessibilityPreferences = AccessibilityPreferences.shared,
-<<<<<<< HEAD
-          popovers: NavigationBarPopovers,
+          popovers: NavigationBarPopovers?,
           onboardingPixelReporter: OnboardingAddressBarReporting = OnboardingPixelReporter()) {
-=======
-          popovers: NavigationBarPopovers?) {
->>>>>>> 8aa05a4c
         self.tabCollectionViewModel = tabCollectionViewModel
         self.accessibilityPreferences = accessibilityPreferences
         self.popovers = popovers
@@ -273,12 +269,9 @@
         }
         popupBlockedPopover?.close()
 
-<<<<<<< HEAD
-        popovers.togglePrivacyDashboardPopover(for: tabViewModel, from: privacyEntryPointButton)
+        popovers?.togglePrivacyDashboardPopover(for: tabViewModel, from: privacyEntryPointButton)
         onboardingPixelReporter.trackPrivacyDashboardOpened()
-=======
         popovers?.togglePrivacyDashboardPopover(for: tabViewModel, from: privacyEntryPointButton)
->>>>>>> 8aa05a4c
     }
 
     private func updateBookmarkButtonVisibility() {
