//
//  AddressBarButtonsViewController.swift
//
//  Copyright © 2021 DuckDuckGo. All rights reserved.
//
//  Licensed under the Apache License, Version 2.0 (the "License");
//  you may not use this file except in compliance with the License.
//  You may obtain a copy of the License at
//
//  http://www.apache.org/licenses/LICENSE-2.0
//
//  Unless required by applicable law or agreed to in writing, software
//  distributed under the License is distributed on an "AS IS" BASIS,
//  WITHOUT WARRANTIES OR CONDITIONS OF ANY KIND, either express or implied.
//  See the License for the specific language governing permissions and
//  limitations under the License.
//

import Cocoa
import Combine
import os.log
import Lottie

protocol AddressBarButtonsViewControllerDelegate: AnyObject {

    func addressBarButtonsViewControllerClearButtonClicked(_ addressBarButtonsViewController: AddressBarButtonsViewController)

}

// swiftlint:disable type_body_length
// swiftlint:disable file_length
final class AddressBarButtonsViewController: NSViewController {

    static let homeFaviconImage = NSImage(named: "HomeFavicon")
    static let webImage = NSImage(named: "Web")
    static let bookmarkImage = NSImage(named: "Bookmark")
    static let bookmarkFilledImage = NSImage(named: "BookmarkFilled")
    static let shieldImage = NSImage(named: "Shield")
    static let shieldDotImage = NSImage(named: "ShieldDot")

    weak var delegate: AddressBarButtonsViewControllerDelegate?

    private lazy var bookmarkPopover: BookmarkPopover = {
        let popover = BookmarkPopover()
        popover.delegate = self
        return popover
    }()
  
    private var _permissionAuthorizationPopover: PermissionAuthorizationPopover?
    private var permissionAuthorizationPopover: PermissionAuthorizationPopover {
        if _permissionAuthorizationPopover == nil {
            _permissionAuthorizationPopover = PermissionAuthorizationPopover()
        }
        return _permissionAuthorizationPopover!
    }

    private var _popupBlockedPopover: PopupBlockedPopover?
    private var popupBlockedPopover: PopupBlockedPopover {
        if _popupBlockedPopover == nil {
            _popupBlockedPopover = PopupBlockedPopover()
        }
        return _popupBlockedPopover!
    }

    private var _privacyDashboardPopover: PrivacyDashboardPopover?
    private var privacyDashboardPopover: PrivacyDashboardPopover {
        if _privacyDashboardPopover == nil {
            _privacyDashboardPopover = PrivacyDashboardPopover()
            _privacyDashboardPopover!.delegate = self
        }
        return _privacyDashboardPopover!
    }
    @IBOutlet weak var privacyDashboardPositioningView: NSView!

    @IBOutlet weak var privacyEntryPointButton: AddressBarButton!
    @IBOutlet weak var bookmarkButton: AddressBarButton!
    @IBOutlet weak var imageButtonWrapper: NSView!
    @IBOutlet weak var imageButton: NSButton!
    @IBOutlet weak var clearButton: NSButton!

    @IBOutlet weak var animationWrapperView: NSView!
    var trackerAnimationView1: AnimationView!
    var trackerAnimationView2: AnimationView!
    var trackerAnimationView3: AnimationView!
    var shieldAnimationView: AnimationView!
    var shieldDotAnimationView: AnimationView!

    @IBOutlet weak var permissionButtons: NSView!
    @IBOutlet weak var cameraButton: PermissionButton! {
        didSet {
            cameraButton.isHidden = true
            cameraButton.target = self
            cameraButton.action = #selector(cameraButtonAction(_:))
        }
    }
    @IBOutlet weak var microphoneButton: PermissionButton! {
        didSet {
            microphoneButton.isHidden = true
            microphoneButton.target = self
            microphoneButton.action = #selector(microphoneButtonAction(_:))
        }
    }
    @IBOutlet weak var geolocationButton: PermissionButton! {
        didSet {
            geolocationButton.isHidden = true
            geolocationButton.target = self
            geolocationButton.action = #selector(geolocationButtonAction(_:))
        }
    }
    @IBOutlet weak var popupsButton: PermissionButton! {
        didSet {
            popupsButton.isHidden = true
            popupsButton.target = self
            popupsButton.action = #selector(popupsButtonAction(_:))
        }
    }

    private var tabCollectionViewModel: TabCollectionViewModel
    private var bookmarkManager: BookmarkManager = LocalBookmarkManager.shared
    var controllerMode: AddressBarViewController.Mode? {
        didSet {
            updateButtons()
        }
    }
    var isTextFieldEditorFirstResponder = false {
        didSet {
            updateButtons()
        }
    }
    var textFieldValue: AddressBarTextField.Value? {
        didSet {
            updateButtons()
        }
    }
    private var isMouseOver = false

    private var selectedTabViewModelCancellable: AnyCancellable?
    private var urlCancellable: AnyCancellable?
    private var trackerInfoCancellable: AnyCancellable?
    private var bookmarkListCancellable: AnyCancellable?
    private var privacyDashboadPendingUpdatesCancellable: AnyCancellable?
    private var trackersAnimationViewStatusCancellable: AnyCancellable?
    private var effectiveAppearanceCancellable: AnyCancellable?
    private var permissionsCancellables = Set<AnyCancellable>()
    private var trackerAnimationTriggerCancellable: AnyCancellable?

    required init?(coder: NSCoder) {
        fatalError("AddressBarButtonsViewController: Bad initializer")
    }

    init?(coder: NSCoder,
          tabCollectionViewModel: TabCollectionViewModel) {
        self.tabCollectionViewModel = tabCollectionViewModel

        super.init(coder: coder)
    }

    override func viewDidLoad() {
        super.viewDidLoad()

        setupAnimationViews()
        setupButtons()
        subscribeToSelectedTabViewModel()
        subscribeToBookmarkList()
        subscribePrivacyDashboardPendingUpdates()
        subscribeToEffectiveAppearance()
        updateBookmarkButtonVisibility()

        cameraButton.sendAction(on: .leftMouseDown)
        microphoneButton.sendAction(on: .leftMouseDown)
        geolocationButton.sendAction(on: .leftMouseDown)
        popupsButton.sendAction(on: .leftMouseDown)
    }

    var mouseEnterExitTrackingArea: NSTrackingArea?

    override func viewDidLayout() {
        super.viewDidLayout()
        if view.window?.isPopUpWindow == false {
            updateTrackingAreaForHover()
        }
    }

    func updateTrackingAreaForHover() {
        if let previous = mouseEnterExitTrackingArea {
            view.removeTrackingArea(previous)
        }
        let trackingArea = NSTrackingArea(rect: view.frame, options: [.mouseEnteredAndExited, .mouseMoved, .activeAlways], owner: view, userInfo: nil)
        view.addTrackingArea(trackingArea)
        mouseEnterExitTrackingArea = trackingArea
    }

    override func mouseMoved(with event: NSEvent) {
        super.mouseMoved(with: event)
        isMouseOver = true
        updateBookmarkButtonVisibility()
    }

    override func mouseEntered(with event: NSEvent) {
        super.mouseEntered(with: event)
        isMouseOver = true
        updateBookmarkButtonVisibility()
    }

    override func mouseExited(with event: NSEvent) {
        super.mouseExited(with: event)
        isMouseOver = false
        updateBookmarkButtonVisibility()
    }

    @IBAction func bookmarkButtonAction(_ sender: Any) {
        openBookmarkPopover(setFavorite: false, accessPoint: .button)
    }

    @IBAction func clearButtonAction(_ sender: Any) {
        delegate?.addressBarButtonsViewControllerClearButtonClicked(self)
    }
    
    @IBAction func privacyEntryPointButtonAction(_ sender: Any) {
        if _permissionAuthorizationPopover?.isShown == true {
            permissionAuthorizationPopover.close()
        }
        _popupBlockedPopover?.close()
        openPrivacyDashboard()
    }

    private func updateBookmarkButtonVisibility() {
        let hasEmptyAddressBar = tabCollectionViewModel.selectedTabViewModel?.addressBarString.isEmpty ?? true
        let showBookmarkButton = clearButton.isHidden && !hasEmptyAddressBar && (isMouseOver || bookmarkPopover.isShown)

        bookmarkButton.isHidden = !showBookmarkButton
    }

    func openBookmarkPopover(setFavorite: Bool, accessPoint: Pixel.Event.AccessPoint) {
        guard let bookmark = bookmarkForCurrentUrl(setFavorite: setFavorite, accessPoint: accessPoint) else {
            assertionFailure("Failed to get a bookmark for the popover")
            return
        }

        if !bookmarkPopover.isShown {
            bookmarkPopover.viewController.bookmark = bookmark
            bookmarkPopover.show(relativeTo: bookmarkButton.bounds, of: bookmarkButton, preferredEdge: .maxY)
        } else {
            updateBookmarkButtonVisibility()
            bookmarkPopover.close()
        }
    }

    func openPermissionAuthorizationPopover(for query: PermissionAuthorizationQuery) {
        let button: NSButton
        var popover: NSPopover = permissionAuthorizationPopover
        if query.permissions.contains(.camera)
            || (query.permissions.contains(.microphone) && microphoneButton.isHidden && !cameraButton.isHidden) {
            button = cameraButton
        } else if query.permissions.contains(.microphone) {
            button = microphoneButton
        } else if query.permissions.contains(.geolocation) {
            button = geolocationButton
        } else if query.permissions.contains(.popups) {
            guard !query.wasShownOnce else { return }
            button = popupsButton
            popover = popupBlockedPopover
        } else {
            assertionFailure("Unexpected permissions")
            query.handleDecision(grant: false)
            return
        }
        guard !button.isHidden,
              !permissionButtons.isHidden
        else { return }

        (popover.contentViewController as? PermissionAuthorizationViewController)?.query = query
        popover.show(relativeTo: button.bounds, of: button, preferredEdge: .maxY)
        query.wasShownOnce = true
    }

    func openPrivacyDashboard() {
        guard let selectedTabViewModel = tabCollectionViewModel.selectedTabViewModel else { return }

        // Prevent popover from being closed with Privacy Entry Point Button, while pending updates
        if privacyDashboardPopover.viewController.isPendingUpdates() { return }

        guard !privacyDashboardPopover.isShown else {
            privacyDashboardPopover.close()
            return
        }
        privacyDashboardPopover.viewController.tabViewModel = selectedTabViewModel
        privacyDashboardPopover.show(relativeTo: privacyDashboardPositioningView.bounds, of: privacyDashboardPositioningView, preferredEdge: .maxY)

        privacyEntryPointButton.state = .on
    }

    func updateButtons() {
        stopAnimationsAfterFocus()

        if tabCollectionViewModel.selectedTabViewModel == nil {
            os_log("%s: Selected tab view model is nil", type: .error, className)
            return
        }

        clearButton.isHidden = !(isTextFieldEditorFirstResponder && !(textFieldValue?.isEmpty ?? true))

        updatePrivacyEntryPoint()
        updateImageButton()
        updatePermissionButtons()
    }

    @IBAction func cameraButtonAction(_ sender: NSButton) {
        guard let selectedTabViewModel = tabCollectionViewModel.selectedTabViewModel,
              let state = selectedTabViewModel.usedPermissions.camera.combined(with: selectedTabViewModel.usedPermissions.microphone)
        else {
            os_log("%s: Selected tab view model is nil or no camera state", type: .error, className)
            return
        }
        if case .requested(let query) = state {
            openPermissionAuthorizationPopover(for: query)
            return
        }

        var permissions = Permissions()
        permissions[.camera] = selectedTabViewModel.usedPermissions.camera
        permissions[.microphone] = selectedTabViewModel.usedPermissions.microphone

        PermissionContextMenu(permissions: permissions.map { ($0, $1) },
                              domain: selectedTabViewModel.tab.content.url?.host ?? "",
                              delegate: self)
            .popUp(positioning: nil, at: NSPoint(x: 0, y: sender.bounds.height), in: sender)
    }

    @IBAction func microphoneButtonAction(_ sender: NSButton) {
        guard let selectedTabViewModel = tabCollectionViewModel.selectedTabViewModel,
              let state = selectedTabViewModel.usedPermissions.microphone
        else {
            os_log("%s: Selected tab view model is nil or no microphone state", type: .error, className)
            return
        }
        if case .requested(let query) = state {
            openPermissionAuthorizationPopover(for: query)
            return
        }

        PermissionContextMenu(permissions: [(.microphone, state)],
                              domain: selectedTabViewModel.tab.content.url?.host ?? "",
                              delegate: self)
            .popUp(positioning: nil, at: NSPoint(x: 0, y: sender.bounds.height), in: sender)
    }

    @IBAction func geolocationButtonAction(_ sender: NSButton) {
        guard let selectedTabViewModel = tabCollectionViewModel.selectedTabViewModel,
              let state = selectedTabViewModel.usedPermissions.geolocation
        else {
            os_log("%s: Selected tab view model is nil or no geolocation state", type: .error, className)
            return
        }
        if case .requested(let query) = state {
            openPermissionAuthorizationPopover(for: query)
            return
        }

        PermissionContextMenu(permissions: [(.geolocation, state)],
                              domain: selectedTabViewModel.tab.content.url?.host ?? "",
                              delegate: self)
            .popUp(positioning: nil, at: NSPoint(x: 0, y: sender.bounds.height), in: sender)
    }

    @IBAction func popupsButtonAction(_ sender: NSButton) {
        guard let selectedTabViewModel = tabCollectionViewModel.selectedTabViewModel,
              let state = selectedTabViewModel.usedPermissions.popups
        else {
            os_log("%s: Selected tab view model is nil or no geolocation state", type: .error, className)
            return
        }

        let permissions: [(PermissionType, PermissionState)]
        if case .requested = state {
            permissions = selectedTabViewModel.tab.permissions.authorizationQueries.reduce(into: .init()) {
                guard $1.permissions.contains(.popups) else { return }
                $0.append( (.popups, .requested($1)) )
            }
        } else {
            permissions = [(.popups, state)]
        }
        PermissionContextMenu(permissions: permissions,
                              domain: selectedTabViewModel.tab.content.url?.host ?? "",
                              delegate: self)
            .popUp(positioning: nil, at: NSPoint(x: 0, y: sender.bounds.height), in: sender)
    }

    private func setupButtons() {
        if view.window?.isPopUpWindow == true {
            privacyEntryPointButton.position = .free
            cameraButton.position = .free
            geolocationButton.position = .free
            popupsButton.position = .free
            microphoneButton.position = .free
            bookmarkButton.isHidden = true
        } else {
            bookmarkButton.position = .right
            privacyEntryPointButton.position = .left
        }

        privacyEntryPointButton.contentTintColor = .privacyEnabledColor
        imageButton.applyFaviconStyle()
    }

    private var animationViewCache = [String: AnimationView]()
    private func getAnimationView(for animationName: String) -> AnimationView {
        if let animationView = animationViewCache[animationName] {
            return animationView
        }

        let animation = Animation.named(animationName, animationCache: LottieAnimationCache.shared)
        let animationView = AnimationView(animation: animation, imageProvider: self)
        animationView.identifier = NSUserInterfaceItemIdentifier(rawValue: animationName)
        animationViewCache[animationName] = animationView
        return animationView
    }

    private func setupAnimationViews() {
        func addAndLayoutAnimationViewIfNeeded(animationView: AnimationView?, animationName: String) -> AnimationView {
            if let animationView = animationView, animationView.identifier?.rawValue == animationName {
                return animationView
            }

            animationView?.removeFromSuperview()

            let newAnimationView: AnimationView
            if AppDelegate.isRunningTests {
                newAnimationView = AnimationView()
            } else {
                // For unknown reason, this caused infinite execution of various unit tests.
                newAnimationView = getAnimationView(for: animationName)
            }
            animationWrapperView.addAndLayout(newAnimationView)
            newAnimationView.isHidden = true
            return newAnimationView
        }

        let isAquaMode = NSApp.effectiveAppearance.name == NSAppearance.Name.aqua

        trackerAnimationView1 = addAndLayoutAnimationViewIfNeeded(animationView: trackerAnimationView1,
                                                                  animationName: isAquaMode ? "trackers-1" : "dark-trackers-1")
        trackerAnimationView2 = addAndLayoutAnimationViewIfNeeded(animationView: trackerAnimationView2,
                                                                  animationName: isAquaMode ? "trackers-2" : "dark-trackers-2")
        trackerAnimationView3 = addAndLayoutAnimationViewIfNeeded(animationView: trackerAnimationView3,
                                                                  animationName: isAquaMode ? "trackers-3" : "dark-trackers-3")
        shieldAnimationView = addAndLayoutAnimationViewIfNeeded(animationView: shieldAnimationView,
                                                                animationName: isAquaMode ? "shield" : "dark-shield")
        shieldDotAnimationView = addAndLayoutAnimationViewIfNeeded(animationView: shieldDotAnimationView,
                                                                   animationName: isAquaMode ? "shield-dot" : "dark-shield-dot")
    }

    private func subscribeToSelectedTabViewModel() {
        selectedTabViewModelCancellable = tabCollectionViewModel.$selectedTabViewModel.receive(on: DispatchQueue.main).sink { [weak self] _ in
            self?.stopAnimations()
            self?.subscribeToUrl()
            self?.subscribeToPermissions()
            self?.subscribeToTrackerAnimationTrigger()
        }
    }

    private func subscribeToUrl() {
        urlCancellable?.cancel()

        guard let selectedTabViewModel = tabCollectionViewModel.selectedTabViewModel else {
            updateBookmarkButtonImage()
            return
        }

        urlCancellable = selectedTabViewModel.tab.$content.receive(on: DispatchQueue.main).sink { [weak self] _ in
            self?.stopAnimations()
            self?.updateBookmarkButtonImage()
        }
    }

    private func subscribeToPermissions() {
        permissionsCancellables = []
        guard let selectedTabViewModel = tabCollectionViewModel.selectedTabViewModel else {
            return
        }

        selectedTabViewModel.$usedPermissions.dropFirst().receive(on: DispatchQueue.main).sink { [weak self] _ in
            self?.updatePermissionButtons()
        }.store(in: &permissionsCancellables)
        selectedTabViewModel.$permissionAuthorizationQuery.dropFirst().receive(on: DispatchQueue.main).sink { [weak self] _ in
            self?.updatePermissionButtons()
        }.store(in: &permissionsCancellables)
    }

    private func subscribeToTrackerAnimationTrigger() {
        trackerAnimationTriggerCancellable?.cancel()

        trackerAnimationTriggerCancellable = tabCollectionViewModel.selectedTabViewModel?.trackersAnimationTriggerPublisher
            .sink { [weak self] _ in
                self?.animateTrackers()
        }
    }

    private func subscribeToBookmarkList() {
        bookmarkListCancellable = bookmarkManager.listPublisher.receive(on: DispatchQueue.main).sink { [weak self] _ in
            self?.updateBookmarkButtonImage()
        }
    }

    private func subscribePrivacyDashboardPendingUpdates() {
        privacyDashboadPendingUpdatesCancellable?.cancel()

        privacyDashboadPendingUpdatesCancellable = privacyDashboardPopover.viewController
            .$pendingUpdates.receive(on: DispatchQueue.main).sink { [weak self] _ in
            let isPendingUpdate = self?.privacyDashboardPopover.viewController.isPendingUpdates() ?? false

            // Prevent popover from being closed when clicking away, while pending updates
            if isPendingUpdate {
                self?.privacyDashboardPopover.behavior = .applicationDefined
            } else {
                self?.privacyDashboardPopover.close()
#if DEBUG
                self?.privacyDashboardPopover.behavior = .semitransient
#else
                self?.privacyDashboardPopover.behavior = .transient
#endif
            }
        }
    }

    private func updatePermissionButtons() {
        permissionButtons.isHidden = isTextFieldEditorFirstResponder || isAnyTrackerAnimationPlaying
        defer {
            showOrHidePermissionPopoverIfNeeded()
        }

        guard let selectedTabViewModel = tabCollectionViewModel.selectedTabViewModel else { return }

        geolocationButton.buttonState = selectedTabViewModel.usedPermissions.geolocation
        cameraButton.buttonState = selectedTabViewModel.usedPermissions.camera
            .combined(with: selectedTabViewModel.usedPermissions.microphone)
        microphoneButton.buttonState = selectedTabViewModel.usedPermissions.camera == nil
            ? selectedTabViewModel.usedPermissions.microphone
            : nil
        popupsButton.buttonState = selectedTabViewModel.usedPermissions.popups

        showOrHidePermissionPopoverIfNeeded()
    }

    private func showOrHidePermissionPopoverIfNeeded() {
        guard let selectedTabViewModel = tabCollectionViewModel.selectedTabViewModel else { return }

        for permission in PermissionType.allCases {
            guard case .requested(let query) = selectedTabViewModel.usedPermissions[permission] else { continue }
            if !permissionAuthorizationPopover.isShown {
                openPermissionAuthorizationPopover(for: query)
            }
            return
        }
        if _permissionAuthorizationPopover?.isShown == true {
            permissionAuthorizationPopover.close()
        }

    }

    private func updateBookmarkButtonImage(isUrlBookmarked: Bool = false) {
        if let url = tabCollectionViewModel.selectedTabViewModel?.tab.content.url,
           isUrlBookmarked || bookmarkManager.isUrlBookmarked(url: url) {
            bookmarkButton.image = Self.bookmarkFilledImage
            bookmarkButton.mouseOverTintColor = NSColor.bookmarkFilledTint
        } else {
            bookmarkButton.mouseOverTintColor = nil
            bookmarkButton.image = Self.bookmarkImage
            bookmarkButton.contentTintColor = nil
        }
    }

    private func updateImageButton() {
        guard let selectedTabViewModel = tabCollectionViewModel.selectedTabViewModel else { return }

        // Image button
        switch controllerMode {
        case .browsing:
            imageButton.image = selectedTabViewModel.favicon
        case .editing(isUrl: true):
            imageButton.image = Self.webImage
        case .editing(isUrl: false):
            imageButton.image = Self.homeFaviconImage
        default:
            imageButton.image = nil
        }
    }

    private func updatePrivacyEntryPoint() {
        self.updatePrivacyEntryPointButton()
        self.updatePrivacyEntryPointIcon()
    }

    private func updatePrivacyEntryPointButton() {
        guard let selectedTabViewModel = tabCollectionViewModel.selectedTabViewModel else {
            return
        }

        let urlScheme = selectedTabViewModel.tab.content.url?.scheme
        let isHypertextUrl = urlScheme == "http" || urlScheme == "https"
        let isDuckDuckGoUrl = selectedTabViewModel.tab.content.url?.isDuckDuckGoSearch ?? false
        let isEditingMode = controllerMode?.isEditing ?? false
        let isTextFieldValueText = textFieldValue?.isText ?? false

        // Privacy entry point button
        privacyEntryPointButton.isHidden = isEditingMode ||
            isTextFieldEditorFirstResponder ||
            isDuckDuckGoUrl ||
            !isHypertextUrl ||
<<<<<<< HEAD
            selectedTabViewModel.errorViewState.isVisible
        imageButtonWrapper.isHidden = !privacyEntryPointButton.isHidden || isAnyTrackerAnimationPlaying
=======
            selectedTabViewModel.errorViewState.isVisible ||
            isTextFieldValueText

        imageButtonWrapper.isHidden = !privacyEntryPointButton.isHidden || trackerAnimationView.isAnimationPlaying
>>>>>>> ca4bd6dd
    }

    private func updatePrivacyEntryPointIcon() {
        guard let selectedTabViewModel = tabCollectionViewModel.selectedTabViewModel else {
            return
        }

        guard !isAnyTrackerAnimationPlaying else {
            privacyEntryPointButton.image = nil
            return
        }

        switch selectedTabViewModel.tab.content {
        case .url(let url):
            guard let host = url.host else { break }

            let isNotSecure = url.scheme == URL.NavigationalScheme.http.rawValue
            let isMajorTrackingNetwork = TrackerRadarManager.shared.isHostMajorTrackingNetwork(host)
            let protectionStore = DomainsProtectionUserDefaultsStore()
            let isUnprotected = protectionStore.isHostUnprotected(forDomain: host)

            privacyEntryPointButton.image = isNotSecure || isMajorTrackingNetwork || isUnprotected ? Self.shieldDotImage : Self.shieldImage
        default:
            break
        }
    }

    // MARK: Tracker Animation

    var lastTrackerImages = [CGImage]()

    private func animateTrackers() {
        guard !privacyEntryPointButton.isHidden,
              let selectedTabViewModel = tabCollectionViewModel.selectedTabViewModel else { return }

        switch selectedTabViewModel.tab.content {
        case .url(let url):
            var animationView: AnimationView
            if url.scheme == "http" {
                animationView = shieldDotAnimationView
            } else {
                animationView = shieldAnimationView
            }

            animationView.isHidden = false
            animationView.play { _ in
                animationView.isHidden = true
            }
        default:
            return
        }

        if let trackerInfo = selectedTabViewModel.tab.trackerInfo {
            lastTrackerImages = PrivacyIconViewModel.trackerImages(from: trackerInfo)

            let trackerAnimationView: AnimationView?
            switch lastTrackerImages.count {
            case 0: trackerAnimationView = nil
            case 1: trackerAnimationView = trackerAnimationView1
            case 2: trackerAnimationView = trackerAnimationView2
            default: trackerAnimationView = trackerAnimationView3
            }
            trackerAnimationView?.isHidden = false
            trackerAnimationView?.reloadImages()
            trackerAnimationView?.play { [weak self] _ in
                trackerAnimationView?.isHidden = true
                self?.updatePrivacyEntryPointIcon()
                self?.updatePermissionButtons()
            }
        }

        updatePrivacyEntryPointIcon()
        updatePermissionButtons()
    }

    private func stopAnimations() {
        func stopAnimation(_ animationView: AnimationView) {
            if animationView.isAnimationPlaying || !animationView.isHidden {
                animationView.isHidden = true
                animationView.stop()
            }
        }

        stopAnimation(trackerAnimationView1)
        stopAnimation(trackerAnimationView2)
        stopAnimation(trackerAnimationView3)
        stopAnimation(shieldAnimationView)
        stopAnimation(shieldDotAnimationView)
    }

<<<<<<< HEAD
    private var isAnyTrackerAnimationPlaying: Bool {
        trackerAnimationView1.isAnimationPlaying ||
        trackerAnimationView2.isAnimationPlaying ||
        trackerAnimationView3.isAnimationPlaying
    }

    private func stopAnimationsAfterFocus(oldIsTextFieldEditorFirstResponder: Bool, newIsTextFieldEditorFirstResponder: Bool) {
        if !oldIsTextFieldEditorFirstResponder && newIsTextFieldEditorFirstResponder {
=======
    private func stopAnimationsAfterFocus() {
        if isTextFieldEditorFirstResponder {
>>>>>>> ca4bd6dd
            stopAnimations()
        }
    }

    private func bookmarkForCurrentUrl(setFavorite: Bool, accessPoint: Pixel.Event.AccessPoint) -> Bookmark? {
        guard let selectedTabViewModel = tabCollectionViewModel.selectedTabViewModel,
              let url = selectedTabViewModel.tab.content.url else {
            assertionFailure("No URL for bookmarking")
            return nil
        }

        if let bookmark = bookmarkManager.getBookmark(for: url) {
            if setFavorite {
                bookmark.isFavorite = true
                bookmarkManager.update(bookmark: bookmark)
            }

            return bookmark
        }

        let bookmark = bookmarkManager.makeBookmark(for: url,
                                                title: selectedTabViewModel.title,
                                                isFavorite: setFavorite)
        updateBookmarkButtonImage(isUrlBookmarked: bookmark != nil)

        Pixel.fire(.bookmark(isFavorite: setFavorite, fireproofed: .init(url: url), source: accessPoint))

        return bookmark
    }

    private func subscribeToEffectiveAppearance() {
        effectiveAppearanceCancellable = NSApp.publisher(for: \.effectiveAppearance)
            .dropFirst()
            .receive(on: DispatchQueue.main)
            .sink { [weak self] _ in
                self?.setupAnimationViews()
                self?.updatePrivacyEntryPointIcon()
            }
    }

}
// swiftlint:enable type_body_length

extension AddressBarButtonsViewController: PermissionContextMenuDelegate {

    func permissionContextMenu(_ menu: PermissionContextMenu, mutePermissions permissions: [PermissionType]) {
        tabCollectionViewModel.selectedTabViewModel?.tab.permissions.set(permissions, muted: true)
    }
    func permissionContextMenu(_ menu: PermissionContextMenu, unmutePermissions permissions: [PermissionType]) {
        tabCollectionViewModel.selectedTabViewModel?.tab.permissions.set(permissions, muted: false)
    }
    func permissionContextMenu(_ menu: PermissionContextMenu, revokePermissions permissions: [PermissionType]) {
        for permission in permissions {
            tabCollectionViewModel.selectedTabViewModel?.tab.permissions.revoke(permission)
        }
    }
    func permissionContextMenu(_ menu: PermissionContextMenu, allowPermissionQuery query: PermissionAuthorizationQuery) {
        tabCollectionViewModel.selectedTabViewModel?.tab.permissions.allow(query)
    }
    func permissionContextMenu(_ menu: PermissionContextMenu, alwaysAllowPermission permission: PermissionType) {
        PermissionManager.shared.setPermission(true, forDomain: menu.domain, permissionType: permission)
    }
    func permissionContextMenu(_ menu: PermissionContextMenu, alwaysDenyPermission permission: PermissionType) {
        PermissionManager.shared.setPermission(false, forDomain: menu.domain, permissionType: permission)
    }
    func permissionContextMenu(_ menu: PermissionContextMenu, resetStoredPermission permission: PermissionType) {
        PermissionManager.shared.removePermission(forDomain: menu.domain, permissionType: permission)
    }
    func permissionContextMenuReloadPage(_ menu: PermissionContextMenu) {
        tabCollectionViewModel.selectedTabViewModel?.tab.reload()
    }

}

extension AddressBarButtonsViewController: NSPopoverDelegate {

    func popoverDidClose(_ notification: Notification) {
        switch notification.object as? NSPopover {

        case bookmarkPopover:
            updateBookmarkButtonVisibility()

        case _privacyDashboardPopover:
            privacyEntryPointButton.state = .off

        default:
            break
        }
    }

}

extension AddressBarButtonsViewController: AnimationImageProvider {

    func imageForAsset(asset: ImageAsset) -> CGImage? {
        switch asset.name {
        case "img_0.png": return lastTrackerImages[safe: 0]
        case "img_1.png": return lastTrackerImages[safe: 1]
        case "img_2.png": return lastTrackerImages[safe: 2]
        case "img_3.png": return lastTrackerImages[safe: 3]
        default: return nil
        }
    }

}

// swiftlint:enable type_body_length
// swiftlint:enable file_length<|MERGE_RESOLUTION|>--- conflicted
+++ resolved
@@ -607,15 +607,9 @@
             isTextFieldEditorFirstResponder ||
             isDuckDuckGoUrl ||
             !isHypertextUrl ||
-<<<<<<< HEAD
-            selectedTabViewModel.errorViewState.isVisible
-        imageButtonWrapper.isHidden = !privacyEntryPointButton.isHidden || isAnyTrackerAnimationPlaying
-=======
             selectedTabViewModel.errorViewState.isVisible ||
             isTextFieldValueText
-
-        imageButtonWrapper.isHidden = !privacyEntryPointButton.isHidden || trackerAnimationView.isAnimationPlaying
->>>>>>> ca4bd6dd
+        imageButtonWrapper.isHidden = !privacyEntryPointButton.isHidden || isAnyTrackerAnimationPlaying
     }
 
     private func updatePrivacyEntryPointIcon() {
@@ -706,19 +700,14 @@
         stopAnimation(shieldDotAnimationView)
     }
 
-<<<<<<< HEAD
     private var isAnyTrackerAnimationPlaying: Bool {
         trackerAnimationView1.isAnimationPlaying ||
         trackerAnimationView2.isAnimationPlaying ||
         trackerAnimationView3.isAnimationPlaying
     }
 
-    private func stopAnimationsAfterFocus(oldIsTextFieldEditorFirstResponder: Bool, newIsTextFieldEditorFirstResponder: Bool) {
-        if !oldIsTextFieldEditorFirstResponder && newIsTextFieldEditorFirstResponder {
-=======
     private func stopAnimationsAfterFocus() {
         if isTextFieldEditorFirstResponder {
->>>>>>> ca4bd6dd
             stopAnimations()
         }
     }
