//
//  AddressBarButtonsViewController.swift
//
//  Copyright © 2021 DuckDuckGo. All rights reserved.
//
//  Licensed under the Apache License, Version 2.0 (the "License");
//  you may not use this file except in compliance with the License.
//  You may obtain a copy of the License at
//
//  http://www.apache.org/licenses/LICENSE-2.0
//
//  Unless required by applicable law or agreed to in writing, software
//  distributed under the License is distributed on an "AS IS" BASIS,
//  WITHOUT WARRANTIES OR CONDITIONS OF ANY KIND, either express or implied.
//  See the License for the specific language governing permissions and
//  limitations under the License.
//

import Cocoa
import Combine
import os.log
import Lottie

protocol AddressBarButtonsViewControllerDelegate: AnyObject {

    func addressBarButtonsViewControllerClearButtonClicked(_ addressBarButtonsViewController: AddressBarButtonsViewController)

}

// swiftlint:disable type_body_length
final class AddressBarButtonsViewController: NSViewController {

    static let homeFaviconImage = NSImage(named: "HomeFavicon")
    static let webImage = NSImage(named: "Web")
    static let bookmarkImage = NSImage(named: "Bookmark")
    static let bookmarkFilledImage = NSImage(named: "BookmarkFilled")
    static let shieldImage = NSImage(named: "Shield")
    static let shieldDotImage = NSImage(named: "ShieldDot")

    weak var delegate: AddressBarButtonsViewControllerDelegate?

    private lazy var bookmarkPopover = BookmarkPopover()
  
    private var _permissionAuthorizationPopover: PermissionAuthorizationPopover?
    private var permissionAuthorizationPopover: PermissionAuthorizationPopover {
        if _permissionAuthorizationPopover == nil {
            _permissionAuthorizationPopover = PermissionAuthorizationPopover()
        }
        return _permissionAuthorizationPopover!
    }

    private var _privacyDashboardPopover: PrivacyDashboardPopover?
    private var privacyDashboardPopover: PrivacyDashboardPopover {
        if _privacyDashboardPopover == nil {
            _privacyDashboardPopover = PrivacyDashboardPopover()
            _privacyDashboardPopover!.delegate = self
        }
        return _privacyDashboardPopover!
    }

    @IBOutlet weak var privacyEntryPointButton: AddressBarButton!
    @IBOutlet weak var bookmarkButton: AddressBarButton!
    @IBOutlet weak var imageButtonWrapper: NSView!
    @IBOutlet weak var imageButton: NSButton!
    @IBOutlet weak var clearButton: NSButton!

<<<<<<< HEAD
=======
    @IBOutlet weak var animationWrapperView: NSView!
    var trackerAnimationView: AnimationView!
    var shieldAnimationView: AnimationView!
    var shieldDotAnimationView: AnimationView!

    @IBOutlet weak var fireproofedButtonDivider: NSBox! {
        didSet {
            fireproofedButtonDivider.isHidden = true
        }
    }

    @IBOutlet weak var fireproofedButton: NSButton! {
        didSet {
            fireproofedButton.isHidden = true
            fireproofedButton.target = self
            fireproofedButton.action = #selector(fireproofedButtonAction)
        }
    }

>>>>>>> ff5c09e8
    @IBOutlet weak var permissionButtons: NSView!
    @IBOutlet weak var cameraButton: PermissionButton! {
        didSet {
            cameraButton.isHidden = true
            cameraButton.target = self
            cameraButton.action = #selector(cameraButtonAction(_:))
        }
    }
    @IBOutlet weak var microphoneButton: PermissionButton! {
        didSet {
            microphoneButton.isHidden = true
            microphoneButton.target = self
            microphoneButton.action = #selector(microphoneButtonAction(_:))
        }
    }
    @IBOutlet weak var geolocationButton: PermissionButton! {
        didSet {
            geolocationButton.isHidden = true
            geolocationButton.target = self
            geolocationButton.action = #selector(geolocationButtonAction(_:))
        }
    }

    private var tabCollectionViewModel: TabCollectionViewModel
    private var bookmarkManager: BookmarkManager = LocalBookmarkManager.shared
    private var isTextFieldEditorFirstResponder = false
    private var isSearchingMode = false

    private var selectedTabViewModelCancellable: AnyCancellable?
    private var urlCancellable: AnyCancellable?
    private var trackerInfoCancellable: AnyCancellable?
    private var bookmarkListCancellable: AnyCancellable?
    private var trackersAnimationViewStatusCancellable: AnyCancellable?
    private var effectiveAppearanceCancellable: AnyCancellable?
    private var permissionsCancellables = Set<AnyCancellable>()
    private var trackerAnimationTriggerCancellable: AnyCancellable?

    required init?(coder: NSCoder) {
        fatalError("AddressBarButtonsViewController: Bad initializer")
    }

    init?(coder: NSCoder,
          tabCollectionViewModel: TabCollectionViewModel) {
        self.tabCollectionViewModel = tabCollectionViewModel

        super.init(coder: coder)
    }

    override func viewDidLoad() {
        super.viewDidLoad()

        setupAnimationViews()
        setupButtons()
        subscribeToSelectedTabViewModel()
        subscribeToBookmarkList()
        subscribeToEffectiveAppearance()
<<<<<<< HEAD
=======
        NotificationCenter.default.addObserver(self,
                                               selector: #selector(showUndoFireproofingPopover(_:)),
                                               name: FireproofDomains.Constants.newFireproofDomainNotification,
                                               object: nil)
>>>>>>> ff5c09e8

        cameraButton.sendAction(on: .leftMouseDown)
        microphoneButton.sendAction(on: .leftMouseDown)
        geolocationButton.sendAction(on: .leftMouseDown)
    }

    @IBAction func bookmarkButtonAction(_ sender: Any) {
        openBookmarkPopover(setFavorite: false, accessPoint: .button)
    }

    @IBAction func clearButtonAction(_ sender: Any) {
        delegate?.addressBarButtonsViewControllerClearButtonClicked(self)
    }
    
    @IBAction func privacyEntryPointButtonAction(_ sender: Any) {
        if _permissionAuthorizationPopover?.isShown == true {
            permissionAuthorizationPopover.close()
        }
        openPrivacyDashboard()
    }

    func openBookmarkPopover(setFavorite: Bool, accessPoint: Pixel.Event.AccessPoint) {
        guard let bookmark = bookmarkForCurrentUrl(setFavorite: setFavorite, accessPoint: accessPoint) else {
            assertionFailure("Failed to get a bookmark for the popover")
            return
        }

        if !bookmarkPopover.isShown {
            bookmarkPopover.viewController.bookmark = bookmark
            bookmarkPopover.show(relativeTo: bookmarkButton.bounds, of: bookmarkButton, preferredEdge: .maxY)
        } else {
            bookmarkPopover.close()
        }
    }

    func openPermissionAuthorizationPopover(for query: PermissionAuthorizationQuery) {
        let button: NSButton
        if query.permissions.contains(.camera)
            || (query.permissions.contains(.microphone) && microphoneButton.isHidden && !cameraButton.isHidden) {
            button = cameraButton
        } else if query.permissions.contains(.microphone) {
            button = microphoneButton
        } else if query.permissions.contains(.geolocation) {
            button = geolocationButton
        } else {
            assertionFailure("Unexpected permissions")
            query.handleDecision(grant: false)
            return
        }
        guard !button.isHidden,
              !permissionButtons.isHidden
        else { return }

        permissionAuthorizationPopover.viewController.query = query
        permissionAuthorizationPopover.show(relativeTo: button.bounds, of: button, preferredEdge: .maxY)
    }

    func openPrivacyDashboard() {
        guard let selectedTabViewModel = tabCollectionViewModel.selectedTabViewModel else { return }
        guard !privacyDashboardPopover.isShown else {
            privacyDashboardPopover.close()
            return
        }
        privacyDashboardPopover.viewController.tabViewModel = selectedTabViewModel
        privacyDashboardPopover.show(relativeTo: privacyEntryPointButton.bounds, of: privacyEntryPointButton, preferredEdge: .maxY)

        privacyEntryPointButton.state = .on
    }

    func updateButtons(mode: AddressBarViewController.Mode,
                       isTextFieldEditorFirstResponder: Bool,
                       textFieldValue: AddressBarTextField.Value) {
        self.isTextFieldEditorFirstResponder = isTextFieldEditorFirstResponder

        guard let selectedTabViewModel = tabCollectionViewModel.selectedTabViewModel else {
            os_log("%s: Selected tab view model is nil", type: .error, className)
            return
        }

        isSearchingMode = mode != .browsing
        updatePrivacyEntryPointButton()
        updatePrivacyEntryPointIcon()

        clearButton.isHidden = !(isTextFieldEditorFirstResponder && !textFieldValue.isEmpty)
        bookmarkButton.isHidden = !clearButton.isHidden || textFieldValue.isEmpty

        // Image button
        switch mode {
        case .browsing:
            imageButton.image = selectedTabViewModel.favicon
        case .searching(withUrl: true):
            imageButton.image = Self.webImage
        case .searching(withUrl: false):
            imageButton.image = Self.homeFaviconImage
        }

        updatePermissionButtons()
<<<<<<< HEAD
=======
        updateFireproofedButton()
    }

    private func updateFireproofedButton() {
        guard let selectedTabViewModel = tabCollectionViewModel.selectedTabViewModel else {
            os_log("%s: Selected tab view model is nil", type: .error, className)
            return
        }

        if let url = selectedTabViewModel.tab.content.url,
           url.showFireproofStatus,
           !privacyEntryPointButton.isHidden,
           !trackerAnimationView.isAnimationPlaying {
            fireproofedButtonDivider.isHidden = !FireproofDomains.shared.isFireproof(fireproofDomain: url.host ?? "")
            fireproofedButton.isHidden = !FireproofDomains.shared.isFireproof(fireproofDomain: url.host ?? "")
        } else {
            fireproofedButtonDivider.isHidden = true
            fireproofedButton.isHidden = true
        }
>>>>>>> ff5c09e8
    }

    @IBAction func cameraButtonAction(_ sender: NSButton) {
        guard let selectedTabViewModel = tabCollectionViewModel.selectedTabViewModel,
              let state = selectedTabViewModel.usedPermissions.camera.combined(with: selectedTabViewModel.usedPermissions.microphone)
        else {
            os_log("%s: Selected tab view model is nil or no camera state", type: .error, className)
            return
        }
        if case .requested(let query) = state {
            openPermissionAuthorizationPopover(for: query)
            return
        }

        var permissions = Permissions()
        permissions[.camera] = selectedTabViewModel.usedPermissions.camera
        permissions[.microphone] = selectedTabViewModel.usedPermissions.microphone

        PermissionContextMenu(permissions: permissions,
                              domain: selectedTabViewModel.tab.content.url?.host ?? "",
                              delegate: self)
            .popUp(positioning: nil, at: NSPoint(x: 0, y: sender.bounds.height), in: sender)
    }

    @IBAction func microphoneButtonAction(_ sender: NSButton) {
        guard let selectedTabViewModel = tabCollectionViewModel.selectedTabViewModel,
              let state = selectedTabViewModel.usedPermissions.microphone
        else {
            os_log("%s: Selected tab view model is nil or no microphone state", type: .error, className)
            return
        }
        if case .requested(let query) = state {
            openPermissionAuthorizationPopover(for: query)
            return
        }

        PermissionContextMenu(permissions: [.microphone: state],
                              domain: selectedTabViewModel.tab.content.url?.host ?? "",
                              delegate: self)
            .popUp(positioning: nil, at: NSPoint(x: 0, y: sender.bounds.height), in: sender)
    }

    @IBAction func geolocationButtonAction(_ sender: NSButton) {
        guard let selectedTabViewModel = tabCollectionViewModel.selectedTabViewModel,
              let state = selectedTabViewModel.usedPermissions.geolocation
        else {
            os_log("%s: Selected tab view model is nil or no geolocation state", type: .error, className)
            return
        }
        if case .requested(let query) = state {
            openPermissionAuthorizationPopover(for: query)
            return
        }

        PermissionContextMenu(permissions: [.geolocation: state],
                              domain: selectedTabViewModel.tab.content.url?.host ?? "",
                              delegate: self)
            .popUp(positioning: nil, at: NSPoint(x: 0, y: sender.bounds.height), in: sender)
    }

    private func setupButtons() {
        bookmarkButton.position = .right
        privacyEntryPointButton.position = .left
        privacyEntryPointButton.contentTintColor = .privacyEnabledColor
        imageButton.applyFaviconStyle()
    }

    private var animationViewCache = [String: AnimationView]()
    private func getAnimationView(for animationName: String) -> AnimationView {
        if let animationView = animationViewCache[animationName] {
            return animationView
        }

        let animation = Animation.named(animationName, animationCache: LottieAnimationCache.shared)
        let animationView = AnimationView(animation: animation, imageProvider: self)
        animationView.identifier = NSUserInterfaceItemIdentifier(rawValue: animationName)
        animationViewCache[animationName] = animationView
        return animationView
    }

    private func setupAnimationViews() {
        func addAndLayoutAnimationView(_ animationName: String) -> AnimationView {

            let animationView: AnimationView
            if AppDelegate.isRunningTests {
                animationView = AnimationView()
            } else {
                // For unknown reason, this caused infinite execution of various unit tests.
                animationView = getAnimationView(for: animationName)
            }
            animationWrapperView.addAndLayout(animationView)
            animationView.isHidden = true
            return animationView
        }

        let isAquaMode = NSApp.effectiveAppearance.name == NSAppearance.Name.aqua

        if trackerAnimationView == nil {
            trackerAnimationView = addAndLayoutAnimationView("trackers")
        }

        let shieldAnimationName = isAquaMode ? "shield" : "dark-shield"
        if shieldAnimationView?.identifier?.rawValue != shieldAnimationName {
            shieldAnimationView?.removeFromSuperview()
            shieldAnimationView = addAndLayoutAnimationView(shieldAnimationName)
        }

        let shieldDotAnimationName = isAquaMode ? "shield-dot" : "dark-shield-dot"
        if shieldDotAnimationView?.identifier?.rawValue != shieldDotAnimationName {
            shieldDotAnimationView?.removeFromSuperview()
            shieldDotAnimationView = addAndLayoutAnimationView(shieldDotAnimationName)
        }
    }

    private func subscribeToSelectedTabViewModel() {
        selectedTabViewModelCancellable = tabCollectionViewModel.$selectedTabViewModel.receive(on: DispatchQueue.main).sink { [weak self] _ in
            self?.stopAnimations()
            self?.subscribeToUrl()
            self?.subscribeToPermissions()
            self?.subscribeToTrackerAnimationTrigger()
        }
    }

    private func subscribeToUrl() {
        urlCancellable?.cancel()

        guard let selectedTabViewModel = tabCollectionViewModel.selectedTabViewModel else {
            updateBookmarkButtonImage()
            return
        }

        urlCancellable = selectedTabViewModel.tab.$content.receive(on: DispatchQueue.main).sink { [weak self] _ in
            self?.updateBookmarkButtonImage()
        }
    }

    private func subscribeToPermissions() {
        permissionsCancellables = []
        guard let selectedTabViewModel = tabCollectionViewModel.selectedTabViewModel else {
            return
        }

        selectedTabViewModel.$usedPermissions.dropFirst().receive(on: DispatchQueue.main).sink { [weak self] _ in
            self?.updatePermissionButtons()
        }.store(in: &permissionsCancellables)
        selectedTabViewModel.$permissionAuthorizationQuery.dropFirst().receive(on: DispatchQueue.main).sink { [weak self] _ in
            self?.updatePermissionButtons()
        }.store(in: &permissionsCancellables)
    }

    private func subscribeToTrackerAnimationTrigger() {
        trackerAnimationTriggerCancellable?.cancel()

        trackerAnimationTriggerCancellable = tabCollectionViewModel.selectedTabViewModel?.trackersAnimationTriggerPublisher
            .sink { [weak self] _ in
                self?.animateTrackers()
        }
    }

    private func subscribeToBookmarkList() {
        bookmarkListCancellable = bookmarkManager.listPublisher.receive(on: DispatchQueue.main).sink { [weak self] _ in
            self?.updateBookmarkButtonImage()
        }
    }

    private func updatePermissionButtons() {
        permissionButtons.isHidden = isTextFieldEditorFirstResponder || trackerAnimationView.isAnimationPlaying

        guard let selectedTabViewModel = tabCollectionViewModel.selectedTabViewModel else {
            if _permissionAuthorizationPopover?.isShown == true {
                permissionAuthorizationPopover.close()
            }
            return
        }

        geolocationButton.buttonState = selectedTabViewModel.usedPermissions.geolocation
        cameraButton.buttonState = selectedTabViewModel.usedPermissions.camera
            .combined(with: selectedTabViewModel.usedPermissions.microphone)
        microphoneButton.buttonState = selectedTabViewModel.usedPermissions.camera == nil
            ? selectedTabViewModel.usedPermissions.microphone
            : nil

        if let query = selectedTabViewModel.permissionAuthorizationQuery {
            if !permissionAuthorizationPopover.isShown {
                openPermissionAuthorizationPopover(for: query)
            }
        } else if _permissionAuthorizationPopover?.isShown == true {
            permissionAuthorizationPopover.close()
        }

    }

    private func updateBookmarkButtonImage(isUrlBookmarked: Bool = false) {
        if let url = tabCollectionViewModel.selectedTabViewModel?.tab.content.url,
           isUrlBookmarked || bookmarkManager.isUrlBookmarked(url: url) {
            bookmarkButton.image = Self.bookmarkFilledImage
            bookmarkButton.contentTintColor = NSColor.bookmarkFilledTint
        } else {
            bookmarkButton.image = Self.bookmarkImage
            bookmarkButton.contentTintColor = nil
        }
    }

    private func updatePrivacyEntryPointButton() {
        guard let selectedTabViewModel = tabCollectionViewModel.selectedTabViewModel else {
            return
        }

        let isURLNil = selectedTabViewModel.tab.content.url == nil
        let isDuckDuckGoUrl = selectedTabViewModel.tab.content.url?.isDuckDuckGoSearch ?? false

        // Privacy entry point button
        privacyEntryPointButton.isHidden = isSearchingMode ||
            isTextFieldEditorFirstResponder ||
            isDuckDuckGoUrl ||
            isURLNil ||
            trackerAnimationView.isAnimationPlaying
        imageButtonWrapper.isHidden = !privacyEntryPointButton.isHidden || trackerAnimationView.isAnimationPlaying
    }

    private func updatePrivacyEntryPointIcon() {
        guard let selectedTabViewModel = tabCollectionViewModel.selectedTabViewModel else {
            return
        }

        switch selectedTabViewModel.tab.content {
        case .url(let url):
            let isNotSecure = url.scheme == "http"
            privacyEntryPointButton.image = isNotSecure ? Self.shieldDotImage : Self.shieldImage
        default:
            break
        }
    }

    private func animateTrackers() {
        guard !privacyEntryPointButton.isHidden,
              let selectedTabViewModel = tabCollectionViewModel.selectedTabViewModel else { return }

        switch selectedTabViewModel.tab.content {
        case .url(let url):
            var animationView: AnimationView
            if url.scheme == "http" {
                animationView = shieldDotAnimationView
            } else {
                animationView = shieldAnimationView
            }

            animationView.isHidden = false
            animationView.play { _ in
                animationView.isHidden = true
            }
        default:
            return
        }

        trackerAnimationView.isHidden = false
        trackerAnimationView.reloadImages()
        trackerAnimationView.play { [weak self] _ in
            self?.trackerAnimationView.isHidden = true
            self?.updatePrivacyEntryPointButton()
            self?.updateFireproofedButton()
            self?.updatePermissionButtons()
        }

        updatePrivacyEntryPointButton()
        updateFireproofedButton()
        updatePermissionButtons()
    }

    private func stopAnimations() {
        func stopAnimation(_ animationView: AnimationView) {
            if animationView.isAnimationPlaying || !animationView.isHidden {
                animationView.isHidden = true
                animationView.stop()
            }
        }

        stopAnimation(trackerAnimationView)
        stopAnimation(shieldAnimationView)
        stopAnimation(shieldDotAnimationView)
    }

    private func bookmarkForCurrentUrl(setFavorite: Bool, accessPoint: Pixel.Event.AccessPoint) -> Bookmark? {
        guard let selectedTabViewModel = tabCollectionViewModel.selectedTabViewModel,
              let url = selectedTabViewModel.tab.content.url else {
            assertionFailure("No URL for bookmarking")
            return nil
        }

        if let bookmark = bookmarkManager.getBookmark(for: url) {
            if setFavorite {
                bookmark.isFavorite = true
                bookmarkManager.update(bookmark: bookmark)
            }

            return bookmark
        }

        let bookmark = bookmarkManager.makeBookmark(for: url,
                                                title: selectedTabViewModel.title,
                                                isFavorite: setFavorite)
        updateBookmarkButtonImage(isUrlBookmarked: bookmark != nil)

        Pixel.fire(.bookmark(isFavorite: setFavorite, fireproofed: .init(url: url), source: accessPoint))

        return bookmark
    }

<<<<<<< HEAD
    func subscribeToTrackersAnimationViewStatus() {
        trackersAnimationViewStatusCancellable = trackersAnimationView.$isAnimating
            .dropFirst()
            .receive(on: DispatchQueue.main)
            .sink { [weak self] _ in
                self?.updatePermissionButtons()
=======
    @objc private func showUndoFireproofingPopover(_ sender: Notification) {
        guard view.window?.isKeyWindow == true,
            let domain = sender.userInfo?[FireproofDomains.Constants.newFireproofDomainKey] as? String else { return }

        DispatchQueue.main.async {
            let viewController = UndoFireproofingViewController.create(for: domain)
            let frame = self.fireproofedButton.frame.insetFromLineOfDeath()

            self.present(viewController,
                         asPopoverRelativeTo: frame,
                         of: self.fireproofedButton.superview!,
                         preferredEdge: .minY,
                         behavior: .applicationDefined)
>>>>>>> ff5c09e8
        }
    }

    private func subscribeToEffectiveAppearance() {
        effectiveAppearanceCancellable = NSApp.publisher(for: \.effectiveAppearance)
            .dropFirst()
            .receive(on: DispatchQueue.main)
            .sink { [weak self] _ in
                self?.setupAnimationViews()
                self?.updatePrivacyEntryPointIcon()
            }
    }

}
// swiftlint:enable type_body_length

extension AddressBarButtonsViewController: PermissionContextMenuDelegate {

    func permissionContextMenu(_ menu: PermissionContextMenu, mutePermissions permissions: [PermissionType]) {
        tabCollectionViewModel.selectedTabViewModel?.tab.permissions.set(permissions, muted: true)
    }
    func permissionContextMenu(_ menu: PermissionContextMenu, unmutePermissions permissions: [PermissionType]) {
        tabCollectionViewModel.selectedTabViewModel?.tab.permissions.set(permissions, muted: false)
    }
    func permissionContextMenu(_ menu: PermissionContextMenu, revokePermissions permissions: [PermissionType]) {
        for permission in permissions {
            tabCollectionViewModel.selectedTabViewModel?.tab.permissions.revoke(permission)
        }
    }
    func permissionContextMenu(_ menu: PermissionContextMenu, alwaysAllowPermission permission: PermissionType) {
        PermissionManager.shared.setPermission(true, forDomain: menu.domain, permissionType: permission)
    }
    func permissionContextMenu(_ menu: PermissionContextMenu, alwaysDenyPermission permission: PermissionType) {
        PermissionManager.shared.setPermission(false, forDomain: menu.domain, permissionType: permission)
    }
    func permissionContextMenu(_ menu: PermissionContextMenu, resetStoredPermission permission: PermissionType) {
        PermissionManager.shared.removePermission(forDomain: menu.domain, permissionType: permission)
    }
    func permissionContextMenuReloadPage(_ menu: PermissionContextMenu) {
        tabCollectionViewModel.selectedTabViewModel?.tab.reload()
    }

}

extension AddressBarButtonsViewController: NSPopoverDelegate {

    func popoverDidClose(_ notification: Notification) {
        switch notification.object as? NSPopover {
        case _privacyDashboardPopover:
            privacyEntryPointButton.state = .off

        default:
            break
        }
    }

}

extension AddressBarButtonsViewController: AnimationImageProvider {

    func imageForAsset(asset: ImageAsset) -> CGImage? {
        guard let selectedTabViewModel = tabCollectionViewModel.selectedTabViewModel,
              let trackerInfo = selectedTabViewModel.tab.trackerInfo else {
            return nil
        }

        let images = PrivacyIconViewModel.trackerImages(from: trackerInfo)
        switch asset.name {
        case "img_0.png": return images[safe: 0]
        case "img_1.png": return images[safe: 1]
        case "img_2.png": return images[safe: 2]
        case "img_3.png": return images[safe: 3]
        default: return nil
        }
    }

}<|MERGE_RESOLUTION|>--- conflicted
+++ resolved
@@ -64,28 +64,11 @@
     @IBOutlet weak var imageButton: NSButton!
     @IBOutlet weak var clearButton: NSButton!
 
-<<<<<<< HEAD
-=======
     @IBOutlet weak var animationWrapperView: NSView!
     var trackerAnimationView: AnimationView!
     var shieldAnimationView: AnimationView!
     var shieldDotAnimationView: AnimationView!
 
-    @IBOutlet weak var fireproofedButtonDivider: NSBox! {
-        didSet {
-            fireproofedButtonDivider.isHidden = true
-        }
-    }
-
-    @IBOutlet weak var fireproofedButton: NSButton! {
-        didSet {
-            fireproofedButton.isHidden = true
-            fireproofedButton.target = self
-            fireproofedButton.action = #selector(fireproofedButtonAction)
-        }
-    }
-
->>>>>>> ff5c09e8
     @IBOutlet weak var permissionButtons: NSView!
     @IBOutlet weak var cameraButton: PermissionButton! {
         didSet {
@@ -142,13 +125,6 @@
         subscribeToSelectedTabViewModel()
         subscribeToBookmarkList()
         subscribeToEffectiveAppearance()
-<<<<<<< HEAD
-=======
-        NotificationCenter.default.addObserver(self,
-                                               selector: #selector(showUndoFireproofingPopover(_:)),
-                                               name: FireproofDomains.Constants.newFireproofDomainNotification,
-                                               object: nil)
->>>>>>> ff5c09e8
 
         cameraButton.sendAction(on: .leftMouseDown)
         microphoneButton.sendAction(on: .leftMouseDown)
@@ -246,28 +222,6 @@
         }
 
         updatePermissionButtons()
-<<<<<<< HEAD
-=======
-        updateFireproofedButton()
-    }
-
-    private func updateFireproofedButton() {
-        guard let selectedTabViewModel = tabCollectionViewModel.selectedTabViewModel else {
-            os_log("%s: Selected tab view model is nil", type: .error, className)
-            return
-        }
-
-        if let url = selectedTabViewModel.tab.content.url,
-           url.showFireproofStatus,
-           !privacyEntryPointButton.isHidden,
-           !trackerAnimationView.isAnimationPlaying {
-            fireproofedButtonDivider.isHidden = !FireproofDomains.shared.isFireproof(fireproofDomain: url.host ?? "")
-            fireproofedButton.isHidden = !FireproofDomains.shared.isFireproof(fireproofDomain: url.host ?? "")
-        } else {
-            fireproofedButtonDivider.isHidden = true
-            fireproofedButton.isHidden = true
-        }
->>>>>>> ff5c09e8
     }
 
     @IBAction func cameraButtonAction(_ sender: NSButton) {
@@ -528,12 +482,10 @@
         trackerAnimationView.play { [weak self] _ in
             self?.trackerAnimationView.isHidden = true
             self?.updatePrivacyEntryPointButton()
-            self?.updateFireproofedButton()
             self?.updatePermissionButtons()
         }
 
         updatePrivacyEntryPointButton()
-        updateFireproofedButton()
         updatePermissionButtons()
     }
 
@@ -574,31 +526,6 @@
         Pixel.fire(.bookmark(isFavorite: setFavorite, fireproofed: .init(url: url), source: accessPoint))
 
         return bookmark
-    }
-
-<<<<<<< HEAD
-    func subscribeToTrackersAnimationViewStatus() {
-        trackersAnimationViewStatusCancellable = trackersAnimationView.$isAnimating
-            .dropFirst()
-            .receive(on: DispatchQueue.main)
-            .sink { [weak self] _ in
-                self?.updatePermissionButtons()
-=======
-    @objc private func showUndoFireproofingPopover(_ sender: Notification) {
-        guard view.window?.isKeyWindow == true,
-            let domain = sender.userInfo?[FireproofDomains.Constants.newFireproofDomainKey] as? String else { return }
-
-        DispatchQueue.main.async {
-            let viewController = UndoFireproofingViewController.create(for: domain)
-            let frame = self.fireproofedButton.frame.insetFromLineOfDeath()
-
-            self.present(viewController,
-                         asPopoverRelativeTo: frame,
-                         of: self.fireproofedButton.superview!,
-                         preferredEdge: .minY,
-                         behavior: .applicationDefined)
->>>>>>> ff5c09e8
-        }
     }
 
     private func subscribeToEffectiveAppearance() {
