--- conflicted
+++ resolved
@@ -769,12 +769,8 @@
         guard let tabViewModel else { return }
 
         let url = tabViewModel.tab.content.userEditableUrl
-<<<<<<< HEAD
         let isNewTabOrOnboarding = [.newtab, .onboarding].contains(tabViewModel.tab.content)
-        let isHypertextUrl = (url?.navigationalScheme?.isHypertextScheme == true && url?.isDuckPlayer == false)
-=======
         let isHypertextUrl = url?.navigationalScheme?.isHypertextScheme == true && url?.isDuckPlayer == false
->>>>>>> 78f919cd
         let isEditingMode = controllerMode?.isEditing ?? false
         let isTextFieldValueText = textFieldValue?.isText ?? false
         let isLocalUrl = url?.isLocalURL ?? false
