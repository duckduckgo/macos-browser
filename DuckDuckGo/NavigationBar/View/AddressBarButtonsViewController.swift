--- conflicted
+++ resolved
@@ -300,7 +300,6 @@
         bookmarkButton.isShown = shouldShowBookmarkButton
     }
 
-<<<<<<< HEAD
     private func updateZoomButtonVisibility() {
         zoomButton.isHidden = true
         let hasURL = tabViewModel?.tab.url != nil
@@ -326,10 +325,7 @@
         zoomButton.isHidden = !shouldShowZoom
     }
 
-    func openBookmarkPopover(setFavorite: Bool, accessPoint: Pixel.Event.AccessPoint) {
-=======
     func openBookmarkPopover(setFavorite: Bool, accessPoint: GeneralPixel.AccessPoint) {
->>>>>>> 773cffa0
         let result = bookmarkForCurrentUrl(setFavorite: setFavorite, accessPoint: accessPoint)
         guard let bookmark = result.bookmark else {
             assertionFailure("Failed to get a bookmark for the popover")
