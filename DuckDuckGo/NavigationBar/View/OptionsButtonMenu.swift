--- conflicted
+++ resolved
@@ -266,15 +266,12 @@
     private func updateMenuItems() {
         removeAllItems()
         if emailManager.isSignedIn {
-            // The email feature in BrowserServicesKit is now publicly visible. As a part of that work, code relating to the beta on iOS was removed.
-            // This meant that the generate token page URL was removed, but it should be added back for the macOS browser.
-            //
-            // let createAddressItem = NSMenuItem(title: UserText.emailOptionsMenuCreateAddressSubItem,
-            //                                action: #selector(createAddressAction(_:)),
-            //                                keyEquivalent: "")
-            // createAddressItem.target = self
-            // createAddressItem.image = NSImage(named: "OptionsButtonMenuEmailGenerateAddress")
-            // addItem(createAddressItem)
+            let createAddressItem = NSMenuItem(title: UserText.emailOptionsMenuCreateAddressSubItem,
+                                           action: #selector(createAddressAction(_:)),
+                                           keyEquivalent: "")
+            createAddressItem.target = self
+            createAddressItem.image = NSImage(named: "OptionsButtonMenuEmailGenerateAddress")
+            addItem(createAddressItem)
             
             let viewDashboardItem = NSMenuItem(title: UserText.emailOptionsMenuViewDashboardSubItem,
                                            action: #selector(viewDashboardAction(_:)),
@@ -300,35 +297,19 @@
     }
     
     @objc func createAddressAction(_ sender: NSMenuItem) {
-<<<<<<< HEAD
-        fatalError()
-//        guard let url = emailManager.generateTokenPageURL else {
-//            assertionFailure("Could not get token page URL, token not available")
-//            return
-//        }
-//        let tab = Tab()
-//        tab.url = url
-//        tabCollectionViewModel.append(tab: tab)
-//
-//        (supermenu as? OptionsButtonMenu)?.result = .emailProtectionCreateAddress
-=======
-        // The email feature in BrowserServicesKit is now publicly visible. As a part of that work, code relating to the beta on iOS was removed.
-        // This meant that the generate token page URL was removed, but it should be added back for the macOS browser.
-        //
-        // guard let url = emailManager.generateTokenPageURL else {
-        //     assertionFailure("Could not get token page URL, token not available")
-        //     return
-        // }
-        // let tab = Tab()
-        // tab.url = url
-        // tabCollectionViewModel.append(tab: tab)
-        // (supermenu as? OptionsButtonMenu)?.result = .emailProtectionCreateAddress
->>>>>>> fd50bd97
+         guard let url = emailManager.generateTokenPageURL else {
+             assertionFailure("Could not get token page URL, token not available")
+             return
+         }
+         let tab = Tab()
+         tab.url = url
+         tabCollectionViewModel.append(tab: tab)
+         (supermenu as? OptionsButtonMenu)?.result = .emailProtectionCreateAddress
     }
     
     @objc func viewDashboardAction(_ sender: NSMenuItem) {
         let tab = Tab()
-//        tab.url = EmailUrls().emailDashboardPage
+        tab.url = EmailUrls().emailDashboardPage
         tabCollectionViewModel.append(tab: tab)
 
         (supermenu as? OptionsButtonMenu)?.result = .emailProtectionDashboard
@@ -342,7 +323,7 @@
     
     @objc func turnOnEmailAction(_ sender: NSMenuItem) {
         let tab = Tab()
-//        tab.url = EmailUrls().emailLandingPage
+        tab.url = EmailUrls().emailLandingPage
         tabCollectionViewModel.append(tab: tab)
 
         (supermenu as? OptionsButtonMenu)?.result = .emailProtection
