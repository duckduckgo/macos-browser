--- conflicted
+++ resolved
@@ -24,6 +24,8 @@
 
     private let tabCollectionViewModel: TabCollectionViewModel
 
+    private let bookmarksMenuItem = NSMenuItem(title: UserText.bookmarks, action: nil, keyEquivalent: "")
+
     required init(coder: NSCoder) {
         fatalError("OptionsButtonMenu: Bad initializer")
     }
@@ -35,26 +37,28 @@
         setupMenuItems()
     }
 
-<<<<<<< HEAD
     private func addMenuItem(title: String, action: Selector, imageName: String) {
         let item = NSMenuItem(title: title, action: action, keyEquivalent: "")
         item.target = self
         item.image = NSImage(named: imageName)
         addItem(item)
-=======
-    let bookmarksMenuItem = NSMenuItem(title: UserText.bookmarks, action: nil, keyEquivalent: "")
+    }
 
     override func update() {
         updateBookmarks()
 
         super.update()
->>>>>>> c26bccee
     }
 
     private func setupMenuItems() {
         addMenuItem(title: UserText.moveTabToNewWindow,
                     action: #selector(moveTabToNewWindowAction(_:)),
                     imageName: "MoveTabToNewWindow")
+
+        addItem(NSMenuItem.separator())
+
+        bookmarksMenuItem.image = NSImage(named: "Bookmark")
+        addItem(bookmarksMenuItem)
 
         addItem(NSMenuItem.separator())
 
@@ -75,11 +79,7 @@
                     imageName: "Feedback")
 
 #endif
-        
-        addItem(NSMenuItem.separator())
-        
-        bookmarksMenuItem.image = NSImage(named: "Bookmark")
-        addItem(bookmarksMenuItem)
+
     }
     
     private func updateBookmarks() {
