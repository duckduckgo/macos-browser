//
//  OptionsButtonMenuDelegate.swift
//
//  Copyright © 2020 DuckDuckGo. All rights reserved.
//
//  Licensed under the Apache License, Version 2.0 (the "License");
//  you may not use this file except in compliance with the License.
//  You may obtain a copy of the License at
//
//  http://www.apache.org/licenses/LICENSE-2.0
//
//  Unless required by applicable law or agreed to in writing, software
//  distributed under the License is distributed on an "AS IS" BASIS,
//  WITHOUT WARRANTIES OR CONDITIONS OF ANY KIND, either express or implied.
//  See the License for the specific language governing permissions and
//  limitations under the License.
//

import Cocoa
import os.log
import WebKit
import BrowserServicesKit

final class OptionsButtonMenu: NSMenu {

    private let tabCollectionViewModel: TabCollectionViewModel
    private let emailManager: EmailManager

    enum Result {
        case moveTabToNewWindow
        case feedback
        case fireproof

        case emailProtection
        case emailProtectionOff
        case emailProtectionCreateAddress
        case emailProtectionDashboard

        case bookmarkThisPage
        case favoriteThisPage
        case navigateToBookmark

        case preferences
    }
    fileprivate(set) var result: Result?

    required init(coder: NSCoder) {
        fatalError("OptionsButtonMenu: Bad initializer")
    }

    init(tabCollectionViewModel: TabCollectionViewModel, emailManager: EmailManager = EmailManager()) {
        self.tabCollectionViewModel = tabCollectionViewModel
        self.emailManager = emailManager
        super.init(title: "")

        setupMenuItems()
    }

    let bookmarksMenuItem = NSMenuItem(title: UserText.bookmarks, action: nil, keyEquivalent: "")

    override func update() {
        self.result = nil
        updateBookmarks()

        super.update()
    }

    // swiftlint:disable function_body_length
    private func setupMenuItems() {
        let moveTabMenuItem = NSMenuItem(title: UserText.moveTabToNewWindow,
                                         action: #selector(moveTabToNewWindowAction(_:)),
                                         keyEquivalent: "")
        moveTabMenuItem.target = self
        moveTabMenuItem.image = NSImage(named: "MoveTabToNewWindow")
        addItem(moveTabMenuItem)

#if FEEDBACK

        let openFeedbackMenuItem = NSMenuItem(title: "Send Feedback",
                                              action: #selector(AppDelegate.openFeedback(_:)),
                                         keyEquivalent: "")
        openFeedbackMenuItem.image = NSImage(named: "Feedback")
        addItem(openFeedbackMenuItem)

#endif
        
        let emailItem = NSMenuItem(title: UserText.emailOptionsMenuItem,
                                   action: nil,
                                   keyEquivalent: "")
        emailItem.image = NSImage(named: "OptionsButtonMenuEmail")
        emailItem.submenu = EmailOptionsButtonSubMenu(tabCollectionViewModel: tabCollectionViewModel, emailManager: emailManager)
        addItem(emailItem)
    
        addItem(NSMenuItem.separator())
        
        bookmarksMenuItem.image = NSImage(named: "Bookmark")
        addItem(bookmarksMenuItem)

        if let url = tabCollectionViewModel.selectedTabViewModel?.tab.url, url.canFireproof, let host = url.host {
             if FireproofDomains.shared.isAllowed(fireproofDomain: host) {

                let removeFireproofingItem = NSMenuItem(title: UserText.removeFireproofing,
                                                 action: #selector(toggleFireproofing(_:)),
                                                 keyEquivalent: "")
                removeFireproofingItem.target = self
                removeFireproofingItem.image = NSImage(named: "BurnProof")
                addItem(removeFireproofingItem)

             } else {

                let fireproofSiteItem = NSMenuItem(title: UserText.fireproofSite,
                                                 action: #selector(toggleFireproofing(_:)),
                                                 keyEquivalent: "")
                fireproofSiteItem.target = self
                fireproofSiteItem.image = NSImage(named: "BurnProof")
                addItem(fireproofSiteItem)

             }

             addItem(NSMenuItem.separator())
         }

        let preferencesItem = NSMenuItem(title: UserText.preferences, action: #selector(openPreferences(_:)), keyEquivalent: "")
        preferencesItem.target = self
        preferencesItem.image = NSImage(named: "Preferences")
        addItem(preferencesItem)
    }
    // swiftlint:enable function_body_length
    
    private func updateBookmarks() {
        // The bookmarks section is the same with the main menu
        bookmarksMenuItem.submenu = BookmarksSubMenu()
    }

    @objc func moveTabToNewWindowAction(_ sender: NSMenuItem) {
        guard let selectedTabViewModel = tabCollectionViewModel.selectedTabViewModel else {
            os_log("MainViewController: No tab view model selected", type: .error)
            return
        }

        let tab = selectedTabViewModel.tab
        tabCollectionViewModel.removeSelected()
        WindowsManager.openNewWindow(with: tab)
    }

    @objc func toggleFireproofing(_ sender: NSMenuItem) {
        guard let selectedTabViewModel = tabCollectionViewModel.selectedTabViewModel else {
            os_log("MainViewController: No tab view model selected", type: .error)
            return
        }
        
        selectedTabViewModel.tab.requestFireproofToggle()
    }

    @objc func openPreferences(_ sender: NSMenuItem) {
        WindowControllersManager.shared.showPreferencesTab()
    }

    override func performActionForItem(at index: Int) {
        defer {
            super.performActionForItem(at: index)
        }

        guard let item = self.item(at: index) else {
            assertionFailure("MainViewController: No Menu Item at index \(index)")
            return
        }

        switch item.action {
        case #selector(moveTabToNewWindowAction(_:)):
            self.result = .moveTabToNewWindow
        case #selector(AppDelegate.openFeedback(_:)):
            self.result = .feedback
        case #selector(toggleFireproofing(_:)):
            self.result = .fireproof
        case #selector(openPreferences(_:)):
            self.result = .preferences
        case .none:
            break
        default:
            assertionFailure("MainViewController: no case for selector \(item.action!)")
        }
    }

}

final class BookmarksSubMenu: NSMenu {

    init(menu: NSMenu?) {
        super.init(title: menu?.title ?? "")

        for item in menu?.items ?? [] {
            let item = (item.copy() as? NSMenuItem)!
            self.addItem(item)
            if let submenu = item.submenu {
                item.submenu = BookmarksSubMenu(menu: submenu)
            }
        }
    }

    convenience init() {
        let bookmarksMenu = NSApplication.shared.mainMenuTyped.bookmarksMenuItem?.submenu

        self.init(menu: bookmarksMenu)
    }

    required init(coder: NSCoder) {
        fatalError("init(coder:) has not been implemented")
    }

    override func performActionForItem(at index: Int) {
        defer {
            super.performActionForItem(at: index)
        }
        guard let item = self.item(at: index) else {
            assertionFailure("MainViewController: No Menu Item at index \(index)")
            return
        }
        guard let supermenu = item.topMenu as? OptionsButtonMenu else {
            assertionFailure("Unexpected supermenu kind: \(type(of: item.topMenu))")
            return
        }

        switch item.action {
        case #selector(MainViewController.bookmarkThisPage(_:)):
            supermenu.result = .bookmarkThisPage
        case #selector(MainViewController.favoriteThisPage(_:)):
            supermenu.result = .favoriteThisPage
        case #selector(MainViewController.navigateToBookmark(_:)):
            supermenu.result = .navigateToBookmark
        case .none:
            break
        default:
            assertionFailure("MainViewController: no case for selector \(item.action!)")
        }
    }

}

final class EmailOptionsButtonSubMenu: NSMenu {
    
    private let tabCollectionViewModel: TabCollectionViewModel
    private let emailManager: EmailManager
        
    init(tabCollectionViewModel: TabCollectionViewModel, emailManager: EmailManager) {
        self.tabCollectionViewModel = tabCollectionViewModel
        self.emailManager = emailManager
        super.init(title: UserText.emailOptionsMenuItem)

        updateMenuItems()
        
        NotificationCenter.default.addObserver(self,
                                               selector: #selector(emailDidSignInNotification(_:)),
                                               name: .emailDidSignIn,
                                               object: nil)
        NotificationCenter.default.addObserver(self,
                                               selector: #selector(emailDidSignOutNotification(_:)),
                                               name: .emailDidSignOut,
                                               object: nil)
    }
    
    required init(coder: NSCoder) {
        fatalError("init(coder:) has not been implemented")
    }
    
    private func updateMenuItems() {
        removeAllItems()
        if emailManager.isSignedIn {
            // The email feature in BrowserServicesKit is now publicly visible. As a part of that work, code relating to the beta on iOS was removed.
            // This meant that the generate token page URL was removed, but it should be added back for the macOS browser.
            //
            // let createAddressItem = NSMenuItem(title: UserText.emailOptionsMenuCreateAddressSubItem,
            //                                action: #selector(createAddressAction(_:)),
            //                                keyEquivalent: "")
            // createAddressItem.target = self
            // createAddressItem.image = NSImage(named: "OptionsButtonMenuEmailGenerateAddress")
            // addItem(createAddressItem)
            
            let viewDashboardItem = NSMenuItem(title: UserText.emailOptionsMenuViewDashboardSubItem,
                                           action: #selector(viewDashboardAction(_:)),
                                           keyEquivalent: "")
            viewDashboardItem.target = self
            viewDashboardItem.image = NSImage(named: "OptionsButtonMenuEmailDashboard")
            addItem(viewDashboardItem)
            
            let turnOnOffItem = NSMenuItem(title: UserText.emailOptionsMenuTurnOffSubItem,
                                           action: #selector(turnOffEmailAction(_:)),
                                           keyEquivalent: "")
            turnOnOffItem.target = self
            turnOnOffItem.image = NSImage(named: "OptionsButtonMenuEmailDisabled")
            addItem(turnOnOffItem)
        } else {
            let turnOnOffItem = NSMenuItem(title: UserText.emailOptionsMenuTurnOnSubItem,
                                           action: #selector(turnOnEmailAction(_:)),
                                           keyEquivalent: "")
            turnOnOffItem.target = self
            turnOnOffItem.image = NSImage(named: "OptionsButtonMenuEmail")
            addItem(turnOnOffItem)
        }
    }
    
    @objc func createAddressAction(_ sender: NSMenuItem) {
<<<<<<< HEAD
         guard let url = emailManager.generateTokenPageURL else {
             assertionFailure("Could not get token page URL, token not available")
             return
         }
         let tab = Tab()
         tab.url = url
         tabCollectionViewModel.append(tab: tab)
         (supermenu as? OptionsButtonMenu)?.result = .emailProtectionCreateAddress
=======
        // The email feature in BrowserServicesKit is now publicly visible. As a part of that work, code relating to the beta on iOS was removed.
        // This meant that the generate token page URL was removed, but it should be added back for the macOS browser.
        //
        // guard let url = emailManager.generateTokenPageURL else {
        //     assertionFailure("Could not get token page URL, token not available")
        //     return
        // }
        // let tab = Tab()
        // tab.url = url
        // tabCollectionViewModel.append(tab: tab)
        // (supermenu as? OptionsButtonMenu)?.result = .emailProtectionCreateAddress
>>>>>>> b3d3724d
    }
    
    @objc func viewDashboardAction(_ sender: NSMenuItem) {
        let tab = Tab()
        tab.url = EmailUrls().emailDashboardPage
        tabCollectionViewModel.append(tab: tab)

        (supermenu as? OptionsButtonMenu)?.result = .emailProtectionDashboard
    }
    
    @objc func turnOffEmailAction(_ sender: NSMenuItem) {
        emailManager.signOut()

        (supermenu as? OptionsButtonMenu)?.result = .emailProtectionOff
    }
    
    @objc func turnOnEmailAction(_ sender: NSMenuItem) {
        let tab = Tab()
        tab.url = EmailUrls().emailLandingPage
        tabCollectionViewModel.append(tab: tab)

        (supermenu as? OptionsButtonMenu)?.result = .emailProtection
    }

    @objc func emailDidSignInNotification(_ notification: Notification) {
        updateMenuItems()
    }
    
    @objc func emailDidSignOutNotification(_ notification: Notification) {
        updateMenuItems()
    }
}<|MERGE_RESOLUTION|>--- conflicted
+++ resolved
@@ -300,7 +300,6 @@
     }
     
     @objc func createAddressAction(_ sender: NSMenuItem) {
-<<<<<<< HEAD
          guard let url = emailManager.generateTokenPageURL else {
              assertionFailure("Could not get token page URL, token not available")
              return
@@ -309,19 +308,6 @@
          tab.url = url
          tabCollectionViewModel.append(tab: tab)
          (supermenu as? OptionsButtonMenu)?.result = .emailProtectionCreateAddress
-=======
-        // The email feature in BrowserServicesKit is now publicly visible. As a part of that work, code relating to the beta on iOS was removed.
-        // This meant that the generate token page URL was removed, but it should be added back for the macOS browser.
-        //
-        // guard let url = emailManager.generateTokenPageURL else {
-        //     assertionFailure("Could not get token page URL, token not available")
-        //     return
-        // }
-        // let tab = Tab()
-        // tab.url = url
-        // tabCollectionViewModel.append(tab: tab)
-        // (supermenu as? OptionsButtonMenu)?.result = .emailProtectionCreateAddress
->>>>>>> b3d3724d
     }
     
     @objc func viewDashboardAction(_ sender: NSMenuItem) {
