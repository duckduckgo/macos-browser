--- conflicted
+++ resolved
@@ -1,11 +1,7 @@
 <?xml version="1.0" encoding="UTF-8"?>
 <document type="com.apple.InterfaceBuilder3.Cocoa.Storyboard.XIB" version="3.0" toolsVersion="22505" targetRuntime="MacOSX.Cocoa" propertyAccessControl="none" useAutolayout="YES" initialViewController="o2v-eH-jTI">
     <dependencies>
-<<<<<<< HEAD
-        <plugIn identifier="com.apple.InterfaceBuilder.CocoaPlugin" version="22505"/>
-=======
         <plugIn identifier="com.apple.InterfaceBuilder.CocoaPlugin" version="22690"/>
->>>>>>> eff4f1fb
         <capability name="Named colors" minToolsVersion="9.0"/>
         <capability name="documents saved in the Xcode 8 format" minToolsVersion="8.0"/>
     </dependencies>
