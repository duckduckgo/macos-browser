--- conflicted
+++ resolved
@@ -64,19 +64,15 @@
     }
     var ipcControllerErrorMessageObserver: any NetworkProtection.ControllerErrorMesssageObserver = ControllerErrorMesssageObserverMock()
 
-<<<<<<< HEAD
     final class DataVolumeObserverMock: NetworkProtection.DataVolumeObserver {
         var publisher: AnyPublisher<DataVolume, Never> = PassthroughSubject().eraseToAnyPublisher()
         var recentValue: DataVolume = .init()
     }
     var ipcDataVolumeObserver: any NetworkProtection.DataVolumeObserver = DataVolumeObserverMock()
 
-    func start() {}
-=======
     func start(completion: @escaping (Error?) -> Void) {
         completion(nil)
     }
->>>>>>> b52bbb06
 
     func stop(completion: @escaping (Error?) -> Void) {
         completion(nil)
