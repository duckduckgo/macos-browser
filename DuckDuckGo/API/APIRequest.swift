//
//  APIRequest.swift
//  DuckDuckGo
//
//  Copyright © 2017 DuckDuckGo. All rights reserved.
//
//  Licensed under the Apache License, Version 2.0 (the "License");
//  you may not use this file except in compliance with the License.
//  You may obtain a copy of the License at
//
//  http://www.apache.org/licenses/LICENSE-2.0
//
//  Unless required by applicable law or agreed to in writing, software
//  distributed under the License is distributed on an "AS IS" BASIS,
//  WITHOUT WARRANTIES OR CONDITIONS OF ANY KIND, either express or implied.
//  See the License for the specific language governing permissions and
//  limitations under the License.
//

import Foundation
import os.log

typealias APIRequestCompletion = (APIRequest.Response?, Error?) -> Void

enum APIRequest {
<<<<<<< HEAD
    
    private static var defaultCallbackQueue: OperationQueue = {
        let queue = OperationQueue()
        queue.name = "APIRequest default callback queue"
        queue.qualityOfService = .utility
        queue.maxConcurrentOperationCount = 1
        return queue
    }()

    private static let defaultCallbackSession = URLSession(configuration: .default, delegate: nil, delegateQueue: defaultCallbackQueue)
    private static let defaultCallbackEphemeralSession = URLSession(configuration: .ephemeral, delegate: nil, delegateQueue: defaultCallbackQueue)
    
    private static let mainThreadCallbackSession = URLSession(configuration: .default, delegate: nil, delegateQueue: OperationQueue.main)
    private static let mainThreadCallbackEphemeralSession = URLSession(configuration: .ephemeral, delegate: nil, delegateQueue: OperationQueue.main)
    
=======

>>>>>>> f2ce3e90
    struct Response {
        
        var data: Data?
        var etag: String?
        var urlResponse: URLResponse?
        
    }
    
    enum HTTPMethod: String {
        case get = "GET"
        case head = "HEAD"
        case post = "POST"
        case put = "PUT"
        case delete = "DELETE"
        case connect = "CONNECT"
        case options = "OPTIONS"
        case trace = "TRACE"
        case patch = "PATCH"
    }
    
    @discardableResult
    static func request(url: URL,
                        method: HTTPMethod = .get,
                        parameters: [String: String]? = nil,
                        headers: HTTPHeaders = APIHeaders().defaultHeaders,
                        timeoutInterval: TimeInterval = 60.0,
                        useEphemeralURLSession: Bool = true, // URL requests must opt into using shared storage
                        callBackOnMainThread: Bool = false,
                        completion: @escaping APIRequestCompletion) -> URLSessionDataTask {
        
        let urlRequest = urlRequestFor(url: url, method: method, parameters: parameters, headers: headers, timeoutInterval: timeoutInterval)
<<<<<<< HEAD
        let session = session(useMainThreadCallbackQueue: callBackOnMainThread, ephemeral: useEphemeralURLSession)
=======
        
        let session: URLSession = callBackOnMainThread ? .mainThreadCallbackSession : .default
>>>>>>> f2ce3e90

        let task = session.dataTask(with: urlRequest) { (data, response, error) in

            let httpResponse = response as? HTTPURLResponse

            if let error = error {
                completion(nil, error)
            } else if let error = httpResponse?.validateStatusCode(statusCode: 200..<300) { 
                completion(nil, error)
            } else {
                var etag = httpResponse?.headerValue(for: APIHeaders.Name.etag)
                
                // Handle weak etags
                etag = etag?.drop(prefix: "W/")
                completion(Response(data: data, etag: etag, urlResponse: response), nil)
            }
        }
        task.resume()
        return task
    }
    
    static func urlRequestFor(url: URL,
                              method: HTTPMethod = .get,
                              parameters: [String: String]? = nil,
                              headers: HTTPHeaders = APIHeaders().defaultHeaders,
                              timeoutInterval: TimeInterval = 60.0) -> URLRequest {
        let url = (try? parameters?.reduce(url) { try $0.addParameter(name: $1.key, value: $1.value) }) ?? url
        var urlRequest = URLRequest(url: url)
        urlRequest.allHTTPHeaderFields = headers
        urlRequest.httpMethod = method.rawValue
        urlRequest.timeoutInterval = timeoutInterval
        return urlRequest
    }
<<<<<<< HEAD
    
    private static func session(useMainThreadCallbackQueue: Bool, ephemeral: Bool) -> URLSession {
        if useMainThreadCallbackQueue {
            return ephemeral ? mainThreadCallbackEphemeralSession : mainThreadCallbackSession
        } else {
            return ephemeral ? defaultCallbackEphemeralSession : defaultCallbackSession
        }
    }
=======

>>>>>>> f2ce3e90
}

extension HTTPURLResponse {
        
    enum HTTPURLResponseError: Error {
        case invalidStatusCode
    }
    
    func validateStatusCode<S: Sequence>(statusCode acceptedStatusCodes: S) -> Error? where S.Iterator.Element == Int {
        return acceptedStatusCodes.contains(statusCode) ? nil : HTTPURLResponseError.invalidStatusCode
    }
    
    fileprivate func headerValue(for name: String) -> String? {
        let lname = name.lowercased()
        return allHeaderFields.filter { ($0.key as? String)?.lowercased() == lname }.first?.value as? String
    }
}<|MERGE_RESOLUTION|>--- conflicted
+++ resolved
@@ -23,7 +23,6 @@
 typealias APIRequestCompletion = (APIRequest.Response?, Error?) -> Void
 
 enum APIRequest {
-<<<<<<< HEAD
     
     private static var defaultCallbackQueue: OperationQueue = {
         let queue = OperationQueue()
@@ -38,10 +37,7 @@
     
     private static let mainThreadCallbackSession = URLSession(configuration: .default, delegate: nil, delegateQueue: OperationQueue.main)
     private static let mainThreadCallbackEphemeralSession = URLSession(configuration: .ephemeral, delegate: nil, delegateQueue: OperationQueue.main)
-    
-=======
 
->>>>>>> f2ce3e90
     struct Response {
         
         var data: Data?
@@ -73,12 +69,7 @@
                         completion: @escaping APIRequestCompletion) -> URLSessionDataTask {
         
         let urlRequest = urlRequestFor(url: url, method: method, parameters: parameters, headers: headers, timeoutInterval: timeoutInterval)
-<<<<<<< HEAD
         let session = session(useMainThreadCallbackQueue: callBackOnMainThread, ephemeral: useEphemeralURLSession)
-=======
-        
-        let session: URLSession = callBackOnMainThread ? .mainThreadCallbackSession : .default
->>>>>>> f2ce3e90
 
         let task = session.dataTask(with: urlRequest) { (data, response, error) in
 
@@ -112,7 +103,6 @@
         urlRequest.timeoutInterval = timeoutInterval
         return urlRequest
     }
-<<<<<<< HEAD
     
     private static func session(useMainThreadCallbackQueue: Bool, ephemeral: Bool) -> URLSession {
         if useMainThreadCallbackQueue {
@@ -121,9 +111,7 @@
             return ephemeral ? defaultCallbackEphemeralSession : defaultCallbackSession
         }
     }
-=======
 
->>>>>>> f2ce3e90
 }
 
 extension HTTPURLResponse {
