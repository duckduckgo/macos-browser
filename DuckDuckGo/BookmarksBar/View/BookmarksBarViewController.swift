--- conflicted
+++ resolved
@@ -538,13 +538,8 @@
     }
 
 }
-<<<<<<< HEAD
-
+// MARK: - BookmarkListPopoverDelegate
 extension BookmarksBarViewController: BookmarkListPopoverDelegate {
-=======
-// MARK: - NSPopoverDelegate
-extension BookmarksBarViewController: NSPopoverDelegate {
->>>>>>> 8714e084
 
     func popoverShouldClose(_ popover: NSPopover) -> Bool {
         if NSApp.currentEvent?.type == .leftMouseUp {
