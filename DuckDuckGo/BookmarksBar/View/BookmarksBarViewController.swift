--- conflicted
+++ resolved
@@ -201,19 +201,11 @@
         guard let view, let folder, let cursorPosition = info?.draggingLocation else {
             dragDestination = nil
             // close all Bookmarks popovers including the Bookmarks Button popover
-<<<<<<< HEAD
-            BookmarkListPopover.closeBookmarkListPopovers(shownIn: self.view.window)
-            return false
-        }
-        if let bookmarkListPopover, bookmarkListPopover.isShown,
-           bookmarkListPopover.rootFolder?.id == folder.id {
-=======
             BookmarksBarMenuPopover.closeBookmarkListPopovers(shownIn: self.view.window)
             return false
         }
         if let bookmarkMenuPopover, bookmarkMenuPopover.isShown,
            bookmarkMenuPopover.rootFolder?.id == folder.id {
->>>>>>> d54dd229
             // folder menu already shown
             return true
         }
@@ -224,11 +216,7 @@
            dragDestination.mouseLocation.distance(to: cursorPosition) < Self.maxDragDistanceToExpandHoveredFolder {
 
             if Date().timeIntervalSince(dragDestination.hoverStarted) >= Self.dragOverFolderExpandDelay {
-<<<<<<< HEAD
-                showSubmenu(for: folder, fromView: view)
-=======
                 showSubmenu(for: folder, from: view)
->>>>>>> d54dd229
                 return true
             }
         } else {
@@ -265,10 +253,6 @@
 
     @IBAction private func clippedItemsIndicatorClicked(_ sender: NSButton) {
         showSubmenu(for: clippedItemsBookmarkFolder(), from: sender)
-    }
-
-    private func clippedItemsBookmarkFolder() -> BookmarkFolder {
-        BookmarkFolder(id: PseudoFolder.bookmarks.id, title: PseudoFolder.bookmarks.name, children: viewModel.clippedItems.map(\.entity))
     }
 
     private func clippedItemsBookmarkFolder() -> BookmarkFolder {
@@ -322,15 +306,9 @@
     func bookmarksBarViewModelReloadedData() {
         bookmarksBarCollectionView.reloadData()
 
-<<<<<<< HEAD
-        if let bookmarkListPopover, bookmarkListPopover.isShown,
-           bookmarkListPopover.rootFolder?.id == PseudoFolder.bookmarks.id /* clipped items folder has id of the root */ {
-            bookmarkListPopover.reloadData(withRootFolder: clippedItemsBookmarkFolder())
-=======
         if let bookmarkMenuPopover, bookmarkMenuPopover.isShown,
            bookmarkMenuPopover.rootFolder?.id == PseudoFolder.bookmarks.id /* clipped items folder has id of the root */ {
             bookmarkMenuPopover.reloadData(withRootFolder: clippedItemsBookmarkFolder())
->>>>>>> d54dd229
         }
     }
 
@@ -347,13 +325,8 @@
         }
         if let bookmarkFolder, let view {
             // already shown?
-<<<<<<< HEAD
-            guard bookmarkListPopover.rootFolder?.id != bookmarkFolder.id else { return }
-            showSubmenu(for: bookmarkFolder, fromView: view)
-=======
             guard bookmarkMenuPopover.rootFolder?.id != bookmarkFolder.id else { return }
             showSubmenu(for: bookmarkFolder, from: view)
->>>>>>> d54dd229
         } else {
             bookmarkMenuPopover.close()
         }
@@ -363,7 +336,6 @@
         guard let info, let item = item,
               let folder = item.representedObject as? BookmarkFolder else {
             info?.draggingInfoUpdatedTimerCancellable = nil
-<<<<<<< HEAD
 
             self.dragging(over: nil, representing: nil, updatedWith: info)
             return
@@ -386,6 +358,10 @@
         }
     }
 
+    func showDialog(_ dialog: any ModalView) {
+        dialog.show(in: view.window)
+    }
+
 }
 
 private let draggingInfoUpdatedTimerKey = UnsafeRawPointer(bitPattern: "draggingInfoUpdatedTimerKey".hashValue)!
@@ -428,85 +404,6 @@
 }
 // MARK: - Private
 private extension BookmarksBarViewController {
-=======
->>>>>>> d54dd229
-
-            self.dragging(over: nil, representing: nil, updatedWith: info)
-            return
-        }
-
-        let submenuShown = self.dragging(over: item.view, representing: folder, updatedWith: info)
-        if !submenuShown {
-            let draggingLocation = info.draggingLocation
-            // NSCollectionView doesn‘t send extra `draggingUpdated` events when cursor stays at the same point
-            // here we simulate the standard `NSView.draggingUpdated` behavior sent continuously while dragging
-            // to open the Folder submenu after a delay while dragging over it.
-            Task { @MainActor [weak self, weak info] in
-                while let self, let info, info.draggingLocation == draggingLocation {
-                    if self.dragging(over: item.view, representing: folder, updatedWith: info) == true {
-                        return
-                    }
-                    try await Task.sleep(interval: 0.05)
-                }
-            }
-        }
-    }
-
-    func showDialog(_ dialog: any ModalView) {
-        dialog.show(in: view.window)
-    }
-
-}
-
-private let draggingInfoUpdatedTimerKey = UnsafeRawPointer(bitPattern: "draggingInfoUpdatedTimerKey".hashValue)!
-extension NSDraggingInfo {
-    var draggingInfoUpdatedTimerCancellable: AnyCancellable? {
-        get {
-            objc_getAssociatedObject(self, draggingInfoUpdatedTimerKey) as? AnyCancellable
-        }
-        set {
-            objc_setAssociatedObject(self, draggingInfoUpdatedTimerKey, newValue, .OBJC_ASSOCIATION_RETAIN)
-        }
-    }
-
-}
-
-// MARK: - Drag&Drop over Clipped Items indicator
-extension BookmarksBarViewController: MouseOverButtonDelegate {
-
-    func mouseOverButton(_ sender: MouseOverButton, draggingEntered info: any NSDraggingInfo, isMouseOver: UnsafeMutablePointer<Bool>) -> NSDragOperation {
-        guard sender === clippedItemsIndicator else { return .none }
-        let operation = dragDropManager.validateDrop(info, to: clippedItemsBookmarkFolder())
-        isMouseOver.pointee = (operation != .none)
-        return operation
-    }
-
-    func mouseOverButton(_ sender: MouseOverButton, draggingUpdatedWith info: any NSDraggingInfo, isMouseOver: UnsafeMutablePointer<Bool>) -> NSDragOperation {
-        guard sender === clippedItemsIndicator else { return .none }
-        let clippedItemsBookmarkFolder = clippedItemsBookmarkFolder()
-        self.dragging(over: sender, representing: clippedItemsBookmarkFolder, updatedWith: info)
-        let operation = dragDropManager.validateDrop(info, to: clippedItemsBookmarkFolder)
-        isMouseOver.pointee = (operation != .none)
-        return operation
-    }
-
-    func mouseOverButton(_ sender: MouseOverButton, performDragOperation info: any NSDraggingInfo) -> Bool {
-        guard sender === clippedItemsIndicator else { return false }
-        return dragDropManager.acceptDrop(info, to: clippedItemsBookmarkFolder(), at: -1)
-    }
-
-<<<<<<< HEAD
-    private func showSubmenu(for folder: BookmarkFolder, fromView view: NSView) {
-        let bookmarkListPopover: BookmarkListPopover
-        if let popover = self.bookmarkListPopover {
-            bookmarkListPopover = popover
-            if bookmarkListPopover.isShown {
-                bookmarkListPopover.close()
-                if bookmarkListPopover.rootFolder?.id == folder.id {
-=======
-}
-// MARK: - Private
-private extension BookmarksBarViewController {
 
     func bookmarkFolderMenu(items: [NSMenuItem]) -> NSMenu {
         let menu = NSMenu()
@@ -522,7 +419,6 @@
             if bookmarkMenuPopover.isShown {
                 bookmarkMenuPopover.close()
                 if bookmarkMenuPopover.rootFolder?.id == folder.id {
->>>>>>> d54dd229
                     return // close popover on 2nd click on the same folder
                 }
             }
@@ -568,11 +464,7 @@
 
 }
 // MARK: - BookmarkListPopoverDelegate
-<<<<<<< HEAD
-extension BookmarksBarViewController: BookmarkListPopoverDelegate {
-=======
 extension BookmarksBarViewController: BookmarksBarMenuPopoverDelegate {
->>>>>>> d54dd229
 
     func popoverShouldClose(_ popover: NSPopover) -> Bool {
         if NSApp.currentEvent?.type == .leftMouseUp {
@@ -601,11 +493,7 @@
         }
     }
 
-<<<<<<< HEAD
-    func openNextBookmarksMenu(_ sender: BookmarkListPopover) {
-=======
     func openNextBookmarksMenu(_ sender: BookmarksBarMenuPopover) {
->>>>>>> d54dd229
         guard let folder = sender.rootFolder else {
             assertionFailure("No root folder set in BookmarkListPopover")
             return
@@ -625,40 +513,24 @@
             for idx in viewModel.bookmarksBarItems.indices[(folderIdx + 1)...] {
                 guard let folder = viewModel.bookmarksBarItems[idx].entity as? BookmarkFolder,
                       let cell = bookmarksBarCollectionView.item(at: idx)?.view else { continue }
-<<<<<<< HEAD
-                showSubmenu(for: folder, fromView: cell)
-=======
                 showSubmenu(for: folder, from: cell)
->>>>>>> d54dd229
                 return
             }
         }
         // next folder not found: open clipped items menu (if not switching from it: folderIdx != nil)
         if folderIdx != nil, !viewModel.clippedItems.isEmpty {
-<<<<<<< HEAD
-            showSubmenu(for: clippedItemsBookmarkFolder(), fromView: clippedItemsIndicator)
-=======
             showSubmenu(for: clippedItemsBookmarkFolder(), from: clippedItemsIndicator)
->>>>>>> d54dd229
             return
         }
         // switch to 1st folder in the Bookmarks Bar after the Clipped Items menu or after last folder if no clipped items
         for (idx, item) in viewModel.bookmarksBarItems.enumerated() {
             guard let folder = item.entity as? BookmarkFolder, let cell = bookmarksBarCollectionView.item(at: idx)?.view else { continue }
-<<<<<<< HEAD
-            showSubmenu(for: folder, fromView: cell)
-=======
             showSubmenu(for: folder, from: cell)
->>>>>>> d54dd229
-            return
-        }
-    }
-
-<<<<<<< HEAD
-    func openPreviousBookmarksMenu(_ sender: BookmarkListPopover) {
-=======
+            return
+        }
+    }
+
     func openPreviousBookmarksMenu(_ sender: BookmarksBarMenuPopover) {
->>>>>>> d54dd229
         guard let folder = sender.rootFolder else {
             assertionFailure("No root folder set in BookmarkListPopover")
             return
@@ -678,32 +550,20 @@
             for idx in viewModel.bookmarksBarItems.indices[..<folderIdx].reversed() {
                 guard let folder = viewModel.bookmarksBarItems[idx].entity as? BookmarkFolder,
                       let cell = bookmarksBarCollectionView.item(at: idx)?.view else { continue }
-<<<<<<< HEAD
-                showSubmenu(for: folder, fromView: cell)
-=======
                 showSubmenu(for: folder, from: cell)
->>>>>>> d54dd229
                 return
             }
         }
         // previous folder not found: open clipped items menu (if not switching from it: folderIdx != nil)
         if !viewModel.clippedItems.isEmpty {
             guard folderIdx != viewModel.bookmarksBarItems.count else { return } // if already in the clipped items menu
-<<<<<<< HEAD
-            showSubmenu(for: clippedItemsBookmarkFolder(), fromView: clippedItemsIndicator)
-=======
             showSubmenu(for: clippedItemsBookmarkFolder(), from: clippedItemsIndicator)
->>>>>>> d54dd229
             return
         }
         // switch to last folder in the Bookmarks Bar before the Clipped Items menu or after last folder if no clipped items
         for (idx, item) in viewModel.bookmarksBarItems.enumerated().reversed() {
             guard let folder = item.entity as? BookmarkFolder, let cell = bookmarksBarCollectionView.item(at: idx)?.view else { continue }
-<<<<<<< HEAD
-            showSubmenu(for: folder, fromView: cell)
-=======
             showSubmenu(for: folder, from: cell)
->>>>>>> d54dd229
             return
         }
     }
