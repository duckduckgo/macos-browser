--- conflicted
+++ resolved
@@ -220,7 +220,7 @@
     }
 
     @IBAction private func clippedItemsIndicatorClicked(_ sender: NSButton) {
-        showSubmenu(for: clippedItemsBookmarkFolder(), fromView: sender)
+        showSubmenu(for: clippedItemsBookmarkFolder(), from: sender)
     }
 
     @IBAction func mouseClickViewMouseUp(_ sender: MouseClickView) {
@@ -276,7 +276,6 @@
         }
     }
 
-<<<<<<< HEAD
     func mouseDidHover(over sender: Any) {
         guard let bookmarkMenuPopover, bookmarkMenuPopover.isShown else { return }
         var bookmarkFolder: BookmarkFolder?
@@ -291,76 +290,20 @@
         if let bookmarkFolder, let view {
             // already shown?
             guard (bookmarkMenuPopover.viewController.representedObject as? BookmarkFolder)?.id != bookmarkFolder.id else { return }
-            showSubmenu(for: bookmarkFolder, fromView: view)
+            showSubmenu(for: bookmarkFolder, from: view)
         } else {
             bookmarkMenuPopover.close()
         }
     }
-=======
+
     func showDialog(_ dialog: any ModalView) {
         dialog.show(in: view.window)
     }
-
-}
->>>>>>> 7e0b9165
 
 }
 // MARK: - Private
 private extension BookmarksBarViewController {
 
-<<<<<<< HEAD
-    func handle(_ action: BookmarksBarViewModel.BookmarksBarItemAction, for bookmark: Bookmark) {
-        switch action {
-        case .openInNewTab:
-            openInNewTab(bookmark: bookmark)
-        case .openInNewWindow:
-            openInNewWindow(bookmark: bookmark)
-        case .clickItem:
-            WindowControllersManager.shared.open(bookmark: bookmark)
-            PixelExperiment.fireOnboardingBookmarkUsed5to7Pixel()
-        case .toggleFavorites:
-            bookmark.isFavorite.toggle()
-            bookmarkManager.update(bookmark: bookmark)
-        case .edit:
-            showDialog(view: BookmarksDialogViewFactory.makeEditBookmarkView(bookmark: bookmark))
-        case .moveToEnd:
-            bookmarkManager.move(objectUUIDs: [bookmark.id], toIndex: nil, withinParentFolder: .root) { _ in }
-        case .copyURL:
-            bookmark.copyUrlToPasteboard()
-        case .deleteEntity:
-            bookmarkManager.remove(bookmark: bookmark)
-        case .addFolder:
-            addFolder(inParent: nil)
-        case .manageBookmarks:
-            manageBookmarks()
-        }
-    }
-
-    func handle(_ action: BookmarksBarViewModel.BookmarksBarItemAction, for folder: BookmarkFolder, item: BookmarksBarCollectionViewItem) {
-        switch action {
-        case .clickItem:
-            showSubmenu(for: folder, fromView: item.view)
-        case .edit:
-            showDialog(view: BookmarksDialogViewFactory.makeEditBookmarkFolderView(folder: folder, parentFolder: nil))
-        case .moveToEnd:
-            bookmarkManager.move(objectUUIDs: [folder.id], toIndex: nil, withinParentFolder: .root) { _ in }
-        case .deleteEntity:
-            bookmarkManager.remove(folder: folder)
-        case .addFolder:
-            addFolder(inParent: folder)
-        case .openInNewTab:
-            openAllInNewTabs(folder: folder)
-        case .openInNewWindow:
-            openAllInNewWindow(folder: folder)
-        case .manageBookmarks:
-            manageBookmarks()
-        default:
-            assertionFailure("Received unexpected action for bookmark folder")
-        }
-    }
-
-=======
->>>>>>> 7e0b9165
     func bookmarkFolderMenu(items: [NSMenuItem]) -> NSMenu {
         let menu = NSMenu()
         menu.items = items.isEmpty ? [NSMenuItem.empty] : items
@@ -368,32 +311,7 @@
         return menu
     }
 
-<<<<<<< HEAD
-    func openInNewTab(bookmark: Bookmark) {
-        guard let url = bookmark.urlObject else { return }
-        tabCollectionViewModel.appendNewTab(with: .url(url, source: .bookmark), selected: true)
-        PixelExperiment.fireOnboardingBookmarkUsed5to7Pixel()
-    }
-
-    func openInNewWindow(bookmark: Bookmark) {
-        guard let url = bookmark.urlObject else { return }
-        WindowsManager.openNewWindow(with: url, source: .bookmark, isBurner: false)
-        PixelExperiment.fireOnboardingBookmarkUsed5to7Pixel()
-    }
-
-    func openAllInNewTabs(folder: BookmarkFolder) {
-        let tabs = Tab.withContentOfBookmark(folder: folder, burnerMode: tabCollectionViewModel.burnerMode)
-        tabCollectionViewModel.append(tabs: tabs)
-        PixelExperiment.fireOnboardingBookmarkUsed5to7Pixel()
-    }
-
-    func openAllInNewWindow(folder: BookmarkFolder) {
-        let tabCollection = TabCollection.withContentOfBookmark(folder: folder, burnerMode: tabCollectionViewModel.burnerMode)
-        WindowsManager.openNewWindow(with: tabCollection, isBurner: tabCollectionViewModel.isBurner)
-        PixelExperiment.fireOnboardingBookmarkUsed5to7Pixel()
-    }
-
-    private func showSubmenu(for folder: BookmarkFolder, fromView view: NSView) {
+    func showSubmenu(for folder: BookmarkFolder, from view: NSView) {
         let bookmarkMenuPopover: BookmarksBarMenuPopover
         if let popover = self.bookmarkMenuPopover {
             bookmarkMenuPopover = popover
@@ -409,13 +327,6 @@
             bookmarkMenuPopover.delegate = self
             self.bookmarkMenuPopover = bookmarkMenuPopover
         }
-=======
-    func showSubmenu(for folder: BookmarkFolder, from view: NSView) {
-        let childEntities = folder.children
-        let viewModels = childEntities.map { BookmarkViewModel(entity: $0) }
-        let menuItems = viewModel.bookmarksTreeMenuItems(from: viewModels, topLevel: true)
-        let menu = bookmarkFolderMenu(items: menuItems)
->>>>>>> 7e0b9165
 
         bookmarkMenuPopover.show(positionedBelow: view)
 
@@ -437,11 +348,7 @@
     }
 
 }
-<<<<<<< HEAD
-// MARK: - Menu
-=======
 // MARK: - NSMenuDelegate
->>>>>>> 7e0b9165
 extension BookmarksBarViewController: NSMenuDelegate {
 
     public func menuNeedsUpdate(_ menu: NSMenu) {
