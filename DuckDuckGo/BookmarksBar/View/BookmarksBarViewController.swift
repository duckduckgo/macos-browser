//
//  BookmarksBarViewController.swift
//
//  Copyright © 2022 DuckDuckGo. All rights reserved.
//
//  Licensed under the Apache License, Version 2.0 (the "License");
//  you may not use this file except in compliance with the License.
//  You may obtain a copy of the License at
//
//  http://www.apache.org/licenses/LICENSE-2.0
//
//  Unless required by applicable law or agreed to in writing, software
//  distributed under the License is distributed on an "AS IS" BASIS,
//  WITHOUT WARRANTIES OR CONDITIONS OF ANY KIND, either express or implied.
//  See the License for the specific language governing permissions and
//  limitations under the License.
//

import AppKit
import Combine
import Common
import Foundation

final class BookmarksBarViewController: NSViewController {

    @IBOutlet weak var importBookmarksButton: NSView!
    @IBOutlet weak var importBookmarksMouseOverView: MouseOverView!
    @IBOutlet weak var importBookmarksLabel: NSTextField!
    @IBOutlet weak var importBookmarksIcon: NSImageView!
    @IBOutlet private var bookmarksBarCollectionView: NSCollectionView!
    @IBOutlet private var clippedItemsIndicator: MouseOverButton!
    @IBOutlet private var promptAnchor: NSView!

    private var bookmarkMenuPopover: BookmarksBarMenuPopover?

    private let bookmarkManager: BookmarkManager
    private let dragDropManager: BookmarkDragDropManager
    private let viewModel: BookmarksBarViewModel
    private let tabCollectionViewModel: TabCollectionViewModel

    private var cancellables = Set<AnyCancellable>()

    private static let maxDragDistanceToExpandHoveredFolder: CGFloat = 4
    private static let dragOverFolderExpandDelay: TimeInterval = 0.3
    private var dragDestination: (folder: BookmarkFolder, mouseLocation: NSPoint, hoverStarted: Date)?

    fileprivate var clipThreshold: CGFloat {
        let viewWidthWithoutClipIndicator = view.frame.width - clippedItemsIndicator.frame.minX
        return view.frame.width - viewWidthWithoutClipIndicator - 3
    }

    @UserDefaultsWrapper(key: .bookmarksBarPromptShown, defaultValue: false)
    var bookmarksBarPromptShown: Bool

    static func create(tabCollectionViewModel: TabCollectionViewModel, bookmarkManager: BookmarkManager = LocalBookmarkManager.shared) -> BookmarksBarViewController {
        NSStoryboard(name: "BookmarksBar", bundle: nil).instantiateInitialController { coder in
            self.init(coder: coder, tabCollectionViewModel: tabCollectionViewModel, bookmarkManager: bookmarkManager)
        }!
    }

    init?(coder: NSCoder, tabCollectionViewModel: TabCollectionViewModel, bookmarkManager: BookmarkManager = LocalBookmarkManager.shared, dragDropManager: BookmarkDragDropManager = BookmarkDragDropManager.shared) {
        self.bookmarkManager = bookmarkManager
        self.dragDropManager = dragDropManager

        self.tabCollectionViewModel = tabCollectionViewModel
        self.viewModel = BookmarksBarViewModel(bookmarkManager: bookmarkManager, dragDropManager: dragDropManager, tabCollectionViewModel: tabCollectionViewModel)

        super.init(coder: coder)
    }

    required init?(coder: NSCoder) {
        fatalError("BookmarksBarViewController: Bad initializer")
    }

    // MARK: - View Lifecycle

    override func viewDidLoad() {
        super.viewDidLoad()

        setUpImportBookmarksButton()

        addContextMenu()

        viewModel.delegate = self

        let nib = NSNib(nibNamed: "BookmarksBarCollectionViewItem", bundle: .main)
        bookmarksBarCollectionView.setDraggingSourceOperationMask([.copy, .move], forLocal: true)
        bookmarksBarCollectionView.register(nib, forItemWithIdentifier: BookmarksBarCollectionViewItem.identifier)

<<<<<<< HEAD
        bookmarksBarCollectionView.registerForDraggedTypes(BookmarkDragDropManager.draggedTypes)

        clippedItemsIndicator.registerForDraggedTypes(BookmarkDragDropManager.draggedTypes)
=======
>>>>>>> 686b2df8
        clippedItemsIndicator.delegate = self
        clippedItemsIndicator.sendAction(on: .leftMouseDown)

        importBookmarksLabel.stringValue = UserText.importBookmarks

        bookmarksBarCollectionView.delegate = viewModel
        bookmarksBarCollectionView.dataSource = viewModel
        bookmarksBarCollectionView.collectionViewLayout = createCenteredCollectionViewLayout()

        view.postsFrameChangedNotifications = true
        bookmarksBarCollectionView.setAccessibilityIdentifier("BookmarksBarViewController.bookmarksBarCollectionView")
    }

    private func setUpImportBookmarksButton() {
        importBookmarksIcon.image = NSImage(named: "Import-16D")
        importBookmarksButton.isHidden = true
    }

    private func addContextMenu() {
        let menu = NSMenu()
        menu.delegate = self
        self.view.menu = menu
    }

    override func viewWillAppear() {
        super.viewWillAppear()

        subscribeToEvents()
        refreshFavicons()
    }

    override func viewDidAppear() {
        super.viewDidAppear()

        frameDidChangeNotification()
    }

    func showBookmarksBarPrompt() {
        BookmarksBarPromptPopover().show(relativeTo: promptAnchor.bounds, of: promptAnchor, preferredEdge: .minY)
        self.bookmarksBarPromptShown = true
    }

    func userInteraction(prevented: Bool) {
        bookmarksBarCollectionView.isSelectable = !prevented
        clippedItemsIndicator.isEnabled = !prevented
        viewModel.isInteractionPrevented = prevented
        bookmarksBarCollectionView.reloadData()
    }

    private func frameDidChangeNotification() {
        self.viewModel.clipOrRestoreBookmarksBarItems()
        self.refreshClippedIndicator()
    }

    override func removeFromParent() {
        super.removeFromParent()
        unsubscribeFromEvents()
    }

    private func subscribeToEvents() {
        guard cancellables.isEmpty else { return }

        NotificationCenter.default.publisher(for: NSView.frameDidChangeNotification, object: view)
            // Wait until the frame change has taken effect for subviews before calculating changes to the list of items.
            .receive(on: DispatchQueue.main)
            .sink { [weak self] _ in
                self?.frameDidChangeNotification()
            }
            .store(in: &cancellables)

        NotificationCenter.default.publisher(for: .faviconCacheUpdated)
            .sink { [weak self] _ in
                self?.refreshFavicons()
            }
            .store(in: &cancellables)

        viewModel.$clippedItems
            .receive(on: RunLoop.main)
            .sink { [weak self] _ in
                self?.refreshClippedIndicator()
            }
            .store(in: &cancellables)

        viewModel.$bookmarksBarItems
            .receive(on: DispatchQueue.main)
            .sink { [weak self] items in
                if self?.bookmarkManager.list != nil {
                    self?.importBookmarksButton.isHidden = !items.isEmpty
                }
            }
            .store(in: &cancellables)

        clippedItemsIndicator.publisher(for: \.isMouseOver)
            .sink { [weak self] isMouseOver in
                guard isMouseOver, let self, let clippedItemsIndicator else { return }
                mouseDidHover(over: clippedItemsIndicator)
            }
            .store(in: &cancellables)
    }

    private func unsubscribeFromEvents() {
        cancellables.removeAll()
    }

    /// Open bookmarks submenu after delay when dragging an item over a Folder (or cancel when dragging out of it)
    /// - Returns: was submenu shown?
    @discardableResult
    private func dragging(over view: NSView?, representing folder: BookmarkFolder?, updatedWith info: NSDraggingInfo?) -> Bool {
        guard let view, let folder, let cursorPosition = info?.draggingLocation else {
            dragDestination = nil
            // close all Bookmarks popovers including the Bookmarks Button popover
            BookmarkListPopover.closeBookmarkListPopovers(shownIn: self.view.window)
            return false
        }
        if let bookmarkListPopover, bookmarkListPopover.isShown,
           (bookmarkListPopover.viewController.representedObject as? BookmarkFolder)?.id == folder.id {
            // folder menu already shown
            return true
        }

        // show folder bookmarks menu after delay
        if let dragDestination,
           dragDestination.folder.id == folder.id,
           dragDestination.mouseLocation.distance(to: cursorPosition) < Self.maxDragDistanceToExpandHoveredFolder {

            if Date().timeIntervalSince(dragDestination.hoverStarted) >= Self.dragOverFolderExpandDelay {
                showSubmenu(for: folder, fromView: view)
                return true
            }
        } else {
            self.dragDestination = (folder: folder, mouseLocation: cursorPosition, hoverStarted: Date())
        }
        return false
    }

    // MARK: - Layout

    private func createCenteredLayout(centered: Bool) -> NSCollectionLayoutSection {
        let group = NSCollectionLayoutGroup.horizontallyCentered(cellSizes: viewModel.cellSizes, interItemSpacing: BookmarksBarViewModel.Constants.buttonSpacing, centered: centered)
        return NSCollectionLayoutSection(group: group)
    }

    func createCenteredCollectionViewLayout() -> NSCollectionViewLayout {
        return BookmarksBarCenteredLayout { [unowned self] _, _ in
            return createCenteredLayout(centered: viewModel.clippedItems.isEmpty)
        }
    }

    private func refreshClippedIndicator() {
        self.clippedItemsIndicator.isHidden = viewModel.clippedItems.isEmpty
    }

    private func refreshFavicons() {
        dispatchPrecondition(condition: .onQueue(.main))
        bookmarksBarCollectionView.reloadData()
    }

    @IBAction func importBookmarksClicked(_ sender: Any) {
        DataImportView().show()
    }

    @IBAction private func clippedItemsIndicatorClicked(_ sender: NSButton) {
        showSubmenu(for: clippedItemsBookmarkFolder(), from: sender)
    }

    private func clippedItemsBookmarkFolder() -> BookmarkFolder {
        BookmarkFolder(id: PseudoFolder.bookmarks.id, title: PseudoFolder.bookmarks.name, children: viewModel.clippedItems.map(\.entity))
    }

    @IBAction func mouseClickViewMouseUp(_ sender: MouseClickView) {
        // when collection view reloaded we may receive mouseUp event from a wrong bookmarks bar item
        // get actual item based on the event coordinates
        guard let indexPath = bookmarksBarCollectionView.withMouseLocationInViewCoordinates(convert: { point in
            self.bookmarksBarCollectionView.indexPathForItem(at: point)
        }),
              let item = bookmarksBarCollectionView.item(at: indexPath.item) as? BookmarksBarCollectionViewItem else {
            os_log("Item at mouseUp point not found.", type: .error)
            return
        }

        viewModel.bookmarksBarCollectionViewItemClicked(item)
    }

}
// MARK: - Drag&Drop over Clipped Items indicator
extension BookmarksBarViewController: MouseOverButtonDelegate {
}
// MARK: - BookmarksBarViewModelDelegate
extension BookmarksBarViewController: BookmarksBarViewModelDelegate {

    func didClick(_ item: BookmarksBarCollectionViewItem) {
        guard let indexPath = bookmarksBarCollectionView.indexPath(for: item) else {
            assertionFailure("Failed to look up index path for clicked item")
            return
        }

        guard let entity = bookmarkManager.list?.topLevelEntities[indexPath.item] else {
            assertionFailure("Failed to get entity for clicked item")
            return
        }

        switch entity {
        case let bookmark as Bookmark:
            WindowControllersManager.shared.open(bookmark: bookmark)
            PixelExperiment.fireOnboardingBookmarkUsed5to7Pixel()
        case let folder as BookmarkFolder:
            showSubmenu(for: folder, from: item.view)
        default:
            assertionFailure("Failed to cast entity for clicked item")
        }
    }

    func bookmarksBarViewModelWidthForContainer() -> CGFloat {
        return clipThreshold
    }

    func bookmarksBarViewModelReloadedData() {
        bookmarksBarCollectionView.reloadData()

        if let bookmarkMenuPopover, bookmarkMenuPopover.isShown,
           bookmarkMenuPopover.rootFolder?.id == PseudoFolder.bookmarks.id {
            bookmarkMenuPopover.reloadData(withRootFolder: clippedItemsBookmarkFolder())
        }
    }

    func mouseDidHover(over sender: Any) {
        guard let bookmarkMenuPopover, bookmarkMenuPopover.isShown else { return }
        var bookmarkFolder: BookmarkFolder?
        var view: NSView?
        if let item = sender as? BookmarksBarCollectionViewItem {
            bookmarkFolder = item.representedObject as? BookmarkFolder
            view = item.view
        } else if let button = sender as? NSButton, button === clippedItemsIndicator {
            bookmarkFolder = clippedItemsBookmarkFolder()
            view = button
        }
        if let bookmarkFolder, let view {
            // already shown?
            guard (bookmarkMenuPopover.viewController.representedObject as? BookmarkFolder)?.id != bookmarkFolder.id else { return }
            showSubmenu(for: bookmarkFolder, from: view)
        } else {
            bookmarkMenuPopover.close()
        }
    }

<<<<<<< HEAD
    func dragging(over item: BookmarksBarCollectionViewItem?, updatedWith info: (any NSDraggingInfo)?) {
        guard let info, let item = item,
              let folder = item.representedObject as? BookmarkFolder else {
            info?.draggingInfoUpdatedTimerCancellable = nil

            self.dragging(over: nil, representing: nil, updatedWith: info)
            return
        }

        let submenuShown = self.dragging(over: item.view, representing: folder, updatedWith: info)
        if !submenuShown {
            let draggingLocation = info.draggingLocation
            // NSCollectionView doesn‘t send extra `draggingUpdated` events when cursor stays at the same point
            // here we simulate the standard `NSView.draggingUpdated` behavior sent continuously while dragging
            // to open the Folder submenu after a delay while dragging over it.
            Task { @MainActor [weak self, weak info] in
                while let self, let info, info.draggingLocation == draggingLocation {
                    if self.dragging(over: item.view, representing: folder, updatedWith: info) == true {
                        return
                    }
                    try await Task.sleep(interval: 0.05)
                }
            }
        }
    }

}

private let draggingInfoUpdatedTimerKey = UnsafeRawPointer(bitPattern: "draggingInfoUpdatedTimerKey".hashValue)!
extension NSDraggingInfo {
    var draggingInfoUpdatedTimerCancellable: AnyCancellable? {
        get {
            objc_getAssociatedObject(self, draggingInfoUpdatedTimerKey) as? AnyCancellable
        }
        set {
            objc_setAssociatedObject(self, draggingInfoUpdatedTimerKey, newValue, .OBJC_ASSOCIATION_RETAIN)
        }
    }

}

// MARK: - Drag&Drop over Clipped Items indicator
extension BookmarksBarViewController: MouseOverButtonDelegate {

    func mouseOverButton(_ sender: MouseOverButton, draggingEntered info: any NSDraggingInfo, isMouseOver: UnsafeMutablePointer<Bool>) -> NSDragOperation {
        guard sender === clippedItemsIndicator else { return .none }
        let operation = dragDropManager.validateDrop(info, to: clippedItemsBookmarkFolder())
        isMouseOver.pointee = (operation != .none)
        return operation
    }

    func mouseOverButton(_ sender: MouseOverButton, draggingUpdatedWith info: any NSDraggingInfo, isMouseOver: UnsafeMutablePointer<Bool>) -> NSDragOperation {
        guard sender === clippedItemsIndicator else { return .none }
        let clippedItemsBookmarkFolder = clippedItemsBookmarkFolder()
        self.dragging(over: sender, representing: clippedItemsBookmarkFolder, updatedWith: info)
        let operation = dragDropManager.validateDrop(info, to: clippedItemsBookmarkFolder)
        isMouseOver.pointee = (operation != .none)
        return operation
    }

    func mouseOverButton(_ sender: MouseOverButton, performDragOperation info: any NSDraggingInfo) -> Bool {
        guard sender === clippedItemsIndicator else { return false }
        return dragDropManager.acceptDrop(info, to: clippedItemsBookmarkFolder(), at: -1)
=======
    func showDialog(_ dialog: any ModalView) {
        dialog.show(in: view.window)
>>>>>>> 686b2df8
    }

}
// MARK: - Private
private extension BookmarksBarViewController {

    func bookmarkFolderMenu(items: [NSMenuItem]) -> NSMenu {
        let menu = NSMenu()
        menu.items = items.isEmpty ? [NSMenuItem.empty] : items
        menu.autoenablesItems = false
        return menu
    }

    func showSubmenu(for folder: BookmarkFolder, from view: NSView) {
        let bookmarkMenuPopover: BookmarksBarMenuPopover
        if let popover = self.bookmarkMenuPopover {
            bookmarkMenuPopover = popover
            if bookmarkMenuPopover.isShown {
                bookmarkMenuPopover.close()
                if (bookmarkMenuPopover.viewController.representedObject as? BookmarkFolder)?.id == folder.id {
                    return // close popover on 2nd click on the same folder
                }
            }
            bookmarkMenuPopover.reloadData(withRootFolder: folder)
        } else {
            bookmarkMenuPopover = BookmarksBarMenuPopover(rootFolder: folder)
            bookmarkMenuPopover.delegate = self
            self.bookmarkMenuPopover = bookmarkMenuPopover
        }

        bookmarkMenuPopover.show(positionedBelow: view)

        if view === clippedItemsIndicator {
            // display pressed state
            clippedItemsIndicator.backgroundColor = .buttonMouseDown
            clippedItemsIndicator.mouseOverColor = .buttonMouseDown
        } else if let collectionViewItem = view.nextResponder as? BookmarksBarCollectionViewItem {
            collectionViewItem.isDisplayingMouseDownState = true
        }
    }

    @objc func manageBookmarks() {
        WindowControllersManager.shared.showBookmarksTab()
    }

    @objc func addFolder(sender: NSMenuItem) {
        showDialog(BookmarksDialogViewFactory.makeAddBookmarkFolderView(parentFolder: nil))
    }

}
// MARK: - NSMenuDelegate
extension BookmarksBarViewController: NSMenuDelegate {

    public func menuNeedsUpdate(_ menu: NSMenu) {
        menu.removeAllItems()
        BookmarksBarMenuFactory.addToMenuWithManageBookmarksSection(
            menu,
            target: self,
            addFolderSelector: #selector(addFolder(sender:)),
            manageBookmarksSelector: #selector(manageBookmarks)
        )
    }

}
// MARK: - NSPopoverDelegate
extension BookmarksBarViewController: NSPopoverDelegate {

    func popoverShouldClose(_ popover: NSPopover) -> Bool {
        if NSApp.currentEvent?.type == .leftMouseUp {
           if let point = bookmarksBarCollectionView.mouseLocationInsideBounds(),
              let indexPath = bookmarksBarCollectionView.indexPathForItem(at: point),
              bookmarkManager.list?.topLevelEntities[safe: indexPath.item] is BookmarkFolder {
               // we‘ll close the popover inside the click handler calling `showSubmenu`
               return false
           } else if clippedItemsIndicator.mouseLocationInsideBounds() != nil {
               // same
               return false
           }
        }
        return true
    }

    func popoverDidClose(_ notification: Notification) {
        guard let bookmarkMenuPopover = notification.object as? BookmarksBarMenuPopover,
              let positioningView = bookmarkMenuPopover.positioningView else { return }

        if positioningView === clippedItemsIndicator {
            clippedItemsIndicator.backgroundColor = .clear
            clippedItemsIndicator.mouseOverColor = .buttonMouseOver
        } else if let collectionViewItem = positioningView.nextResponder as? BookmarksBarCollectionViewItem {
            collectionViewItem.isDisplayingMouseDownState = false
        }
    }

}

extension Notification.Name {

    static let bookmarkPromptShouldShow = Notification.Name(rawValue: "bookmarkPromptShouldShow")

}<|MERGE_RESOLUTION|>--- conflicted
+++ resolved
@@ -87,12 +87,9 @@
         bookmarksBarCollectionView.setDraggingSourceOperationMask([.copy, .move], forLocal: true)
         bookmarksBarCollectionView.register(nib, forItemWithIdentifier: BookmarksBarCollectionViewItem.identifier)
 
-<<<<<<< HEAD
         bookmarksBarCollectionView.registerForDraggedTypes(BookmarkDragDropManager.draggedTypes)
 
         clippedItemsIndicator.registerForDraggedTypes(BookmarkDragDropManager.draggedTypes)
-=======
->>>>>>> 686b2df8
         clippedItemsIndicator.delegate = self
         clippedItemsIndicator.sendAction(on: .leftMouseDown)
 
@@ -204,11 +201,11 @@
         guard let view, let folder, let cursorPosition = info?.draggingLocation else {
             dragDestination = nil
             // close all Bookmarks popovers including the Bookmarks Button popover
-            BookmarkListPopover.closeBookmarkListPopovers(shownIn: self.view.window)
+            BookmarksBarMenuPopover.closeBookmarkListPopovers(shownIn: self.view.window)
             return false
         }
-        if let bookmarkListPopover, bookmarkListPopover.isShown,
-           (bookmarkListPopover.viewController.representedObject as? BookmarkFolder)?.id == folder.id {
+        if let bookmarkMenuPopover, bookmarkMenuPopover.isShown,
+           (bookmarkMenuPopover.viewController.representedObject as? BookmarkFolder)?.id == folder.id {
             // folder menu already shown
             return true
         }
@@ -219,7 +216,7 @@
            dragDestination.mouseLocation.distance(to: cursorPosition) < Self.maxDragDistanceToExpandHoveredFolder {
 
             if Date().timeIntervalSince(dragDestination.hoverStarted) >= Self.dragOverFolderExpandDelay {
-                showSubmenu(for: folder, fromView: view)
+                showSubmenu(for: folder, from: view)
                 return true
             }
         } else {
@@ -276,9 +273,6 @@
         viewModel.bookmarksBarCollectionViewItemClicked(item)
     }
 
-}
-// MARK: - Drag&Drop over Clipped Items indicator
-extension BookmarksBarViewController: MouseOverButtonDelegate {
 }
 // MARK: - BookmarksBarViewModelDelegate
 extension BookmarksBarViewController: BookmarksBarViewModelDelegate {
@@ -338,7 +332,6 @@
         }
     }
 
-<<<<<<< HEAD
     func dragging(over item: BookmarksBarCollectionViewItem?, updatedWith info: (any NSDraggingInfo)?) {
         guard let info, let item = item,
               let folder = item.representedObject as? BookmarkFolder else {
@@ -402,10 +395,10 @@
     func mouseOverButton(_ sender: MouseOverButton, performDragOperation info: any NSDraggingInfo) -> Bool {
         guard sender === clippedItemsIndicator else { return false }
         return dragDropManager.acceptDrop(info, to: clippedItemsBookmarkFolder(), at: -1)
-=======
+    }
+
     func showDialog(_ dialog: any ModalView) {
         dialog.show(in: view.window)
->>>>>>> 686b2df8
     }
 
 }
