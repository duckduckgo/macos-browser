--- conflicted
+++ resolved
@@ -307,19 +307,11 @@
     func bookmarksBarViewModelReloadedData() {
         bookmarksBarCollectionView.reloadData()
 
-<<<<<<< HEAD
-    func showDialog(_ dialog: any ModalView) {
-        dialog.show(in: view.window)
-    }
-
-}
-=======
         if let bookmarkMenuPopover, bookmarkMenuPopover.isShown,
            bookmarkMenuPopover.rootFolder?.id == PseudoFolder.bookmarks.id /* clipped items folder has id of the root */ {
             bookmarkMenuPopover.reloadData(withRootFolder: clippedItemsBookmarkFolder())
         }
     }
->>>>>>> bc2fec3f
 
     func mouseDidHover(over sender: Any) {
         guard let bookmarkMenuPopover, bookmarkMenuPopover.isShown else { return }
@@ -346,20 +338,6 @@
               let folder = item.representedObject as? BookmarkFolder else {
             info?.draggingInfoUpdatedTimerCancellable = nil
 
-<<<<<<< HEAD
-    func bookmarkFolderMenu(items: [NSMenuItem]) -> NSMenu {
-        let menu = NSMenu()
-        menu.items = items.isEmpty ? [NSMenuItem.empty] : items
-        menu.autoenablesItems = false
-        return menu
-    }
-
-    func showSubmenu(for folder: BookmarkFolder, from view: NSView) {
-        let childEntities = folder.children
-        let viewModels = childEntities.map { BookmarkViewModel(entity: $0) }
-        let menuItems = viewModel.bookmarksTreeMenuItems(from: viewModels, topLevel: true)
-        let menu = bookmarkFolderMenu(items: menuItems)
-=======
             self.dragging(over: nil, representing: nil, updatedWith: info)
             return
         }
@@ -427,7 +405,6 @@
 }
 // MARK: - Private
 private extension BookmarksBarViewController {
->>>>>>> bc2fec3f
 
     func bookmarkFolderMenu(items: [NSMenuItem]) -> NSMenu {
         let menu = NSMenu()
@@ -436,8 +413,6 @@
         return menu
     }
 
-<<<<<<< HEAD
-=======
     func showSubmenu(for folder: BookmarkFolder, from view: NSView) {
         let bookmarkMenuPopover: BookmarksBarMenuPopover
         if let popover = self.bookmarkMenuPopover {
@@ -466,7 +441,6 @@
         }
     }
 
->>>>>>> bc2fec3f
     @objc func manageBookmarks() {
         WindowControllersManager.shared.showBookmarksTab()
     }
