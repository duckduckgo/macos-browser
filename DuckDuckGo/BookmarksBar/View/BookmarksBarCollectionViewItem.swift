//
//  BookmarksBarCollectionViewItem.swift
//
//  Copyright © 2022 DuckDuckGo. All rights reserved.
//
//  Licensed under the Apache License, Version 2.0 (the "License");
//  you may not use this file except in compliance with the License.
//  You may obtain a copy of the License at
//
//  http://www.apache.org/licenses/LICENSE-2.0
//
//  Unless required by applicable law or agreed to in writing, software
//  distributed under the License is distributed on an "AS IS" BASIS,
//  WITHOUT WARRANTIES OR CONDITIONS OF ANY KIND, either express or implied.
//  See the License for the specific language governing permissions and
//  limitations under the License.
//

import Cocoa

protocol BookmarksBarCollectionViewItemDelegate: AnyObject {

    @MainActor func bookmarksBarCollectionViewItemClicked(_ item: BookmarksBarCollectionViewItem)

<<<<<<< HEAD
    @MainActor func bookmarksBarCollectionViewItemOpenInNewTabAction(_ item: BookmarksBarCollectionViewItem)
    @MainActor func bookmarksBarCollectionViewItemOpenInNewWindowAction(_ item: BookmarksBarCollectionViewItem)
    @MainActor func bookmarksBarCollectionViewItemToggleFavoritesAction(_ item: BookmarksBarCollectionViewItem)
    @MainActor func bookmarksBarCollectionViewEditAction(_ item: BookmarksBarCollectionViewItem)
    @MainActor func bookmarksBarCollectionViewItemMoveToEndAction(_ item: BookmarksBarCollectionViewItem)
    @MainActor func bookmarksBarCollectionViewItemCopyBookmarkURLAction(_ item: BookmarksBarCollectionViewItem)
    @MainActor func bookmarksBarCollectionViewItemDeleteEntityAction(_ item: BookmarksBarCollectionViewItem)
    @MainActor func bookmarksBarCollectionViewItemAddEntityAction(_ item: BookmarksBarCollectionViewItem)
    @MainActor func bookmarksBarCollectionViewItemManageBookmarksAction(_ item: BookmarksBarCollectionViewItem)

    @MainActor func bookmarksBarCollectionViewItem(_ item: BookmarksBarCollectionViewItem, isMouseOver: Bool)
=======
    func showDialog(_ dialog: any ModalView)

>>>>>>> 7e0b9165
}

final class BookmarksBarCollectionViewItem: NSCollectionViewItem {

    static let identifier = NSUserInterfaceItemIdentifier(rawValue: "BookmarksBarCollectionViewItem")

    @IBOutlet private weak var mouseOverView: MouseOverView!
    @IBOutlet var stackView: NSStackView!
    @IBOutlet private var faviconView: NSImageView! {
        didSet {
            faviconView.setCornerRadius(3.0)
        }
    }

    @IBOutlet private var titleLabel: NSTextField!

    private enum EntityType {
        case bookmark(title: String, url: String, favicon: NSImage?, isFavorite: Bool)
        case folder(title: String)

        var isFolder: Bool {
            switch self {
            case .bookmark: return false
            case .folder: return true
            }
        }
    }

    weak var delegate: BookmarksBarCollectionViewItemDelegate?
    private var entityType: EntityType?

    var isDisplayingMouseDownState: Bool {
        get {
            mouseOverView.backgroundColor == .buttonMouseDown
        }
        set {
            mouseOverView.backgroundColor = newValue ? .buttonMouseDown : .clear
            mouseOverView.mouseOverColor = newValue ? .buttonMouseDown : .buttonMouseOver
        }
    }

    override func viewDidLoad() {
        super.viewDidLoad()

        view.wantsLayer = true
        view.layer?.cornerRadius = 4.0
        view.layer?.masksToBounds = true
        view.menu = BookmarksContextMenu(delegate: self)
    }

    func updateItem(from entity: BaseBookmarkEntity, isInteractionPrevented: Bool) {
        self.representedObject = entity
        self.title = entity.title
        self.representedObject = entity

        if let bookmark = entity as? Bookmark {
            let favicon = bookmark.favicon(.small)?.copy() as? NSImage
            favicon?.size = NSSize.faviconSize

            self.entityType = .bookmark(title: bookmark.title,
                                        url: bookmark.url,
                                        favicon: favicon,
                                        isFavorite: bookmark.isFavorite)
        } else if let folder = entity as? BookmarkFolder {
            self.entityType = .folder(title: folder.title)

        } else {
            fatalError("Could not cast bookmark subclass from entity")
        }

        guard let entityType = entityType else {
            assertionFailure("Failed to get entity type")
            return
        }

        self.titleLabel.stringValue = entity.title

        switch entityType {
        case .bookmark(_, let url, let storedFavicon, _):
            let host = URL(string: url)?.host ?? ""
            let favicon = storedFavicon ?? FaviconManager.shared.getCachedFavicon(for: host, sizeCategory: .small)?.image
            faviconView.image = favicon ?? .bookmark
        case .folder:
            faviconView.image = .folder16
        }
        mouseOverView.isEnabled = !isInteractionPrevented
        faviconView.isEnabled = !isInteractionPrevented
        titleLabel.isEnabled = !isInteractionPrevented
        titleLabel.alphaValue = isInteractionPrevented ? 0.3 : 1
    }

}
// MARK: - BookmarksContextMenuDelegate
extension BookmarksBarCollectionViewItem: BookmarksContextMenuDelegate {

<<<<<<< HEAD
extension BookmarksBarCollectionViewItem: MouseOverViewDelegate {

    func mouseOverView(_ mouseOverView: MouseOverView, isMouseOver: Bool) {
        delegate?.bookmarksBarCollectionViewItem(self, isMouseOver: isMouseOver)
    }

}

extension BookmarksBarCollectionViewItem: BookmarkMenuItemSelectors {

    func openBookmarkInNewTab(_ sender: NSMenuItem) {
        delegate?.bookmarksBarCollectionViewItemOpenInNewTabAction(self)
    }

    func openBookmarkInNewWindow(_ sender: NSMenuItem) {
        delegate?.bookmarksBarCollectionViewItemOpenInNewWindowAction(self)
    }

    func toggleBookmarkAsFavorite(_ sender: NSMenuItem) {
        delegate?.bookmarksBarCollectionViewItemToggleFavoritesAction(self)
    }

    func editBookmark(_ sender: NSMenuItem) {
        delegate?.bookmarksBarCollectionViewEditAction(self)
    }

    func copyBookmark(_ sender: NSMenuItem) {
        delegate?.bookmarksBarCollectionViewItemCopyBookmarkURLAction(self)
    }

    func deleteBookmark(_ sender: NSMenuItem) {
        delegate?.bookmarksBarCollectionViewItemDeleteEntityAction(self)
    }

    func moveToEnd(_ sender: NSMenuItem) {
        delegate?.bookmarksBarCollectionViewItemMoveToEndAction(self)
    }

    func deleteEntities(_ sender: NSMenuItem) {}

    func manageBookmarks(_ sender: NSMenuItem) {
        delegate?.bookmarksBarCollectionViewItemManageBookmarksAction(self)
    }

}

extension BookmarksBarCollectionViewItem: FolderMenuItemSelectors {

    func newFolder(_ sender: NSMenuItem) {
        delegate?.bookmarksBarCollectionViewItemAddEntityAction(self)
    }

    func editFolder(_ sender: NSMenuItem) {
        delegate?.bookmarksBarCollectionViewEditAction(self)
    }
=======
    var isSearching: Bool { false }
    var parentFolder: BookmarkFolder? { nil }
    var shouldIncludeManageBookmarksItem: Bool { true }
>>>>>>> 7e0b9165

    func selectedItems() -> [Any] {
        self.representedObject.map { [$0] } ?? []
    }

    func showDialog(_ dialog: any ModalView) {
        delegate?.showDialog(dialog)
    }

    func closePopoverIfNeeded() {}
    func showInFolder(_ sender: NSMenuItem) {
        assertionFailure("BookmarksBarCollectionViewItem does not support search")
    }

}<|MERGE_RESOLUTION|>--- conflicted
+++ resolved
@@ -21,23 +21,10 @@
 protocol BookmarksBarCollectionViewItemDelegate: AnyObject {
 
     @MainActor func bookmarksBarCollectionViewItemClicked(_ item: BookmarksBarCollectionViewItem)
+    @MainActor func bookmarksBarCollectionViewItem(_ item: BookmarksBarCollectionViewItem, isMouseOver: Bool)
 
-<<<<<<< HEAD
-    @MainActor func bookmarksBarCollectionViewItemOpenInNewTabAction(_ item: BookmarksBarCollectionViewItem)
-    @MainActor func bookmarksBarCollectionViewItemOpenInNewWindowAction(_ item: BookmarksBarCollectionViewItem)
-    @MainActor func bookmarksBarCollectionViewItemToggleFavoritesAction(_ item: BookmarksBarCollectionViewItem)
-    @MainActor func bookmarksBarCollectionViewEditAction(_ item: BookmarksBarCollectionViewItem)
-    @MainActor func bookmarksBarCollectionViewItemMoveToEndAction(_ item: BookmarksBarCollectionViewItem)
-    @MainActor func bookmarksBarCollectionViewItemCopyBookmarkURLAction(_ item: BookmarksBarCollectionViewItem)
-    @MainActor func bookmarksBarCollectionViewItemDeleteEntityAction(_ item: BookmarksBarCollectionViewItem)
-    @MainActor func bookmarksBarCollectionViewItemAddEntityAction(_ item: BookmarksBarCollectionViewItem)
-    @MainActor func bookmarksBarCollectionViewItemManageBookmarksAction(_ item: BookmarksBarCollectionViewItem)
-
-    @MainActor func bookmarksBarCollectionViewItem(_ item: BookmarksBarCollectionViewItem, isMouseOver: Bool)
-=======
     func showDialog(_ dialog: any ModalView)
 
->>>>>>> 7e0b9165
 }
 
 final class BookmarksBarCollectionViewItem: NSCollectionViewItem {
@@ -133,67 +120,9 @@
 // MARK: - BookmarksContextMenuDelegate
 extension BookmarksBarCollectionViewItem: BookmarksContextMenuDelegate {
 
-<<<<<<< HEAD
-extension BookmarksBarCollectionViewItem: MouseOverViewDelegate {
-
-    func mouseOverView(_ mouseOverView: MouseOverView, isMouseOver: Bool) {
-        delegate?.bookmarksBarCollectionViewItem(self, isMouseOver: isMouseOver)
-    }
-
-}
-
-extension BookmarksBarCollectionViewItem: BookmarkMenuItemSelectors {
-
-    func openBookmarkInNewTab(_ sender: NSMenuItem) {
-        delegate?.bookmarksBarCollectionViewItemOpenInNewTabAction(self)
-    }
-
-    func openBookmarkInNewWindow(_ sender: NSMenuItem) {
-        delegate?.bookmarksBarCollectionViewItemOpenInNewWindowAction(self)
-    }
-
-    func toggleBookmarkAsFavorite(_ sender: NSMenuItem) {
-        delegate?.bookmarksBarCollectionViewItemToggleFavoritesAction(self)
-    }
-
-    func editBookmark(_ sender: NSMenuItem) {
-        delegate?.bookmarksBarCollectionViewEditAction(self)
-    }
-
-    func copyBookmark(_ sender: NSMenuItem) {
-        delegate?.bookmarksBarCollectionViewItemCopyBookmarkURLAction(self)
-    }
-
-    func deleteBookmark(_ sender: NSMenuItem) {
-        delegate?.bookmarksBarCollectionViewItemDeleteEntityAction(self)
-    }
-
-    func moveToEnd(_ sender: NSMenuItem) {
-        delegate?.bookmarksBarCollectionViewItemMoveToEndAction(self)
-    }
-
-    func deleteEntities(_ sender: NSMenuItem) {}
-
-    func manageBookmarks(_ sender: NSMenuItem) {
-        delegate?.bookmarksBarCollectionViewItemManageBookmarksAction(self)
-    }
-
-}
-
-extension BookmarksBarCollectionViewItem: FolderMenuItemSelectors {
-
-    func newFolder(_ sender: NSMenuItem) {
-        delegate?.bookmarksBarCollectionViewItemAddEntityAction(self)
-    }
-
-    func editFolder(_ sender: NSMenuItem) {
-        delegate?.bookmarksBarCollectionViewEditAction(self)
-    }
-=======
     var isSearching: Bool { false }
     var parentFolder: BookmarkFolder? { nil }
     var shouldIncludeManageBookmarksItem: Bool { true }
->>>>>>> 7e0b9165
 
     func selectedItems() -> [Any] {
         self.representedObject.map { [$0] } ?? []
@@ -208,4 +137,12 @@
         assertionFailure("BookmarksBarCollectionViewItem does not support search")
     }
 
+}
+// MARK: - MouseOverViewDelegate
+extension BookmarksBarCollectionViewItem: MouseOverViewDelegate {
+
+    func mouseOverView(_ mouseOverView: MouseOverView, isMouseOver: Bool) {
+        delegate?.bookmarksBarCollectionViewItem(self, isMouseOver: isMouseOver)
+    }
+
 }