--- conflicted
+++ resolved
@@ -161,69 +161,4 @@
         delegate?.bookmarksBarCollectionViewItem(self, isMouseOver: isMouseOver)
     }
 
-<<<<<<< HEAD
-}
-
-extension BookmarksBarCollectionViewItem: BookmarkMenuItemSelectors {
-
-    func openBookmarkInNewTab(_ sender: NSMenuItem) {
-        delegate?.bookmarksBarCollectionViewItemOpenInNewTabAction(self)
-    }
-
-    func openBookmarkInNewWindow(_ sender: NSMenuItem) {
-        delegate?.bookmarksBarCollectionViewItemOpenInNewWindowAction(self)
-    }
-
-    func toggleBookmarkAsFavorite(_ sender: NSMenuItem) {
-        delegate?.bookmarksBarCollectionViewItemToggleFavoritesAction(self)
-    }
-
-    func editBookmark(_ sender: NSMenuItem) {
-        delegate?.bookmarksBarCollectionViewEditAction(self)
-    }
-
-    func copyBookmark(_ sender: NSMenuItem) {
-        delegate?.bookmarksBarCollectionViewItemCopyBookmarkURLAction(self)
-    }
-
-    func deleteBookmark(_ sender: NSMenuItem) {
-        delegate?.bookmarksBarCollectionViewItemDeleteEntityAction(self)
-    }
-
-    func moveToEnd(_ sender: NSMenuItem) {
-        delegate?.bookmarksBarCollectionViewItemMoveToEndAction(self)
-    }
-
-    func deleteEntities(_ sender: NSMenuItem) {}
-
-    func manageBookmarks(_ sender: NSMenuItem) {
-        delegate?.bookmarksBarCollectionViewItemManageBookmarksAction(self)
-    }
-
-}
-
-extension BookmarksBarCollectionViewItem: FolderMenuItemSelectors {
-
-    func newFolder(_ sender: NSMenuItem) {
-        delegate?.bookmarksBarCollectionViewItemAddEntityAction(self)
-    }
-
-    func editFolder(_ sender: NSMenuItem) {
-        delegate?.bookmarksBarCollectionViewEditAction(self)
-    }
-
-    func deleteFolder(_ sender: NSMenuItem) {
-        delegate?.bookmarksBarCollectionViewItemDeleteEntityAction(self)
-    }
-
-    func openInNewTabs(_ sender: Any) {
-        delegate?.bookmarksBarCollectionViewItemOpenInNewTabAction(self)
-    }
-
-    func openAllInNewWindow(_ sender: NSMenuItem) {
-        delegate?.bookmarksBarCollectionViewItemOpenInNewWindowAction(self)
-    }
-
-=======
->>>>>>> 376b9691
 }