--- conflicted
+++ resolved
@@ -27,10 +27,7 @@
     func bookmarksBarViewModelReloadedData()
     func mouseDidHover(over item: Any)
     func dragging(over item: BookmarksBarCollectionViewItem?, updatedWith info: NSDraggingInfo?)
-<<<<<<< HEAD
-=======
     func showDialog(_ dialog: any ModalView)
->>>>>>> d54dd229
 
 }
 
@@ -46,22 +43,6 @@
 
         static let additionalItemWidth: CGFloat = 28.0
         static let ignoredXDragDistanceFromCellBorders: CGFloat = 5.0
-<<<<<<< HEAD
-    }
-
-    enum BookmarksBarItemAction {
-        case clickItem
-        case openInNewTab
-        case openInNewWindow
-        case toggleFavorites
-        case edit
-        case moveToEnd
-        case copyURL
-        case deleteEntity
-        case addFolder
-        case manageBookmarks
-=======
->>>>>>> d54dd229
     }
 
     struct BookmarksBarItem {
