--- conflicted
+++ resolved
@@ -26,11 +26,8 @@
     func bookmarksBarViewModelWidthForContainer() -> CGFloat
     func bookmarksBarViewModelReloadedData()
     func mouseDidHover(over item: Any)
-<<<<<<< HEAD
     func dragging(over item: BookmarksBarCollectionViewItem?, updatedWith info: NSDraggingInfo?)
-=======
     func showDialog(_ dialog: any ModalView)
->>>>>>> 686b2df8
 
 }
 
