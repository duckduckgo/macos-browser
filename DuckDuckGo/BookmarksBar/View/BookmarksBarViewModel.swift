--- conflicted
+++ resolved
@@ -25,11 +25,8 @@
     func didClick(_ item: BookmarksBarCollectionViewItem)
     func bookmarksBarViewModelWidthForContainer() -> CGFloat
     func bookmarksBarViewModelReloadedData()
-<<<<<<< HEAD
-=======
     func mouseDidHover(over item: Any)
     func dragging(over item: BookmarksBarCollectionViewItem?, updatedWith info: NSDraggingInfo?)
->>>>>>> bc2fec3f
     func showDialog(_ dialog: any ModalView)
 
 }
@@ -44,14 +41,8 @@
         static let maximumButtonWidth: CGFloat = 128
         static let labelFont = NSFont.systemFont(ofSize: 12)
 
-<<<<<<< HEAD
-        static let additionalItemWidth = 34.0
-
-        static let interItemGapIndicatorIdentifier = "NSCollectionElementKindInterItemGapIndicator"
-=======
         static let additionalItemWidth: CGFloat = 28.0
         static let ignoredXDragDistanceFromCellBorders: CGFloat = 5.0
->>>>>>> bc2fec3f
     }
 
     struct BookmarksBarItem {
@@ -407,15 +398,12 @@
 
     func showDialog(_ dialog: any ModalView) {
         delegate?.showDialog(dialog)
-<<<<<<< HEAD
-=======
     }
 
     func bookmarksBarCollectionViewItem(_ item: BookmarksBarCollectionViewItem, isMouseOver: Bool) {
         if isMouseOver {
             delegate?.mouseDidHover(over: item)
         }
->>>>>>> bc2fec3f
     }
 
 }