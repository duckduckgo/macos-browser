//
//  FeatureFlag.swift
//
//  Copyright © 2023 DuckDuckGo. All rights reserved.
//
//  Licensed under the Apache License, Version 2.0 (the "License");
//  you may not use this file except in compliance with the License.
//  You may obtain a copy of the License at
//
//  http://www.apache.org/licenses/LICENSE-2.0
//
//  Unless required by applicable law or agreed to in writing, software
//  distributed under the License is distributed on an "AS IS" BASIS,
//  WITHOUT WARRANTIES OR CONDITIONS OF ANY KIND, either express or implied.
//  See the License for the specific language governing permissions and
//  limitations under the License.
//

import Foundation
import BrowserServicesKit

public enum FeatureFlag: String, CaseIterable {
    case debugMenu
    case sslCertificatesBypass
    case maliciousSiteProtection

    /// Add experimental atb parameter to SERP queries for internal users to display Privacy Reminder
    /// https://app.asana.com/0/1199230911884351/1205979030848528/f
    case appendAtbToSerpQueries

    // https://app.asana.com/0/1206488453854252/1207136666798700/f
    case freemiumDBP

    case contextualOnboarding

    // https://app.asana.com/0/1201462886803403/1208030658792310/f
    case unknownUsernameCategorization

    case credentialsImportPromotionForExistingUsers

    /// https://app.asana.com/0/0/1209150117333883/f
    case networkProtectionAppExclusions

    /// https://app.asana.com/0/72649045549333/1208231259093710/f
    case networkProtectionUserTips

    /// https://app.asana.com/0/72649045549333/1208617860225199/f
    case networkProtectionEnforceRoutes

    /// https://app.asana.com/0/72649045549333/1208241266421040/f
    case htmlNewTabPage

    case autofillPartialFormSaves
    case autcompleteTabs
}

extension FeatureFlag: FeatureFlagDescribing {
    public var supportsLocalOverriding: Bool {
        switch self {
        case .htmlNewTabPage:
            return true
        case .maliciousSiteProtection:
            return true
        case .autofillPartialFormSaves:
            return true
<<<<<<< HEAD
=======
        case .autcompleteTabs:
            return true
>>>>>>> c6761d5c
        case .networkProtectionAppExclusions:
            return true
        case .debugMenu,
             .sslCertificatesBypass,
             .appendAtbToSerpQueries,
             .freemiumDBP,
             .contextualOnboarding,
             .unknownUsernameCategorization,
             .credentialsImportPromotionForExistingUsers,
             .networkProtectionUserTips,
             .networkProtectionEnforceRoutes:
            return false
        }
    }

    public var source: FeatureFlagSource {
        switch self {
        case .debugMenu:
            return .internalOnly()
        case .appendAtbToSerpQueries:
            return .internalOnly()
        case .sslCertificatesBypass:
            return .remoteReleasable(.subfeature(SslCertificatesSubfeature.allowBypass))
        case .unknownUsernameCategorization:
            return .remoteReleasable(.subfeature(AutofillSubfeature.unknownUsernameCategorization))
        case .freemiumDBP:
            return .remoteReleasable(.subfeature(DBPSubfeature.freemium))
        case .maliciousSiteProtection:
            return .remoteReleasable(.feature(.maliciousSiteProtection))
        case .contextualOnboarding:
            return .remoteReleasable(.feature(.contextualOnboarding))
        case .credentialsImportPromotionForExistingUsers:
            return .remoteReleasable(.subfeature(AutofillSubfeature.credentialsImportPromotionForExistingUsers))
        case .networkProtectionAppExclusions:
            return .remoteDevelopment(.subfeature(NetworkProtectionSubfeature.appExclusions))
        case .networkProtectionUserTips:
            return .remoteDevelopment(.subfeature(NetworkProtectionSubfeature.userTips))
        case .networkProtectionEnforceRoutes:
            return .remoteDevelopment(.subfeature(NetworkProtectionSubfeature.enforceRoutes))
        case .htmlNewTabPage:
            return .remoteReleasable(.subfeature(HTMLNewTabPageSubfeature.isLaunched))
        case .autofillPartialFormSaves:
            return .remoteReleasable(.subfeature(AutofillSubfeature.partialFormSaves))
        case .autcompleteTabs:
            return .remoteReleasable(.feature(.autocompleteTabs))
        }
    }
}

public extension FeatureFlagger {

    func isFeatureOn(_ featureFlag: FeatureFlag) -> Bool {
        isFeatureOn(for: featureFlag)
    }
}<|MERGE_RESOLUTION|>--- conflicted
+++ resolved
@@ -63,11 +63,8 @@
             return true
         case .autofillPartialFormSaves:
             return true
-<<<<<<< HEAD
-=======
         case .autcompleteTabs:
             return true
->>>>>>> c6761d5c
         case .networkProtectionAppExclusions:
             return true
         case .debugMenu,
