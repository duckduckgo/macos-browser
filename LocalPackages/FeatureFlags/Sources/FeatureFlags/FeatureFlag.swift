//
//  FeatureFlag.swift
//
//  Copyright © 2023 DuckDuckGo. All rights reserved.
//
//  Licensed under the Apache License, Version 2.0 (the "License");
//  you may not use this file except in compliance with the License.
//  You may obtain a copy of the License at
//
//  http://www.apache.org/licenses/LICENSE-2.0
//
//  Unless required by applicable law or agreed to in writing, software
//  distributed under the License is distributed on an "AS IS" BASIS,
//  WITHOUT WARRANTIES OR CONDITIONS OF ANY KIND, either express or implied.
//  See the License for the specific language governing permissions and
//  limitations under the License.
//

import Foundation
import BrowserServicesKit

public enum FeatureFlag: String, CaseIterable {
    case debugMenu
    case sslCertificatesBypass
    case maliciousSiteProtectionErrorPage
<<<<<<< HEAD
    case maliciousSiteProtectionPreferences
=======
>>>>>>> 0eac1a92

    /// Add experimental atb parameter to SERP queries for internal users to display Privacy Reminder
    /// https://app.asana.com/0/1199230911884351/1205979030848528/f
    case appendAtbToSerpQueries

    // https://app.asana.com/0/1206488453854252/1207136666798700/f
    case freemiumDBP

    case contextualOnboarding

    // https://app.asana.com/0/1201462886803403/1208030658792310/f
    case unknownUsernameCategorization

    case credentialsImportPromotionForExistingUsers

    /// https://app.asana.com/0/72649045549333/1208231259093710/f
    case networkProtectionUserTips

    /// https://app.asana.com/0/72649045549333/1208617860225199/f
    case networkProtectionEnforceRoutes

    /// https://app.asana.com/0/72649045549333/1208241266421040/f
    case htmlNewTabPage
}

extension FeatureFlag: FeatureFlagDescribing {
    public var supportsLocalOverriding: Bool {
        switch self {
        case .htmlNewTabPage:
            return true
<<<<<<< HEAD
        case .maliciousSiteProtectionErrorPage,
             .maliciousSiteProtectionPreferences:
=======
        case .maliciousSiteProtectionErrorPage:
>>>>>>> 0eac1a92
            return true
        case .debugMenu,
             .sslCertificatesBypass,
             .appendAtbToSerpQueries,
             .freemiumDBP,
             .contextualOnboarding,
             .unknownUsernameCategorization,
             .credentialsImportPromotionForExistingUsers,
             .networkProtectionUserTips,
             .networkProtectionEnforceRoutes:
            return false
        }
    }

    public var source: FeatureFlagSource {
        switch self {
        case .debugMenu:
            return .internalOnly
        case .appendAtbToSerpQueries:
            return .internalOnly
        case .sslCertificatesBypass:
            return .remoteReleasable(.subfeature(SslCertificatesSubfeature.allowBypass))
        case .unknownUsernameCategorization:
            return .remoteReleasable(.subfeature(AutofillSubfeature.unknownUsernameCategorization))
        case .freemiumDBP:
            return .remoteReleasable(.subfeature(DBPSubfeature.freemium))
        case .maliciousSiteProtectionErrorPage:
            return .remoteReleasable(.subfeature(MaliciousSiteProtectionSubfeature.allowErrorPage))
<<<<<<< HEAD
        case .maliciousSiteProtectionPreferences:
            return .remoteReleasable(.subfeature(MaliciousSiteProtectionSubfeature.allowPreferencesToggle))
=======
>>>>>>> 0eac1a92
        case .contextualOnboarding:
            return .remoteReleasable(.feature(.contextualOnboarding))
        case .credentialsImportPromotionForExistingUsers:
            return .remoteReleasable(.subfeature(AutofillSubfeature.credentialsImportPromotionForExistingUsers))
        case .networkProtectionUserTips:
            return .remoteDevelopment(.subfeature(NetworkProtectionSubfeature.userTips))
        case .networkProtectionEnforceRoutes:
            return .remoteDevelopment(.subfeature(NetworkProtectionSubfeature.enforceRoutes))
        case .htmlNewTabPage:
            return .disabled
        }
    }
}

public extension FeatureFlagger {

    func isFeatureOn(_ featureFlag: FeatureFlag) -> Bool {
        isFeatureOn(for: featureFlag)
    }
}<|MERGE_RESOLUTION|>--- conflicted
+++ resolved
@@ -23,10 +23,6 @@
     case debugMenu
     case sslCertificatesBypass
     case maliciousSiteProtectionErrorPage
-<<<<<<< HEAD
-    case maliciousSiteProtectionPreferences
-=======
->>>>>>> 0eac1a92
 
     /// Add experimental atb parameter to SERP queries for internal users to display Privacy Reminder
     /// https://app.asana.com/0/1199230911884351/1205979030848528/f
@@ -57,12 +53,7 @@
         switch self {
         case .htmlNewTabPage:
             return true
-<<<<<<< HEAD
-        case .maliciousSiteProtectionErrorPage,
-             .maliciousSiteProtectionPreferences:
-=======
         case .maliciousSiteProtectionErrorPage:
->>>>>>> 0eac1a92
             return true
         case .debugMenu,
              .sslCertificatesBypass,
@@ -91,11 +82,6 @@
             return .remoteReleasable(.subfeature(DBPSubfeature.freemium))
         case .maliciousSiteProtectionErrorPage:
             return .remoteReleasable(.subfeature(MaliciousSiteProtectionSubfeature.allowErrorPage))
-<<<<<<< HEAD
-        case .maliciousSiteProtectionPreferences:
-            return .remoteReleasable(.subfeature(MaliciousSiteProtectionSubfeature.allowPreferencesToggle))
-=======
->>>>>>> 0eac1a92
         case .contextualOnboarding:
             return .remoteReleasable(.feature(.contextualOnboarding))
         case .credentialsImportPromotionForExistingUsers:
