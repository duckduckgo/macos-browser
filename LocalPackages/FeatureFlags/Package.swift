--- conflicted
+++ resolved
@@ -32,11 +32,7 @@
             targets: ["FeatureFlags"]),
     ],
     dependencies: [
-<<<<<<< HEAD
-        .package(url: "https://github.com/duckduckgo/BrowserServicesKit", exact: "236.1.0"),
-=======
         .package(url: "https://github.com/duckduckgo/BrowserServicesKit", exact: "236.0.4"),
->>>>>>> f31f1039
     ],
     targets: [
         // Targets are the basic building blocks of a package, defining a module or a test suite.
