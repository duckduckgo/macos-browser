--- conflicted
+++ resolved
@@ -30,11 +30,7 @@
         .library(name: "XPCHelper", targets: ["XPCHelper"]),
     ],
     dependencies: [
-<<<<<<< HEAD
         .package(url: "https://github.com/duckduckgo/BrowserServicesKit", revision: "1485390207daeb45afa2f96d155eb1160e7e7499"),
-=======
-        .package(url: "https://github.com/duckduckgo/BrowserServicesKit", exact: "101.2.2"),
->>>>>>> 76eb9a29
     ],
     targets: [
         .target(
