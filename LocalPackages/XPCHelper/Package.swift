// swift-tools-version: 5.8
// The swift-tools-version declares the minimum version of Swift required to build this package.
//
//  Package.swift
//
//  Copyright © 2023 DuckDuckGo. All rights reserved.
//
//  Licensed under the Apache License, Version 2.0 (the "License");
//  you may not use this file except in compliance with the License.
//  You may obtain a copy of the License at
//
//  http://www.apache.org/licenses/LICENSE-2.0
//
//  Unless required by applicable law or agreed to in writing, software
//  distributed under the License is distributed on an "AS IS" BASIS,
//  WITHOUT WARRANTIES OR CONDITIONS OF ANY KIND, either express or implied.
//  See the License for the specific language governing permissions and
//  limitations under the License.
//

import PackageDescription

let package = Package(
    name: "XPCHelper",
    platforms: [
        .macOS("11.4")
    ],
    products: [
        // Products define the executables and libraries a package produces, and make them visible to other packages.
        .library(name: "XPCHelper", targets: ["XPCHelper"]),
    ],
    dependencies: [
<<<<<<< HEAD
        .package(url: "https://github.com/duckduckgo/BrowserServicesKit", revision: "7522aa923521c26b6503db8754829e33c450bc68"),
=======
        .package(url: "https://github.com/duckduckgo/BrowserServicesKit", exact: "101.1.1"),
>>>>>>> 2a7d10d8
    ],
    targets: [
        // Targets are the basic building blocks of a package. A target can define a module or a test suite.
        // Targets can depend on other targets in this package, and on products in packages this package depends on.
        .target(
            name: "XPCHelper",
            dependencies: [],
            swiftSettings: [
                .define("DEBUG", .when(configuration: .debug))
            ],
            plugins: [.plugin(name: "SwiftLintPlugin", package: "BrowserServicesKit")]
        )
    ]
)<|MERGE_RESOLUTION|>--- conflicted
+++ resolved
@@ -30,11 +30,7 @@
         .library(name: "XPCHelper", targets: ["XPCHelper"]),
     ],
     dependencies: [
-<<<<<<< HEAD
-        .package(url: "https://github.com/duckduckgo/BrowserServicesKit", revision: "7522aa923521c26b6503db8754829e33c450bc68"),
-=======
-        .package(url: "https://github.com/duckduckgo/BrowserServicesKit", exact: "101.1.1"),
->>>>>>> 2a7d10d8
+        .package(url: "https://github.com/duckduckgo/BrowserServicesKit", exact: "101.1.2"),
     ],
     targets: [
         // Targets are the basic building blocks of a package. A target can define a module or a test suite.
