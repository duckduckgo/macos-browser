// swift-tools-version: 5.8
// The swift-tools-version declares the minimum version of Swift required to build this package.

import PackageDescription

let package = Package(
    name: "SubscriptionUI",
    platforms: [ .macOS("11.4") ],
    products: [
        .library(
            name: "SubscriptionUI",
            targets: ["SubscriptionUI"]),
    ],
    dependencies: [
<<<<<<< HEAD
        .package(url: "https://github.com/duckduckgo/BrowserServicesKit", exact: "129.1.1"),
=======
        .package(url: "https://github.com/duckduckgo/BrowserServicesKit", exact: "129.1.2"),
>>>>>>> 4f6910c9
        .package(path: "../SwiftUIExtensions")
    ],
    targets: [
        .target(
            name: "SubscriptionUI",
            dependencies: [
                .product(name: "Subscription", package: "BrowserServicesKit"),
                .product(name: "SwiftUIExtensions", package: "SwiftUIExtensions")
            ],
            resources: [
                .process("Resources")
            ]),
        .testTarget(
            name: "SubscriptionUITests",
            dependencies: ["SubscriptionUI"]),
    ]
)<|MERGE_RESOLUTION|>--- conflicted
+++ resolved
@@ -12,11 +12,7 @@
             targets: ["SubscriptionUI"]),
     ],
     dependencies: [
-<<<<<<< HEAD
-        .package(url: "https://github.com/duckduckgo/BrowserServicesKit", exact: "129.1.1"),
-=======
         .package(url: "https://github.com/duckduckgo/BrowserServicesKit", exact: "129.1.2"),
->>>>>>> 4f6910c9
         .package(path: "../SwiftUIExtensions")
     ],
     targets: [
