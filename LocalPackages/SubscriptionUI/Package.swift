--- conflicted
+++ resolved
@@ -12,11 +12,7 @@
             targets: ["SubscriptionUI"]),
     ],
     dependencies: [
-<<<<<<< HEAD
-        .package(url: "https://github.com/duckduckgo/BrowserServicesKit", exact: "161.1.1"),
-=======
-        .package(url: "https://github.com/duckduckgo/BrowserServicesKit", exact: "159.0.2-1"),
->>>>>>> 378a292c
+        .package(url: "https://github.com/duckduckgo/BrowserServicesKit", exact: "161.1.2"),
         .package(path: "../SwiftUIExtensions")
     ],
     targets: [
