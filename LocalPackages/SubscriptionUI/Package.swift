// swift-tools-version: 5.8
// The swift-tools-version declares the minimum version of Swift required to build this package.

import PackageDescription

let package = Package(
    name: "SubscriptionUI",
    platforms: [ .macOS("11.4") ],
    products: [
        .library(
            name: "SubscriptionUI",
            targets: ["SubscriptionUI"]),
    ],
    dependencies: [
<<<<<<< HEAD
        .package(url: "https://github.com/duckduckgo/BrowserServicesKit", exact: "189.1.0"),
=======
        .package(url: "https://github.com/duckduckgo/BrowserServicesKit", exact: "189.0.0"),
>>>>>>> 0394324b
        .package(path: "../SwiftUIExtensions")
    ],
    targets: [
        .target(
            name: "SubscriptionUI",
            dependencies: [
                .product(name: "BrowserServicesKit", package: "BrowserServicesKit"),
                .product(name: "Subscription", package: "BrowserServicesKit"),
                .product(name: "SwiftUIExtensions", package: "SwiftUIExtensions"),
                .product(name: "PreferencesViews", package: "SwiftUIExtensions"),
            ],
            resources: [
                .process("Resources")
            ],
            swiftSettings: [
                .define("DEBUG", .when(configuration: .debug))
            ]
        ),
        .testTarget(
            name: "SubscriptionUITests",
            dependencies: ["SubscriptionUI"]),
    ]
)<|MERGE_RESOLUTION|>--- conflicted
+++ resolved
@@ -12,11 +12,7 @@
             targets: ["SubscriptionUI"]),
     ],
     dependencies: [
-<<<<<<< HEAD
-        .package(url: "https://github.com/duckduckgo/BrowserServicesKit", exact: "189.1.0"),
-=======
         .package(url: "https://github.com/duckduckgo/BrowserServicesKit", exact: "189.0.0"),
->>>>>>> 0394324b
         .package(path: "../SwiftUIExtensions")
     ],
     targets: [
