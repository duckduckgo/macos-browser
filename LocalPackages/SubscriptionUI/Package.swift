--- conflicted
+++ resolved
@@ -12,11 +12,7 @@
             targets: ["SubscriptionUI"]),
     ],
     dependencies: [
-<<<<<<< HEAD
-        .package(url: "https://github.com/duckduckgo/BrowserServicesKit", exact: "131.1.0"),
-=======
         .package(url: "https://github.com/duckduckgo/BrowserServicesKit", exact: "131.0.0"),
->>>>>>> c0a64ffd
         .package(path: "../SwiftUIExtensions")
     ],
     targets: [
