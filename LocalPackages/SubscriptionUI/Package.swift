--- conflicted
+++ resolved
@@ -12,11 +12,7 @@
             targets: ["SubscriptionUI"]),
     ],
     dependencies: [
-<<<<<<< HEAD
-        .package(url: "https://github.com/duckduckgo/BrowserServicesKit", branch: "bhall/bump-c-s-s-to-5.15.0"),
-=======
-        .package(url: "https://github.com/duckduckgo/BrowserServicesKit", exact: "145.0.2"),
->>>>>>> 29dc7185
+        .package(url: "https://github.com/duckduckgo/BrowserServicesKit", exact: "145.1.0"),
         .package(path: "../SwiftUIExtensions")
     ],
     targets: [
