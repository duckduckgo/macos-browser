--- conflicted
+++ resolved
@@ -13,12 +13,8 @@
             targets: ["SubscriptionUI"]),
     ],
     dependencies: [
-<<<<<<< HEAD
-        .package(url: "https://github.com/duckduckgo/BrowserServicesKit", exact: "227.2.0"),
+        .package(url: "https://github.com/duckduckgo/BrowserServicesKit", exact: "229.0.0"),
         .package(path: "../PreferencesUI"),
-=======
-        .package(url: "https://github.com/duckduckgo/BrowserServicesKit", exact: "229.0.0"),
->>>>>>> 4da10e3a
         .package(path: "../SwiftUIExtensions"),
         .package(path: "../FeatureFlags")
     ],
