// swift-tools-version: 5.8
// The swift-tools-version declares the minimum version of Swift required to build this package.

import PackageDescription

let package = Package(
    name: "SubscriptionUI",
    platforms: [ .macOS("11.4") ],
    products: [
        .library(
            name: "SubscriptionUI",
            targets: ["SubscriptionUI"]),
    ],
    dependencies: [
<<<<<<< HEAD
        .package(url: "https://github.com/duckduckgo/BrowserServicesKit", exact: "184.0.2"),
=======
        .package(url: "https://github.com/duckduckgo/BrowserServicesKit", exact: "188.1.0"),
>>>>>>> be5f2c88
        .package(path: "../SwiftUIExtensions")
    ],
    targets: [
        .target(
            name: "SubscriptionUI",
            dependencies: [
                .product(name: "BrowserServicesKit", package: "BrowserServicesKit"),
                .product(name: "Subscription", package: "BrowserServicesKit"),
                .product(name: "SwiftUIExtensions", package: "SwiftUIExtensions"),
                .product(name: "PreferencesViews", package: "SwiftUIExtensions"),
            ],
            resources: [
                .process("Resources")
            ],
            swiftSettings: [
                .define("DEBUG", .when(configuration: .debug))
            ]
        ),
        .testTarget(
            name: "SubscriptionUITests",
            dependencies: ["SubscriptionUI"]),
    ]
)<|MERGE_RESOLUTION|>--- conflicted
+++ resolved
@@ -12,11 +12,7 @@
             targets: ["SubscriptionUI"]),
     ],
     dependencies: [
-<<<<<<< HEAD
-        .package(url: "https://github.com/duckduckgo/BrowserServicesKit", exact: "184.0.2"),
-=======
         .package(url: "https://github.com/duckduckgo/BrowserServicesKit", exact: "188.1.0"),
->>>>>>> be5f2c88
         .package(path: "../SwiftUIExtensions")
     ],
     targets: [
