// swift-tools-version: 5.8
// The swift-tools-version declares the minimum version of Swift required to build this package.

import PackageDescription

let package = Package(
    name: "SubscriptionUI",
    platforms: [ .macOS("11.4") ],
    products: [
        .library(
            name: "SubscriptionUI",
            targets: ["SubscriptionUI"]),
    ],
    dependencies: [
<<<<<<< HEAD
        .package(url: "https://github.com/duckduckgo/BrowserServicesKit", exact: "187.1.0"),
=======
        .package(url: "https://github.com/duckduckgo/BrowserServicesKit", exact: "188.0.0"),
>>>>>>> e50b5e45
        .package(path: "../SwiftUIExtensions")
    ],
    targets: [
        .target(
            name: "SubscriptionUI",
            dependencies: [
                .product(name: "BrowserServicesKit", package: "BrowserServicesKit"),
                .product(name: "Subscription", package: "BrowserServicesKit"),
                .product(name: "SwiftUIExtensions", package: "SwiftUIExtensions"),
                .product(name: "PreferencesViews", package: "SwiftUIExtensions"),
            ],
            resources: [
                .process("Resources")
            ],
            swiftSettings: [
                .define("DEBUG", .when(configuration: .debug))
            ]
        ),
        .testTarget(
            name: "SubscriptionUITests",
            dependencies: ["SubscriptionUI"]),
    ]
)<|MERGE_RESOLUTION|>--- conflicted
+++ resolved
@@ -12,11 +12,7 @@
             targets: ["SubscriptionUI"]),
     ],
     dependencies: [
-<<<<<<< HEAD
-        .package(url: "https://github.com/duckduckgo/BrowserServicesKit", exact: "187.1.0"),
-=======
         .package(url: "https://github.com/duckduckgo/BrowserServicesKit", exact: "188.0.0"),
->>>>>>> e50b5e45
         .package(path: "../SwiftUIExtensions")
     ],
     targets: [
