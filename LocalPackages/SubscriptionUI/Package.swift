--- conflicted
+++ resolved
@@ -12,11 +12,7 @@
             targets: ["SubscriptionUI"]),
     ],
     dependencies: [
-<<<<<<< HEAD
-        .package(url: "https://github.com/duckduckgo/BrowserServicesKit", exact: "184.0.3"),
-=======
         .package(url: "https://github.com/duckduckgo/BrowserServicesKit", exact: "185.0.0"),
->>>>>>> fd8d614b
         .package(path: "../SwiftUIExtensions")
     ],
     targets: [
