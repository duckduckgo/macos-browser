// swift-tools-version: 5.8
// The swift-tools-version declares the minimum version of Swift required to build this package.

import PackageDescription

let package = Package(
    name: "SubscriptionUI",
    platforms: [ .macOS("11.4") ],
    products: [
        .library(
            name: "SubscriptionUI",
            targets: ["SubscriptionUI"]),
    ],
    dependencies: [
<<<<<<< HEAD
        .package(url: "https://github.com/duckduckgo/BrowserServicesKit", revision: "42105b6fd50f45d9bcab839f646f7b696ce71602"),
=======
        .package(url: "https://github.com/duckduckgo/BrowserServicesKit", exact: "191.2.2"),
>>>>>>> 93e481a1
        .package(path: "../SwiftUIExtensions")
    ],
    targets: [
        .target(
            name: "SubscriptionUI",
            dependencies: [
                .product(name: "BrowserServicesKit", package: "BrowserServicesKit"),
                .product(name: "Subscription", package: "BrowserServicesKit"),
                .product(name: "SwiftUIExtensions", package: "SwiftUIExtensions"),
                .product(name: "PreferencesViews", package: "SwiftUIExtensions"),
            ],
            resources: [
                .process("Resources")
            ],
            swiftSettings: [
                .define("DEBUG", .when(configuration: .debug))
            ]
        ),
        .testTarget(
            name: "SubscriptionUITests",
            dependencies: ["SubscriptionUI"]),
    ]
)<|MERGE_RESOLUTION|>--- conflicted
+++ resolved
@@ -12,11 +12,7 @@
             targets: ["SubscriptionUI"]),
     ],
     dependencies: [
-<<<<<<< HEAD
-        .package(url: "https://github.com/duckduckgo/BrowserServicesKit", revision: "42105b6fd50f45d9bcab839f646f7b696ce71602"),
-=======
-        .package(url: "https://github.com/duckduckgo/BrowserServicesKit", exact: "191.2.2"),
->>>>>>> 93e481a1
+        .package(url: "https://github.com/duckduckgo/BrowserServicesKit", revision: "63a0e8335284b62a4172acf2a599f54eb3cd5045"),
         .package(path: "../SwiftUIExtensions")
     ],
     targets: [
