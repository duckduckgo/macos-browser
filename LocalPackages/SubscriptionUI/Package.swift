--- conflicted
+++ resolved
@@ -12,11 +12,7 @@
             targets: ["SubscriptionUI"]),
     ],
     dependencies: [
-<<<<<<< HEAD
-        .package(url: "https://github.com/duckduckgo/BrowserServicesKit", branch: "bunn/dbp/css-release"),
-=======
         .package(url: "https://github.com/duckduckgo/BrowserServicesKit", exact: "112.0.0"),
->>>>>>> cc8dcb12
         .package(path: "../SwiftUIExtensions")
     ],
     targets: [
