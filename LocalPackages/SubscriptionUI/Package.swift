// swift-tools-version: 5.8
// The swift-tools-version declares the minimum version of Swift required to build this package.

import PackageDescription

let package = Package(
    name: "SubscriptionUI",
    platforms: [ .macOS("11.4") ],
    products: [
        .library(
            name: "SubscriptionUI",
            targets: ["SubscriptionUI"]),
    ],
    dependencies: [
<<<<<<< HEAD
        .package(url: "https://github.com/duckduckgo/BrowserServicesKit", branch: "bhall/bump-css"),
=======
        .package(url: "https://github.com/duckduckgo/BrowserServicesKit", exact: "109.0.1"),
>>>>>>> 3dad84b6
        .package(path: "../SwiftUIExtensions")
    ],
    targets: [
        .target(
            name: "SubscriptionUI",
            dependencies: [
                .product(name: "Subscription", package: "BrowserServicesKit"),
                .product(name: "SwiftUIExtensions", package: "SwiftUIExtensions")
            ],
            resources: [
                .process("Resources")
            ]),
        .testTarget(
            name: "SubscriptionUITests",
            dependencies: ["SubscriptionUI"]),
    ]
)<|MERGE_RESOLUTION|>--- conflicted
+++ resolved
@@ -12,11 +12,7 @@
             targets: ["SubscriptionUI"]),
     ],
     dependencies: [
-<<<<<<< HEAD
-        .package(url: "https://github.com/duckduckgo/BrowserServicesKit", branch: "bhall/bump-css"),
-=======
         .package(url: "https://github.com/duckduckgo/BrowserServicesKit", exact: "109.0.1"),
->>>>>>> 3dad84b6
         .package(path: "../SwiftUIExtensions")
     ],
     targets: [
