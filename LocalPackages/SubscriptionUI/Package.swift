// swift-tools-version: 5.8
// The swift-tools-version declares the minimum version of Swift required to build this package.

import PackageDescription

let package = Package(
    name: "SubscriptionUI",
    platforms: [ .macOS("11.4") ],
    products: [
        .library(
            name: "SubscriptionUI",
            targets: ["SubscriptionUI"]),
    ],
    dependencies: [
<<<<<<< HEAD
        .package(url: "https://github.com/duckduckgo/BrowserServicesKit", exact: "114.0.0"),
=======
        .package(url: "https://github.com/duckduckgo/BrowserServicesKit", exact: "114.1.0"),
>>>>>>> be152611
        .package(path: "../SwiftUIExtensions")
    ],
    targets: [
        .target(
            name: "SubscriptionUI",
            dependencies: [
                .product(name: "Subscription", package: "BrowserServicesKit"),
                .product(name: "SwiftUIExtensions", package: "SwiftUIExtensions")
            ],
            resources: [
                .process("Resources")
            ]),
        .testTarget(
            name: "SubscriptionUITests",
            dependencies: ["SubscriptionUI"]),
    ]
)<|MERGE_RESOLUTION|>--- conflicted
+++ resolved
@@ -12,11 +12,7 @@
             targets: ["SubscriptionUI"]),
     ],
     dependencies: [
-<<<<<<< HEAD
-        .package(url: "https://github.com/duckduckgo/BrowserServicesKit", exact: "114.0.0"),
-=======
         .package(url: "https://github.com/duckduckgo/BrowserServicesKit", exact: "114.1.0"),
->>>>>>> be152611
         .package(path: "../SwiftUIExtensions")
     ],
     targets: [
