--- conflicted
+++ resolved
@@ -12,11 +12,7 @@
             targets: ["SubscriptionUI"]),
     ],
     dependencies: [
-<<<<<<< HEAD
-        .package(url: "https://github.com/duckduckgo/BrowserServicesKit", exact: "132.0.0-1"),
-=======
         .package(url: "https://github.com/duckduckgo/BrowserServicesKit", exact: "132.0.1"),
->>>>>>> bf7cad8f
         .package(path: "../SwiftUIExtensions")
     ],
     targets: [
