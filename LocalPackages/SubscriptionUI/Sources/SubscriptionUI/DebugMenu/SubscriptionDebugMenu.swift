--- conflicted
+++ resolved
@@ -87,17 +87,15 @@
         environmentItem.submenu = makeEnvironmentSubmenu()
         menu.addItem(environmentItem)
 
-<<<<<<< HEAD
-        let regionOverrideItem = NSMenuItem(title: "Region override for App Store Sandbox", action: nil, target: nil)
-        menu.addItem(regionOverrideItem)
-        self.regionOverrideItem = regionOverrideItem
-=======
         menu.addItem(.separator())
         let storefrontID = SKPaymentQueue.default().storefront?.identifier ?? "nil"
         menu.addItem(NSMenuItem(title: "Storefront ID: \(storefrontID)", action: nil, target: nil))
         let storefrontCountryCode = SKPaymentQueue.default().storefront?.countryCode ?? "nil"
         menu.addItem(NSMenuItem(title: "Storefront Country Code: \(storefrontCountryCode)", action: nil, target: nil))
->>>>>>> 3a48d6a2
+
+        let regionOverrideItem = NSMenuItem(title: "Region override for App Store Sandbox", action: nil, target: nil)
+        menu.addItem(regionOverrideItem)
+        self.regionOverrideItem = regionOverrideItem
 
         menu.delegate = self
 
@@ -279,6 +277,7 @@
                                                                    accountManager: subscriptionManager.accountManager,
                                                                    appStoreRestoreFlow: appStoreRestoreFlow,
                                                                    authEndpointService: subscriptionManager.authEndpointService)
+            // swiftlint:disable:next force_cast
             let vc = DebugPurchaseViewController(storePurchaseManager: subscriptionManager.storePurchaseManager() as! DefaultStorePurchaseManager, appStorePurchaseFlow: appStorePurchaseFlow)
             currentViewController()?.presentAsSheet(vc)
         }
