--- conflicted
+++ resolved
@@ -32,36 +32,19 @@
     }
 
     public var body: some View {
-<<<<<<< HEAD
         VStack(spacing: 0) {
-=======
-        VStack(spacing: 8) {
-            VStack(spacing: 8) {
-                Text(model.title)
-                    .font(.title2)
-                    .bold()
-                    .foregroundColor(Color(.textPrimary))
-                Text(model.description)
-                    .font(.body)
-                    .multilineTextAlignment(.center)
-                    .fixMultilineScrollableText()
-                    .foregroundColor(Color(.textPrimary))
-            }
-            .padding(4)
-
->>>>>>> 478ac060
             VStack(spacing: 0) {
 
                 VStack(spacing: 8) {
                     Text(model.title)
                         .font(.title2)
                         .bold()
-                        .foregroundColor(Color("TextPrimary", bundle: .module))
+                        .foregroundColor(Color(.textPrimary))
                     Text(model.description)
                         .font(.body)
                         .multilineTextAlignment(.center)
                         .fixMultilineScrollableText()
-                        .foregroundColor(Color("TextPrimary", bundle: .module))
+                        .foregroundColor(Color(.textPrimary))
                 }
 
                 Spacer().frame(height: 20)
