--- conflicted
+++ resolved
@@ -116,11 +116,7 @@
 
                 } else {
                     UniversalHeaderView {
-<<<<<<< HEAD
-                        Image("PrivacyPro", bundle: .module)
-=======
                         Image(.privacyPro)
->>>>>>> 774adaa8
                             .padding(4)
                             .background(Color("BadgeBackground", bundle: .module))
                             .cornerRadius(4)
@@ -242,11 +238,7 @@
                             .frame(maxWidth: .infinity, alignment: .leading)
                             .fixMultilineScrollableText()
                             .font(.body)
-<<<<<<< HEAD
-                            .foregroundColor(Color("TextPrimary", bundle: .module))
-=======
                             .foregroundColor(Color(.textPrimary))
->>>>>>> 774adaa8
                         Spacer()
                             .frame(height: 4)
                         Text(description)
