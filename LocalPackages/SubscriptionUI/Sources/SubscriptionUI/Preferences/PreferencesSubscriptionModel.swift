//
//  PreferencesSubscriptionModel.swift
//
//  Copyright © 2023 DuckDuckGo. All rights reserved.
//
//  Licensed under the Apache License, Version 2.0 (the "License");
//  you may not use this file except in compliance with the License.
//  You may obtain a copy of the License at
//
//  http://www.apache.org/licenses/LICENSE-2.0
//
//  Unless required by applicable law or agreed to in writing, software
//  distributed under the License is distributed on an "AS IS" BASIS,
//  WITHOUT WARRANTIES OR CONDITIONS OF ANY KIND, either express or implied.
//  See the License for the specific language governing permissions and
//  limitations under the License.
//

import AppKit
import Subscription
import struct Combine.AnyPublisher
import enum Combine.Publishers
<<<<<<< HEAD
import Networking
=======
import FeatureFlags
import BrowserServicesKit
>>>>>>> 1811bf27

public final class PreferencesSubscriptionModel: ObservableObject {

    @Published var isUserAuthenticated: Bool = false
    @Published var subscriptionDetails: String?
    @Published var subscriptionStatus: PrivacyProSubscription.Status?

    @Published var subscriptionStorefrontRegion: SubscriptionRegion = .usa

    @Published var shouldShowVPN: Bool = false
    @Published var shouldShowDBP: Bool = false
    @Published var shouldShowITR: Bool = false

    @Published var hasAccessToVPN: Bool = false
    @Published var hasAccessToDBP: Bool = false
    @Published var hasAccessToITR: Bool = false

    @Published var email: String?
    var hasEmail: Bool { !(email?.isEmpty ?? true) }

<<<<<<< HEAD
    private var subscriptionPlatform: PrivacyProSubscription.Platform?
=======
    let featureFlagger: FeatureFlagger
    var isROWLaunched: Bool = false

    private var subscriptionPlatform: Subscription.Platform?
>>>>>>> 1811bf27

    lazy var sheetModel = SubscriptionAccessViewModel(actionHandlers: sheetActionHandler,
        purchasePlatform: subscriptionManager.currentEnvironment.purchasePlatform)

    private let subscriptionManager: SubscriptionManager
    private let openURLHandler: (URL) -> Void
    public let userEventHandler: (UserEvent) -> Void
    private let sheetActionHandler: SubscriptionAccessActionHandlers

//    private var fetchSubscriptionDetailsTask: Task<(), Never>?

    private var signInObserver: Any?
    private var signOutObserver: Any?
    private var subscriptionChangeObserver: Any?

    public enum UserEvent {
        case openVPN,
             openDB,
             openITR,
             openFeedback,
             iHaveASubscriptionClick,
             activateAddEmailClick,
             postSubscriptionAddEmailClick,
             addDeviceEnterEmail,
             restorePurchaseStoreClick,
             activeSubscriptionSettingsClick,
             changePlanOrBillingClick,
             removeSubscriptionClick
    }

    lazy var statePublisher: AnyPublisher<PreferencesSubscriptionState, Never> = {
        let isSubscriptionActivePublisher: AnyPublisher<Bool?, Never> = $subscriptionStatus.map {
            guard let status = $0 else { return nil}
            return status != .expired && status != .inactive
        }.eraseToAnyPublisher()

        let hasAnyEntitlementPublisher = Publishers.CombineLatest3($hasAccessToVPN, $hasAccessToDBP, $hasAccessToITR).map {
            return $0 || $1 || $2
        }.eraseToAnyPublisher()

        return Publishers.CombineLatest3($isUserAuthenticated, isSubscriptionActivePublisher, hasAnyEntitlementPublisher)
            .map { isUserAuthenticated, isSubscriptionActive, hasAnyEntitlement in
                switch (isUserAuthenticated, isSubscriptionActive, hasAnyEntitlement) {
                case (false, _, _): return PreferencesSubscriptionState.noSubscription
                case (true, .some(false), _): return PreferencesSubscriptionState.subscriptionExpired
                case (true, nil, _): return PreferencesSubscriptionState.subscriptionPendingActivation
                case (true, .some(true), false): return PreferencesSubscriptionState.subscriptionPendingActivation
                case (true, .some(true), true): return PreferencesSubscriptionState.subscriptionActive
                }
            }
            .removeDuplicates()
            .eraseToAnyPublisher()
    }()

    public init(openURLHandler: @escaping (URL) -> Void,
                userEventHandler: @escaping (UserEvent) -> Void,
                sheetActionHandler: SubscriptionAccessActionHandlers,
                subscriptionManager: SubscriptionManager,
                featureFlagger: FeatureFlagger) {
        self.subscriptionManager = subscriptionManager
        self.openURLHandler = openURLHandler
        self.userEventHandler = userEventHandler
        self.sheetActionHandler = sheetActionHandler
        self.featureFlagger = featureFlagger
        self.subscriptionStorefrontRegion = currentStorefrontRegion()

        self.isUserAuthenticated = subscriptionManager.isUserAuthenticated

        if subscriptionManager.isUserAuthenticated {
            Task {
                await self.updateSubscription(cachePolicy: .returnCacheDataElseLoad)
<<<<<<< HEAD
                await self.loadEntitlements(policy: .local)
=======
                await self.updateAvailableSubscriptionFeatures()
                await self.loadCachedEntitlements()
>>>>>>> 1811bf27
            }

            self.email = subscriptionManager.userEmail
        }

        signInObserver = NotificationCenter.default.addObserver(forName: .accountDidSignIn, object: nil, queue: .main) { [weak self] _ in
            self?.updateUserAuthenticatedState(true)
        }

        signOutObserver = NotificationCenter.default.addObserver(forName: .accountDidSignOut, object: nil, queue: .main) { [weak self] _ in
            self?.updateUserAuthenticatedState(false)
        }

        subscriptionChangeObserver = NotificationCenter.default.addObserver(forName: .subscriptionDidChange, object: nil, queue: .main) { _ in
            Task { [weak self] in
                await self?.updateSubscription(cachePolicy: .returnCacheDataDontLoad)
                await self?.updateAvailableSubscriptionFeatures()
            }
        }
    }

    deinit {
        if let signInObserver {
            NotificationCenter.default.removeObserver(signInObserver)
        }

        if let signOutObserver {
            NotificationCenter.default.removeObserver(signOutObserver)
        }

        if let subscriptionChangeObserver {
            NotificationCenter.default.removeObserver(subscriptionChangeObserver)
        }
    }

    @MainActor
    func didAppear() {
        if isUserAuthenticated {
            userEventHandler(.activeSubscriptionSettingsClick)
            fetchAndUpdateSubscriptionDetails()
        } else {
            self.subscriptionStorefrontRegion = currentStorefrontRegion()
        }
        isROWLaunched = featureFlagger.isFeatureOn(.isPrivacyProLaunchedROW) || featureFlagger.isFeatureOn(.isPrivacyProLaunchedROWOverride)
    }

    private func updateUserAuthenticatedState(_ isUserAuthenticated: Bool) {
        self.isUserAuthenticated = isUserAuthenticated
        self.email = subscriptionManager.userEmail
    }

    @MainActor
    func purchaseAction() {
        openURLHandler(subscriptionManager.url(for: .purchase))
    }

    enum ChangePlanOrBillingAction {
        case presentSheet(ManageSubscriptionSheet)
        case navigateToManageSubscription(() -> Void)
    }

    @MainActor
    func changePlanOrBillingAction() async -> ChangePlanOrBillingAction {

        switch subscriptionPlatform {
        case .apple:
            return .navigateToManageSubscription { [weak self] in
                self?.changePlanOrBilling(for: .appStore)
            }
        case .google:
            return .presentSheet(.google)
        case .stripe:
            return .navigateToManageSubscription { [weak self] in
                self?.changePlanOrBilling(for: .stripe)
            }
        default:
            assertionFailure("Missing or unknown subscriptionPlatform")
            return .navigateToManageSubscription { }
        }
    }

    private func changePlanOrBilling(for environment: SubscriptionEnvironment.PurchasePlatform) {
        switch environment {
        case .appStore:
            NSWorkspace.shared.open(subscriptionManager.url(for: .manageSubscriptionsInAppStore))
        case .stripe:
            Task {
                guard let customerPortalURL = try? await subscriptionManager.getCustomerPortalURL() else {
                    return
                }
                openURLHandler(customerPortalURL)
            }
        }
    }

    @MainActor
    func openVPN() {
        userEventHandler(.openVPN)
    }

    @MainActor
    func openPersonalInformationRemoval() {
        userEventHandler(.openDB)
    }

    @MainActor
    func openIdentityTheftRestoration() {
        userEventHandler(.openITR)
    }

    @MainActor
    func openLearnMore(_ url: URL) {
        openURLHandler(url)
    }

    @MainActor
    func addEmailAction() {
        handleEmailAction(type: .add)
    }

    @MainActor
    func editEmailAction() {
        handleEmailAction(type: .edit)
    }

    private enum SubscriptionEmailActionType {
        case add, edit
    }
    private func handleEmailAction(type: SubscriptionEmailActionType) {
        let eventType: UserEvent
        let url: URL

        switch type {
        case .add:
            eventType = .addDeviceEnterEmail
            url = subscriptionManager.url(for: .addEmail)
        case .edit:
            eventType = .postSubscriptionAddEmailClick
            url = subscriptionManager.url(for: .manageEmail)
        }

        Task {
            if subscriptionManager.currentEnvironment.purchasePlatform == .appStore {
                if #available(macOS 12.0, iOS 15.0, *) {
                    try await subscriptionManager.getTokenContainer(policy: .localForceRefresh)
                }
            }

            Task { @MainActor in
                userEventHandler(eventType)
                openURLHandler(url)
            }
        }
    }

    @MainActor
    func removeFromThisDeviceAction() {
        userEventHandler(.removeSubscriptionClick)
        Task {
            await subscriptionManager.signOut()
        }
    }

    @MainActor
    func openFAQ() {
        openURLHandler(subscriptionManager.url(for: .faq))
    }

    @MainActor
    func openUnifiedFeedbackForm() {
        userEventHandler(.openFeedback)
    }

    @MainActor
    func refreshSubscriptionPendingState() {
        if subscriptionManager.currentEnvironment.purchasePlatform == .appStore {
            if #available(macOS 12.0, *) {
                Task {
                    let appStoreRestoreFlow = DefaultAppStoreRestoreFlow(subscriptionManager: subscriptionManager,
                                                                         storePurchaseManager: DefaultStorePurchaseManager())
                    await appStoreRestoreFlow.restoreAccountFromPastPurchase()
                    fetchAndUpdateSubscriptionDetails()
                }
            }
        } else {
            fetchAndUpdateSubscriptionDetails()
        }
    }

    @MainActor
<<<<<<< HEAD
    func fetchAndUpdateSubscriptionDetails() {
        self.isUserAuthenticated = subscriptionManager.isUserAuthenticated
        Task { [weak self] in
=======
    private func fetchAndUpdateSubscriptionDetails() {
        self.isUserAuthenticated = accountManager.isUserAuthenticated

        guard fetchSubscriptionDetailsTask == nil else { return }

        fetchSubscriptionDetailsTask = Task { [weak self] in
            defer {
                self?.fetchSubscriptionDetailsTask = nil
            }

>>>>>>> 1811bf27
            await self?.fetchEmailAndRemoteEntitlements()
            await self?.updateSubscription(cachePolicy: .reloadIgnoringLocalCacheData)
        }

//        guard fetchSubscriptionDetailsTask == nil else { return }
//
//        fetchSubscriptionDetailsTask = Task { [weak self] in
//            defer {
//                self?.fetchSubscriptionDetailsTask = nil
//            }
//
//            await self?.fetchEmailAndRemoteEntitlements()
//            await self?.updateSubscription(cachePolicy: .reloadIgnoringLocalCacheData)
//        }
    }

    private func currentStorefrontRegion() -> SubscriptionRegion {
        var region: SubscriptionRegion?

        switch subscriptionManager.currentEnvironment.purchasePlatform {
        case .appStore:
            if #available(macOS 12.0, *) {
                region = subscriptionManager.storePurchaseManager().currentStorefrontRegion
            }
        case .stripe:
            region = .usa
        }

        return region ?? .usa
    }

    @MainActor
    private func updateAvailableSubscriptionFeatures() async {
        let features = await currentSubscriptionFeatures()

        shouldShowVPN = features.contains(.networkProtection)
        shouldShowDBP = features.contains(.dataBrokerProtection)
        shouldShowITR = features.contains(.identityTheftRestoration) || features.contains(.identityTheftRestorationGlobal)
    }

    private func currentSubscriptionFeatures() async -> [Entitlement.ProductName] {
        if subscriptionManager.currentEnvironment.purchasePlatform == .appStore {
            return await subscriptionManager.currentSubscriptionFeatures()
        } else {
            return [.networkProtection, .dataBrokerProtection, .identityTheftRestoration]
        }
    }

    @MainActor
    private func loadEntitlements(policy: TokensCachePolicy) async {
        guard let tokenContainer = try? await subscriptionManager.getTokenContainer(policy: policy) else {
            hasAccessToVPN = false
            hasAccessToDBP = false
<<<<<<< HEAD
            hasAccessToITR = false
            return
        }

        hasAccessToVPN = tokenContainer.decodedAccessToken.hasEntitlement(.networkProtection)
        hasAccessToDBP = tokenContainer.decodedAccessToken.hasEntitlement(.dataBrokerProtection)
        hasAccessToITR = tokenContainer.decodedAccessToken.hasEntitlement(.identityTheftRestoration)
=======
        }

        var hasITR = false
        switch await self.accountManager.hasEntitlement(forProductName: .identityTheftRestoration, cachePolicy: .returnCacheDataDontLoad) {
        case let .success(result):
            hasITR = result
        case .failure:
            hasITR = false
        }

        var hasITRGlobal = false
        switch await self.accountManager.hasEntitlement(forProductName: .identityTheftRestorationGlobal, cachePolicy: .returnCacheDataDontLoad) {
        case let .success(result):
            hasITRGlobal = result
        case .failure:
            hasITRGlobal = false
        }

        hasAccessToITR = hasITR || hasITRGlobal
>>>>>>> 1811bf27
    }

    @MainActor func fetchEmailAndRemoteEntitlements() async {
        await loadEntitlements(policy: .localForceRefresh)
        guard let tokenContainer = try? await subscriptionManager.getTokenContainer(policy: .local) else { return }
        email = tokenContainer.decodedAccessToken.email

<<<<<<< HEAD
//        guard let accessToken = accountManager.accessToken else { return }
//
//        if case let .success(response) = await subscriptionManager.authEndpointService.validateToken(accessToken: accessToken) {
//            if accountManager.email != response.account.email {
//                email = response.account.email
//                accountManager.storeAccount(token: accessToken, email: response.account.email, externalID: response.account.externalID)
//            }
//
//            let entitlements = response.account.entitlements.compactMap { $0.product }
//            hasAccessToVPN = entitlements.contains(.networkProtection)
//            hasAccessToDBP = entitlements.contains(.dataBrokerProtection)
//            hasAccessToITR = entitlements.contains(.identityTheftRestoration)
//            accountManager.updateCache(with: response.account.entitlements)
//        }
=======
            let entitlements = response.account.entitlements.compactMap { $0.product }
            hasAccessToVPN = entitlements.contains(.networkProtection)
            hasAccessToDBP = entitlements.contains(.dataBrokerProtection)
            hasAccessToITR = entitlements.contains(.identityTheftRestoration) || entitlements.contains(.identityTheftRestorationGlobal)
            accountManager.updateCache(with: response.account.entitlements)
        }
>>>>>>> 1811bf27
    }

    @MainActor
    private func updateSubscription(cachePolicy: SubscriptionCachePolicy) async {
        guard let subscription = try? await subscriptionManager.getSubscription(cachePolicy: cachePolicy) else {
            return
        }
        updateDescription(for: subscription.expiresOrRenewsAt, status: subscription.status, period: subscription.billingPeriod)
        subscriptionPlatform = subscription.platform
        subscriptionStatus = subscription.status
    }

    @MainActor
    func updateDescription(for date: Date, status: PrivacyProSubscription.Status, period: PrivacyProSubscription.BillingPeriod) {

        let formattedDate = dateFormatter.string(from: date)

        let billingPeriod: String

        switch period {
        case .monthly: billingPeriod = UserText.monthlySubscriptionBillingPeriod.lowercased()
        case .yearly: billingPeriod = UserText.yearlySubscriptionBillingPeriod.lowercased()
        case .unknown: billingPeriod = ""
        }

        switch status {
        case .autoRenewable:
            self.subscriptionDetails = UserText.preferencesSubscriptionActiveRenewCaption(period: billingPeriod, formattedDate: formattedDate)
        case .expired, .inactive:
            self.subscriptionDetails = UserText.preferencesSubscriptionExpiredCaption(formattedDate: formattedDate)
        default:
            self.subscriptionDetails = UserText.preferencesSubscriptionActiveExpireCaption(period: billingPeriod, formattedDate: formattedDate)
        }
    }

    private var dateFormatter = {
        let dateFormatter = DateFormatter()
        dateFormatter.dateStyle = .long
        dateFormatter.timeStyle = .none

        return dateFormatter
    }()
}

enum ManageSubscriptionSheet: Identifiable {
    case apple, google

    var id: Self {
        return self
    }
}

enum PreferencesSubscriptionState: String {
    case noSubscription, subscriptionPendingActivation, subscriptionActive, subscriptionExpired
}<|MERGE_RESOLUTION|>--- conflicted
+++ resolved
@@ -20,12 +20,9 @@
 import Subscription
 import struct Combine.AnyPublisher
 import enum Combine.Publishers
-<<<<<<< HEAD
 import Networking
-=======
 import FeatureFlags
 import BrowserServicesKit
->>>>>>> 1811bf27
 
 public final class PreferencesSubscriptionModel: ObservableObject {
 
@@ -46,14 +43,9 @@
     @Published var email: String?
     var hasEmail: Bool { !(email?.isEmpty ?? true) }
 
-<<<<<<< HEAD
     private var subscriptionPlatform: PrivacyProSubscription.Platform?
-=======
     let featureFlagger: FeatureFlagger
     var isROWLaunched: Bool = false
-
-    private var subscriptionPlatform: Subscription.Platform?
->>>>>>> 1811bf27
 
     lazy var sheetModel = SubscriptionAccessViewModel(actionHandlers: sheetActionHandler,
         purchasePlatform: subscriptionManager.currentEnvironment.purchasePlatform)
@@ -125,12 +117,8 @@
         if subscriptionManager.isUserAuthenticated {
             Task {
                 await self.updateSubscription(cachePolicy: .returnCacheDataElseLoad)
-<<<<<<< HEAD
                 await self.loadEntitlements(policy: .local)
-=======
                 await self.updateAvailableSubscriptionFeatures()
-                await self.loadCachedEntitlements()
->>>>>>> 1811bf27
             }
 
             self.email = subscriptionManager.userEmail
@@ -310,7 +298,7 @@
             if #available(macOS 12.0, *) {
                 Task {
                     let appStoreRestoreFlow = DefaultAppStoreRestoreFlow(subscriptionManager: subscriptionManager,
-                                                                         storePurchaseManager: DefaultStorePurchaseManager())
+                                                                         storePurchaseManager: subscriptionManager.storePurchaseManager())
                     await appStoreRestoreFlow.restoreAccountFromPastPurchase()
                     fetchAndUpdateSubscriptionDetails()
                 }
@@ -321,26 +309,12 @@
     }
 
     @MainActor
-<<<<<<< HEAD
     func fetchAndUpdateSubscriptionDetails() {
         self.isUserAuthenticated = subscriptionManager.isUserAuthenticated
         Task { [weak self] in
-=======
-    private func fetchAndUpdateSubscriptionDetails() {
-        self.isUserAuthenticated = accountManager.isUserAuthenticated
-
-        guard fetchSubscriptionDetailsTask == nil else { return }
-
-        fetchSubscriptionDetailsTask = Task { [weak self] in
-            defer {
-                self?.fetchSubscriptionDetailsTask = nil
-            }
-
->>>>>>> 1811bf27
             await self?.fetchEmailAndRemoteEntitlements()
             await self?.updateSubscription(cachePolicy: .reloadIgnoringLocalCacheData)
         }
-
 //        guard fetchSubscriptionDetailsTask == nil else { return }
 //
 //        fetchSubscriptionDetailsTask = Task { [weak self] in
@@ -368,18 +342,16 @@
         return region ?? .usa
     }
 
-    @MainActor
-    private func updateAvailableSubscriptionFeatures() async {
-        let features = await currentSubscriptionFeatures()
-
+    private func updateAvailableSubscriptionFeatures() {
+        let features = currentSubscriptionFeatures()
         shouldShowVPN = features.contains(.networkProtection)
         shouldShowDBP = features.contains(.dataBrokerProtection)
         shouldShowITR = features.contains(.identityTheftRestoration) || features.contains(.identityTheftRestorationGlobal)
     }
 
-    private func currentSubscriptionFeatures() async -> [Entitlement.ProductName] {
+    private func currentSubscriptionFeatures() -> [SubscriptionEntitlement] {
         if subscriptionManager.currentEnvironment.purchasePlatform == .appStore {
-            return await subscriptionManager.currentSubscriptionFeatures()
+            return subscriptionManager.currentEntitlements
         } else {
             return [.networkProtection, .dataBrokerProtection, .identityTheftRestoration]
         }
@@ -390,65 +362,22 @@
         guard let tokenContainer = try? await subscriptionManager.getTokenContainer(policy: policy) else {
             hasAccessToVPN = false
             hasAccessToDBP = false
-<<<<<<< HEAD
             hasAccessToITR = false
             return
         }
 
         hasAccessToVPN = tokenContainer.decodedAccessToken.hasEntitlement(.networkProtection)
         hasAccessToDBP = tokenContainer.decodedAccessToken.hasEntitlement(.dataBrokerProtection)
-        hasAccessToITR = tokenContainer.decodedAccessToken.hasEntitlement(.identityTheftRestoration)
-=======
-        }
-
-        var hasITR = false
-        switch await self.accountManager.hasEntitlement(forProductName: .identityTheftRestoration, cachePolicy: .returnCacheDataDontLoad) {
-        case let .success(result):
-            hasITR = result
-        case .failure:
-            hasITR = false
-        }
-
-        var hasITRGlobal = false
-        switch await self.accountManager.hasEntitlement(forProductName: .identityTheftRestorationGlobal, cachePolicy: .returnCacheDataDontLoad) {
-        case let .success(result):
-            hasITRGlobal = result
-        case .failure:
-            hasITRGlobal = false
-        }
-
+
+        var hasITR = tokenContainer.decodedAccessToken.hasEntitlement(.identityTheftRestoration)
+        var hasITRGlobal = tokenContainer.decodedAccessToken.hasEntitlement(.identityTheftRestorationGlobal)
         hasAccessToITR = hasITR || hasITRGlobal
->>>>>>> 1811bf27
     }
 
     @MainActor func fetchEmailAndRemoteEntitlements() async {
         await loadEntitlements(policy: .localForceRefresh)
         guard let tokenContainer = try? await subscriptionManager.getTokenContainer(policy: .local) else { return }
         email = tokenContainer.decodedAccessToken.email
-
-<<<<<<< HEAD
-//        guard let accessToken = accountManager.accessToken else { return }
-//
-//        if case let .success(response) = await subscriptionManager.authEndpointService.validateToken(accessToken: accessToken) {
-//            if accountManager.email != response.account.email {
-//                email = response.account.email
-//                accountManager.storeAccount(token: accessToken, email: response.account.email, externalID: response.account.externalID)
-//            }
-//
-//            let entitlements = response.account.entitlements.compactMap { $0.product }
-//            hasAccessToVPN = entitlements.contains(.networkProtection)
-//            hasAccessToDBP = entitlements.contains(.dataBrokerProtection)
-//            hasAccessToITR = entitlements.contains(.identityTheftRestoration)
-//            accountManager.updateCache(with: response.account.entitlements)
-//        }
-=======
-            let entitlements = response.account.entitlements.compactMap { $0.product }
-            hasAccessToVPN = entitlements.contains(.networkProtection)
-            hasAccessToDBP = entitlements.contains(.dataBrokerProtection)
-            hasAccessToITR = entitlements.contains(.identityTheftRestoration) || entitlements.contains(.identityTheftRestorationGlobal)
-            accountManager.updateCache(with: response.account.entitlements)
-        }
->>>>>>> 1811bf27
     }
 
     @MainActor
