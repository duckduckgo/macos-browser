--- conflicted
+++ resolved
@@ -30,14 +30,10 @@
     private let openURLHandler: (URL) -> Void
     private let sheetActionHandler: SubscriptionAccessActionHandlers
 
-<<<<<<< HEAD
-    public init(accountManager: AccountManager = AccountManager(), openURLHandler: @escaping (URL) -> Void, sheetActionHandler: SubscriptionAccessActionHandlers) {
-=======
     private var signInObserver: Any?
     private var signOutObserver: Any?
 
-    public init(accountManager: AccountManager = AccountManager(), actionHandler: PreferencesSubscriptionActionHandlers, sheetActionHandler: SubscriptionAccessActionHandlers) {
->>>>>>> 9873d411
+    public init(accountManager: AccountManager = AccountManager(), openURLHandler: @escaping (URL) -> Void, sheetActionHandler: SubscriptionAccessActionHandlers) {
         self.accountManager = accountManager
         self.openURLHandler = openURLHandler
         self.sheetActionHandler = sheetActionHandler
