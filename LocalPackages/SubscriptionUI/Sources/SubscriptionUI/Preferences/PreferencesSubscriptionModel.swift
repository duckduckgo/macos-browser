//
//  PreferencesSubscriptionModel.swift
//
//  Copyright © 2023 DuckDuckGo. All rights reserved.
//
//  Licensed under the Apache License, Version 2.0 (the "License");
//  you may not use this file except in compliance with the License.
//  You may obtain a copy of the License at
//
//  http://www.apache.org/licenses/LICENSE-2.0
//
//  Unless required by applicable law or agreed to in writing, software
//  distributed under the License is distributed on an "AS IS" BASIS,
//  WITHOUT WARRANTIES OR CONDITIONS OF ANY KIND, either express or implied.
//  See the License for the specific language governing permissions and
//  limitations under the License.
//

import AppKit
import Subscription
import struct Combine.AnyPublisher
import enum Combine.Publishers
import Networking
import FeatureFlags
import BrowserServicesKit
import os.log

public final class PreferencesSubscriptionModel: ObservableObject {

    @Published var isUserAuthenticated: Bool = false
    @Published var subscriptionDetails: String?
    @Published var subscriptionStatus: PrivacyProSubscription.Status = .unknown

    @Published var subscriptionStorefrontRegion: SubscriptionRegion = .usa

    @Published var shouldShowVPN: Bool = false
    @Published var shouldShowDBP: Bool = false
    @Published var shouldShowITR: Bool = false

    @Published var hasAccessToVPN: Bool = false
    @Published var hasAccessToDBP: Bool = false
    @Published var hasAccessToITR: Bool = false

    @Published var email: String?
    var hasEmail: Bool { !(email?.isEmpty ?? true) }

    let featureFlagger: FeatureFlagger
    var isROWLaunched: Bool = false

    private var subscriptionPlatform: PrivacyProSubscription.Platform?

    lazy var sheetModel = SubscriptionAccessViewModel(
        actionHandlers: sheetActionHandler,
        purchasePlatform: subscriptionManager.currentEnvironment.purchasePlatform)

    private let subscriptionManager: SubscriptionManager
    private let openURLHandler: (URL) -> Void
    public let userEventHandler: (UserEvent) -> Void
    private let sheetActionHandler: SubscriptionAccessActionHandlers

    private var fetchSubscriptionDetailsTask: Task<(), Never>?

    private var signInObserver: Any?
    private var signOutObserver: Any?
    private var entitlementsObserver: Any?
    private var subscriptionChangeObserver: Any?

    public enum UserEvent {
        case openVPN,
             openDB,
             openITR,
             openFeedback,
             iHaveASubscriptionClick,
             activateAddEmailClick,
             postSubscriptionAddEmailClick,
             addDeviceEnterEmail,
             restorePurchaseStoreClick,
             activeSubscriptionSettingsClick,
             changePlanOrBillingClick,
             removeSubscriptionClick
    }

    lazy var statePublisher: AnyPublisher<PreferencesSubscriptionState, Never> = {
        let isSubscriptionActivePublisher: AnyPublisher<Bool, Never> = $subscriptionStatus.map {
//            guard let status = $0 else { return false}
            let status = $0
            return status != .expired && status != .inactive && status != .unknown
        }.eraseToAnyPublisher()

        let hasAnyEntitlementPublisher = Publishers.CombineLatest3($hasAccessToVPN, $hasAccessToDBP, $hasAccessToITR).map {
            return $0 || $1 || $2
        }.eraseToAnyPublisher()

        return Publishers.CombineLatest3($isUserAuthenticated, isSubscriptionActivePublisher, hasAnyEntitlementPublisher)
            .map { isUserAuthenticated, isSubscriptionActive, hasAnyEntitlement in
                switch (isUserAuthenticated, isSubscriptionActive, hasAnyEntitlement) {
                case (false, _, _): return PreferencesSubscriptionState.noSubscription
                case (true, false, _): return PreferencesSubscriptionState.subscriptionExpired
//                case (true, nil, _): return PreferencesSubscriptionState.subscriptionPendingActivation
                case (true, true, false): return PreferencesSubscriptionState.subscriptionPendingActivation
                case (true, true, true): return PreferencesSubscriptionState.subscriptionActive
                }
            }
            .removeDuplicates()
            .eraseToAnyPublisher()
    }()

    public init(openURLHandler: @escaping (URL) -> Void,
                userEventHandler: @escaping (UserEvent) -> Void,
                sheetActionHandler: SubscriptionAccessActionHandlers,
                subscriptionManager: SubscriptionManager,
                featureFlagger: FeatureFlagger) {
        self.subscriptionManager = subscriptionManager
        self.openURLHandler = openURLHandler
        self.userEventHandler = userEventHandler
        self.sheetActionHandler = sheetActionHandler
        self.featureFlagger = featureFlagger
        self.subscriptionStorefrontRegion = currentStorefrontRegion()

        self.isUserAuthenticated = subscriptionManager.isUserAuthenticated

        if self.isUserAuthenticated {
            Task { [weak self] in
                await self?.updateSubscription(cachePolicy: .returnCacheDataElseLoad)
            }

            self.email = subscriptionManager.userEmail
        }

        signInObserver = NotificationCenter.default.addObserver(forName: .accountDidSignIn, object: nil, queue: .main) { [weak self] _ in
            self?.updateUserAuthenticatedState()
        }

        signOutObserver = NotificationCenter.default.addObserver(forName: .accountDidSignOut, object: nil, queue: .main) { [weak self] _ in
            self?.updateUserAuthenticatedState()
        }

        subscriptionChangeObserver = NotificationCenter.default.addObserver(forName: .subscriptionDidChange, object: nil, queue: .main) { _ in
            Task { [weak self] in
                Logger.general.debug("SubscriptionDidChange notification received")
                await self?.updateSubscription(cachePolicy: .returnCacheDataDontLoad)
            }
        }

        entitlementsObserver = NotificationCenter.default.addObserver(forName: .entitlementsDidChange, object: nil, queue: .main) { [weak self] _ in
            Task { [weak self] in
                await self?.updateAvailableSubscriptionFeatures()
            }
        }
    }

    deinit {
        if let signInObserver {
            NotificationCenter.default.removeObserver(signInObserver)
        }

        if let signOutObserver {
            NotificationCenter.default.removeObserver(signOutObserver)
        }

        if let subscriptionChangeObserver {
            NotificationCenter.default.removeObserver(subscriptionChangeObserver)
        }

        if let entitlementsObserver {
            NotificationCenter.default.removeObserver(entitlementsObserver)
        }
    }

    @MainActor
    func didAppear() {
        if isUserAuthenticated {
            userEventHandler(.activeSubscriptionSettingsClick)
            fetchAndUpdateSubscriptionDetails()
        } else {
            self.subscriptionStorefrontRegion = currentStorefrontRegion()
        }
        isROWLaunched = featureFlagger.isFeatureOn(.isPrivacyProLaunchedROW) || featureFlagger.isFeatureOn(.isPrivacyProLaunchedROWOverride)
    }

    private func updateUserAuthenticatedState() {
        Task { @MainActor in
            isUserAuthenticated = subscriptionManager.isUserAuthenticated
            email = subscriptionManager.userEmail
        }
    }

    @MainActor
    func purchaseAction() {
        openURLHandler(subscriptionManager.url(for: .purchase))
    }

    enum ChangePlanOrBillingAction {
        case presentSheet(ManageSubscriptionSheet)
        case navigateToManageSubscription(() -> Void)
    }

    @MainActor
    func changePlanOrBillingAction() async -> ChangePlanOrBillingAction {

        switch subscriptionPlatform {
        case .apple:
            return .navigateToManageSubscription { [weak self] in
                self?.changePlanOrBilling(for: .appStore)
            }
        case .google:
            return .presentSheet(.google)
        case .stripe:
            return .navigateToManageSubscription { [weak self] in
                self?.changePlanOrBilling(for: .stripe)
            }
        default:
            assertionFailure("Missing or unknown subscriptionPlatform")
            return .navigateToManageSubscription { }
        }
    }

    private func changePlanOrBilling(for environment: SubscriptionEnvironment.PurchasePlatform) {
        switch environment {
        case .appStore:
            NSWorkspace.shared.open(subscriptionManager.url(for: .manageSubscriptionsInAppStore))
        case .stripe:
            Task {
                do {
                    let customerPortalURL = try await subscriptionManager.getCustomerPortalURL()
                    openURLHandler(customerPortalURL)
                } catch {
                    Logger.general.log("Error getting customer portal URL: \(error, privacy: .public)")
                }
            }
        }
    }

    @MainActor
    func openVPN() {
        userEventHandler(.openVPN)
    }

    @MainActor
    func openPersonalInformationRemoval() {
        userEventHandler(.openDB)
    }

    @MainActor
    func openIdentityTheftRestoration() {
        userEventHandler(.openITR)
    }

    @MainActor
    func openLearnMore(_ url: URL) {
        openURLHandler(url)
    }

    @MainActor
    func addEmailAction() {
        handleEmailAction(type: .add)
    }

    @MainActor
    func editEmailAction() {
        handleEmailAction(type: .edit)
    }

    private enum SubscriptionEmailActionType {
        case add, edit
    }
    private func handleEmailAction(type: SubscriptionEmailActionType) {
        let eventType: UserEvent
        let url: URL

        switch type {
        case .add:
            eventType = .addDeviceEnterEmail
            url = subscriptionManager.url(for: .addEmail)
        case .edit:
            eventType = .postSubscriptionAddEmailClick
            url = subscriptionManager.url(for: .manageEmail)
        }

        Task {
            if subscriptionManager.currentEnvironment.purchasePlatform == .appStore {
                if #available(macOS 12.0, iOS 15.0, *) {
                    try await subscriptionManager.getTokenContainer(policy: .localValid)
                }
            }

            Task { @MainActor in
                userEventHandler(eventType)
                openURLHandler(url)
            }
        }
    }

    @MainActor
    func removeFromThisDeviceAction() {
        userEventHandler(.removeSubscriptionClick)
        Task {
            await subscriptionManager.signOut()
        }
    }

    @MainActor
    func openFAQ() {
        openURLHandler(subscriptionManager.url(for: .faq))
    }

    @MainActor
    func openUnifiedFeedbackForm() {
        userEventHandler(.openFeedback)
    }

    @MainActor
    func openPrivacyPolicy() {
        openURLHandler(URL(string: "https://duckduckgo.com/pro/privacy-terms")!)
    }

    @MainActor
    func refreshSubscriptionPendingState() {
        if subscriptionManager.currentEnvironment.purchasePlatform == .appStore {
            if #available(macOS 12.0, *) {
                Task {
                    let appStoreRestoreFlow = DefaultAppStoreRestoreFlow(subscriptionManager: subscriptionManager,
                                                                         storePurchaseManager: subscriptionManager.storePurchaseManager())
                    await appStoreRestoreFlow.restoreAccountFromPastPurchase()
                    fetchAndUpdateSubscriptionDetails()
                }
            }
        } else {
            fetchAndUpdateSubscriptionDetails()
        }
    }

    @MainActor
    private func fetchAndUpdateSubscriptionDetails() {
        updateUserAuthenticatedState()

        guard fetchSubscriptionDetailsTask == nil else { return }

        fetchSubscriptionDetailsTask = Task { [weak self] in
            defer {
                self?.fetchSubscriptionDetailsTask = nil
            }
            await self?.fetchEmail()
            await self?.updateSubscription(cachePolicy: .reloadIgnoringLocalCacheData)
        }
    }

    private func currentStorefrontRegion() -> SubscriptionRegion {
        var region: SubscriptionRegion?

        switch subscriptionManager.currentEnvironment.purchasePlatform {
        case .appStore:
            if #available(macOS 12.0, *) {
                region = subscriptionManager.storePurchaseManager().currentStorefrontRegion
            }
        case .stripe:
            region = .usa
        }

        return region ?? .usa
    }

    private func updateAvailableSubscriptionFeatures() async {
        let features = await subscriptionManager.currentSubscriptionFeatures(forceRefresh: false)
        let vpnFeature = features.first { $0.entitlement == .networkProtection }
        let dbpFeature = features.first { $0.entitlement == .dataBrokerProtection }
        let itrFeature = features.first { $0.entitlement == .identityTheftRestoration }
        let itrgFeature = features.first { $0.entitlement == .identityTheftRestorationGlobal }

        Task { @MainActor in
            // Should show
            shouldShowVPN = vpnFeature != nil
            shouldShowDBP = dbpFeature != nil
            shouldShowITR = itrFeature != nil || itrgFeature != nil

            // is active/enabled
            hasAccessToVPN = vpnFeature?.enabled ?? false
            hasAccessToDBP = dbpFeature?.enabled ?? false
            hasAccessToITR = itrFeature?.enabled ?? false || itrgFeature?.enabled ?? false
        }
    }

    @MainActor func fetchEmail() async {
        let tokenContainer = try? await subscriptionManager.getTokenContainer(policy: .local)
        email = tokenContainer?.decodedAccessToken.email
    }

    private func updateSubscription(cachePolicy: SubscriptionCachePolicy) async {
        updateUserAuthenticatedState()

        if isUserAuthenticated {
            do {
                let subscription = try await subscriptionManager.getSubscription(cachePolicy: cachePolicy)
                Task { @MainActor in
                    updateDescription(for: subscription.expiresOrRenewsAt, status: subscription.status, period: subscription.billingPeriod)
                    subscriptionPlatform = subscription.platform
                    subscriptionStatus = subscription.status
                }
            } catch {
                Task { @MainActor in
                    subscriptionPlatform = .unknown
                    subscriptionStatus = .unknown
                }
            }
            await self.updateAvailableSubscriptionFeatures()
        }
    }

    @MainActor
<<<<<<< HEAD
    func updateDescription(for date: Date, status: PrivacyProSubscription.Status, period: PrivacyProSubscription.BillingPeriod) {

=======
    func updateDescription(for date: Date, status: Subscription.Status, period: Subscription.BillingPeriod) {
>>>>>>> 5473b36a
        let formattedDate = dateFormatter.string(from: date)

        switch status {
        case .autoRenewable:
            self.subscriptionDetails = UserText.preferencesSubscriptionRenewingCaption(billingPeriod: period, formattedDate: formattedDate)
        case .expired, .inactive:
            self.subscriptionDetails = UserText.preferencesSubscriptionExpiredCaption(formattedDate: formattedDate)
        default:
            self.subscriptionDetails = UserText.preferencesSubscriptionExpiringCaption(billingPeriod: period, formattedDate: formattedDate)
        }
    }

    private var dateFormatter = {
        let dateFormatter = DateFormatter()
        dateFormatter.dateStyle = .long
#if DEBUG
        dateFormatter.timeStyle = .medium
#else
        dateFormatter.timeStyle = .none
#endif
        return dateFormatter
    }()
}

enum ManageSubscriptionSheet: Identifiable {
    case apple, google

    var id: Self {
        return self
    }
}

enum PreferencesSubscriptionState: String {
    case noSubscription, subscriptionPendingActivation, subscriptionActive, subscriptionExpired
}<|MERGE_RESOLUTION|>--- conflicted
+++ resolved
@@ -407,12 +407,7 @@
     }
 
     @MainActor
-<<<<<<< HEAD
     func updateDescription(for date: Date, status: PrivacyProSubscription.Status, period: PrivacyProSubscription.BillingPeriod) {
-
-=======
-    func updateDescription(for date: Date, status: Subscription.Status, period: Subscription.BillingPeriod) {
->>>>>>> 5473b36a
         let formattedDate = dateFormatter.string(from: date)
 
         switch status {
