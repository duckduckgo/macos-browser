--- conflicted
+++ resolved
@@ -82,16 +82,12 @@
 
     @MainActor
     func learnMoreAction() {
-<<<<<<< HEAD
-        actionHandler.openURL(.subscriptionPurchase)
-=======
         openURLHandler(.purchaseSubscription)
     }
 
     enum ChangePlanOrBillingAction {
         case presentSheet(ManageSubscriptionSheet)
         case navigateToManageSubscription(() -> Void)
->>>>>>> 7ba54bd5
     }
 
     @MainActor
