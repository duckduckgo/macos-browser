--- conflicted
+++ resolved
@@ -46,13 +46,9 @@
                 .product(name: "BrowserServicesKit", package: "BrowserServicesKit"),
                 .product(name: "PrivacyStats", package: "BrowserServicesKit"),
                 .product(name: "RemoteMessaging", package: "BrowserServicesKit"),
-<<<<<<< HEAD
                 .product(name: "PersistenceTestingUtils", package: "BrowserServicesKit"),
-=======
-                .product(name: "TestUtils", package: "BrowserServicesKit"),
                 .product(name: "UserScript", package: "BrowserServicesKit"),
                 .product(name: "UserScriptActionsManager", package: "UserScriptActionsManager"),
->>>>>>> 3c6dbaf7
                 .product(name: "WebKitExtensions", package: "WebKitExtensions"),
             ],
             swiftSettings: [
