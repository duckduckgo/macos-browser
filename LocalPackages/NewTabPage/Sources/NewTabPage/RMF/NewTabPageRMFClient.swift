--- conflicted
+++ resolved
@@ -62,26 +62,16 @@
 
     @MainActor
     private func getData(params: Any, original: WKScriptMessage) async throws -> Encodable? {
-<<<<<<< HEAD
-        guard let remoteMessage = remoteMessageProvider.remoteMessage else {
+        guard let remoteMessage = remoteMessageProvider.newTabPageRemoteMessage else {
             return NewTabPageDataModel.RMFData(content: nil)
-=======
-        guard let remoteMessage = remoteMessageProvider.newTabPageRemoteMessage else {
-            return NewTabPageUserScript.RMFData(content: nil)
->>>>>>> 5473b36a
         }
 
         return NewTabPageDataModel.RMFData(content: .init(remoteMessage))
     }
 
     private func dismiss(params: Any, original: WKScriptMessage) async throws -> Encodable? {
-<<<<<<< HEAD
         guard let remoteMessageParams: NewTabPageDataModel.RemoteMessageParams = DecodableHelper.decode(from: params),
-              remoteMessageParams.id == remoteMessageProvider.remoteMessage?.id
-=======
-        guard let remoteMessageParams: NewTabPageUserScript.RemoteMessageParams = DecodableHelper.decode(from: params),
               remoteMessageParams.id == remoteMessageProvider.newTabPageRemoteMessage?.id
->>>>>>> 5473b36a
         else {
             return nil
         }
@@ -91,13 +81,8 @@
     }
 
     private func primaryAction(params: Any, original: WKScriptMessage) async throws -> Encodable? {
-<<<<<<< HEAD
         guard let remoteMessageParams: NewTabPageDataModel.RemoteMessageParams = DecodableHelper.decode(from: params),
-              remoteMessageParams.id == remoteMessageProvider.remoteMessage?.id
-=======
-        guard let remoteMessageParams: NewTabPageUserScript.RemoteMessageParams = DecodableHelper.decode(from: params),
               remoteMessageParams.id == remoteMessageProvider.newTabPageRemoteMessage?.id
->>>>>>> 5473b36a
         else {
             return nil
         }
@@ -114,13 +99,8 @@
     }
 
     private func secondaryAction(params: Any, original: WKScriptMessage) async throws -> Encodable? {
-<<<<<<< HEAD
         guard let remoteMessageParams: NewTabPageDataModel.RemoteMessageParams = DecodableHelper.decode(from: params),
-              remoteMessageParams.id == remoteMessageProvider.remoteMessage?.id
-=======
-        guard let remoteMessageParams: NewTabPageUserScript.RemoteMessageParams = DecodableHelper.decode(from: params),
               remoteMessageParams.id == remoteMessageProvider.newTabPageRemoteMessage?.id
->>>>>>> 5473b36a
         else {
             return nil
         }
