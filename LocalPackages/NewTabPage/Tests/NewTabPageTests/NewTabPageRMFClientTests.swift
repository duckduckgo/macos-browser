--- conflicted
+++ resolved
@@ -42,37 +42,22 @@
     // MARK: - getData
 
     func testThatGetDataReturnsSmallMessageIfPresent() async throws {
-<<<<<<< HEAD
-        remoteMessageProvider.remoteMessage = .mockSmall(id: "sample_message")
-        let rmfData: NewTabPageDataModel.RMFData = try await sendMessage(named: .rmfGetData)
-=======
-        remoteMessageProvider.newTabPageRemoteMessage = .mockSmall(id: "sample_message")
-        let rmfData: NewTabPageUserScript.RMFData = try await sendMessage(named: .rmfGetData)
->>>>>>> 5473b36a
+        remoteMessageProvider.newTabPageRemoteMessage = .mockSmall(id: "sample_message")
+        let rmfData: NewTabPageDataModel.RMFData = try await sendMessage(named: .rmfGetData)
         let message = try XCTUnwrap(rmfData.content)
         XCTAssertEqual(message, .small(.init(id: "sample_message", titleText: "title", descriptionText: "description")))
     }
 
     func testThatGetDataReturnsMediumMessageIfPresent() async throws {
-<<<<<<< HEAD
-        remoteMessageProvider.remoteMessage = .mockMedium(id: "sample_message")
-        let rmfData: NewTabPageDataModel.RMFData = try await sendMessage(named: .rmfGetData)
-=======
         remoteMessageProvider.newTabPageRemoteMessage = .mockMedium(id: "sample_message")
-        let rmfData: NewTabPageUserScript.RMFData = try await sendMessage(named: .rmfGetData)
->>>>>>> 5473b36a
+        let rmfData: NewTabPageDataModel.RMFData = try await sendMessage(named: .rmfGetData)
         let message = try XCTUnwrap(rmfData.content)
         XCTAssertEqual(message, .medium(.init(id: "sample_message", titleText: "title", descriptionText: "description", icon: .criticalUpdate)))
     }
 
     func testThatGetDataReturnsBigSingleActionMessageIfPresent() async throws {
-<<<<<<< HEAD
-        remoteMessageProvider.remoteMessage = .mockBigSingleAction(id: "sample_message", action: .appStore)
-        let rmfData: NewTabPageDataModel.RMFData = try await sendMessage(named: .rmfGetData)
-=======
         remoteMessageProvider.newTabPageRemoteMessage = .mockBigSingleAction(id: "sample_message", action: .appStore)
-        let rmfData: NewTabPageUserScript.RMFData = try await sendMessage(named: .rmfGetData)
->>>>>>> 5473b36a
+        let rmfData: NewTabPageDataModel.RMFData = try await sendMessage(named: .rmfGetData)
         let message = try XCTUnwrap(rmfData.content)
         XCTAssertEqual(message, .bigSingleAction(
             .init(
@@ -86,13 +71,8 @@
     }
 
     func testThatGetDataReturnsBigTwoActionMessageIfPresent() async throws {
-<<<<<<< HEAD
-        remoteMessageProvider.remoteMessage = .mockBigTwoAction(id: "sample_message", primaryAction: .appStore, secondaryAction: .dismiss)
-        let rmfData: NewTabPageDataModel.RMFData = try await sendMessage(named: .rmfGetData)
-=======
         remoteMessageProvider.newTabPageRemoteMessage = .mockBigTwoAction(id: "sample_message", primaryAction: .appStore, secondaryAction: .dismiss)
-        let rmfData: NewTabPageUserScript.RMFData = try await sendMessage(named: .rmfGetData)
->>>>>>> 5473b36a
+        let rmfData: NewTabPageDataModel.RMFData = try await sendMessage(named: .rmfGetData)
         let message = try XCTUnwrap(rmfData.content)
         XCTAssertEqual(message, .bigTwoAction(
             .init(
