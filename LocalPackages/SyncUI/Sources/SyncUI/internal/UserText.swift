//
//  UserText.swift
//
//  Copyright © 2023 DuckDuckGo. All rights reserved.
//
//  Licensed under the Apache License, Version 2.0 (the "License");
//  you may not use this file except in compliance with the License.
//  You may obtain a copy of the License at
//
//  http://www.apache.org/licenses/LICENSE-2.0
//
//  Unless required by applicable law or agreed to in writing, software
//  distributed under the License is distributed on an "AS IS" BASIS,
//  WITHOUT WARRANTIES OR CONDITIONS OF ANY KIND, either express or implied.
//  See the License for the specific language governing permissions and
//  limitations under the License.
//

import Foundation

enum UserText {

    static let ok = NSLocalizedString("ok", value: "OK", comment: "OK button")
    static let notNow = NSLocalizedString("notnow", value: "Not Now", comment: "Not Now button")
    static let cancel = NSLocalizedString("cancel", value: "Cancel", comment: "Cancel button")
    static let submit = NSLocalizedString("submit", value: "Submit", comment: "Submit button")
    static let next = NSLocalizedString("next", value: "Next", comment: "Next button")
    static let copy = NSLocalizedString("copy", value: "Copy", comment: "Copy button")
    static let share = NSLocalizedString("share", value: "Share", comment: "Share button")
    static let pasteFromClipboard = NSLocalizedString("paste-from-clipboard", value: "Paste from Clipboard", comment: "Paste button")
    static let done = NSLocalizedString("done", value: "Done", comment: "Done button")

    static let sync = NSLocalizedString("preferences.sync", value: "Sync and Back Up", comment: "Show sync preferences")
    static let syncSetupExplanation = NSLocalizedString("preferences.sync.setup-explanation", value: "Securely sync and back up your bookmarks and Logins.", comment: "Sync setup explanation")

    static let syncAddDeviceCardExplanation = NSLocalizedString("preferences.sync.add-device-explanation", value: "To sync with another device, open the DuckDuckGo app on that device. Navigate to Settings > Sync & Back Up and scan the QR code below.", comment: "Sync add device explanation")
    static let syncAddDeviceCardActionsExplanation = NSLocalizedString("preferences.sync.add-device-actions-explanation", value: "Can't scan the QR code? Copy and paste the text code instead.", comment: "Sync add device actions explanation")
    static let syncAddDeviceShowTextActionTitle = NSLocalizedString("preferences.sync.add-device-show-text-action-title", value: "Show Text Code", comment: "Sync add device show text action title")
    static let syncAddDeviceEnterCodeActionTitle = NSLocalizedString("preferences.sync.add-device-enter-code-action-title", value: "Enter Text Code", comment: "Sync add device enter code action title")

    static let syncFirstDeviceSetUpCardTitle = NSLocalizedString("preferences.sync.first-device-setup-title", value: "Single-Device Setup", comment: "Sync first device setup title")
    static let syncFirstDeviceSetUpCardExplanation = NSLocalizedString("preferences.sync.first-device-setup-explanation", value: "Set up this device now, sync with other devices later.", comment: "Sync add device enter code action explanation")
    static let syncFirstDeviceSetUpActionTitle = NSLocalizedString("preferences.sync.first-device-setup-action-title", value: "Start Sync & Back Up", comment: "Sync first device setup action title")

    static let syncRecoverDataActionTitle = NSLocalizedString("preferences.sync.recover-data-action-title", value: "Recover Your Data", comment: "Sync recover data action title")

    static let syncSetUpFooter = NSLocalizedString("preferences.sync.setup-footer", value: "Your data is end-to-end encrypted, and DuckDuckGo does not have access to the decryption key.", comment: "Sync setup footer")

    static let turnOff = NSLocalizedString("preferences.sync.turn-off", value: "Turn Off", comment: "Turn off sync confirmation dialog button title")
    static let turnOffSync = NSLocalizedString("preferences.sync.turn-off.ellipsis", value: "Turn off Sync...", comment: "Disable sync button caption")
    static let turnOffSyncConfirmTitle = NSLocalizedString("preferences.sync.turn-off.confirm.title", value: "Turn Off Sync?", comment: "Turn off sync confirmation dialog title")
    static let turnOffSyncConfirmMessage = NSLocalizedString("preferences.sync.turn-off.confirm.message", value: "This device will no longer be able to access your synced data.", comment: "Turn off sync confirmation dialog message")
    static let turnOffAndDeleteServerData = NSLocalizedString("preferences.sync.turn-off-and-delete-data", value: "Turn Off and Delete Server Data", comment: "Disable and delete data sync button caption")
    static let syncConnected = NSLocalizedString("preferences.sync.connected", value: "Connected", comment: "Sync state")
    static let syncedDevices = NSLocalizedString("preferences.sync.synced-devices", value: "Synced Devices", comment: "Settings section title")
    static let syncNewDevice = NSLocalizedString("preferences.sync.sync-new-device", value: "Sync with Another Device", comment: "Settings section title")
    static let thisDevice = NSLocalizedString("preferences.sync.this-device", value: "This Device", comment: "Indicator of a current user's device on the list")
    static let currentDeviceDetails = NSLocalizedString("preferences.sync.current-device-details", value: "Details...", comment: "Sync Settings device details button")
    static let removeDeviceButton = NSLocalizedString("preferences.sync.remove-device", value: "Remove...", comment: "Button to remove a device")
    static let removeDeviceConfirmTitle = NSLocalizedString("preferences.sync.remove-device-title", value: "Remove Device?", comment: "Title on remove a device confirmation")
    static let removeDeviceConfirmButton = NSLocalizedString("preferences.sync.remove-device-button", value: "Remove Device", comment: "Button to on remove a device confirmation")
    static func removeDeviceConfirmMessage(_ deviceName: String) -> String {
        let localized = NSLocalizedString("preferences.sync.remove-device-message",
                                          value: "\"%@\" will no longer be able to access your synced data.",
                                          comment: "")
        return String(format: localized, deviceName)
    }

    static let recovery = NSLocalizedString("prefrences.sync.recovery", value: "Recovery", comment: "Sync settings section title")
    static let recoveryInstructions = NSLocalizedString("prefrences.sync.recovery-instructions", value: "If you lose your device, you will need this recovery code to restore your synced data.", comment: "Instructions on how to restore synced data")
    static let saveRecoveryPDF = NSLocalizedString("prefrences.sync.save-recovery-pdf", value: "Save Recovery PDF", comment: "Caption for a button to save Sync recovery PDF")

    static let showTextCodeTitle = NSLocalizedString("prefrences.sync.show-text-code-dialog-title", value: "Text Code", comment: "Title for show text code dialog")
    static let showTextCodeCaption = NSLocalizedString("prefrences.sync.show-text-code-dialog-caption", value: "Use this code after choosing \"Enter Text Code\" during sync setup on another device", comment: "Caption for show text code dialog")
<<<<<<< HEAD

    static let allSetDialogTitle = NSLocalizedString("prefrences.sync.all-set-dyalog-title", value: "All Set!", comment: "Title for all set dialog title")
    static let allSetDialogCaption = NSLocalizedString("prefrences.all-set-dyalog-caption", value: "You can sync this device’s bookmarks and Logins with additional devices at any time from the\n Sync & Back Up menu in Settings.", comment: "Caption for all set dialog")

=======

    static let allSetDialogTitle = NSLocalizedString("prefrences.sync.all-set-dyalog-title", value: "All Set!", comment: "Title for all set dialog title")
    static let allSetDialogCaption = NSLocalizedString("prefrences.all-set-dyalog-caption", value: "You can sync this device’s bookmarks and Logins with additional devices at any time from the\n Sync & Back Up menu in Settings.", comment: "Caption for all set dialog")

>>>>>>> 98d193cf
    static let recoverSyncedDataTitle = NSLocalizedString("preferences.sync.recover-synced-data", value: "Enter Recovery Code", comment: "Recover Sync data dialog title")
    static let recoverSyncedDataExplanation = NSLocalizedString("preferences.sync.recover-synced-data-explanation", value: "Enter the code from your Recovery PDF.", comment: "Recover Sync data dialog content")
    static let manuallyEnterCodeTitle = NSLocalizedString("preferences.sync.manually-enter-code-title", value: "Enter Text Code", comment: "Sync manually enter codee dialog title")
    static let manuallyEnterCodeExplanation = NSLocalizedString("preferences.sync.manually-enter-code-explanation", value: "Enter the code found in Settings > Sync & Back Up > Show Text Code on another synced device, to sync this device.", comment: "Sync manually enter codee dialog content")

    static let deviceSynced = NSLocalizedString("prefrences.sync.device-synced", value: "Device Synced!", comment: "Sync setup dialog title")
    static let deviceSyncedExplanation = NSLocalizedString("prefrences.sync.device-synced-explanation", value: "Your bookmarks and Logins are now syncing with", comment: "Sync setup completion confirmation")
    static let multipleDeviceSyncedExplanation = NSLocalizedString("prefrences.sync.multiple-device-synced-explanation", value: "Your bookmarks and Logins are now syncing on", comment: "Sync setup completion confirmation")
    static let devicesWord = NSLocalizedString("prefrences.sync.multiple-device-synced-explanation-device word", value: "devices", comment: "Sync setup completion confirmation device word")

    static let recoveryPDFExplanation1 = NSLocalizedString("prefrences.sync.recovery-pdf-explanation1", value: "If you lose access to your devices, you will need this code to recover your synced data. You can save this code to your device as a PDF.", comment: "Sync recovery PDF explanation 2")
    static let recoveryPDFExplanation2 = NSLocalizedString("prefrences.sync.recovery-pdf-explanation2", value: "Anyone with access to this code can access your synced data, so please keep it in a safe place.", comment: "Sync recovery PDF explanation")

    static let deviceDetailsTitle = NSLocalizedString("prefrences.sync.device-details.title", value: "Device Details", comment: "The title of the device details dialog")
    static let deviceDetailsLabel = NSLocalizedString("prefrences.sync.device-details.label", value: "Name", comment: "The text entry label")
    static let deviceDetailsPrompt = NSLocalizedString("prefrences.sync.device-details.prompt", value: "Device name", comment: "The text entry prompt")

    static let deleteAccountTitle = NSLocalizedString("prefrences.sync.delete-account.title", value: "Delete Server Data?", comment: "Title for delete account")
    static let deleteAccountMessage = NSLocalizedString("prefrences.sync.delete-account.message", value: "These devices will be disconnected and your synced data will be deleted from the server.", comment: "Message for delete account")
    static let deleteAccountButton = NSLocalizedString("prefrences.sync.delete-account.button", value: "Delete Data", comment: "Label for delete account button")

    static let optionsSectionDialogTitle = NSLocalizedString("prefrences.sync.options-section-dialog-title", value: "Options", comment: "Title for options settings in dialog")
    static let optionsSectionTitle = NSLocalizedString("prefrences.sync.options-section-title", value: "Settings", comment: "Title for options settings")
<<<<<<< HEAD
    static let fetchFaviconsOptionTitle = NSLocalizedString("prefrences.sync.fetch-favicons-option-title", value: "Fetch Bookmark Icons", comment: "Title for fetch favicons option")
    static let fetchFaviconsOptionCaption = NSLocalizedString("prefrences.sync.fetch-favicons-option-caption", value: "Automatically download icons for synced bookmarks.", comment: "Caption for fetch favicons option")
=======
>>>>>>> 98d193cf
    static let shareFavoritesOptionTitle = NSLocalizedString("prefrences.sync.share-favorite-option-title", value: "Share Favorites", comment: "Title for share favorite option")
    static let shareFavoritesOptionCaption = NSLocalizedString("prefrences.sync.share-favorite-option-caption", value: "Use the same favorites on all devices. Leave off to keep mobile and desktop favorites separate.", comment: "Caption for share favorite option")

    static let syncLimitExceededTitle = NSLocalizedString("prefrences.sync.limit-exceeded-title", value: "Sync Paused", comment: "Title for sync limits exceeded warning")
    static let bookmarksLimitExceededDescription = NSLocalizedString("prefrences.sync.bookmarks-limit-exceeded-description", value: "Bookmark limit exceeded. Delete some to resume syncing.", comment: "Description for sync bookmarks limits exceeded warning")
    static let credentialsLimitExceededDescription = NSLocalizedString("prefrences.sync.credentials-limit-exceeded-description", value: "Logins limit exceeded. Delete some to resume syncing.", comment: "Description for sync credentials limits exceeded warning")
    static let bookmarksLimitExceededAction = NSLocalizedString("prefrences.sync.bookmarks-limit-exceeded-action", value: "Manage Bookmarks", comment: "Button title for sync bookmarks limits exceeded warning to manage bookmarks")
    static let credentialsLimitExceededAction = NSLocalizedString("prefrences.sync.credentials-limit-exceeded-action", value: "Manage Logins", comment: "Button title for sync credentials limits exceeded warning to manage logins")
<<<<<<< HEAD

    static let fetchFaviconsOnboardingTitle = NSLocalizedString("prefrences.sync.fetch-favicons-onboarding-title", value: "Find Missing Icons?", comment: "Title for fetch favicons onboarding dialog")
    static let fetchFaviconsOnboardingMessage = NSLocalizedString("prefrences.sync.fetch-favicons-onboarding-message", value: "Would you like DuckDuckGo to find and download icons for your bookmarks?", comment: "Text for fetch favicons onboarding dialog")
    static let fetchFaviconsOnboardingOptionTitle = NSLocalizedString("prefrences.sync.fetch-favicons-onboarding-option-title", value: "Keep Icons Updated", comment: "Title for fetch favicons option in the onboarding dialog")
    static let fetchFaviconsOnboardingOptionCaption = NSLocalizedString("prefrences.sync.fetch-favicons-onboarding-option-caption", value: "Have this device automatically download icons for synced bookmarks.", comment: "Text for fetch favicons option in the onboarding dialog")
=======
>>>>>>> 98d193cf
}<|MERGE_RESOLUTION|>--- conflicted
+++ resolved
@@ -72,17 +72,10 @@
 
     static let showTextCodeTitle = NSLocalizedString("prefrences.sync.show-text-code-dialog-title", value: "Text Code", comment: "Title for show text code dialog")
     static let showTextCodeCaption = NSLocalizedString("prefrences.sync.show-text-code-dialog-caption", value: "Use this code after choosing \"Enter Text Code\" during sync setup on another device", comment: "Caption for show text code dialog")
-<<<<<<< HEAD
 
     static let allSetDialogTitle = NSLocalizedString("prefrences.sync.all-set-dyalog-title", value: "All Set!", comment: "Title for all set dialog title")
     static let allSetDialogCaption = NSLocalizedString("prefrences.all-set-dyalog-caption", value: "You can sync this device’s bookmarks and Logins with additional devices at any time from the\n Sync & Back Up menu in Settings.", comment: "Caption for all set dialog")
 
-=======
-
-    static let allSetDialogTitle = NSLocalizedString("prefrences.sync.all-set-dyalog-title", value: "All Set!", comment: "Title for all set dialog title")
-    static let allSetDialogCaption = NSLocalizedString("prefrences.all-set-dyalog-caption", value: "You can sync this device’s bookmarks and Logins with additional devices at any time from the\n Sync & Back Up menu in Settings.", comment: "Caption for all set dialog")
-
->>>>>>> 98d193cf
     static let recoverSyncedDataTitle = NSLocalizedString("preferences.sync.recover-synced-data", value: "Enter Recovery Code", comment: "Recover Sync data dialog title")
     static let recoverSyncedDataExplanation = NSLocalizedString("preferences.sync.recover-synced-data-explanation", value: "Enter the code from your Recovery PDF.", comment: "Recover Sync data dialog content")
     static let manuallyEnterCodeTitle = NSLocalizedString("preferences.sync.manually-enter-code-title", value: "Enter Text Code", comment: "Sync manually enter codee dialog title")
@@ -106,11 +99,9 @@
 
     static let optionsSectionDialogTitle = NSLocalizedString("prefrences.sync.options-section-dialog-title", value: "Options", comment: "Title for options settings in dialog")
     static let optionsSectionTitle = NSLocalizedString("prefrences.sync.options-section-title", value: "Settings", comment: "Title for options settings")
-<<<<<<< HEAD
     static let fetchFaviconsOptionTitle = NSLocalizedString("prefrences.sync.fetch-favicons-option-title", value: "Fetch Bookmark Icons", comment: "Title for fetch favicons option")
     static let fetchFaviconsOptionCaption = NSLocalizedString("prefrences.sync.fetch-favicons-option-caption", value: "Automatically download icons for synced bookmarks.", comment: "Caption for fetch favicons option")
-=======
->>>>>>> 98d193cf
+
     static let shareFavoritesOptionTitle = NSLocalizedString("prefrences.sync.share-favorite-option-title", value: "Share Favorites", comment: "Title for share favorite option")
     static let shareFavoritesOptionCaption = NSLocalizedString("prefrences.sync.share-favorite-option-caption", value: "Use the same favorites on all devices. Leave off to keep mobile and desktop favorites separate.", comment: "Caption for share favorite option")
 
@@ -119,12 +110,9 @@
     static let credentialsLimitExceededDescription = NSLocalizedString("prefrences.sync.credentials-limit-exceeded-description", value: "Logins limit exceeded. Delete some to resume syncing.", comment: "Description for sync credentials limits exceeded warning")
     static let bookmarksLimitExceededAction = NSLocalizedString("prefrences.sync.bookmarks-limit-exceeded-action", value: "Manage Bookmarks", comment: "Button title for sync bookmarks limits exceeded warning to manage bookmarks")
     static let credentialsLimitExceededAction = NSLocalizedString("prefrences.sync.credentials-limit-exceeded-action", value: "Manage Logins", comment: "Button title for sync credentials limits exceeded warning to manage logins")
-<<<<<<< HEAD
 
     static let fetchFaviconsOnboardingTitle = NSLocalizedString("prefrences.sync.fetch-favicons-onboarding-title", value: "Find Missing Icons?", comment: "Title for fetch favicons onboarding dialog")
     static let fetchFaviconsOnboardingMessage = NSLocalizedString("prefrences.sync.fetch-favicons-onboarding-message", value: "Would you like DuckDuckGo to find and download icons for your bookmarks?", comment: "Text for fetch favicons onboarding dialog")
     static let fetchFaviconsOnboardingOptionTitle = NSLocalizedString("prefrences.sync.fetch-favicons-onboarding-option-title", value: "Keep Icons Updated", comment: "Title for fetch favicons option in the onboarding dialog")
     static let fetchFaviconsOnboardingOptionCaption = NSLocalizedString("prefrences.sync.fetch-favicons-onboarding-option-caption", value: "Have this device automatically download icons for synced bookmarks.", comment: "Text for fetch favicons option in the onboarding dialog")
-=======
->>>>>>> 98d193cf
 }