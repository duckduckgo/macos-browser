--- conflicted
+++ resolved
@@ -131,20 +131,12 @@
     static let deleteAccountMessage = NSLocalizedString("prefrences.sync.delete-account.message", value: "These devices will be disconnected and your synced data will be deleted from the server.", comment: "Message for delete account")
     static let deleteAccountButton = NSLocalizedString("prefrences.sync.delete-account.button", value: "Delete Data", comment: "Label for delete account button")
 
-<<<<<<< HEAD
     // Sync enabled options
     static let optionsSectionTitle = NSLocalizedString("prefrences.sync.options-section-title", value: "Options", comment: "Title for options settings")
     static let shareFavoritesOptionTitle = NSLocalizedString("prefrences.sync.share-favorite-option-title", value: "Unify Favorites Across Devices", comment: "Title for share favorite option")
     static let shareFavoritesOptionCaption = NSLocalizedString("prefrences.sync.share-favorite-option-caption", value: "Use the same favorite bookmarks on the new tab. Leave off to keep mobile and desktop favorites separate.", comment: "Caption for share favorite option")
-=======
-    static let optionsSectionDialogTitle = NSLocalizedString("prefrences.sync.options-section-dialog-title", value: "Options", comment: "Title for options settings in dialog")
-    static let optionsSectionTitle = NSLocalizedString("prefrences.sync.options-section-title", value: "Settings", comment: "Title for options settings")
     static let fetchFaviconsOptionTitle = NSLocalizedString("prefrences.sync.fetch-favicons-option-title", value: "Fetch Bookmark Icons", comment: "Title for fetch favicons option")
     static let fetchFaviconsOptionCaption = NSLocalizedString("prefrences.sync.fetch-favicons-option-caption", value: "Automatically download icons for synced bookmarks.", comment: "Caption for fetch favicons option")
-
-    static let shareFavoritesOptionTitle = NSLocalizedString("prefrences.sync.share-favorite-option-title", value: "Share Favorites", comment: "Title for share favorite option")
-    static let shareFavoritesOptionCaption = NSLocalizedString("prefrences.sync.share-favorite-option-caption", value: "Use the same favorites on all devices. Leave off to keep mobile and desktop favorites separate.", comment: "Caption for share favorite option")
->>>>>>> 9cad067f
 
     // sync enabled errors
     static let syncLimitExceededTitle = NSLocalizedString("prefrences.sync.limit-exceeded-title", value: "Sync Paused", comment: "Title for sync limits exceeded warning")
