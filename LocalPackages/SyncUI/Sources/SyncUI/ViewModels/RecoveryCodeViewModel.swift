--- conflicted
+++ resolved
@@ -37,10 +37,7 @@
     func paste() {
         let code = NSPasteboard.general.string(forType: .string)?
             .trimmingCharacters(in: .whitespacesAndNewlines)
-<<<<<<< HEAD
-=======
             .replacingOccurrences(of: "\n", with: "")
->>>>>>> b76218bd
             .replacingOccurrences(of: " ", with: "") ?? ""
         setCode(code)
     }
