--- conflicted
+++ resolved
@@ -48,9 +48,6 @@
 
     func manageBookmarks()
     func manageLogins()
-<<<<<<< HEAD
-
-
 
     // NEW UI METHODS
 
@@ -62,6 +59,5 @@
     func recoveryCodePasted(_ code: String)
     func copyRecoveryCode()
     func recoveryCodeNextPressed()
-=======
->>>>>>> 29ed2179
+    func copyCodeDesplayed()
 }