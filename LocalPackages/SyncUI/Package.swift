// swift-tools-version: 5.9
// The swift-tools-version declares the minimum version of Swift required to build this package.

import PackageDescription

let package = Package(
    name: "SyncUI",
    defaultLocalization: "en",
    platforms: [ .macOS("11.4") ],
    products: [
        .library(
            name: "SyncUI",
            targets: ["SyncUI"]),
    ],
    dependencies: [
        .package(path: "../SwiftUIExtensions"),
<<<<<<< HEAD
        .package(url: "https://github.com/duckduckgo/BrowserServicesKit", revision: "190c50eb5ca7a0d1bfd492f0ea372efb8f046797"),
=======
        .package(url: "https://github.com/duckduckgo/BrowserServicesKit", exact: "111.0.2"),
>>>>>>> 19c2656a
    ],
    targets: [
        .target(
            name: "SyncUI",
            dependencies: [
                .product(name: "PreferencesViews", package: "SwiftUIExtensions"),
                .product(name: "SwiftUIExtensions", package: "SwiftUIExtensions")
            ],
            resources: [
                .process("Resources")
            ],
            swiftSettings: [
                .define("DEBUG", .when(configuration: .debug))
            ],
            plugins: [.plugin(name: "SwiftLintPlugin", package: "BrowserServicesKit")]
        ),
        .testTarget(
            name: "SyncUITests",
            dependencies: ["SyncUI"],
            plugins: [.plugin(name: "SwiftLintPlugin", package: "BrowserServicesKit")]
        ),
    ]
)<|MERGE_RESOLUTION|>--- conflicted
+++ resolved
@@ -14,11 +14,7 @@
     ],
     dependencies: [
         .package(path: "../SwiftUIExtensions"),
-<<<<<<< HEAD
         .package(url: "https://github.com/duckduckgo/BrowserServicesKit", revision: "190c50eb5ca7a0d1bfd492f0ea372efb8f046797"),
-=======
-        .package(url: "https://github.com/duckduckgo/BrowserServicesKit", exact: "111.0.2"),
->>>>>>> 19c2656a
     ],
     targets: [
         .target(
