// swift-tools-version: 5.9
// The swift-tools-version declares the minimum version of Swift required to build this package.

import PackageDescription

let package = Package(
    name: "SyncUI",
    defaultLocalization: "en",
    platforms: [ .macOS("11.4") ],
    products: [
        .library(
            name: "SyncUI",
            targets: ["SyncUI"]),
    ],
    dependencies: [
        .package(path: "../SwiftUIExtensions"),
<<<<<<< HEAD
        .package(url: "https://github.com/duckduckgo/apple-toolbox.git", exact: "1.0.0"),
=======
        .package(url: "https://github.com/duckduckgo/BrowserServicesKit", exact: "111.1.1-1"),
>>>>>>> f3305143
    ],
    targets: [
        .target(
            name: "SyncUI",
            dependencies: [
                .product(name: "PreferencesViews", package: "SwiftUIExtensions"),
                .product(name: "SwiftUIExtensions", package: "SwiftUIExtensions"),
            ],
            resources: [
                .process("Resources")
            ],
            swiftSettings: [
                .define("DEBUG", .when(configuration: .debug))
            ],
            plugins: [.plugin(name: "SwiftLintPlugin", package: "apple-toolbox")]
        ),
        .testTarget(
            name: "SyncUITests",
            dependencies: [
                "SyncUI",
            ],
            plugins: [.plugin(name: "SwiftLintPlugin", package: "apple-toolbox")]
        ),
    ]
)<|MERGE_RESOLUTION|>--- conflicted
+++ resolved
@@ -14,11 +14,8 @@
     ],
     dependencies: [
         .package(path: "../SwiftUIExtensions"),
-<<<<<<< HEAD
         .package(url: "https://github.com/duckduckgo/apple-toolbox.git", exact: "1.0.0"),
-=======
-        .package(url: "https://github.com/duckduckgo/BrowserServicesKit", exact: "111.1.1-1"),
->>>>>>> f3305143
+        .package(url: "https://github.com/duckduckgo/BrowserServicesKit", exact: "112.0.1"),
     ],
     targets: [
         .target(
