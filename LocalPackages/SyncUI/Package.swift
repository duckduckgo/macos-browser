--- conflicted
+++ resolved
@@ -14,11 +14,7 @@
     ],
     dependencies: [
         .package(path: "../SwiftUIExtensions"),
-<<<<<<< HEAD
         .package(url: "https://github.com/duckduckgo/BrowserServicesKit", exact: "110.0.0"),
-=======
-        .package(url: "https://github.com/duckduckgo/BrowserServicesKit", exact: "109.0.2"),
->>>>>>> 469dd5bc
     ],
     targets: [
         .target(
