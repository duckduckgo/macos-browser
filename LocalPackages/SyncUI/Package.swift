// swift-tools-version: 5.7
// The swift-tools-version declares the minimum version of Swift required to build this package.

import PackageDescription

let package = Package(
    name: "SyncUI",
    platforms: [ .macOS("11.4") ],
    products: [
        .library(
            name: "SyncUI",
            targets: ["SyncUI"]),
    ],
    dependencies: [
        .package(path: "../SwiftUIExtensions"),
<<<<<<< HEAD
        .package(url: "https://github.com/duckduckgo/BrowserServicesKit", revision: "7522aa923521c26b6503db8754829e33c450bc68"),
=======
        .package(url: "https://github.com/duckduckgo/BrowserServicesKit", exact: "101.1.1"),
>>>>>>> 2a7d10d8
    ],
    targets: [
        .target(
            name: "SyncUI",
            dependencies: [
                .product(name: "PreferencesViews", package: "SwiftUIExtensions"),
                .product(name: "SwiftUIExtensions", package: "SwiftUIExtensions")
            ],
            swiftSettings: [
                .define("DEBUG", .when(configuration: .debug))
            ],
            plugins: [.plugin(name: "SwiftLintPlugin", package: "BrowserServicesKit")]
        ),
        .testTarget(
            name: "SyncUITests",
            dependencies: ["SyncUI"],
            plugins: [.plugin(name: "SwiftLintPlugin", package: "BrowserServicesKit")]
        ),
    ]
)<|MERGE_RESOLUTION|>--- conflicted
+++ resolved
@@ -13,11 +13,7 @@
     ],
     dependencies: [
         .package(path: "../SwiftUIExtensions"),
-<<<<<<< HEAD
-        .package(url: "https://github.com/duckduckgo/BrowserServicesKit", revision: "7522aa923521c26b6503db8754829e33c450bc68"),
-=======
-        .package(url: "https://github.com/duckduckgo/BrowserServicesKit", exact: "101.1.1"),
->>>>>>> 2a7d10d8
+        .package(url: "https://github.com/duckduckgo/BrowserServicesKit", exact: "101.1.2"),
     ],
     targets: [
         .target(
