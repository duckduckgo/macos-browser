// swift-tools-version: 5.8
// The swift-tools-version declares the minimum version of Swift required to build this package.

import PackageDescription

let package = Package(
    name: "Account",
    platforms: [ .macOS(.v11) ],
    products: [
        .library(
            name: "Account",
            targets: ["Account"]),
    ],
    dependencies: [
<<<<<<< HEAD
        .package(url: "https://github.com/duckduckgo/BrowserServicesKit", exact: "83.0.0-1"),
=======
        .package(url: "https://github.com/duckduckgo/BrowserServicesKit", exact: "84.0.0"),
>>>>>>> 917afd6b
        .package(path: "../Purchase")
    ],
    targets: [
        .target(
            name: "Account",
            dependencies: [
                .product(name: "BrowserServicesKit", package: "BrowserServicesKit"),
                .product(name: "Purchase", package: "Purchase")
            ]),
        .testTarget(
            name: "AccountTests",
            dependencies: ["Account"]),
    ]
)<|MERGE_RESOLUTION|>--- conflicted
+++ resolved
@@ -12,11 +12,7 @@
             targets: ["Account"]),
     ],
     dependencies: [
-<<<<<<< HEAD
-        .package(url: "https://github.com/duckduckgo/BrowserServicesKit", exact: "83.0.0-1"),
-=======
         .package(url: "https://github.com/duckduckgo/BrowserServicesKit", exact: "84.0.0"),
->>>>>>> 917afd6b
         .package(path: "../Purchase")
     ],
     targets: [
