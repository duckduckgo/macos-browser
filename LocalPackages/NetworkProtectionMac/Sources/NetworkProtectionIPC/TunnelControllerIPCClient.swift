--- conflicted
+++ resolved
@@ -211,11 +211,7 @@
 
         try await withCheckedThrowingContinuation { (continuation: CheckedContinuation<Void, Error>) in
             xpc.execute(call: { server in
-<<<<<<< HEAD
-                server.debugCommand(payload) { [weak self] error in
-=======
-                server.command(payload) { error in
->>>>>>> 701cdbcf
+                server.command(payload) { [weak self] error in
                     if let error {
                         self?.xpcDelegate.knownFailureUpdated(failure: .init(error))
                         continuation.resume(throwing: error)
