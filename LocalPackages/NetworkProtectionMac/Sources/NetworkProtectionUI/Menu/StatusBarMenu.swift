//
//  StatusBarMenu.swift
//
//  Copyright © 2022 DuckDuckGo. All rights reserved.
//
//  Licensed under the Apache License, Version 2.0 (the "License");
//  you may not use this file except in compliance with the License.
//  You may obtain a copy of the License at
//
//  http://www.apache.org/licenses/LICENSE-2.0
//
//  Unless required by applicable law or agreed to in writing, software
//  distributed under the License is distributed on an "AS IS" BASIS,
//  WITHOUT WARRANTIES OR CONDITIONS OF ANY KIND, either express or implied.
//  See the License for the specific language governing permissions and
//  limitations under the License.
//

import AppKit
import Foundation
import Combine
import SwiftUI
import NetworkProtection
import LoginItems

/// Abstraction of the the Network Protection status bar menu with a simple interface.
///
@objc
public final class StatusBarMenu: NSObject {
    public typealias MenuItem = NetworkProtectionStatusView.Model.MenuItem

    private let model: StatusBarMenuModel

    private let statusItem: NSStatusItem
    private let popover: NetworkProtectionPopover

    // MARK: - NetP Icon publisher

    private let iconPublisher: NetworkProtectionIconPublisher
    private var iconPublisherCancellable: AnyCancellable?

    // MARK: - Initialization

    /// Default initializer
    ///
    /// - Parameters:
    ///     - statusItem: (meant for testing) this allows us to inject our own status `NSStatusItem` to make automated testing easier..
    ///
    @MainActor
    public init(model: StatusBarMenuModel,
                statusItem: NSStatusItem? = nil,
                onboardingStatusPublisher: OnboardingStatusPublisher,
                statusReporter: NetworkProtectionStatusReporter,
                controller: TunnelController,
                iconProvider: IconProvider,
                appLauncher: AppLaunching,
                menuItems: @escaping () -> [MenuItem],
                agentLoginItem: LoginItem?,
<<<<<<< HEAD
                entitlementCheck: @escaping () async -> Swift.Result<Bool, Error>) {
=======
                isMenuBarStatusView: Bool) {
>>>>>>> 19c2656a

        self.model = model
        let statusItem = statusItem ?? NSStatusBar.system.statusItem(withLength: NSStatusItem.variableLength)
        self.statusItem = statusItem
        self.iconPublisher = NetworkProtectionIconPublisher(statusReporter: statusReporter, iconProvider: iconProvider)

        popover = NetworkProtectionPopover(controller: controller,
                                           onboardingStatusPublisher: onboardingStatusPublisher,
                                           statusReporter: statusReporter,
                                           appLauncher: appLauncher,
                                           menuItems: menuItems,
                                           agentLoginItem: agentLoginItem,
<<<<<<< HEAD
                                           entitlementCheck: entitlementCheck)

=======
                                           isMenuBarStatusView: isMenuBarStatusView)
>>>>>>> 19c2656a
        popover.behavior = .transient

        super.init()

        statusItem.button?.image = .image(for: iconPublisher.icon)
        statusItem.button?.target = self
        statusItem.button?.action = #selector(statusBarButtonTapped)
        statusItem.button?.sendAction(on: [.leftMouseUp, .rightMouseUp])

        subscribeToIconUpdates()
    }

    @objc
    private func statusBarButtonTapped() {
        let isOptionKeyPressed = NSApp.currentEvent?.modifierFlags.contains(.option) ?? false
        let isRightClick = NSApp.currentEvent?.type == .rightMouseUp

        guard !isRightClick else {
            showContextMenu()
            return
        }

        togglePopover(isOptionKeyPressed: isOptionKeyPressed)
    }

    private func subscribeToIconUpdates() {
        iconPublisherCancellable = iconPublisher.$icon
            .receive(on: DispatchQueue.main)
            .sink { [weak self] icon in

            self?.statusItem.button?.image = .image(for: icon)
        }
    }

    // MARK: - Popover

    private func togglePopover(isOptionKeyPressed: Bool) {
        if popover.isShown {
            popover.close()
        } else {
            guard let button = statusItem.button else {
                return
            }

            popover.setShowsDebugInformation(isOptionKeyPressed)
            popover.show(relativeTo: button.bounds, of: button, preferredEdge: .maxY)
        }
    }

    // MARK: - Context

    private func showContextMenu() {
        if popover.isShown {
            popover.close()
        }

        let menu = NSMenu()
        menu.delegate = self
        menu.items = model.contextMenuItems

        // I'm not sure why +8 is needed, but that seems to be the right positioning to make this work well
        // across all systems.  I'm seeing an issue where the menu looks right for me but not for others testing
        // this, and this seems to fix it:
        // Ref: https://app.asana.com/0/0/1206318017787812/1206336583680668/f
        let yPosition = statusItem.statusBar!.thickness + 8

        menu.popUp(positioning: nil,
                   at: NSPoint(x: 0, y: yPosition),
                   in: statusItem.button)
    }

    // MARK: - Showing & Hiding the menu

    public func show() {
        statusItem.isVisible = true
    }

    public func hide() {
        statusItem.isVisible = false
    }
}

extension StatusBarMenu: NSMenuDelegate {
    public func menuDidClose(_ menu: NSMenu) {
        // We need to remove the context menu when it's closed because otherwise
        // macOS will bypass our custom click-handling code and will proceed directly
        // to always showing the context menu (ignoring if it's a left or right click).
        statusItem.menu = nil
    }
}<|MERGE_RESOLUTION|>--- conflicted
+++ resolved
@@ -56,11 +56,8 @@
                 appLauncher: AppLaunching,
                 menuItems: @escaping () -> [MenuItem],
                 agentLoginItem: LoginItem?,
-<<<<<<< HEAD
+                isMenuBarStatusView: Bool,
                 entitlementCheck: @escaping () async -> Swift.Result<Bool, Error>) {
-=======
-                isMenuBarStatusView: Bool) {
->>>>>>> 19c2656a
 
         self.model = model
         let statusItem = statusItem ?? NSStatusBar.system.statusItem(withLength: NSStatusItem.variableLength)
@@ -73,12 +70,9 @@
                                            appLauncher: appLauncher,
                                            menuItems: menuItems,
                                            agentLoginItem: agentLoginItem,
-<<<<<<< HEAD
+                                           isMenuBarStatusView: isMenuBarStatusView,
                                            entitlementCheck: entitlementCheck)
 
-=======
-                                           isMenuBarStatusView: isMenuBarStatusView)
->>>>>>> 19c2656a
         popover.behavior = .transient
 
         super.init()
