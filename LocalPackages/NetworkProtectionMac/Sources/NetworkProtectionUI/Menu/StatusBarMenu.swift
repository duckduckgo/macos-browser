//
//  StatusBarMenu.swift
//
//  Copyright © 2022 DuckDuckGo. All rights reserved.
//
//  Licensed under the Apache License, Version 2.0 (the "License");
//  you may not use this file except in compliance with the License.
//  You may obtain a copy of the License at
//
//  http://www.apache.org/licenses/LICENSE-2.0
//
//  Unless required by applicable law or agreed to in writing, software
//  distributed under the License is distributed on an "AS IS" BASIS,
//  WITHOUT WARRANTIES OR CONDITIONS OF ANY KIND, either express or implied.
//  See the License for the specific language governing permissions and
//  limitations under the License.
//

import AppKit
import Foundation
import Combine
import SwiftUI
import NetworkProtection
import LoginItems

/// Abstraction of the the Network Protection status bar menu with a simple interface.
///
@objc
public final class StatusBarMenu: NSObject {
    public typealias MenuItem = NetworkProtectionStatusView.Model.MenuItem

    private let model: StatusBarMenuModel

    private let statusItem: NSStatusItem
    private let popover: NetworkProtectionPopover

    // MARK: - NetP Icon publisher

    private let iconPublisher: NetworkProtectionIconPublisher
    private var iconPublisherCancellable: AnyCancellable?

    // MARK: - Initialization

    /// Default initializer
    ///
    /// - Parameters:
    ///     - statusItem: (meant for testing) this allows us to inject our own status `NSStatusItem` to make automated testing easier..
    ///
    @MainActor
    public init(model: StatusBarMenuModel,
                statusItem: NSStatusItem? = nil,
                onboardingStatusPublisher: OnboardingStatusPublisher,
                statusReporter: NetworkProtectionStatusReporter,
                controller: TunnelController,
                iconProvider: IconProvider,
<<<<<<< HEAD
                menuItems: @escaping () -> [MenuItem],
                agentLoginItem: LoginItem?) {
=======
                showLocationsAction: @escaping () async -> Void,
                menuItems: @escaping () -> [MenuItem]) {
>>>>>>> ebcd93c8

        self.model = model
        let statusItem = statusItem ?? NSStatusBar.system.statusItem(withLength: NSStatusItem.variableLength)
        self.statusItem = statusItem
        self.iconPublisher = NetworkProtectionIconPublisher(statusReporter: statusReporter, iconProvider: iconProvider)

        popover = NetworkProtectionPopover(controller: controller,
                                           onboardingStatusPublisher: onboardingStatusPublisher,
                                           statusReporter: statusReporter,
<<<<<<< HEAD
                                           menuItems: menuItems,
                                           agentLoginItem: agentLoginItem)
=======
                                           showLocationsAction: showLocationsAction,
                                           menuItems: menuItems)
>>>>>>> ebcd93c8
        popover.behavior = .transient

        super.init()

        statusItem.button?.image = .image(for: iconPublisher.icon)
        statusItem.button?.target = self
        statusItem.button?.action = #selector(statusBarButtonTapped)
        statusItem.button?.sendAction(on: [.leftMouseUp, .rightMouseUp])

        subscribeToIconUpdates()
    }

    @objc
    private func statusBarButtonTapped() {
        let isOptionKeyPressed = NSApp.currentEvent?.modifierFlags.contains(.option) ?? false
        let isRightClick = NSApp.currentEvent?.type == .rightMouseUp

        guard !isRightClick else {
            showContextMenu()
            return
        }

        togglePopover(isOptionKeyPressed: isOptionKeyPressed)
    }

    private func subscribeToIconUpdates() {
        iconPublisherCancellable = iconPublisher.$icon
            .receive(on: DispatchQueue.main)
            .sink { [weak self] icon in

            self?.statusItem.button?.image = .image(for: icon)
        }
    }

    // MARK: - Popover

    private func togglePopover(isOptionKeyPressed: Bool) {
        if popover.isShown {
            popover.close()
        } else {
            guard let button = statusItem.button else {
                return
            }

            popover.setShowsDebugInformation(isOptionKeyPressed)
            popover.show(relativeTo: button.bounds, of: button, preferredEdge: .maxY)
        }
    }

    // MARK: - Context

    private func showContextMenu() {
        if popover.isShown {
            popover.close()
        }

        let menu = NSMenu()
        menu.delegate = self
        menu.items = model.contextMenuItems

        // I'm not sure why +8 is needed, but that seems to be the right positioning to make this work well
        // across all systems.  I'm seeing an issue where the menu looks right for me but not for others testing
        // this, and this seems to fix it:
        // Ref: https://app.asana.com/0/0/1206318017787812/1206336583680668/f
        let yPosition = statusItem.statusBar!.thickness + 8

        menu.popUp(positioning: nil,
                   at: NSPoint(x: 0, y: yPosition),
                   in: statusItem.button)
    }

    // MARK: - Showing & Hiding the menu

    public func show() {
        statusItem.isVisible = true
    }

    public func hide() {
        statusItem.isVisible = false
    }
}

extension StatusBarMenu: NSMenuDelegate {
    public func menuDidClose(_ menu: NSMenu) {
        // We need to remove the context menu when it's closed because otherwise
        // macOS will bypass our custom click-handling code and will proceed directly
        // to always showing the context menu (ignoring if it's a left or right click).
        statusItem.menu = nil
    }
}<|MERGE_RESOLUTION|>--- conflicted
+++ resolved
@@ -53,13 +53,9 @@
                 statusReporter: NetworkProtectionStatusReporter,
                 controller: TunnelController,
                 iconProvider: IconProvider,
-<<<<<<< HEAD
+                showLocationsAction: @escaping () async -> Void,
                 menuItems: @escaping () -> [MenuItem],
                 agentLoginItem: LoginItem?) {
-=======
-                showLocationsAction: @escaping () async -> Void,
-                menuItems: @escaping () -> [MenuItem]) {
->>>>>>> ebcd93c8
 
         self.model = model
         let statusItem = statusItem ?? NSStatusBar.system.statusItem(withLength: NSStatusItem.variableLength)
@@ -69,13 +65,9 @@
         popover = NetworkProtectionPopover(controller: controller,
                                            onboardingStatusPublisher: onboardingStatusPublisher,
                                            statusReporter: statusReporter,
-<<<<<<< HEAD
+                                           showLocationsAction: showLocationsAction,
                                            menuItems: menuItems,
                                            agentLoginItem: agentLoginItem)
-=======
-                                           showLocationsAction: showLocationsAction,
-                                           menuItems: menuItems)
->>>>>>> ebcd93c8
         popover.behavior = .transient
 
         super.init()
