--- conflicted
+++ resolved
@@ -67,11 +67,7 @@
         return formatter
     }()
 
-<<<<<<< HEAD
-    private let appLauncher: VPNAppLaunching
-=======
     private let uiActionHandler: VPNUIActionHandler
->>>>>>> 24f4e8bc
 
     // MARK: - Misc
 
@@ -95,11 +91,7 @@
                 runLoopMode: RunLoop.Mode? = nil,
                 vpnSettings: VPNSettings,
                 locationFormatter: VPNLocationFormatting,
-<<<<<<< HEAD
-                appLauncher: VPNAppLaunching) {
-=======
                 uiActionHandler: VPNUIActionHandler) {
->>>>>>> 24f4e8bc
 
         self.tunnelController = controller
         self.onboardingStatusPublisher = onboardingStatusPublisher
