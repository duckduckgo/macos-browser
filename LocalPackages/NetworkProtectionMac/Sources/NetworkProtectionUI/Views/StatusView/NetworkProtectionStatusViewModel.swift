//
//  NetworkProtectionStatusViewModel.swift
//
//  Copyright © 2022 DuckDuckGo. All rights reserved.
//
//  Licensed under the Apache License, Version 2.0 (the "License");
//  you may not use this file except in compliance with the License.
//  You may obtain a copy of the License at
//
//  http://www.apache.org/licenses/LICENSE-2.0
//
//  Unless required by applicable law or agreed to in writing, software
//  distributed under the License is distributed on an "AS IS" BASIS,
//  WITHOUT WARRANTIES OR CONDITIONS OF ANY KIND, either express or implied.
//  See the License for the specific language governing permissions and
//  limitations under the License.
//

import Combine
import LoginItems
import NetworkExtension
import NetworkProtection
import ServiceManagement
import SwiftUI

/// This view can be shown from any location where we want the user to be able to interact with VPN.
/// This view shows status information about the VPN, and offers a chance to toggle it ON and OFF.
///
extension NetworkProtectionStatusView {

    /// The view model definition for ``NetworkProtectionStatusView``
    ///
    @MainActor
    public final class Model: ObservableObject {

        public struct MenuItem {
            let name: String
            let action: () async -> Void

            public init(name: String, action: @escaping () async -> Void) {
                self.name = name
                self.action = action
            }
        }

        /// The NetP service.
        ///
        private let tunnelController: TunnelController

        @MainActor
        @Published
        private var connectionStatus: NetworkProtection.ConnectionStatus = .default

        /// The type of extension that's being used for NetP
        ///
        @Published
        private(set) var onboardingStatus: OnboardingStatus = .completed

        var tunnelControllerViewDisabled: Bool {
            onboardingStatus != .completed || loginItemNeedsApproval || shouldShowSubscriptionExpired
        }

        @MainActor
        @Published
        var loginItemNeedsApproval = false

        /// The NetP onboarding status publisher
        ///
        private let onboardingStatusPublisher: OnboardingStatusPublisher

        /// The NetP status reporter
        ///
        private let statusReporter: NetworkProtectionStatusReporter

        /// The debug information publisher
        ///
        private let debugInformationPublisher: AnyPublisher<Bool, Never>

        /// Whether we're showing debug information
        ///
        @Published
        var showDebugInformation: Bool

        public let agentLoginItem: LoginItem?
        private let isMenuBarStatusView: Bool

        // MARK: - Extra Menu Items

        public let menuItems: () -> [MenuItem]

        // MARK: - Misc

        /// The `RunLoop` for the timer.
        ///
        private let runLoopMode: RunLoop.Mode?

<<<<<<< HEAD
        private let appLauncher: VPNAppLaunching
=======
        private let uiActionHandler: VPNUIActionHandler
>>>>>>> 24f4e8bc

        private let uninstallHandler: () async -> Void

        private var cancellables = Set<AnyCancellable>()

        // MARK: - Dispatch Queues

        private static let statusDispatchQueue = DispatchQueue(label: "com.duckduckgo.NetworkProtectionStatusView.statusDispatchQueue", qos: .userInteractive)
        private static let serverInfoDispatchQueue = DispatchQueue(label: "com.duckduckgo.NetworkProtectionStatusView.serverInfoDispatchQueue", qos: .userInteractive)
        private static let tunnelErrorDispatchQueue = DispatchQueue(label: "com.duckduckgo.NetworkProtectionStatusView.tunnelErrorDispatchQueue", qos: .userInteractive)
        private static let controllerErrorDispatchQueue = DispatchQueue(label: "com.duckduckgo.NetworkProtectionStatusView.controllerErrorDispatchQueue", qos: .userInteractive)

        // MARK: - Initialization & Deinitialization

        public init(controller: TunnelController,
                    onboardingStatusPublisher: OnboardingStatusPublisher,
                    statusReporter: NetworkProtectionStatusReporter,
                    debugInformationPublisher: AnyPublisher<Bool, Never>,
<<<<<<< HEAD
                    appLauncher: VPNAppLaunching,
=======
                    uiActionHandler: VPNUIActionHandler,
>>>>>>> 24f4e8bc
                    menuItems: @escaping () -> [MenuItem],
                    agentLoginItem: LoginItem?,
                    isMenuBarStatusView: Bool,
                    runLoopMode: RunLoop.Mode? = nil,
                    userDefaults: UserDefaults,
                    locationFormatter: VPNLocationFormatting,
                    uninstallHandler: @escaping () async -> Void) {

            self.tunnelController = controller
            self.onboardingStatusPublisher = onboardingStatusPublisher
            self.statusReporter = statusReporter
            self.debugInformationPublisher = debugInformationPublisher
            self.menuItems = menuItems
            self.agentLoginItem = agentLoginItem
            self.isMenuBarStatusView = isMenuBarStatusView
            self.runLoopMode = runLoopMode
            self.uiActionHandler = uiActionHandler
            self.uninstallHandler = uninstallHandler

            tunnelControllerViewModel = TunnelControllerViewModel(controller: tunnelController,
                                                                  onboardingStatusPublisher: onboardingStatusPublisher,
                                                                  statusReporter: statusReporter,
                                                                  vpnSettings: .init(defaults: userDefaults),
                                                                  locationFormatter: locationFormatter,
                                                                  uiActionHandler: uiActionHandler)

            connectionStatus = statusReporter.statusObserver.recentValue
            isHavingConnectivityIssues = statusReporter.connectivityIssuesObserver.recentValue
            lastTunnelErrorMessage = statusReporter.connectionErrorObserver.recentValue
            lastControllerErrorMessage = statusReporter.controllerErrorMessageObserver.recentValue
            showDebugInformation = false

            // Particularly useful when unit testing with an initial status of our choosing.
            subscribeToStatusChanges()
            subscribeToConnectivityIssues()
            subscribeToTunnelErrorMessages()
            subscribeToControllerErrorMessages()
            subscribeToDebugInformationChanges()
            refreshLoginItemStatus()

            onboardingStatusPublisher
                .receive(on: DispatchQueue.main)
                .sink { [weak self] status in
                self?.onboardingStatus = status
            }
            .store(in: &cancellables)

            userDefaults
                .publisher(for: \.networkProtectionEntitlementsExpired)
                .receive(on: DispatchQueue.main)
                .assign(to: \.shouldShowSubscriptionExpired, onWeaklyHeld: self)
                .store(in: &cancellables)
        }

        func refreshLoginItemStatus() {
            self.loginItemNeedsApproval = agentLoginItem?.status == .requiresApproval
        }

        func openLoginItemSettings() {
            if #available(macOS 13.0, *) {
                SMAppService.openSystemSettingsLoginItems()
            } else {
                let loginItemsURL = URL(string: "x-apple.systempreferences:com.apple.LoginItems-Settings.extension")!
                NSWorkspace.shared.open(loginItemsURL)
            }
        }

        func openPrivacyPro() {
            Task {
                await uiActionHandler.showPrivacyPro()
            }
        }

        func uninstallVPN() {
            Task {
                await uninstallHandler()
            }
        }

        private func subscribeToStatusChanges() {
            statusReporter.statusObserver.publisher
                .receive(on: DispatchQueue.main)
                .assign(to: \.connectionStatus, onWeaklyHeld: self)
                .store(in: &cancellables)
        }

        private func subscribeToConnectivityIssues() {
            statusReporter.connectivityIssuesObserver.publisher
                .receive(on: DispatchQueue.main)
                .assign(to: \.isHavingConnectivityIssues, onWeaklyHeld: self)
                .store(in: &cancellables)
        }

        private func subscribeToTunnelErrorMessages() {
            statusReporter.connectionErrorObserver.publisher
                .subscribe(on: Self.tunnelErrorDispatchQueue)
                .sink { [weak self] errorMessage in

                    guard let self else {
                        return
                    }

                    Task { @MainActor in
                        self.lastTunnelErrorMessage = errorMessage
                    }
                }.store(in: &cancellables)
        }

        private func subscribeToControllerErrorMessages() {
            statusReporter.controllerErrorMessageObserver.publisher
                .subscribe(on: Self.controllerErrorDispatchQueue)
                .sink { [weak self] errorMessage in

                    guard let self else {
                        return
                    }

                    Task { @MainActor in
                        self.lastControllerErrorMessage = errorMessage
                    }
                }.store(in: &cancellables)
        }

        private func subscribeToDebugInformationChanges() {
            debugInformationPublisher
                .removeDuplicates()
                .receive(on: DispatchQueue.main)
                .assign(to: \.showDebugInformation, onWeaklyHeld: self)
                .store(in: &cancellables)
        }

        // MARK: - Connection Status: Errors

        @Published
        private var isHavingConnectivityIssues: Bool = false

        @Published
        private var lastControllerErrorMessage: String?

        @Published
        private var lastTunnelErrorMessage: String?

        var issueDescription: String? {
            // We won't show any error if the connection is up.
            if case .connected = connectionStatus {
                return nil
            }

            if isHavingConnectivityIssues {
                switch connectionStatus {
                case .reasserting, .connecting, .connected:
                    return UserText.networkProtectionInterruptedReconnecting
                case .disconnecting, .disconnected:
                    return UserText.networkProtectionInterrupted
                default:
                    break
                }
            }

            if let lastControllerErrorMessage {
                return lastControllerErrorMessage
            }

            if let lastTunnelErrorMessage {
                return lastTunnelErrorMessage
            }

            return nil
        }

        private func timeLapsedString(since date: Date) -> String {
            let secondsLapsed = Date().timeIntervalSince(date)

            let hours   = Int(secondsLapsed) / 3600
            let minutes = Int(secondsLapsed) / 60 % 60
            let seconds = Int(secondsLapsed) % 60

            return String(format: "%02i:%02i:%02i", hours, minutes, seconds)
        }

        /// The feature status (ON/OFF) right below the main icon.
        ///
        var featureStatusDescription: String {
            switch connectionStatus {
            case .connected, .disconnecting:
                return UserText.networkProtectionStatusViewFeatureOn
            default:
                return UserText.networkProtectionStatusViewFeatureOff
            }
        }

        // MARK: - Child View Models

        let tunnelControllerViewModel: TunnelControllerViewModel

        @Published
        var shouldShowSubscriptionExpired: Bool = false

        var promptActionViewModel: PromptActionView.Model? {
#if !APPSTORE && !DEBUG
            guard Bundle.main.isInApplicationDirectory else {
                return PromptActionView.Model(presentationData: MoveToApplicationsPromptPresentationData()) { [weak self] in
                    self?.tunnelControllerViewModel.moveToApplications()
                }
            }
#endif

            guard !loginItemNeedsApproval else {
                return PromptActionView.Model(presentationData: LoginItemsPromptPresentationData()) { [weak self] in
                    self?.openLoginItemSettings()
                }
            }

            switch onboardingStatus {
            case .completed:
                return nil
            case .isOnboarding(let step):
                switch step {

                case .userNeedsToAllowExtension, .userNeedsToAllowVPNConfiguration:
                    return PromptActionView.Model(onboardingStep: step, isMenuBar: self.isMenuBarStatusView) { [weak self] in
                        self?.tunnelControllerViewModel.startNetworkProtection()
                    }
                }

            }
        }
    }
}<|MERGE_RESOLUTION|>--- conflicted
+++ resolved
@@ -94,11 +94,7 @@
         ///
         private let runLoopMode: RunLoop.Mode?
 
-<<<<<<< HEAD
-        private let appLauncher: VPNAppLaunching
-=======
         private let uiActionHandler: VPNUIActionHandler
->>>>>>> 24f4e8bc
 
         private let uninstallHandler: () async -> Void
 
@@ -117,11 +113,7 @@
                     onboardingStatusPublisher: OnboardingStatusPublisher,
                     statusReporter: NetworkProtectionStatusReporter,
                     debugInformationPublisher: AnyPublisher<Bool, Never>,
-<<<<<<< HEAD
-                    appLauncher: VPNAppLaunching,
-=======
                     uiActionHandler: VPNUIActionHandler,
->>>>>>> 24f4e8bc
                     menuItems: @escaping () -> [MenuItem],
                     agentLoginItem: LoginItem?,
                     isMenuBarStatusView: Bool,
