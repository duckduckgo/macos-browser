--- conflicted
+++ resolved
@@ -115,13 +115,9 @@
                     appLauncher: AppLaunching,
                     menuItems: @escaping () -> [MenuItem],
                     agentLoginItem: LoginItem?,
-<<<<<<< HEAD
+                    isMenuBarStatusView: Bool,
                     runLoopMode: RunLoop.Mode? = nil,
                     entitlementCheck: @escaping () async -> Swift.Result<Bool, Error>) {
-=======
-                    isMenuBarStatusView: Bool,
-                    runLoopMode: RunLoop.Mode? = nil) {
->>>>>>> 19c2656a
 
             self.tunnelController = controller
             self.onboardingStatusPublisher = onboardingStatusPublisher
@@ -156,7 +152,6 @@
             onboardingStatusPublisher
                 .receive(on: DispatchQueue.main)
                 .sink { [weak self] status in
-<<<<<<< HEAD
                 self?.onboardingStatus = status
             }
             .store(in: &cancellables)
@@ -181,11 +176,6 @@
 //                    shouldShowSubscriptionExpired = true
 //                }
 //            }
-=======
-                    self?.onboardingStatus = status
-                }
-                .store(in: &cancellables)
->>>>>>> 19c2656a
         }
 
         func refreshLoginItemStatus() {
