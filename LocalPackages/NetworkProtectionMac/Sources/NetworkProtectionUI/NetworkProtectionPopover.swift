//
//  NetworkProtectionPopover.swift
//
//  Copyright © 2022 DuckDuckGo. All rights reserved.
//
//  Licensed under the Apache License, Version 2.0 (the "License");
//  you may not use this file except in compliance with the License.
//  You may obtain a copy of the License at
//
//  http://www.apache.org/licenses/LICENSE-2.0
//
//  Unless required by applicable law or agreed to in writing, software
//  distributed under the License is distributed on an "AS IS" BASIS,
//  WITHOUT WARRANTIES OR CONDITIONS OF ANY KIND, either express or implied.
//  See the License for the specific language governing permissions and
//  limitations under the License.
//

import AppKit
import Combine
import Foundation
import SwiftUI
import NetworkProtection
import LoginItems

@available(iOS, introduced: 10.15, deprecated: 12.0, message: "Use Apple's DismissAction")
public struct DismissAction: EnvironmentKey {
    public static var defaultValue: () -> Void = {}
}

@available(iOS, introduced: 10.15, deprecated: 12.0, message: "Use Apple's DismissAction")
public extension EnvironmentValues {
    var dismiss: () -> Void {
        get {
            self[DismissAction.self]
        }

        set {
            self[DismissAction.self] = newValue
        }
    }
}

public final class NetworkProtectionPopover: NSPopover {

    public typealias MenuItem = NetworkProtectionStatusView.Model.MenuItem

    private let debugInformationPublisher = CurrentValueSubject<Bool, Never>(false)
    private let statusReporter: NetworkProtectionStatusReporter
    private let model: NetworkProtectionStatusView.Model
    private var appLifecycleCancellable: AnyCancellable?

    public required init(controller: TunnelController,
                         onboardingStatusPublisher: OnboardingStatusPublisher,
                         statusReporter: NetworkProtectionStatusReporter,
                         appLauncher: AppLaunching,
                         menuItems: @escaping () -> [MenuItem],
                         agentLoginItem: LoginItem?,
<<<<<<< HEAD
                         entitlementCheck: @escaping () async -> Swift.Result<Bool, Error>) {
=======
                         isMenuBarStatusView: Bool) {
>>>>>>> 19c2656a

        self.statusReporter = statusReporter
        self.model = NetworkProtectionStatusView.Model(controller: controller,
                                                       onboardingStatusPublisher: onboardingStatusPublisher,
                                                       statusReporter: statusReporter,
                                                       debugInformationPublisher: debugInformationPublisher.eraseToAnyPublisher(),
                                                       appLauncher: appLauncher,
                                                       menuItems: menuItems,
                                                       agentLoginItem: agentLoginItem,
<<<<<<< HEAD
                                                       entitlementCheck: entitlementCheck)
=======
                                                       isMenuBarStatusView: isMenuBarStatusView)
>>>>>>> 19c2656a

        super.init()

        self.animates = false
        self.behavior = .semitransient

        subscribeToAppLifecycleEvents()
        setupContentController()
    }

    required init?(coder: NSCoder) {
        fatalError("init(coder:) has not been implemented")
    }

    private func setupContentController() {
        let view = NetworkProtectionStatusView(model: self.model).environment(\.dismiss, { [weak self] in
            self?.close()
        }).fixedSize()

        let controller = NSHostingController(rootView: view)
        contentViewController = controller

        // It's important to set the frame at least once here.  If we don't the popover
        // fails to get the right width and the popover can exceed the screen's limits.
        controller.view.frame = CGRect(origin: .zero, size: controller.view.intrinsicContentSize)
    }

    // MARK: - Status Refresh

    private func subscribeToAppLifecycleEvents() {
        appLifecycleCancellable = NotificationCenter
            .default
            .publisher(for: NSApplication.didBecomeActiveNotification)
            .sink { [weak self] _ in
                self?.model.refreshLoginItemStatus()
        }
    }

    override public func show(relativeTo positioningRect: NSRect, of positioningView: NSView, preferredEdge: NSRectEdge) {
        statusReporter.forceRefresh()
        model.refreshLoginItemStatus()
        super.show(relativeTo: positioningRect, of: positioningView, preferredEdge: preferredEdge)
    }

    // MARK: - Debug Information

    func setShowsDebugInformation(_ showsDebugInformation: Bool) {
        debugInformationPublisher.send(showsDebugInformation)
    }
}<|MERGE_RESOLUTION|>--- conflicted
+++ resolved
@@ -56,11 +56,8 @@
                          appLauncher: AppLaunching,
                          menuItems: @escaping () -> [MenuItem],
                          agentLoginItem: LoginItem?,
-<<<<<<< HEAD
+                         isMenuBarStatusView: Bool,
                          entitlementCheck: @escaping () async -> Swift.Result<Bool, Error>) {
-=======
-                         isMenuBarStatusView: Bool) {
->>>>>>> 19c2656a
 
         self.statusReporter = statusReporter
         self.model = NetworkProtectionStatusView.Model(controller: controller,
@@ -70,11 +67,7 @@
                                                        appLauncher: appLauncher,
                                                        menuItems: menuItems,
                                                        agentLoginItem: agentLoginItem,
-<<<<<<< HEAD
-                                                       entitlementCheck: entitlementCheck)
-=======
                                                        isMenuBarStatusView: isMenuBarStatusView)
->>>>>>> 19c2656a
 
         super.init()
 
