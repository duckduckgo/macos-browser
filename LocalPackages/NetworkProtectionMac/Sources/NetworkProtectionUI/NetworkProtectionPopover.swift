//
//  NetworkProtectionPopover.swift
//
//  Copyright © 2022 DuckDuckGo. All rights reserved.
//
//  Licensed under the Apache License, Version 2.0 (the "License");
//  you may not use this file except in compliance with the License.
//  You may obtain a copy of the License at
//
//  http://www.apache.org/licenses/LICENSE-2.0
//
//  Unless required by applicable law or agreed to in writing, software
//  distributed under the License is distributed on an "AS IS" BASIS,
//  WITHOUT WARRANTIES OR CONDITIONS OF ANY KIND, either express or implied.
//  See the License for the specific language governing permissions and
//  limitations under the License.
//

import AppKit
import Combine
import Foundation
import SwiftUI
import NetworkProtection
import LoginItems

@available(iOS, introduced: 10.15, deprecated: 12.0, message: "Use Apple's DismissAction")
public struct DismissAction: EnvironmentKey {
    public static var defaultValue: () -> Void = {}
}

@available(iOS, introduced: 10.15, deprecated: 12.0, message: "Use Apple's DismissAction")
public extension EnvironmentValues {
    var dismiss: () -> Void {
        get {
            self[DismissAction.self]
        }

        set {
            self[DismissAction.self] = newValue
        }
    }
}

public final class NetworkProtectionPopover: NSPopover {

    public typealias MenuItem = NetworkProtectionStatusView.Model.MenuItem

    private let debugInformationPublisher = CurrentValueSubject<Bool, Never>(false)
    private let statusReporter: NetworkProtectionStatusReporter
    private let model: NetworkProtectionStatusView.Model
    private var appLifecycleCancellables = Set<AnyCancellable>()

    public required init(controller: TunnelController,
                         onboardingStatusPublisher: OnboardingStatusPublisher,
                         statusReporter: NetworkProtectionStatusReporter,
<<<<<<< HEAD
                         appLauncher: VPNAppLaunching,
=======
                         uiActionHandler: VPNUIActionHandler,
>>>>>>> 24f4e8bc
                         menuItems: @escaping () -> [MenuItem],
                         agentLoginItem: LoginItem?,
                         isMenuBarStatusView: Bool,
                         userDefaults: UserDefaults,
                         locationFormatter: VPNLocationFormatting,
                         uninstallHandler: @escaping () async -> Void) {

        self.statusReporter = statusReporter
        self.model = NetworkProtectionStatusView.Model(controller: controller,
                                                       onboardingStatusPublisher: onboardingStatusPublisher,
                                                       statusReporter: statusReporter,
                                                       debugInformationPublisher: debugInformationPublisher.eraseToAnyPublisher(),
                                                       uiActionHandler: uiActionHandler,
                                                       menuItems: menuItems,
                                                       agentLoginItem: agentLoginItem,
                                                       isMenuBarStatusView: isMenuBarStatusView,
                                                       userDefaults: userDefaults,
                                                       locationFormatter: locationFormatter,
                                                       uninstallHandler: uninstallHandler)

        super.init()

        self.animates = false
        self.behavior = .semitransient

        subscribeToAppLifecycleEvents()
        setupContentController()
    }

    required init?(coder: NSCoder) {
        fatalError("init(coder:) has not been implemented")
    }

    private func setupContentController() {
        let view = NetworkProtectionStatusView(model: self.model).environment(\.dismiss, { [weak self] in
            self?.close()
        }).fixedSize()

        let controller = NSHostingController(rootView: view)
        contentViewController = controller

        // It's important to set the frame at least once here.  If we don't the popover
        // fails to get the right width and the popover can exceed the screen's limits.
        controller.view.frame = CGRect(origin: .zero, size: controller.view.intrinsicContentSize)
    }

    // MARK: - Status Refresh

    private func subscribeToAppLifecycleEvents() {
        NotificationCenter
            .default
            .publisher(for: NSApplication.didBecomeActiveNotification)
            .sink { [weak self] _ in self?.model.refreshLoginItemStatus() }
            .store(in: &appLifecycleCancellables)

        NotificationCenter
            .default
            .publisher(for: NSApplication.didResignActiveNotification)
            .sink { [weak self] _ in self?.closePopoverIfOnboarded() }
            .store(in: &appLifecycleCancellables)
    }

    private func closePopoverIfOnboarded() {
        if self.model.onboardingStatus == .completed {
            self.close()
        }
    }

    override public func show(relativeTo positioningRect: NSRect, of positioningView: NSView, preferredEdge: NSRectEdge) {
        statusReporter.forceRefresh()
        model.refreshLoginItemStatus()
        super.show(relativeTo: positioningRect, of: positioningView, preferredEdge: preferredEdge)
    }

    // MARK: - Debug Information

    func setShowsDebugInformation(_ showsDebugInformation: Bool) {
        debugInformationPublisher.send(showsDebugInformation)
    }
}<|MERGE_RESOLUTION|>--- conflicted
+++ resolved
@@ -53,11 +53,7 @@
     public required init(controller: TunnelController,
                          onboardingStatusPublisher: OnboardingStatusPublisher,
                          statusReporter: NetworkProtectionStatusReporter,
-<<<<<<< HEAD
-                         appLauncher: VPNAppLaunching,
-=======
                          uiActionHandler: VPNUIActionHandler,
->>>>>>> 24f4e8bc
                          menuItems: @escaping () -> [MenuItem],
                          agentLoginItem: LoginItem?,
                          isMenuBarStatusView: Bool,
