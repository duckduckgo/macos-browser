//
//  NetworkProtectionStatusBarMenuTests.swift
//
//  Copyright © 2023 DuckDuckGo. All rights reserved.
//
//  Licensed under the Apache License, Version 2.0 (the "License");
//  you may not use this file except in compliance with the License.
//  You may obtain a copy of the License at
//
//  http://www.apache.org/licenses/LICENSE-2.0
//
//  Unless required by applicable law or agreed to in writing, software
//  distributed under the License is distributed on an "AS IS" BASIS,
//  WITHOUT WARRANTIES OR CONDITIONS OF ANY KIND, either express or implied.
//  See the License for the specific language governing permissions and
//  limitations under the License.
//

import Foundation
import Combine
import SwiftUI
import NetworkProtection
import XCTest
@testable import NetworkProtectionUI
import NetworkProtectionTestUtils

final class StatusBarMenuTests: XCTestCase {

    private final class TestTunnelController: TunnelController {
        func start() async {
            // no-op
        }

        func stop() async {
            // no-op
        }

        var isConnected: Bool {
            true
        }
    }

    @MainActor
    func testShowStatusBarMenu() {
        let defaults = UserDefaults(suiteName: UUID().uuidString)!
        let item = NSStatusItem()
        let model = StatusBarMenuModel(vpnSettings: .init(defaults: defaults))

        let menu = StatusBarMenu(
            model: model,
            statusItem: item,
            onboardingStatusPublisher: Just(OnboardingStatus.completed).eraseToAnyPublisher(),
            statusReporter: MockNetworkProtectionStatusReporter(),
            controller: TestTunnelController(),
            iconProvider: MenuIconProvider(),
<<<<<<< HEAD
            menuItems: { [] },
            agentLoginItem: nil)
=======
            showLocationsAction: {},
            menuItems: { [] })
>>>>>>> ebcd93c8

        menu.show()

        XCTAssertTrue(item.isVisible)
    }

    @MainActor
    func testHideStatusBarMenu() {
        let defaults = UserDefaults(suiteName: UUID().uuidString)!
        let item = NSStatusItem()
        let model = StatusBarMenuModel(vpnSettings: .init(defaults: defaults))

        let menu = StatusBarMenu(
            model: model,
            statusItem: item,
            onboardingStatusPublisher: Just(OnboardingStatus.completed).eraseToAnyPublisher(),
            statusReporter: MockNetworkProtectionStatusReporter(),
            controller: TestTunnelController(),
            iconProvider: MenuIconProvider(),
<<<<<<< HEAD
            menuItems: { [] },
            agentLoginItem: nil)
=======
            showLocationsAction: {},
            menuItems: { [] })
>>>>>>> ebcd93c8

        menu.hide()

        XCTAssertFalse(item.isVisible)
    }
}<|MERGE_RESOLUTION|>--- conflicted
+++ resolved
@@ -53,13 +53,9 @@
             statusReporter: MockNetworkProtectionStatusReporter(),
             controller: TestTunnelController(),
             iconProvider: MenuIconProvider(),
-<<<<<<< HEAD
+            showLocationsAction: {},
             menuItems: { [] },
             agentLoginItem: nil)
-=======
-            showLocationsAction: {},
-            menuItems: { [] })
->>>>>>> ebcd93c8
 
         menu.show()
 
@@ -79,13 +75,9 @@
             statusReporter: MockNetworkProtectionStatusReporter(),
             controller: TestTunnelController(),
             iconProvider: MenuIconProvider(),
-<<<<<<< HEAD
+            showLocationsAction: {},
             menuItems: { [] },
             agentLoginItem: nil)
-=======
-            showLocationsAction: {},
-            menuItems: { [] })
->>>>>>> ebcd93c8
 
         menu.hide()
 
