--- conflicted
+++ resolved
@@ -31,11 +31,7 @@
         .library(name: "NetworkProtectionUI", targets: ["NetworkProtectionUI"]),
     ],
     dependencies: [
-<<<<<<< HEAD
-        .package(url: "https://github.com/duckduckgo/BrowserServicesKit", exact: "132.0.0-1"),
-=======
         .package(url: "https://github.com/duckduckgo/BrowserServicesKit", exact: "132.0.1"),
->>>>>>> bf7cad8f
         .package(path: "../XPCHelper"),
         .package(path: "../SwiftUIExtensions"),
         .package(path: "../LoginItems"),
