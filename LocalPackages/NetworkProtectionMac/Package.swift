// swift-tools-version: 5.7
// The swift-tools-version declares the minimum version of Swift required to build this package.
//
//  Package.swift
//
//  Copyright © 2023 DuckDuckGo. All rights reserved.
//
//  Licensed under the Apache License, Version 2.0 (the "License");
//  you may not use this file except in compliance with the License.
//  You may obtain a copy of the License at
//
//  http://www.apache.org/licenses/LICENSE-2.0
//
//  Unless required by applicable law or agreed to in writing, software
//  distributed under the License is distributed on an "AS IS" BASIS,
//  WITHOUT WARRANTIES OR CONDITIONS OF ANY KIND, either express or implied.
//  See the License for the specific language governing permissions and
//  limitations under the License.
//

import PackageDescription

let package = Package(
    name: "NetworkProtectionMac",
    platforms: [
        .macOS("11.4")
    ],
    products: [
        .library(name: "NetworkProtectionIPC", targets: ["NetworkProtectionIPC"]),
        .library(name: "NetworkProtectionProxy", targets: ["NetworkProtectionProxy"]),
        .library(name: "NetworkProtectionUI", targets: ["NetworkProtectionUI"]),
        .library(name: "VPNAppLauncher", targets: ["VPNAppLauncher"]),
    ],
    dependencies: [
<<<<<<< HEAD
        .package(url: "https://github.com/duckduckgo/BrowserServicesKit", revision: "657a961c94c9c45f04ecd7c0937caf84cbedc731"),
=======
        .package(url: "https://github.com/duckduckgo/BrowserServicesKit", exact: "196.0.0"),
>>>>>>> 27697764
        .package(url: "https://github.com/airbnb/lottie-spm", exact: "4.4.3"),
        .package(path: "../AppLauncher"),
        .package(path: "../UDSHelper"),
        .package(path: "../XPCHelper"),
        .package(path: "../SwiftUIExtensions"),
        .package(path: "../LoginItems"),
    ],
    targets: [
        // MARK: - NetworkProtectionIPC

        .target(
            name: "NetworkProtectionIPC",
            dependencies: [
                .product(name: "NetworkProtection", package: "BrowserServicesKit"),
                .product(name: "XPCHelper", package: "XPCHelper"),
                .product(name: "UDSHelper", package: "UDSHelper"),
                .product(name: "PixelKit", package: "BrowserServicesKit"),
            ],
            swiftSettings: [
                .define("DEBUG", .when(configuration: .debug))
            ]
        ),

        // MARK: - NetworkProtectionProxy

        .target(
            name: "NetworkProtectionProxy",
            dependencies: [
                .product(name: "NetworkProtection", package: "BrowserServicesKit"),
                .product(name: "PixelKit", package: "BrowserServicesKit"),
            ],
            swiftSettings: [
                .define("DEBUG", .when(configuration: .debug))
            ]
        ),

        // MARK: - VPNAppLauncher

        .target(
            name: "VPNAppLauncher",
            dependencies: [
                "NetworkProtectionUI",
                .product(name: "AppLauncher", package: "AppLauncher"),
                .product(name: "NetworkProtection", package: "BrowserServicesKit"),
                .product(name: "PixelKit", package: "BrowserServicesKit"),
            ],
            swiftSettings: [
                .define("DEBUG", .when(configuration: .debug))
            ]
        ),

        // MARK: - VPNPixels

        .target(
            name: "VPNPixels",
            dependencies: [
                .product(name: "PixelKit", package: "BrowserServicesKit"),
            ],
            swiftSettings: [
                .define("DEBUG", .when(configuration: .debug))
            ]
        ),

        // MARK: - NetworkProtectionUI

        .target(
            name: "NetworkProtectionUI",
            dependencies: [
                "VPNPixels",
                .product(name: "NetworkProtection", package: "BrowserServicesKit"),
                .product(name: "PixelKit", package: "BrowserServicesKit"),
                .product(name: "SwiftUIExtensions", package: "SwiftUIExtensions"),
                .product(name: "LoginItems", package: "LoginItems"),
                .product(name: "Lottie", package: "lottie-spm")
            ],
            resources: [
                .copy("Resources/Assets.xcassets")
            ],
            swiftSettings: [
                .define("DEBUG", .when(configuration: .debug))
            ]
        ),

        .testTarget(
            name: "NetworkProtectionUITests",
            dependencies: [
                "NetworkProtectionUI",
                .product(name: "NetworkProtectionTestUtils", package: "BrowserServicesKit"),
                .product(name: "LoginItems", package: "LoginItems"),
                .product(name: "PixelKitTestingUtilities", package: "BrowserServicesKit"),
            ]
        ),
    ]
)<|MERGE_RESOLUTION|>--- conflicted
+++ resolved
@@ -32,11 +32,7 @@
         .library(name: "VPNAppLauncher", targets: ["VPNAppLauncher"]),
     ],
     dependencies: [
-<<<<<<< HEAD
-        .package(url: "https://github.com/duckduckgo/BrowserServicesKit", revision: "657a961c94c9c45f04ecd7c0937caf84cbedc731"),
-=======
-        .package(url: "https://github.com/duckduckgo/BrowserServicesKit", exact: "196.0.0"),
->>>>>>> 27697764
+        .package(url: "https://github.com/duckduckgo/BrowserServicesKit", revision: "3d6f83e973f511fcabb75bf5a16e1f9cda252c17"),
         .package(url: "https://github.com/airbnb/lottie-spm", exact: "4.4.3"),
         .package(path: "../AppLauncher"),
         .package(path: "../UDSHelper"),
