--- conflicted
+++ resolved
@@ -32,13 +32,8 @@
         .library(name: "VPNAppLauncher", targets: ["VPNAppLauncher"]),
     ],
     dependencies: [
-<<<<<<< HEAD
-        .package(url: "https://github.com/duckduckgo/BrowserServicesKit", exact: "161.1.0"),
+        .package(url: "https://github.com/duckduckgo/BrowserServicesKit", exact: "164.2.1"),
         .package(url: "https://github.com/airbnb/lottie-spm", exact: "4.4.3"),
-=======
-        .package(url: "https://github.com/duckduckgo/BrowserServicesKit", exact: "164.2.1"),
-        .package(url: "https://github.com/airbnb/lottie-spm", exact: "4.4.1"),
->>>>>>> ca7ef794
         .package(path: "../AppLauncher"),
         .package(path: "../UDSHelper"),
         .package(path: "../XPCHelper"),
