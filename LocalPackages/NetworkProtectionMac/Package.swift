--- conflicted
+++ resolved
@@ -31,11 +31,7 @@
         .library(name: "NetworkProtectionUI", targets: ["NetworkProtectionUI"])
     ],
     dependencies: [
-<<<<<<< HEAD
-        .package(url: "https://github.com/duckduckgo/BrowserServicesKit", revision: "c47188cc8de357dc06ba2fa3687b7897bc479222"),
-=======
         .package(url: "https://github.com/duckduckgo/BrowserServicesKit", exact: "122.2.1"),
->>>>>>> 675bbb76
         .package(path: "../XPCHelper"),
         .package(path: "../SwiftUIExtensions"),
         .package(path: "../LoginItems"),
