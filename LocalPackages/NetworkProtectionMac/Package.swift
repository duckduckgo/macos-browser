--- conflicted
+++ resolved
@@ -31,11 +31,7 @@
         .library(name: "NetworkProtectionUI", targets: ["NetworkProtectionUI"])
     ],
     dependencies: [
-<<<<<<< HEAD
-        .package(url: "https://github.com/duckduckgo/BrowserServicesKit", branch: "graeme/expired-entitlements-stuff"),
-=======
         .package(url: "https://github.com/duckduckgo/BrowserServicesKit", exact: "126.0.0"),
->>>>>>> 655a70c9
         .package(path: "../XPCHelper"),
         .package(path: "../SwiftUIExtensions"),
         .package(path: "../LoginItems"),
