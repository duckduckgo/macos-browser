--- conflicted
+++ resolved
@@ -33,13 +33,8 @@
     dependencies: [
         .package(url: "https://github.com/duckduckgo/BrowserServicesKit", exact: "107.0.0"),
         .package(path: "../XPCHelper"),
-<<<<<<< HEAD
-        .package(path: "../PixelKit"),
-        .package(path: "../SwiftUIExtensions")
-=======
         .package(path: "../SwiftUIExtensions"),
         .package(path: "../LoginItems")
->>>>>>> 5b0937c6
     ],
     targets: [
         // MARK: - NetworkProtectionIPC
@@ -61,20 +56,10 @@
         .target(
             name: "NetworkProtectionProxy",
             dependencies: [
-                .product(name: "NetworkProtection", package: "BrowserServicesKit"),
-                .product(name: "PixelKit", package: "PixelKit")
+                .product(name: "NetworkProtection", package: "BrowserServicesKit")
             ],
             swiftSettings: [
                 .define("DEBUG", .when(configuration: .debug))
-            ],
-            plugins: [.plugin(name: "SwiftLintPlugin", package: "BrowserServicesKit")]
-        ),
-        .testTarget(
-            name: "NetworkProtectionProxyTests",
-            dependencies: [
-                "NetworkProtectionProxy",
-                .product(name: "PixelKit", package: "PixelKit"),
-                .product(name: "PixelKitTestingUtilities", package: "PixelKit")
             ],
             plugins: [.plugin(name: "SwiftLintPlugin", package: "BrowserServicesKit")]
         ),
