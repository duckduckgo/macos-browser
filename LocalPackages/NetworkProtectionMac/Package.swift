--- conflicted
+++ resolved
@@ -32,11 +32,7 @@
         .library(name: "VPNAppLauncher", targets: ["VPNAppLauncher"]),
     ],
     dependencies: [
-<<<<<<< HEAD
-        .package(url: "https://github.com/duckduckgo/BrowserServicesKit", revision: "84d55d12a70e3e2e1b7c8e539eba5c870a80aa07"),
-=======
-        .package(url: "https://github.com/duckduckgo/BrowserServicesKit", exact: "193.1.0"),
->>>>>>> 439f6fee
+        .package(url: "https://github.com/duckduckgo/BrowserServicesKit", revision: "74b9b87fc7d2b7d1ee3e163df043621b9b7e914f"),
         .package(url: "https://github.com/airbnb/lottie-spm", exact: "4.4.3"),
         .package(path: "../AppLauncher"),
         .package(path: "../UDSHelper"),
