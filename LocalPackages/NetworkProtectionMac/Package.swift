// swift-tools-version: 5.7
// The swift-tools-version declares the minimum version of Swift required to build this package.
//
//  Package.swift
//
//  Copyright © 2023 DuckDuckGo. All rights reserved.
//
//  Licensed under the Apache License, Version 2.0 (the "License");
//  you may not use this file except in compliance with the License.
//  You may obtain a copy of the License at
//
//  http://www.apache.org/licenses/LICENSE-2.0
//
//  Unless required by applicable law or agreed to in writing, software
//  distributed under the License is distributed on an "AS IS" BASIS,
//  WITHOUT WARRANTIES OR CONDITIONS OF ANY KIND, either express or implied.
//  See the License for the specific language governing permissions and
//  limitations under the License.
//

import PackageDescription

let package = Package(
    name: "NetworkProtectionMac",
    platforms: [
        .macOS("11.4")
    ],
    products: [
        .library(name: "NetworkProtectionIPC", targets: ["NetworkProtectionIPC"]),
        .library(name: "NetworkProtectionUI", targets: ["NetworkProtectionUI"])
    ],
    dependencies: [
<<<<<<< HEAD
        .package(url: "https://github.com/duckduckgo/BrowserServicesKit", exact: "104.2.2"),
=======
        .package(url: "https://github.com/duckduckgo/BrowserServicesKit", exact: "105.0.0"),
>>>>>>> b62a965c
        .package(path: "../XPCHelper"),
        .package(path: "../SwiftUIExtensions"),
        .package(path: "../LoginItems")
    ],
    targets: [
        // MARK: - NetworkProtectionIPC

        .target(
            name: "NetworkProtectionIPC",
            dependencies: [
                .product(name: "NetworkProtection", package: "BrowserServicesKit"),
                .product(name: "XPCHelper", package: "XPCHelper")
            ],
            swiftSettings: [
                .define("DEBUG", .when(configuration: .debug))
            ],
            plugins: [.plugin(name: "SwiftLintPlugin", package: "BrowserServicesKit")]
        ),

        // MARK: - NetworkProtectionUI

        .target(
            name: "NetworkProtectionUI",
            dependencies: [
                .product(name: "NetworkProtection", package: "BrowserServicesKit"),
                .product(name: "SwiftUIExtensions", package: "SwiftUIExtensions"),
                .product(name: "LoginItems", package: "LoginItems"),
            ],
            resources: [
                .copy("Resources/Assets.xcassets")
            ],
            swiftSettings: [
                .define("DEBUG", .when(configuration: .debug))
            ],
            plugins: [.plugin(name: "SwiftLintPlugin", package: "BrowserServicesKit")]
        ),
        .testTarget(
            name: "NetworkProtectionUITests",
            dependencies: [
                "NetworkProtectionUI",
                .product(name: "NetworkProtectionTestUtils", package: "BrowserServicesKit"),
                .product(name: "LoginItems", package: "LoginItems")
            ],
            plugins: [.plugin(name: "SwiftLintPlugin", package: "BrowserServicesKit")]
        )
    ]
)<|MERGE_RESOLUTION|>--- conflicted
+++ resolved
@@ -30,11 +30,7 @@
         .library(name: "NetworkProtectionUI", targets: ["NetworkProtectionUI"])
     ],
     dependencies: [
-<<<<<<< HEAD
-        .package(url: "https://github.com/duckduckgo/BrowserServicesKit", exact: "104.2.2"),
-=======
         .package(url: "https://github.com/duckduckgo/BrowserServicesKit", exact: "105.0.0"),
->>>>>>> b62a965c
         .package(path: "../XPCHelper"),
         .package(path: "../SwiftUIExtensions"),
         .package(path: "../LoginItems")
