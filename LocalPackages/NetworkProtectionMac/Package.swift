// swift-tools-version: 5.7
// The swift-tools-version declares the minimum version of Swift required to build this package.
//
//  Package.swift
//
//  Copyright © 2023 DuckDuckGo. All rights reserved.
//
//  Licensed under the Apache License, Version 2.0 (the "License");
//  you may not use this file except in compliance with the License.
//  You may obtain a copy of the License at
//
//  http://www.apache.org/licenses/LICENSE-2.0
//
//  Unless required by applicable law or agreed to in writing, software
//  distributed under the License is distributed on an "AS IS" BASIS,
//  WITHOUT WARRANTIES OR CONDITIONS OF ANY KIND, either express or implied.
//  See the License for the specific language governing permissions and
//  limitations under the License.
//

import PackageDescription

let package = Package(
    name: "NetworkProtectionMac",
    platforms: [
        .iOS("14.0"),
        .macOS("11.4")
    ],
    products: [
        .library(name: "NetworkProtectionIPC", targets: ["NetworkProtectionIPC"]),
        .library(name: "NetworkProtectionUI", targets: ["NetworkProtectionUI"])
    ],
    dependencies: [
<<<<<<< HEAD
        .package(url: "https://github.com/duckduckgo/BrowserServicesKit", exact: "81.1.0"),
        .package(path: "../XPCHelper"),
=======
        .package(url: "https://github.com/duckduckgo/BrowserServicesKit", exact: "81.3.1"),
        .package(path: "../XPC"),
>>>>>>> 334a3bef
        .package(path: "../SwiftUIExtensions")
    ],
    targets: [
        // MARK: - NetworkProtectionIPC

        .target(
            name: "NetworkProtectionIPC",
            dependencies: [
                .product(name: "NetworkProtection", package: "BrowserServicesKit"),
                .product(name: "XPCHelper", package: "XPCHelper")
            ]),

        // MARK: - NetworkProtectionUI

        .target(
            name: "NetworkProtectionUI",
            dependencies: [
                .product(name: "NetworkProtection", package: "BrowserServicesKit"),
                .product(name: "SwiftUIExtensions", package: "SwiftUIExtensions")
            ],
            resources: [
                .copy("Resources/Assets.xcassets")
            ]),
        .testTarget(
            name: "NetworkProtectionUITests",
            dependencies: [
                "NetworkProtectionUI",
                .product(name: "NetworkProtectionTestUtils", package: "BrowserServicesKit")
            ])
    ]
)<|MERGE_RESOLUTION|>--- conflicted
+++ resolved
@@ -31,13 +31,8 @@
         .library(name: "NetworkProtectionUI", targets: ["NetworkProtectionUI"])
     ],
     dependencies: [
-<<<<<<< HEAD
-        .package(url: "https://github.com/duckduckgo/BrowserServicesKit", exact: "81.1.0"),
+        .package(url: "https://github.com/duckduckgo/BrowserServicesKit", exact: "81.3.1"),
         .package(path: "../XPCHelper"),
-=======
-        .package(url: "https://github.com/duckduckgo/BrowserServicesKit", exact: "81.3.1"),
-        .package(path: "../XPC"),
->>>>>>> 334a3bef
         .package(path: "../SwiftUIExtensions")
     ],
     targets: [
