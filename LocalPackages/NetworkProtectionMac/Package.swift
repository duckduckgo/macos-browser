// swift-tools-version: 5.7
// The swift-tools-version declares the minimum version of Swift required to build this package.
//
//  Package.swift
//
//  Copyright © 2023 DuckDuckGo. All rights reserved.
//
//  Licensed under the Apache License, Version 2.0 (the "License");
//  you may not use this file except in compliance with the License.
//  You may obtain a copy of the License at
//
//  http://www.apache.org/licenses/LICENSE-2.0
//
//  Unless required by applicable law or agreed to in writing, software
//  distributed under the License is distributed on an "AS IS" BASIS,
//  WITHOUT WARRANTIES OR CONDITIONS OF ANY KIND, either express or implied.
//  See the License for the specific language governing permissions and
//  limitations under the License.
//

import PackageDescription

let package = Package(
    name: "NetworkProtectionMac",
    platforms: [
        .macOS("11.4")
    ],
    products: [
        .library(name: "NetworkProtectionIPC", targets: ["NetworkProtectionIPC"]),
        .library(name: "NetworkProtectionProxy", targets: ["NetworkProtectionProxy"]),
        .library(name: "NetworkProtectionUI", targets: ["NetworkProtectionUI"])
    ],
    dependencies: [
<<<<<<< HEAD
        .package(url: "https://github.com/duckduckgo/BrowserServicesKit", revision: "401144a1d913e8f0aab0589019e82fcb787c3507"),
=======
        .package(url: "https://github.com/duckduckgo/BrowserServicesKit", exact: "122.2.0"),
>>>>>>> e71f6486
        .package(path: "../XPCHelper"),
        .package(path: "../SwiftUIExtensions"),
        .package(path: "../LoginItems"),
        .package(url: "https://github.com/duckduckgo/apple-toolbox.git", exact: "2.0.0"),
        .package(path: "../PixelKit"),
    ],
    targets: [
        // MARK: - NetworkProtectionIPC

        .target(
            name: "NetworkProtectionIPC",
            dependencies: [
                .product(name: "NetworkProtection", package: "BrowserServicesKit"),
                .product(name: "XPCHelper", package: "XPCHelper"),
            ],
            swiftSettings: [
                .define("DEBUG", .when(configuration: .debug))
            ],
            plugins: [.plugin(name: "SwiftLintPlugin", package: "apple-toolbox")]
        ),

        // MARK: - NetworkProtectionProxy

        .target(
            name: "NetworkProtectionProxy",
            dependencies: [
                .product(name: "NetworkProtection", package: "BrowserServicesKit"),
                .product(name: "PixelKit", package: "PixelKit"),
            ],
            swiftSettings: [
                .define("DEBUG", .when(configuration: .debug))
            ],
            plugins: [.plugin(name: "SwiftLintPlugin", package: "apple-toolbox")]
        ),

        // MARK: - NetworkProtectionUI

        .target(
            name: "NetworkProtectionUI",
            dependencies: [
                .product(name: "NetworkProtection", package: "BrowserServicesKit"),
                .product(name: "SwiftUIExtensions", package: "SwiftUIExtensions"),
                .product(name: "LoginItems", package: "LoginItems"),
            ],
            resources: [
                .copy("Resources/Assets.xcassets")
            ],
            swiftSettings: [
                .define("DEBUG", .when(configuration: .debug))
            ],
            plugins: [.plugin(name: "SwiftLintPlugin", package: "apple-toolbox")]
        ),
        .testTarget(
            name: "NetworkProtectionUITests",
            dependencies: [
                "NetworkProtectionUI",
                .product(name: "NetworkProtectionTestUtils", package: "BrowserServicesKit"),
                .product(name: "LoginItems", package: "LoginItems"),
            ],
            plugins: [.plugin(name: "SwiftLintPlugin", package: "apple-toolbox")]
        )
    ]
)<|MERGE_RESOLUTION|>--- conflicted
+++ resolved
@@ -31,11 +31,7 @@
         .library(name: "NetworkProtectionUI", targets: ["NetworkProtectionUI"])
     ],
     dependencies: [
-<<<<<<< HEAD
         .package(url: "https://github.com/duckduckgo/BrowserServicesKit", revision: "401144a1d913e8f0aab0589019e82fcb787c3507"),
-=======
-        .package(url: "https://github.com/duckduckgo/BrowserServicesKit", exact: "122.2.0"),
->>>>>>> e71f6486
         .package(path: "../XPCHelper"),
         .package(path: "../SwiftUIExtensions"),
         .package(path: "../LoginItems"),
