--- conflicted
+++ resolved
@@ -31,11 +31,7 @@
         .library(name: "NetworkProtectionUI", targets: ["NetworkProtectionUI"])
     ],
     dependencies: [
-<<<<<<< HEAD
-        .package(url: "https://github.com/duckduckgo/BrowserServicesKit", revision: "d3fcc7f9e9b8a64f12edee4eb28ab3980885ac83"),
-=======
-        .package(url: "https://github.com/duckduckgo/BrowserServicesKit", exact: "127.0.0"),
->>>>>>> 234e2d5e
+        .package(url: "https://github.com/duckduckgo/BrowserServicesKit", revision: "a63e7129d7ff9d5bb7241ce98ed61b701c07cd66"),
         .package(path: "../XPCHelper"),
         .package(path: "../SwiftUIExtensions"),
         .package(path: "../LoginItems"),
