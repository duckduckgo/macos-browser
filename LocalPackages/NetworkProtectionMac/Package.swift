--- conflicted
+++ resolved
@@ -31,11 +31,7 @@
         .library(name: "NetworkProtectionUI", targets: ["NetworkProtectionUI"])
     ],
     dependencies: [
-<<<<<<< HEAD
-        .package(url: "https://github.com/duckduckgo/BrowserServicesKit", exact: "81.4.1"),
-=======
         .package(url: "https://github.com/duckduckgo/BrowserServicesKit", exact: "81.5.0"),
->>>>>>> ffeae3b8
         .package(path: "../XPCHelper"),
         .package(path: "../SwiftUIExtensions")
     ],
