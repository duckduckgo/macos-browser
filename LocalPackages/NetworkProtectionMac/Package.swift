// swift-tools-version: 5.7
// The swift-tools-version declares the minimum version of Swift required to build this package.
//
//  Package.swift
//
//  Copyright © 2023 DuckDuckGo. All rights reserved.
//
//  Licensed under the Apache License, Version 2.0 (the "License");
//  you may not use this file except in compliance with the License.
//  You may obtain a copy of the License at
//
//  http://www.apache.org/licenses/LICENSE-2.0
//
//  Unless required by applicable law or agreed to in writing, software
//  distributed under the License is distributed on an "AS IS" BASIS,
//  WITHOUT WARRANTIES OR CONDITIONS OF ANY KIND, either express or implied.
//  See the License for the specific language governing permissions and
//  limitations under the License.
//

import PackageDescription

let package = Package(
    name: "NetworkProtectionMac",
    platforms: [
        .macOS("11.4")
    ],
    products: [
        .library(name: "NetworkProtectionIPC", targets: ["NetworkProtectionIPC"]),
        .library(name: "NetworkProtectionUI", targets: ["NetworkProtectionUI"])
    ],
    dependencies: [
<<<<<<< HEAD
        .package(url: "https://github.com/duckduckgo/BrowserServicesKit", exact: "101.1.1"),
=======
        .package(url: "https://github.com/duckduckgo/BrowserServicesKit", exact: "101.1.2"),
>>>>>>> 0a1a4b4e
        .package(path: "../XPCHelper"),
        .package(path: "../SwiftUIExtensions")
    ],
    targets: [
        // MARK: - NetworkProtectionIPC

        .target(
            name: "NetworkProtectionIPC",
            dependencies: [
                .product(name: "NetworkProtection", package: "BrowserServicesKit"),
                .product(name: "XPCHelper", package: "XPCHelper")
            ],
            swiftSettings: [
                .define("DEBUG", .when(configuration: .debug))
            ],
            plugins: [.plugin(name: "SwiftLintPlugin", package: "BrowserServicesKit")]
        ),

        // MARK: - NetworkProtectionUI

        .target(
            name: "NetworkProtectionUI",
            dependencies: [
                .product(name: "NetworkProtection", package: "BrowserServicesKit"),
                .product(name: "SwiftUIExtensions", package: "SwiftUIExtensions")
            ],
            resources: [
                .copy("Resources/Assets.xcassets")
            ],
            swiftSettings: [
                .define("DEBUG", .when(configuration: .debug))
            ],
            plugins: [.plugin(name: "SwiftLintPlugin", package: "BrowserServicesKit")]
        ),
        .testTarget(
            name: "NetworkProtectionUITests",
            dependencies: [
                "NetworkProtectionUI",
                .product(name: "NetworkProtectionTestUtils", package: "BrowserServicesKit")
            ],
            plugins: [.plugin(name: "SwiftLintPlugin", package: "BrowserServicesKit")]
        )
    ]
)<|MERGE_RESOLUTION|>--- conflicted
+++ resolved
@@ -30,11 +30,7 @@
         .library(name: "NetworkProtectionUI", targets: ["NetworkProtectionUI"])
     ],
     dependencies: [
-<<<<<<< HEAD
-        .package(url: "https://github.com/duckduckgo/BrowserServicesKit", exact: "101.1.1"),
-=======
-        .package(url: "https://github.com/duckduckgo/BrowserServicesKit", exact: "101.1.2"),
->>>>>>> 0a1a4b4e
+        .package(url: "https://github.com/duckduckgo/BrowserServicesKit", exact: "101.1.3"),
         .package(path: "../XPCHelper"),
         .package(path: "../SwiftUIExtensions")
     ],
