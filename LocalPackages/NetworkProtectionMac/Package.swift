--- conflicted
+++ resolved
@@ -32,11 +32,7 @@
         .library(name: "VPNAppLauncher", targets: ["VPNAppLauncher"]),
     ],
     dependencies: [
-<<<<<<< HEAD
-        .package(url: "https://github.com/duckduckgo/BrowserServicesKit", revision: "42105b6fd50f45d9bcab839f646f7b696ce71602"),
-=======
-        .package(url: "https://github.com/duckduckgo/BrowserServicesKit", exact: "191.2.2"),
->>>>>>> 93e481a1
+        .package(url: "https://github.com/duckduckgo/BrowserServicesKit", revision: "63a0e8335284b62a4172acf2a599f54eb3cd5045"),
         .package(url: "https://github.com/airbnb/lottie-spm", exact: "4.4.3"),
         .package(path: "../AppLauncher"),
         .package(path: "../UDSHelper"),
