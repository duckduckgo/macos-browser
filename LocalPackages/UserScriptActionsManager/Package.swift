--- conflicted
+++ resolved
@@ -31,11 +31,7 @@
             targets: ["UserScriptActionsManager"]),
     ],
     dependencies: [
-<<<<<<< HEAD
-        .package(url: "https://github.com/duckduckgo/BrowserServicesKit", exact: "236.1.0"),
-=======
         .package(url: "https://github.com/duckduckgo/BrowserServicesKit", exact: "236.0.4"),
->>>>>>> f31f1039
     ],
     targets: [
         .target(
