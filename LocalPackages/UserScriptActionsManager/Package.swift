// swift-tools-version: 5.7
// The swift-tools-version declares the minimum version of Swift required to build this package.
//
//  Package.swift
//
//  Copyright © 2024 DuckDuckGo. All rights reserved.
//
//  Licensed under the Apache License, Version 2.0 (the "License");
//  you may not use this file except in compliance with the License.
//  You may obtain a copy of the License at
//
//  http://www.apache.org/licenses/LICENSE-2.0
//
//  Unless required by applicable law or agreed to in writing, software
//  distributed under the License is distributed on an "AS IS" BASIS,
//  WITHOUT WARRANTIES OR CONDITIONS OF ANY KIND, either express or implied.
//  See the License for the specific language governing permissions and
//  limitations under the License.
//

import PackageDescription

let package = Package(
    name: "UserScriptActionsManager",
    platforms: [
        .macOS("11.4")
    ],
    products: [
        .library(
            name: "UserScriptActionsManager",
            targets: ["UserScriptActionsManager"]),
    ],
    dependencies: [
<<<<<<< HEAD
        .package(url: "https://github.com/duckduckgo/BrowserServicesKit", exact: "229.1.1")
=======
        .package(url: "https://github.com/duckduckgo/BrowserServicesKit", exact: "229.1.0")
>>>>>>> 920c2ab1
    ],
    targets: [
        .target(
            name: "UserScriptActionsManager",
            dependencies: [
                .product(name: "BrowserServicesKit", package: "BrowserServicesKit"),
                .product(name: "UserScript", package: "BrowserServicesKit"),
            ],
            swiftSettings: [
                .define("DEBUG", .when(configuration: .debug))
            ]
        ),
        .testTarget(
            name: "UserScriptActionsManagerTests",
            dependencies: ["UserScriptActionsManager"]
        ),
    ]
)<|MERGE_RESOLUTION|>--- conflicted
+++ resolved
@@ -31,11 +31,7 @@
             targets: ["UserScriptActionsManager"]),
     ],
     dependencies: [
-<<<<<<< HEAD
-        .package(url: "https://github.com/duckduckgo/BrowserServicesKit", exact: "229.1.1")
-=======
-        .package(url: "https://github.com/duckduckgo/BrowserServicesKit", exact: "229.1.0")
->>>>>>> 920c2ab1
+        .package(url: "https://github.com/duckduckgo/BrowserServicesKit", exact: "229.1.1"),
     ],
     targets: [
         .target(
