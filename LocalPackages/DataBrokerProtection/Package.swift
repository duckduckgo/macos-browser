--- conflicted
+++ resolved
@@ -22,19 +22,14 @@
 
 let package = Package(
     name: "DataBrokerProtection",
-    platforms: [ .macOS("11.4") ],
+    platforms: [ .macOS(.v11) ],
     products: [
         .library(
             name: "DataBrokerProtection",
             targets: ["DataBrokerProtection"])
     ],
     dependencies: [
-<<<<<<< HEAD
-        .package(url: "https://github.com/duckduckgo/BrowserServicesKit", exact: "81.3.1"),
-        .package(path: "../PixelKit"),
-=======
         .package(url: "https://github.com/duckduckgo/BrowserServicesKit", exact: "81.4.0"),
->>>>>>> 29e2a194
         .package(path: "../SwiftUIExtensions")
     ],
     targets: [
@@ -42,7 +37,6 @@
             name: "DataBrokerProtection",
             dependencies: [
                 .product(name: "BrowserServicesKit", package: "BrowserServicesKit"),
-                .product(name: "PixelKit", package: "PixelKit"),
                 .product(name: "SwiftUIExtensions", package: "SwiftUIExtensions")
             ],
             resources: [.process("Resources")]
