// swift-tools-version: 5.7
// The swift-tools-version declares the minimum version of Swift required to build this package.
//
//  Package.swift
//
//  Copyright © 2023 DuckDuckGo. All rights reserved.
//
//  Licensed under the Apache License, Version 2.0 (the "License");
//  you may not use this file except in compliance with the License.
//  You may obtain a copy of the License at
//
//  http://www.apache.org/licenses/LICENSE-2.0
//
//  Unless required by applicable law or agreed to in writing, software
//  distributed under the License is distributed on an "AS IS" BASIS,
//  WITHOUT WARRANTIES OR CONDITIONS OF ANY KIND, either express or implied.
//  See the License for the specific language governing permissions and
//  limitations under the License.
//

import PackageDescription

let package = Package(
    name: "DataBrokerProtection",
    platforms: [ .macOS("11.4") ],
    products: [
        .library(
            name: "DataBrokerProtection",
            targets: ["DataBrokerProtection"])
    ],
    dependencies: [
<<<<<<< HEAD
        .package(url: "https://github.com/duckduckgo/BrowserServicesKit", revision: "f2a5d102da34842b3ef02c876a1a539648bd5930"),
        .package(path: "../SwiftUIExtensions")
=======
        .package(url: "https://github.com/duckduckgo/BrowserServicesKit", exact: "82.0.2"),
        .package(path: "../PixelKit"),
        .package(path: "../SwiftUIExtensions"),
        .package(path: "../XPCHelper")
>>>>>>> f6b68761
    ],
    targets: [
        .target(
            name: "DataBrokerProtection",
            dependencies: [
                .product(name: "BrowserServicesKit", package: "BrowserServicesKit"),
                .product(name: "PixelKit", package: "PixelKit"),
                .product(name: "SwiftUIExtensions", package: "SwiftUIExtensions"),
                .byName(name: "XPCHelper")
            ],
            resources: [.process("Resources")]
        ),
        .testTarget(
            name: "DataBrokerProtectionTests",
            dependencies: [
                "DataBrokerProtection",
                "BrowserServicesKit"
            ])
    ]
)<|MERGE_RESOLUTION|>--- conflicted
+++ resolved
@@ -29,15 +29,10 @@
             targets: ["DataBrokerProtection"])
     ],
     dependencies: [
-<<<<<<< HEAD
         .package(url: "https://github.com/duckduckgo/BrowserServicesKit", revision: "f2a5d102da34842b3ef02c876a1a539648bd5930"),
-        .package(path: "../SwiftUIExtensions")
-=======
-        .package(url: "https://github.com/duckduckgo/BrowserServicesKit", exact: "82.0.2"),
         .package(path: "../PixelKit"),
         .package(path: "../SwiftUIExtensions"),
         .package(path: "../XPCHelper")
->>>>>>> f6b68761
     ],
     targets: [
         .target(
