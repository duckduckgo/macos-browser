--- conflicted
+++ resolved
@@ -29,11 +29,7 @@
             targets: ["DataBrokerProtection"])
     ],
     dependencies: [
-<<<<<<< HEAD
-        .package(url: "https://github.com/duckduckgo/BrowserServicesKit", revision: "c47188cc8de357dc06ba2fa3687b7897bc479222"),
-=======
         .package(url: "https://github.com/duckduckgo/BrowserServicesKit", exact: "122.2.1"),
->>>>>>> 675bbb76
         .package(path: "../PixelKit"),
         .package(path: "../SwiftUIExtensions"),
         .package(path: "../XPCHelper"),
