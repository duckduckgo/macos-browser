// swift-tools-version: 5.7
// The swift-tools-version declares the minimum version of Swift required to build this package.
//
//  Package.swift
//
//  Copyright © 2023 DuckDuckGo. All rights reserved.
//
//  Licensed under the Apache License, Version 2.0 (the "License");
//  you may not use this file except in compliance with the License.
//  You may obtain a copy of the License at
//
//  http://www.apache.org/licenses/LICENSE-2.0
//
//  Unless required by applicable law or agreed to in writing, software
//  distributed under the License is distributed on an "AS IS" BASIS,
//  WITHOUT WARRANTIES OR CONDITIONS OF ANY KIND, either express or implied.
//  See the License for the specific language governing permissions and
//  limitations under the License.
//

import PackageDescription

let package = Package(
    name: "DataBrokerProtection",
    platforms: [ .macOS("11.4") ],
    products: [
        .library(
            name: "DataBrokerProtection",
            targets: ["DataBrokerProtection"])
    ],
    dependencies: [
<<<<<<< HEAD
        .package(url: "https://github.com/duckduckgo/BrowserServicesKit", exact: "184.0.3"),
=======
        .package(url: "https://github.com/duckduckgo/BrowserServicesKit", exact: "185.0.0"),
>>>>>>> fd8d614b
        .package(path: "../SwiftUIExtensions"),
        .package(path: "../XPCHelper"),
    ],
    targets: [
        .target(
            name: "DataBrokerProtection",
            dependencies: [
                .product(name: "BrowserServicesKit", package: "BrowserServicesKit"),
                .product(name: "SwiftUIExtensions", package: "SwiftUIExtensions"),
                .byName(name: "XPCHelper"),
                .product(name: "PixelKit", package: "BrowserServicesKit"),
            ],
            resources: [.process("Resources")],
            swiftSettings: [
                .define("DEBUG", .when(configuration: .debug))
            ]
        ),
        .testTarget(
            name: "DataBrokerProtectionTests",
            dependencies: [
                "DataBrokerProtection",
                "BrowserServicesKit",
            ],
            resources: [
                .process("Resources")
            ]
        )
    ]
)<|MERGE_RESOLUTION|>--- conflicted
+++ resolved
@@ -29,11 +29,7 @@
             targets: ["DataBrokerProtection"])
     ],
     dependencies: [
-<<<<<<< HEAD
-        .package(url: "https://github.com/duckduckgo/BrowserServicesKit", exact: "184.0.3"),
-=======
         .package(url: "https://github.com/duckduckgo/BrowserServicesKit", exact: "185.0.0"),
->>>>>>> fd8d614b
         .package(path: "../SwiftUIExtensions"),
         .package(path: "../XPCHelper"),
     ],
