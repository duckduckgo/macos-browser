--- conflicted
+++ resolved
@@ -29,12 +29,8 @@
             targets: ["DataBrokerProtection"])
     ],
     dependencies: [
-<<<<<<< HEAD
-        .package(url: "https://github.com/duckduckgo/BrowserServicesKit", exact: "158.1.0"),
+        .package(url: "https://github.com/duckduckgo/BrowserServicesKit", exact: "181.0.0"),
         .package(path: "../MacOSCommon"),
-=======
-        .package(url: "https://github.com/duckduckgo/BrowserServicesKit", exact: "181.0.0"),
->>>>>>> a03e3d65
         .package(path: "../SwiftUIExtensions"),
         .package(path: "../XPCHelper"),
     ],
