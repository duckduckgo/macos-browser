// swift-tools-version: 5.7
// The swift-tools-version declares the minimum version of Swift required to build this package.
//
//  Package.swift
//
//  Copyright © 2023 DuckDuckGo. All rights reserved.
//
//  Licensed under the Apache License, Version 2.0 (the "License");
//  you may not use this file except in compliance with the License.
//  You may obtain a copy of the License at
//
//  http://www.apache.org/licenses/LICENSE-2.0
//
//  Unless required by applicable law or agreed to in writing, software
//  distributed under the License is distributed on an "AS IS" BASIS,
//  WITHOUT WARRANTIES OR CONDITIONS OF ANY KIND, either express or implied.
//  See the License for the specific language governing permissions and
//  limitations under the License.
//

import PackageDescription

let package = Package(
    name: "DataBrokerProtection",
    platforms: [ .macOS("11.4") ],
    products: [
        .library(
            name: "DataBrokerProtection",
            targets: ["DataBrokerProtection"])
    ],
    dependencies: [
<<<<<<< HEAD
        .package(url: "https://github.com/duckduckgo/BrowserServicesKit", revision: "0ad8773d8e734496f2ceb7187dccf7ae4ddb5e5c"),
=======
        .package(url: "https://github.com/duckduckgo/BrowserServicesKit", exact: "185.0.1"),
>>>>>>> 9e13868f
        .package(path: "../SwiftUIExtensions"),
        .package(path: "../XPCHelper"),
    ],
    targets: [
        .target(
            name: "DataBrokerProtection",
            dependencies: [
                .product(name: "BrowserServicesKit", package: "BrowserServicesKit"),
                .product(name: "SwiftUIExtensions", package: "SwiftUIExtensions"),
                .byName(name: "XPCHelper"),
                .product(name: "PixelKit", package: "BrowserServicesKit"),
            ],
            resources: [.process("Resources")],
            swiftSettings: [
                .define("DEBUG", .when(configuration: .debug))
            ]
        ),
        .testTarget(
            name: "DataBrokerProtectionTests",
            dependencies: [
                "DataBrokerProtection",
                "BrowserServicesKit",
            ],
            resources: [
                .process("Resources")
            ]
        )
    ]
)<|MERGE_RESOLUTION|>--- conflicted
+++ resolved
@@ -29,11 +29,7 @@
             targets: ["DataBrokerProtection"])
     ],
     dependencies: [
-<<<<<<< HEAD
-        .package(url: "https://github.com/duckduckgo/BrowserServicesKit", revision: "0ad8773d8e734496f2ceb7187dccf7ae4ddb5e5c"),
-=======
-        .package(url: "https://github.com/duckduckgo/BrowserServicesKit", exact: "185.0.1"),
->>>>>>> 9e13868f
+        .package(url: "https://github.com/duckduckgo/BrowserServicesKit", exact: "185.1.0"),
         .package(path: "../SwiftUIExtensions"),
         .package(path: "../XPCHelper"),
     ],
