--- conflicted
+++ resolved
@@ -29,11 +29,7 @@
             targets: ["DataBrokerProtection"])
     ],
     dependencies: [
-<<<<<<< HEAD
-        .package(url: "https://github.com/duckduckgo/BrowserServicesKit", revision: "5d950d6920ca78707874f2e8f1883efb6d7a797f"),
-=======
-        .package(url: "https://github.com/duckduckgo/BrowserServicesKit", branch: "194.0.0"),
->>>>>>> 5c141baf
+        .package(url: "https://github.com/duckduckgo/BrowserServicesKit", revision: "657a961c94c9c45f04ecd7c0937caf84cbedc731"),
         .package(path: "../SwiftUIExtensions"),
         .package(path: "../XPCHelper"),
     ],
