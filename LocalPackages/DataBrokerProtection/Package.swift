--- conflicted
+++ resolved
@@ -29,11 +29,7 @@
             targets: ["DataBrokerProtection"])
     ],
     dependencies: [
-<<<<<<< HEAD
-        .package(url: "https://github.com/duckduckgo/BrowserServicesKit", exact: "174.1.0"),
-=======
         .package(url: "https://github.com/duckduckgo/BrowserServicesKit", exact: "175.0.0"),
->>>>>>> 52dfd2ef
         .package(path: "../SwiftUIExtensions"),
         .package(path: "../XPCHelper"),
     ],
