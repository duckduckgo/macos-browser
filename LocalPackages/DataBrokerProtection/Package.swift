// swift-tools-version: 5.7
// The swift-tools-version declares the minimum version of Swift required to build this package.
//
//  Package.swift
//
//  Copyright © 2023 DuckDuckGo. All rights reserved.
//
//  Licensed under the Apache License, Version 2.0 (the "License");
//  you may not use this file except in compliance with the License.
//  You may obtain a copy of the License at
//
//  http://www.apache.org/licenses/LICENSE-2.0
//
//  Unless required by applicable law or agreed to in writing, software
//  distributed under the License is distributed on an "AS IS" BASIS,
//  WITHOUT WARRANTIES OR CONDITIONS OF ANY KIND, either express or implied.
//  See the License for the specific language governing permissions and
//  limitations under the License.
//

import PackageDescription

let package = Package(
    name: "DataBrokerProtection",
    platforms: [ .macOS("11.4") ],
    products: [
        .library(
            name: "DataBrokerProtection",
            targets: ["DataBrokerProtection"])
    ],
    dependencies: [
<<<<<<< HEAD
        .package(url: "https://github.com/duckduckgo/BrowserServicesKit", revision: "532687df01c0de1e9633e0a2afdbbbbba1d11159"),
=======
        .package(url: "https://github.com/duckduckgo/BrowserServicesKit", branch: "195.0.0"),
>>>>>>> d4afd176
        .package(path: "../SwiftUIExtensions"),
        .package(path: "../XPCHelper"),
    ],
    targets: [
        .target(
            name: "DataBrokerProtection",
            dependencies: [
                .product(name: "BrowserServicesKit", package: "BrowserServicesKit"),
                .product(name: "SwiftUIExtensions", package: "SwiftUIExtensions"),
                .byName(name: "XPCHelper"),
                .product(name: "PixelKit", package: "BrowserServicesKit"),
            ],
            resources: [.process("Resources")],
            swiftSettings: [
                .define("DEBUG", .when(configuration: .debug))
            ]
        ),
        .testTarget(
            name: "DataBrokerProtectionTests",
            dependencies: [
                "DataBrokerProtection",
                "BrowserServicesKit",
            ],
            resources: [
                .process("Resources")
            ]
        )
    ]
)<|MERGE_RESOLUTION|>--- conflicted
+++ resolved
@@ -29,11 +29,7 @@
             targets: ["DataBrokerProtection"])
     ],
     dependencies: [
-<<<<<<< HEAD
-        .package(url: "https://github.com/duckduckgo/BrowserServicesKit", revision: "532687df01c0de1e9633e0a2afdbbbbba1d11159"),
-=======
-        .package(url: "https://github.com/duckduckgo/BrowserServicesKit", branch: "195.0.0"),
->>>>>>> d4afd176
+        .package(url: "https://github.com/duckduckgo/BrowserServicesKit", branch: "196.0.0"),
         .package(path: "../SwiftUIExtensions"),
         .package(path: "../XPCHelper"),
     ],
