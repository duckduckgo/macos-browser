// swift-tools-version: 5.7
// The swift-tools-version declares the minimum version of Swift required to build this package.
//
//  Package.swift
//
//  Copyright © 2023 DuckDuckGo. All rights reserved.
//
//  Licensed under the Apache License, Version 2.0 (the "License");
//  you may not use this file except in compliance with the License.
//  You may obtain a copy of the License at
//
//  http://www.apache.org/licenses/LICENSE-2.0
//
//  Unless required by applicable law or agreed to in writing, software
//  distributed under the License is distributed on an "AS IS" BASIS,
//  WITHOUT WARRANTIES OR CONDITIONS OF ANY KIND, either express or implied.
//  See the License for the specific language governing permissions and
//  limitations under the License.
//

import PackageDescription

let package = Package(
    name: "DataBrokerProtection",
    platforms: [ .macOS("11.4") ],
    products: [
        .library(
            name: "DataBrokerProtection",
            targets: ["DataBrokerProtection"])
    ],
    dependencies: [
<<<<<<< HEAD
        .package(url: "https://github.com/duckduckgo/BrowserServicesKit", exact: "104.2.2"),
=======
        .package(url: "https://github.com/duckduckgo/BrowserServicesKit", exact: "105.0.0"),
>>>>>>> b62a965c
        .package(path: "../PixelKit"),
        .package(path: "../SwiftUIExtensions"),
        .package(path: "../XPCHelper")
    ],
    targets: [
        .target(
            name: "DataBrokerProtection",
            dependencies: [
                .product(name: "BrowserServicesKit", package: "BrowserServicesKit"),
                .product(name: "PixelKit", package: "PixelKit"),
                .product(name: "SwiftUIExtensions", package: "SwiftUIExtensions"),
                .byName(name: "XPCHelper")
            ],
            resources: [.process("Resources")],
            swiftSettings: [
                .define("DEBUG", .when(configuration: .debug))
            ],
            plugins: [.plugin(name: "SwiftLintPlugin", package: "BrowserServicesKit")]
        ),
        .testTarget(
            name: "DataBrokerProtectionTests",
            dependencies: [
                "DataBrokerProtection",
                "BrowserServicesKit"
            ],
            plugins: [.plugin(name: "SwiftLintPlugin", package: "BrowserServicesKit")]
        )
    ]
)<|MERGE_RESOLUTION|>--- conflicted
+++ resolved
@@ -29,11 +29,7 @@
             targets: ["DataBrokerProtection"])
     ],
     dependencies: [
-<<<<<<< HEAD
-        .package(url: "https://github.com/duckduckgo/BrowserServicesKit", exact: "104.2.2"),
-=======
         .package(url: "https://github.com/duckduckgo/BrowserServicesKit", exact: "105.0.0"),
->>>>>>> b62a965c
         .package(path: "../PixelKit"),
         .package(path: "../SwiftUIExtensions"),
         .package(path: "../XPCHelper")
