// swift-tools-version: 5.7
// The swift-tools-version declares the minimum version of Swift required to build this package.
//
//  Package.swift
//
//  Copyright © 2023 DuckDuckGo. All rights reserved.
//
//  Licensed under the Apache License, Version 2.0 (the "License");
//  you may not use this file except in compliance with the License.
//  You may obtain a copy of the License at
//
//  http://www.apache.org/licenses/LICENSE-2.0
//
//  Unless required by applicable law or agreed to in writing, software
//  distributed under the License is distributed on an "AS IS" BASIS,
//  WITHOUT WARRANTIES OR CONDITIONS OF ANY KIND, either express or implied.
//  See the License for the specific language governing permissions and
//  limitations under the License.
//

import PackageDescription

let package = Package(
    name: "DataBrokerProtection",
    platforms: [ .macOS("11.4") ],
    products: [
        .library(
            name: "DataBrokerProtection",
            targets: ["DataBrokerProtection"])
    ],
    dependencies: [
<<<<<<< HEAD
        .package(url: "https://github.com/duckduckgo/BrowserServicesKit", exact: "131.1.0"),
=======
        .package(url: "https://github.com/duckduckgo/BrowserServicesKit", exact: "131.0.0"),
>>>>>>> c0a64ffd
        .package(path: "../PixelKit"),
        .package(path: "../SwiftUIExtensions"),
        .package(path: "../XPCHelper"),
        .package(url: "https://github.com/duckduckgo/apple-toolbox.git", exact: "2.0.0"),
    ],
    targets: [
        .target(
            name: "DataBrokerProtection",
            dependencies: [
                .product(name: "BrowserServicesKit", package: "BrowserServicesKit"),
                .product(name: "PixelKit", package: "PixelKit"),
                .product(name: "SwiftUIExtensions", package: "SwiftUIExtensions"),
                .byName(name: "XPCHelper"),
            ],
            resources: [.process("Resources")],
            swiftSettings: [
                .define("DEBUG", .when(configuration: .debug))
            ],
            plugins: [.plugin(name: "SwiftLintPlugin", package: "apple-toolbox")]
        ),
        .testTarget(
            name: "DataBrokerProtectionTests",
            dependencies: [
                "DataBrokerProtection",
                "BrowserServicesKit",
            ],
            plugins: [.plugin(name: "SwiftLintPlugin", package: "apple-toolbox")]
        )
    ]
)<|MERGE_RESOLUTION|>--- conflicted
+++ resolved
@@ -29,11 +29,7 @@
             targets: ["DataBrokerProtection"])
     ],
     dependencies: [
-<<<<<<< HEAD
-        .package(url: "https://github.com/duckduckgo/BrowserServicesKit", exact: "131.1.0"),
-=======
         .package(url: "https://github.com/duckduckgo/BrowserServicesKit", exact: "131.0.0"),
->>>>>>> c0a64ffd
         .package(path: "../PixelKit"),
         .package(path: "../SwiftUIExtensions"),
         .package(path: "../XPCHelper"),
