--- conflicted
+++ resolved
@@ -29,11 +29,7 @@
             targets: ["DataBrokerProtection"])
     ],
     dependencies: [
-<<<<<<< HEAD
-        .package(url: "https://github.com/duckduckgo/BrowserServicesKit", exact: "77.4.0"),
-=======
         .package(url: "https://github.com/duckduckgo/BrowserServicesKit", exact: "78.0.0"),
->>>>>>> 800ff95f
         .package(path: "../SwiftUIExtensions")
     ],
     targets: [
