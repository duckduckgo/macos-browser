--- conflicted
+++ resolved
@@ -29,14 +29,9 @@
             targets: ["DataBrokerProtection"])
     ],
     dependencies: [
-<<<<<<< HEAD
-        .package(url: "https://github.com/duckduckgo/BrowserServicesKit", exact: "81.3.0"),
+        .package(url: "https://github.com/duckduckgo/BrowserServicesKit", exact: "81.3.1"),
         .package(path: "../SwiftUIExtensions"),
         .package(path: "../XPCHelper")
-=======
-        .package(url: "https://github.com/duckduckgo/BrowserServicesKit", exact: "81.3.1"),
-        .package(path: "../SwiftUIExtensions")
->>>>>>> 35195273
     ],
     targets: [
         .target(
