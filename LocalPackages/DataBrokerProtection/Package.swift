--- conflicted
+++ resolved
@@ -29,11 +29,7 @@
             targets: ["DataBrokerProtection"])
     ],
     dependencies: [
-<<<<<<< HEAD
-        .package(url: "https://github.com/duckduckgo/BrowserServicesKit", revision: "720f85f413ab8649692e4c521a0dd3401fba26b3"),
-=======
-        .package(url: "https://github.com/duckduckgo/BrowserServicesKit", exact: "78.2.0"),
->>>>>>> 0a8a748c
+        .package(url: "https://github.com/duckduckgo/BrowserServicesKit", exact: "78.2.1"),
         .package(path: "../SwiftUIExtensions")
     ],
     targets: [
