--- conflicted
+++ resolved
@@ -29,11 +29,7 @@
             targets: ["DataBrokerProtection"])
     ],
     dependencies: [
-<<<<<<< HEAD
         .package(url: "https://github.com/duckduckgo/BrowserServicesKit", exact: "202.2.0"),
-=======
-        .package(url: "https://github.com/duckduckgo/BrowserServicesKit", exact: "202.1.0"),
->>>>>>> b8ba6421
         .package(path: "../SwiftUIExtensions"),
         .package(path: "../XPCHelper"),
         .package(path: "../Freemium"),
