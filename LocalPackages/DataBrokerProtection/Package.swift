// swift-tools-version: 5.7
// The swift-tools-version declares the minimum version of Swift required to build this package.
//
//  Package.swift
//
//  Copyright © 2023 DuckDuckGo. All rights reserved.
//
//  Licensed under the Apache License, Version 2.0 (the "License");
//  you may not use this file except in compliance with the License.
//  You may obtain a copy of the License at
//
//  http://www.apache.org/licenses/LICENSE-2.0
//
//  Unless required by applicable law or agreed to in writing, software
//  distributed under the License is distributed on an "AS IS" BASIS,
//  WITHOUT WARRANTIES OR CONDITIONS OF ANY KIND, either express or implied.
//  See the License for the specific language governing permissions and
//  limitations under the License.
//

import PackageDescription

let package = Package(
    name: "DataBrokerProtection",
    platforms: [ .macOS("11.4") ],
    products: [
        .library(
            name: "DataBrokerProtection",
            targets: ["DataBrokerProtection"])
    ],
    dependencies: [
<<<<<<< HEAD
        .package(url: "https://github.com/duckduckgo/BrowserServicesKit", exact: "197.0.0"),
=======
        .package(url: "https://github.com/duckduckgo/BrowserServicesKit", exact: "196.3.1"),
>>>>>>> 2ec29199
        .package(path: "../SwiftUIExtensions"),
        .package(path: "../XPCHelper"),
    ],
    targets: [
        .target(
            name: "DataBrokerProtection",
            dependencies: [
                .product(name: "BrowserServicesKit", package: "BrowserServicesKit"),
                .product(name: "SwiftUIExtensions", package: "SwiftUIExtensions"),
                .byName(name: "XPCHelper"),
                .product(name: "PixelKit", package: "BrowserServicesKit"),
                .product(name: "Configuration", package: "BrowserServicesKit"),
                .product(name: "Persistence", package: "BrowserServicesKit"),
            ],
            resources: [.process("Resources")],
            swiftSettings: [
                .define("DEBUG", .when(configuration: .debug))
            ]
        ),
        .testTarget(
            name: "DataBrokerProtectionTests",
            dependencies: [
                "DataBrokerProtection",
                "BrowserServicesKit",
            ],
            resources: [
                .process("Resources")
            ]
        )
    ]
)<|MERGE_RESOLUTION|>--- conflicted
+++ resolved
@@ -29,11 +29,7 @@
             targets: ["DataBrokerProtection"])
     ],
     dependencies: [
-<<<<<<< HEAD
         .package(url: "https://github.com/duckduckgo/BrowserServicesKit", exact: "197.0.0"),
-=======
-        .package(url: "https://github.com/duckduckgo/BrowserServicesKit", exact: "196.3.1"),
->>>>>>> 2ec29199
         .package(path: "../SwiftUIExtensions"),
         .package(path: "../XPCHelper"),
     ],
