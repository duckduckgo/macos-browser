// swift-tools-version: 5.7
// The swift-tools-version declares the minimum version of Swift required to build this package.
//
//  Package.swift
//
//  Copyright © 2023 DuckDuckGo. All rights reserved.
//
//  Licensed under the Apache License, Version 2.0 (the "License");
//  you may not use this file except in compliance with the License.
//  You may obtain a copy of the License at
//
//  http://www.apache.org/licenses/LICENSE-2.0
//
//  Unless required by applicable law or agreed to in writing, software
//  distributed under the License is distributed on an "AS IS" BASIS,
//  WITHOUT WARRANTIES OR CONDITIONS OF ANY KIND, either express or implied.
//  See the License for the specific language governing permissions and
//  limitations under the License.
//

import PackageDescription

let package = Package(
    name: "DataBrokerProtection",
    platforms: [ .macOS("11.4") ],
    products: [
        .library(
            name: "DataBrokerProtection",
            targets: ["DataBrokerProtection"])
    ],
    dependencies: [
<<<<<<< HEAD
        .package(url: "https://github.com/duckduckgo/BrowserServicesKit", revision: "a63e7129d7ff9d5bb7241ce98ed61b701c07cd66"),
=======
        .package(url: "https://github.com/duckduckgo/BrowserServicesKit", exact: "128.0.0"),
>>>>>>> cb3b645a
        .package(path: "../PixelKit"),
        .package(path: "../SwiftUIExtensions"),
        .package(path: "../XPCHelper"),
        .package(url: "https://github.com/duckduckgo/apple-toolbox.git", exact: "2.0.0"),
    ],
    targets: [
        .target(
            name: "DataBrokerProtection",
            dependencies: [
                .product(name: "BrowserServicesKit", package: "BrowserServicesKit"),
                .product(name: "PixelKit", package: "PixelKit"),
                .product(name: "SwiftUIExtensions", package: "SwiftUIExtensions"),
                .byName(name: "XPCHelper"),
            ],
            resources: [.process("Resources")],
            swiftSettings: [
                .define("DEBUG", .when(configuration: .debug))
            ],
            plugins: [.plugin(name: "SwiftLintPlugin", package: "apple-toolbox")]
        ),
        .testTarget(
            name: "DataBrokerProtectionTests",
            dependencies: [
                "DataBrokerProtection",
                "BrowserServicesKit",
            ],
            plugins: [.plugin(name: "SwiftLintPlugin", package: "apple-toolbox")]
        )
    ]
)<|MERGE_RESOLUTION|>--- conflicted
+++ resolved
@@ -29,11 +29,7 @@
             targets: ["DataBrokerProtection"])
     ],
     dependencies: [
-<<<<<<< HEAD
-        .package(url: "https://github.com/duckduckgo/BrowserServicesKit", revision: "a63e7129d7ff9d5bb7241ce98ed61b701c07cd66"),
-=======
-        .package(url: "https://github.com/duckduckgo/BrowserServicesKit", exact: "128.0.0"),
->>>>>>> cb3b645a
+        .package(url: "https://github.com/duckduckgo/BrowserServicesKit", revision: "449a86715ba9018b9e94fccfecc96566d7e363c5"),
         .package(path: "../PixelKit"),
         .package(path: "../SwiftUIExtensions"),
         .package(path: "../XPCHelper"),
