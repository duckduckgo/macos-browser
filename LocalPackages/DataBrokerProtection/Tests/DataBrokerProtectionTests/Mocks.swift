--- conflicted
+++ resolved
@@ -120,9 +120,9 @@
         if requestEventHoursAgo != 0 {
             let requestedEvent = optOutEvent(extractedProfileId: extractedProfileId, brokerId: brokerId, profileQueryId: profileQueryId, type: .optOutRequested, date: .nowMinus(hours: requestEventHoursAgo))
 
-            return OptOutJobData(createdDate: .nowMinus(hours: jobCreatedHoursAgo), brokerId: brokerId, profileQueryId: profileQueryId, historyEvents: [startedEvent, requestedEvent], extractedProfile: extractedProfile)
+            return OptOutJobData(brokerId: brokerId, profileQueryId: profileQueryId, createdDate: .nowMinus(hours: jobCreatedHoursAgo), historyEvents: [startedEvent, requestedEvent], extractedProfile: extractedProfile)
         } else {
-            return OptOutJobData(createdDate: .nowMinus(hours: jobCreatedHoursAgo), brokerId: brokerId, profileQueryId: profileQueryId, historyEvents: [startedEvent], extractedProfile: extractedProfile)
+            return OptOutJobData(brokerId: brokerId, profileQueryId: profileQueryId, createdDate: .nowMinus(hours: jobCreatedHoursAgo), historyEvents: [startedEvent], extractedProfile: extractedProfile)
         }
     }
 
@@ -673,9 +673,6 @@
         return scanJobData
     }
 
-<<<<<<< HEAD
-    func save(createdDate: Date, brokerId: Int64, profileQueryId: Int64, extractedProfile: ExtractedProfile, lastRunDate: Date?, preferredRunDate: Date?) throws {
-=======
     func save(brokerId: Int64, profileQueryId: Int64,
               extractedProfile: DataBrokerProtection.ExtractedProfile,
               createdDate: Date, lastRunDate: Date?,
@@ -684,7 +681,6 @@
               sevenDaysConfirmationPixelFired: Bool,
               fourteenDaysConfirmationPixelFired: Bool,
               twentyOneDaysConfirmationPixelFired: Bool) throws {
->>>>>>> 8e349b5d
     }
 
     func updatePreferredRunDate(_ date: Date?, brokerId: Int64, profileQueryId: Int64, extractedProfileId: Int64) throws {
@@ -1145,9 +1141,6 @@
 extension OptOutJobData {
     static func mock(with extractedProfile: ExtractedProfile,
                      historyEvents: [HistoryEvent] = [HistoryEvent]()) -> OptOutJobData {
-<<<<<<< HEAD
-        .init(createdDate: Date(), brokerId: 1, profileQueryId: 1, historyEvents: historyEvents, extractedProfile: extractedProfile)
-=======
         .init(brokerId: 1, profileQueryId: 1, createdDate: Date(), historyEvents: historyEvents, extractedProfile: extractedProfile)
     }
 
@@ -1173,7 +1166,6 @@
                              sevenDaysConfirmationPixelFired: sevenDaysConfirmationPixelFired,
                              fourteenDaysConfirmationPixelFired: fourteenDaysConfirmationPixelFired,
                              twentyOneDaysConfirmationPixelFired: twentyOneDaysConfirmationPixelFired)
->>>>>>> 8e349b5d
     }
 }
 
