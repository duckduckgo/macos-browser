--- conflicted
+++ resolved
@@ -961,7 +961,6 @@
     }
 }
 
-<<<<<<< HEAD
 final class MockRunnerProvider: JobRunnerProvider {
     func getJobRunner() -> any WebJobRunner {
         MockWebJobRunner()
@@ -1366,7 +1365,9 @@
 
     func checkForUpdatesInBrokerJSONFiles() {
         didCallCheckForUpdates = true
-=======
+    }
+}
+
 final class MockAuthenticationManager: DataBrokerProtectionAuthenticationManaging {
     var isUserAuthenticatedValue = false
     var accessTokenValue: String? = "fake token"
@@ -1396,6 +1397,5 @@
         shouldAskForInviteCodeValue = false
         redeemCodeCalled = false
         authHeaderValue = "fake auth header"
->>>>>>> 5cf0022d
     }
 }