//
//  DataBrokerProtectionQueueManagerTests.swift
//
//  Copyright © 2024 DuckDuckGo. All rights reserved.
//
//  Licensed under the Apache License, Version 2.0 (the "License");
//  you may not use this file except in compliance with the License.
//  You may obtain a copy of the License at
//
//  http://www.apache.org/licenses/LICENSE-2.0
//
//  Unless required by applicable law or agreed to in writing, software
//  distributed under the License is distributed on an "AS IS" BASIS,
//  WITHOUT WARRANTIES OR CONDITIONS OF ANY KIND, either express or implied.
//  See the License for the specific language governing permissions and
//  limitations under the License.
//

import XCTest
@testable import DataBrokerProtection

final class DataBrokerProtectionQueueManagerTests: XCTestCase {

    private var sut: DefaultDataBrokerProtectionQueueManager!

    private var mockQueue: MockDataBrokerProtectionOperationQueue!
    private var mockOperationsCreator: MockDataBrokerOperationsCreator!
    private var mockDatabase: MockDatabase!
    private var mockPixelHandler: MockPixelHandler!
    private var mockMismatchCalculator: MockMismatchCalculator!
    private var mockUpdater: MockDataBrokerProtectionBrokerUpdater!
    private var mockSchedulerConfig = DataBrokerExecutionConfig(mode: .normal)
    private var mockRunnerProvider: MockRunnerProvider!
    private var mockUserNotification: MockUserNotificationService!
    private var mockOperationErrorDelegate: MockDataBrokerOperationErrorDelegate!
    private var mockDependencies: DefaultDataBrokerOperationDependencies!

    override func setUpWithError() throws {
        mockQueue = MockDataBrokerProtectionOperationQueue()
        mockOperationsCreator = MockDataBrokerOperationsCreator()
        mockDatabase = MockDatabase()
        mockPixelHandler = MockPixelHandler()
        mockMismatchCalculator = MockMismatchCalculator(database: mockDatabase, pixelHandler: mockPixelHandler)
        mockUpdater = MockDataBrokerProtectionBrokerUpdater()
        mockRunnerProvider = MockRunnerProvider()
        mockUserNotification = MockUserNotificationService()

        mockDependencies = DefaultDataBrokerOperationDependencies(database: mockDatabase,
                                                                  config: DataBrokerExecutionConfig(mode: .normal),
                                                                  runnerProvider: mockRunnerProvider,
                                                                  notificationCenter: .default,
                                                                  pixelHandler: mockPixelHandler,
                                                                  userNotificationService: mockUserNotification)
    }

    func testWhenStartImmediateScanOperations_thenCreatorIsCalledWithManualScanOperationType() async throws {
        // Given
        sut = DefaultDataBrokerProtectionQueueManager(operationQueue: mockQueue,
                                                      operationsCreator: mockOperationsCreator,
                                                      mismatchCalculator: mockMismatchCalculator,
                                                      brokerUpdater: mockUpdater,
                                                      pixelHandler: mockPixelHandler)

        // When
        sut.startImmediateScanOperationsIfPermitted(showWebView: false,
                                                operationDependencies: mockDependencies,
                                                    errorHandler: nil,
                                                   completion: nil)

        // Then
        XCTAssertEqual(mockOperationsCreator.createdType, .manualScan)
    }

    func testWhenStartScheduledAllOperations_thenCreatorIsCalledWithAllOperationType() async throws {
        // Given
        sut = DefaultDataBrokerProtectionQueueManager(operationQueue: mockQueue,
                                                      operationsCreator: mockOperationsCreator,
                                                      mismatchCalculator: mockMismatchCalculator,
                                                      brokerUpdater: mockUpdater,
                                                      pixelHandler: mockPixelHandler)

        // When
        sut.startScheduledAllOperationsIfPermitted(showWebView: false,
                                                operationDependencies: mockDependencies,
                                                   errorHandler: nil,
                                                   completion: nil)

        // Then
        XCTAssertEqual(mockOperationsCreator.createdType, .all)
    }

    func testWhenStartScheduledScanOperations_thenCreatorIsCalledWithScheduledScanOperationType() async throws {
        // Given
        sut = DefaultDataBrokerProtectionQueueManager(operationQueue: mockQueue,
                                                      operationsCreator: mockOperationsCreator,
                                                      mismatchCalculator: mockMismatchCalculator,
                                                      brokerUpdater: mockUpdater,
                                                      pixelHandler: mockPixelHandler)

        // When
        sut.startScheduledScanOperationsIfPermitted(showWebView: false,
                                                operationDependencies: mockDependencies,
                                                    errorHandler: nil,
                                                   completion: nil)

        // Then
        XCTAssertEqual(mockOperationsCreator.createdType, .scheduledScan)
    }

    func testWhenStartImmediateScan_andScanCompletesWithErrors_thenCompletionIsCalledWithErrors() async throws {
        // Given
        sut = DefaultDataBrokerProtectionQueueManager(operationQueue: mockQueue,
                                                      operationsCreator: mockOperationsCreator,
                                                      mismatchCalculator: mockMismatchCalculator,
                                                      brokerUpdater: mockUpdater,
                                                      pixelHandler: mockPixelHandler)
        let mockOperation = MockDataBrokerOperation(id: 1, operationType: .manualScan, errorDelegate: sut)
        let mockOperationWithError = MockDataBrokerOperation(id: 2, operationType: .manualScan, errorDelegate: sut, shouldError: true)
        mockOperationsCreator.operationCollections = [mockOperation, mockOperationWithError]
        let expectation = expectation(description: "Expected completion to be called")
        var errorCollection: DataBrokerProtectionAgentErrorCollection!
<<<<<<< HEAD
        let expectedConcurrentOperations = DataBrokerExecutionConfig(mode: .normal).concurrentOperationsFor(.scan)
=======
        let expectedConcurrentOperations = DataBrokerExecutionConfig().concurrentOperationsFor(.manualScan)
>>>>>>> 68be5197
        var errorHandlerCalled = false

        // When
        sut.startImmediateScanOperationsIfPermitted(showWebView: false,
                                                operationDependencies: mockDependencies) { errors in
            errorCollection = errors
            errorHandlerCalled = true
        } completion: {
            XCTAssertTrue(errorHandlerCalled)
            expectation.fulfill()
        }

        mockQueue.completeAllOperations()

        // Then
        await fulfillment(of: [expectation], timeout: 5)
        XCTAssert(errorCollection.operationErrors?.count == 1)
        XCTAssertNil(mockOperationsCreator.priorityDate)
        XCTAssertEqual(mockQueue.maxConcurrentOperationCount, expectedConcurrentOperations)
    }

    func testWhenStartScheduledAllOperations_andOperationsCompleteWithErrors_thenErrorHandlerIsCalledWithErrors_followedByCompletionBlock() async throws {
        // Given
        sut = DefaultDataBrokerProtectionQueueManager(operationQueue: mockQueue,
                                                      operationsCreator: mockOperationsCreator,
                                                      mismatchCalculator: mockMismatchCalculator,
                                                      brokerUpdater: mockUpdater,
                                                      pixelHandler: mockPixelHandler)
        let mockOperation = MockDataBrokerOperation(id: 1, operationType: .all, errorDelegate: sut)
        let mockOperationWithError = MockDataBrokerOperation(id: 2, operationType: .all, errorDelegate: sut, shouldError: true)
        mockOperationsCreator.operationCollections = [mockOperation, mockOperationWithError]
        let expectation = expectation(description: "Expected completion to be called")
        var errorCollection: DataBrokerProtectionAgentErrorCollection!
        let expectedConcurrentOperations = DataBrokerExecutionConfig(mode: .normal).concurrentOperationsFor(.all)
        var errorHandlerCalled = false

        // When
        sut.startScheduledAllOperationsIfPermitted(showWebView: false,
                                                operationDependencies: mockDependencies) { errors in
            errorCollection = errors
            errorHandlerCalled = true
        } completion: {
            XCTAssertTrue(errorHandlerCalled)
            expectation.fulfill()
        }

        mockQueue.completeAllOperations()

        // Then
        await fulfillment(of: [expectation], timeout: 5)
        XCTAssert(errorCollection.operationErrors?.count == 1)
        XCTAssertNotNil(mockOperationsCreator.priorityDate)
        XCTAssertEqual(mockQueue.maxConcurrentOperationCount, expectedConcurrentOperations)
    }

    func testWhenStartScheduledScanOperations_andOperationsCompleteWithErrors_thenCompletionIsCalledWithErrors() async throws {
        // Given
        sut = DefaultDataBrokerProtectionQueueManager(operationQueue: mockQueue,
                                                      operationsCreator: mockOperationsCreator,
                                                      mismatchCalculator: mockMismatchCalculator,
                                                      brokerUpdater: mockUpdater,
                                                      pixelHandler: mockPixelHandler)
        let mockOperation = MockDataBrokerOperation(id: 1, operationType: .scheduledScan, errorDelegate: sut)
        let mockOperationWithError = MockDataBrokerOperation(id: 2, operationType: .scheduledScan, errorDelegate: sut, shouldError: true)
        mockOperationsCreator.operationCollections = [mockOperation, mockOperationWithError]
        let expectation = expectation(description: "Expected errors to be returned in completion")
        var errorCollection: DataBrokerProtectionAgentErrorCollection!
        let expectedConcurrentOperations = DataBrokerExecutionConfig().concurrentOperationsFor(.scheduledScan)
        var errorHandlerCalled = false

        // When
        sut.startScheduledScanOperationsIfPermitted(showWebView: false,
                                                operationDependencies: mockDependencies) { errors in
            errorCollection = errors
            errorHandlerCalled = true
        } completion: {
            XCTAssertTrue(errorHandlerCalled)
            expectation.fulfill()
        }

        mockQueue.completeAllOperations()

        // Then
        await fulfillment(of: [expectation], timeout: 5)
        XCTAssert(errorCollection.operationErrors?.count == 1)
        XCTAssertNotNil(mockOperationsCreator.priorityDate)
        XCTAssertEqual(mockQueue.maxConcurrentOperationCount, expectedConcurrentOperations)
    }

    func testWhenStartImmediateScan_andCurrentModeIsScheduled_thenCurrentOperationsAreInterrupted_andCurrentCompletionIsCalledWithErrors() async throws {
        // Given
        sut = DefaultDataBrokerProtectionQueueManager(operationQueue: mockQueue,
                                                      operationsCreator: mockOperationsCreator,
                                                      mismatchCalculator: mockMismatchCalculator,
                                                      brokerUpdater: mockUpdater,
                                                      pixelHandler: mockPixelHandler)
        let mockOperationsWithError = (1...2).map { MockDataBrokerOperation(id: $0, operationType: .manualScan, errorDelegate: sut, shouldError: true) }
        var mockOperations = (3...4).map { MockDataBrokerOperation(id: $0, operationType: .manualScan, errorDelegate: sut) }
        mockOperationsCreator.operationCollections = mockOperationsWithError + mockOperations
        var errorCollection: DataBrokerProtectionAgentErrorCollection!

        // When
        sut.startScheduledAllOperationsIfPermitted(showWebView: false, operationDependencies: mockDependencies) { errors in
            errorCollection = errors
        } completion: {
            // no-op
        }

        mockQueue.completeOperationsUpTo(index: 2)

        // Then
        XCTAssert(mockQueue.operationCount == 2)

        // Given
        mockOperations = (5...8).map { MockDataBrokerOperation(id: $0, operationType: .manualScan, errorDelegate: sut) }
        mockOperationsCreator.operationCollections = mockOperations

        // When
        sut.startImmediateScanOperationsIfPermitted(showWebView: false, operationDependencies: mockDependencies) { _ in
        } completion: {
            // no-op
        }

        // Then
        XCTAssert(errorCollection.operationErrors?.count == 2)
        let error = errorCollection.oneTimeError as? DataBrokerProtectionQueueError
        XCTAssertEqual(error, .interrupted)
        XCTAssert(mockQueue.didCallCancelCount == 1)
        XCTAssert(mockQueue.operations.filter { !$0.isCancelled }.count == 4)
        XCTAssert(mockQueue.operations.filter { $0.isCancelled }.count >= 2)
    }

    func testWhenStartImmediateScan_andCurrentModeIsImmediate_thenCurrentOperationsAreInterrupted_andCurrentCompletionIsCalledWithErrors() async throws {
        // Given
        sut = DefaultDataBrokerProtectionQueueManager(operationQueue: mockQueue,
                                                      operationsCreator: mockOperationsCreator,
                                                      mismatchCalculator: mockMismatchCalculator,
                                                      brokerUpdater: mockUpdater,
                                                      pixelHandler: mockPixelHandler)
        let mockOperationsWithError = (1...2).map { MockDataBrokerOperation(id: $0, operationType: .manualScan, errorDelegate: sut, shouldError: true) }
        var mockOperations = (3...4).map { MockDataBrokerOperation(id: $0, operationType: .manualScan, errorDelegate: sut) }
        mockOperationsCreator.operationCollections = mockOperationsWithError + mockOperations
        var errorCollection: DataBrokerProtectionAgentErrorCollection!

        // When
        sut.startImmediateScanOperationsIfPermitted(showWebView: false, operationDependencies: mockDependencies) { errors in
            errorCollection = errors
        } completion: {
            // no-op
        }

        mockQueue.completeOperationsUpTo(index: 2)

        // Then
        XCTAssert(mockQueue.operationCount == 2)

        // Given
        mockOperations = (5...8).map { MockDataBrokerOperation(id: $0, operationType: .manualScan, errorDelegate: sut) }
        mockOperationsCreator.operationCollections = mockOperations

        // When
        sut.startImmediateScanOperationsIfPermitted(showWebView: false, operationDependencies: mockDependencies) { _ in
        } completion: {
            // no-op
        }

        // Then
        XCTAssert(errorCollection.operationErrors?.count == 2)
        let error = errorCollection.oneTimeError as? DataBrokerProtectionQueueError
        XCTAssertEqual(error, .interrupted)
        XCTAssert(mockQueue.didCallCancelCount == 1)
        XCTAssert(mockQueue.operations.filter { !$0.isCancelled }.count == 4)
        XCTAssert(mockQueue.operations.filter { $0.isCancelled }.count >= 2)
    }

    func testWhenSecondImmedateScanInterruptsFirst_andFirstHadErrors_thenSecondCompletesOnlyWithNewErrors() async throws {
        // Given
        sut = DefaultDataBrokerProtectionQueueManager(operationQueue: mockQueue,
                                                      operationsCreator: mockOperationsCreator,
                                                      mismatchCalculator: mockMismatchCalculator,
                                                      brokerUpdater: mockUpdater,
                                                      pixelHandler: mockPixelHandler)
        var mockOperationsWithError = (1...2).map { MockDataBrokerOperation(id: $0, operationType: .manualScan, errorDelegate: sut, shouldError: true) }
        var mockOperations = (3...4).map { MockDataBrokerOperation(id: $0, operationType: .manualScan, errorDelegate: sut) }
        mockOperationsCreator.operationCollections = mockOperationsWithError + mockOperations
        var errorCollectionFirst: DataBrokerProtectionAgentErrorCollection!

        // When
        sut.startImmediateScanOperationsIfPermitted(showWebView: false, operationDependencies: mockDependencies) { errors in
            errorCollectionFirst = errors
        } completion: {
            // no-op
        }

        mockQueue.completeOperationsUpTo(index: 2)

        // Then
        XCTAssert(mockQueue.operationCount == 2)

        // Given
        var errorCollectionSecond: DataBrokerProtectionAgentErrorCollection!
        mockOperationsWithError = (5...6).map { MockDataBrokerOperation(id: $0, operationType: .manualScan, errorDelegate: sut, shouldError: true) }
        mockOperations = (7...8).map { MockDataBrokerOperation(id: $0, operationType: .manualScan, errorDelegate: sut) }
        mockOperationsCreator.operationCollections = mockOperationsWithError + mockOperations

        // When
        sut.startImmediateScanOperationsIfPermitted(showWebView: false, operationDependencies: mockDependencies) { errors in
            errorCollectionSecond = errors
        } completion: {
            // no-op
        }

        mockQueue.completeAllOperations()

        // Then
        XCTAssert(errorCollectionFirst.operationErrors?.count == 2)
        XCTAssert(errorCollectionSecond.operationErrors?.count == 2)
        XCTAssert(mockQueue.didCallCancelCount == 1)
    }

    func testWhenStartScheduledAllOperations_andCurrentModeIsImmediate_thenCurrentOperationsAreNotInterrupted_andNewCompletionIsCalledWithError() throws {
        // Given
        sut = DefaultDataBrokerProtectionQueueManager(operationQueue: mockQueue,
                                                      operationsCreator: mockOperationsCreator,
                                                      mismatchCalculator: mockMismatchCalculator,
                                                      brokerUpdater: mockUpdater,
                                                      pixelHandler: mockPixelHandler)
        var mockOperations = (1...5).map { MockDataBrokerOperation(id: $0, operationType: .manualScan, errorDelegate: sut) }
        var mockOperationsWithError = (6...10).map { MockDataBrokerOperation(id: $0,
                                                                             operationType: .manualScan,
                                                                             errorDelegate: sut,
                                                                             shouldError: true) }
        mockOperationsCreator.operationCollections = mockOperations + mockOperationsWithError
        var errorCollection: DataBrokerProtectionAgentErrorCollection!

        // When
        sut.startImmediateScanOperationsIfPermitted(showWebView: false, operationDependencies: mockDependencies) { _ in
        } completion: {
            // no-op
        }

        // Then
        XCTAssert(mockQueue.operationCount == 10)

        // Given
        mockOperations = (11...15).map { MockDataBrokerOperation(id: $0, operationType: .manualScan, errorDelegate: sut) }
        mockOperationsWithError = (16...20).map { MockDataBrokerOperation(id: $0,
                                                                          operationType: .manualScan,
                                                                          errorDelegate: sut,
                                                                          shouldError: true) }
        mockOperationsCreator.operationCollections = mockOperations + mockOperationsWithError
        let expectedError = DataBrokerProtectionQueueError.cannotInterrupt
        var completionCalled = false

        // When
        sut.startScheduledAllOperationsIfPermitted(showWebView: false, operationDependencies: mockDependencies) { errors in
            errorCollection = errors
            completionCalled.toggle()
        } completion: {
            // no-op
        }

        // Then
        XCTAssert(mockQueue.didCallCancelCount == 0)
        XCTAssert(mockQueue.operations.filter { !$0.isCancelled }.count == 10)
        XCTAssert(mockQueue.operations.filter { $0.isCancelled }.count == 0)
        XCTAssertEqual((errorCollection.oneTimeError as? DataBrokerProtectionQueueError), expectedError)
        XCTAssert(completionCalled)
    }

    func testWhenStartScheduledScanOperations_andCurrentModeIsImmediate_thenCurrentOperationsAreNotInterrupted_andNewCompletionIsCalledWithError() throws {
        // Given
        sut = DefaultDataBrokerProtectionQueueManager(operationQueue: mockQueue,
                                                      operationsCreator: mockOperationsCreator,
                                                      mismatchCalculator: mockMismatchCalculator,
                                                      brokerUpdater: mockUpdater,
                                                      pixelHandler: mockPixelHandler)
        var mockOperations = (1...5).map { MockDataBrokerOperation(id: $0, operationType: .manualScan, errorDelegate: sut) }
        var mockOperationsWithError = (6...10).map { MockDataBrokerOperation(id: $0,
                                                                             operationType: .manualScan,
                                                                             errorDelegate: sut,
                                                                             shouldError: true) }
        mockOperationsCreator.operationCollections = mockOperations + mockOperationsWithError
        var errorCollection: DataBrokerProtectionAgentErrorCollection!

        // When
        sut.startImmediateScanOperationsIfPermitted(showWebView: false, operationDependencies: mockDependencies) { _ in } completion: {
            // no-op
        }

        // Then
        XCTAssert(mockQueue.operationCount == 10)

        // Given
        mockOperations = (11...15).map { MockDataBrokerOperation(id: $0, operationType: .manualScan, errorDelegate: sut) }
        mockOperationsWithError = (16...20).map { MockDataBrokerOperation(id: $0,
                                                                          operationType: .manualScan,
                                                                          errorDelegate: sut,
                                                                          shouldError: true) }
        mockOperationsCreator.operationCollections = mockOperations + mockOperationsWithError
        let expectedError = DataBrokerProtectionQueueError.cannotInterrupt
        var completionCalled = false

        // When
        sut.startScheduledScanOperationsIfPermitted(showWebView: false, operationDependencies: mockDependencies) { errors in
            errorCollection = errors
        } completion: {
            completionCalled.toggle()
        }

        // Then
        XCTAssert(mockQueue.didCallCancelCount == 0)
        XCTAssert(mockQueue.operations.filter { !$0.isCancelled }.count == 10)
        XCTAssert(mockQueue.operations.filter { $0.isCancelled }.count == 0)
        XCTAssertEqual((errorCollection.oneTimeError as? DataBrokerProtectionQueueError), expectedError)
        XCTAssert(completionCalled)
    }

    func testWhenOperationBuildingFails_thenCompletionIsCalledOnOperationCreationOneTimeError() async throws {
        // Given
        mockOperationsCreator.shouldError = true
        sut = DefaultDataBrokerProtectionQueueManager(operationQueue: mockQueue,
                                                      operationsCreator: mockOperationsCreator,
                                                      mismatchCalculator: mockMismatchCalculator,
                                                      brokerUpdater: mockUpdater,
                                                      pixelHandler: mockPixelHandler)
        let expectation = expectation(description: "Expected completion to be called")
        var errorCollection: DataBrokerProtectionAgentErrorCollection!

        // When
        sut.startImmediateScanOperationsIfPermitted(showWebView: false,
                                                operationDependencies: mockDependencies) { errors in
            errorCollection = errors
        } completion: {
            expectation.fulfill()
        }

        // Then
        await fulfillment(of: [expectation], timeout: 3)
        XCTAssertNotNil(errorCollection.oneTimeError)
    }

    func testWhenCallDebugOptOutCommand_thenOptOutOperationsAreCreated() throws {
        // Given
        sut = DefaultDataBrokerProtectionQueueManager(operationQueue: mockQueue,
                                                      operationsCreator: mockOperationsCreator,
                                                      mismatchCalculator: mockMismatchCalculator,
                                                      brokerUpdater: mockUpdater,
                                                      pixelHandler: mockPixelHandler)
<<<<<<< HEAD
        let expectedConcurrentOperations = DataBrokerExecutionConfig(mode: .normal).concurrentOperationsFor(.optOut)
        XCTAssert(mockOperationsCreator.createdType == .scan)
=======
        let expectedConcurrentOperations = DataBrokerExecutionConfig().concurrentOperationsFor(.optOut)
        XCTAssert(mockOperationsCreator.createdType == .manualScan)
>>>>>>> 68be5197

        // When
        sut.execute(.startOptOutOperations(showWebView: false,
                                           operationDependencies: mockDependencies,
                                           errorHandler: nil,
                                           completion: nil))

        // Then
        XCTAssert(mockOperationsCreator.createdType == .optOut)
        XCTAssertEqual(mockQueue.maxConcurrentOperationCount, expectedConcurrentOperations)
    }
}<|MERGE_RESOLUTION|>--- conflicted
+++ resolved
@@ -119,11 +119,7 @@
         mockOperationsCreator.operationCollections = [mockOperation, mockOperationWithError]
         let expectation = expectation(description: "Expected completion to be called")
         var errorCollection: DataBrokerProtectionAgentErrorCollection!
-<<<<<<< HEAD
-        let expectedConcurrentOperations = DataBrokerExecutionConfig(mode: .normal).concurrentOperationsFor(.scan)
-=======
-        let expectedConcurrentOperations = DataBrokerExecutionConfig().concurrentOperationsFor(.manualScan)
->>>>>>> 68be5197
+        let expectedConcurrentOperations = DataBrokerExecutionConfig(mode: .normal).concurrentOperationsFor(.manualScan)
         var errorHandlerCalled = false
 
         // When
@@ -473,13 +469,8 @@
                                                       mismatchCalculator: mockMismatchCalculator,
                                                       brokerUpdater: mockUpdater,
                                                       pixelHandler: mockPixelHandler)
-<<<<<<< HEAD
         let expectedConcurrentOperations = DataBrokerExecutionConfig(mode: .normal).concurrentOperationsFor(.optOut)
-        XCTAssert(mockOperationsCreator.createdType == .scan)
-=======
-        let expectedConcurrentOperations = DataBrokerExecutionConfig().concurrentOperationsFor(.optOut)
         XCTAssert(mockOperationsCreator.createdType == .manualScan)
->>>>>>> 68be5197
 
         // When
         sut.execute(.startOptOutOperations(showWebView: false,
