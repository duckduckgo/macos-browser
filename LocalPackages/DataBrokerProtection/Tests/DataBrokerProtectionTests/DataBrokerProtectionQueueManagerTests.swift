//
//  DataBrokerProtectionQueueManagerTests.swift
//
//  Copyright © 2024 DuckDuckGo. All rights reserved.
//
//  Licensed under the Apache License, Version 2.0 (the "License");
//  you may not use this file except in compliance with the License.
//  You may obtain a copy of the License at
//
//  http://www.apache.org/licenses/LICENSE-2.0
//
//  Unless required by applicable law or agreed to in writing, software
//  distributed under the License is distributed on an "AS IS" BASIS,
//  WITHOUT WARRANTIES OR CONDITIONS OF ANY KIND, either express or implied.
//  See the License for the specific language governing permissions and
//  limitations under the License.
//

import XCTest
@testable import DataBrokerProtection

final class DataBrokerProtectionQueueManagerTests: XCTestCase {

    private var sut: DefaultDataBrokerProtectionQueueManager!

    private var mockQueue: MockDataBrokerProtectionOperationQueue!
    private var mockOperationsCreator: MockDataBrokerOperationsCreator!
    private var mockDatabase: MockDatabase!
    private var mockPixelHandler: MockPixelHandler!
    private var mockMismatchCalculator: MockMismatchCalculator!
    private var mockUpdater: MockDataBrokerProtectionBrokerUpdater!
    private var mockSchedulerConfig = DataBrokerExecutionConfig()
    private var mockRunnerProvider: MockRunnerProvider!
    private var mockUserNotification: MockUserNotificationService!
    private var mockOperationErrorDelegate: MockDataBrokerOperationErrorDelegate!
    private var mockDependencies: DefaultDataBrokerOperationDependencies!

    override func setUpWithError() throws {
        mockQueue = MockDataBrokerProtectionOperationQueue()
        mockOperationsCreator = MockDataBrokerOperationsCreator()
        mockDatabase = MockDatabase()
        mockPixelHandler = MockPixelHandler()
        mockMismatchCalculator = MockMismatchCalculator(database: mockDatabase, pixelHandler: mockPixelHandler)
        mockUpdater = MockDataBrokerProtectionBrokerUpdater()
        mockRunnerProvider = MockRunnerProvider()
        mockUserNotification = MockUserNotificationService()

        mockDependencies = DefaultDataBrokerOperationDependencies(database: mockDatabase,
                                                                  config: DataBrokerExecutionConfig(),
                                                                  runnerProvider: mockRunnerProvider,
                                                                  notificationCenter: .default,
                                                                  pixelHandler: mockPixelHandler,
                                                                  userNotificationService: mockUserNotification)
    }

<<<<<<< HEAD
    func testWhenStartImmediateScanOperations_thenCreatorIsCalledWithManualScanOperationType() async throws {
        // Given
        sut = DefaultDataBrokerProtectionQueueManager(operationQueue: mockQueue,
                                                      operationsCreator: mockOperationsCreator,
                                                      mismatchCalculator: mockMismatchCalculator,
                                                      brokerUpdater: mockUpdater,
                                                      pixelHandler: mockPixelHandler)

        // When
        sut.startImmediateScanOperationsIfPermitted(showWebView: false,
                                                operationDependencies: mockDependencies,
                                                   completion: nil)

        // Then
        XCTAssertEqual(mockOperationsCreator.createdType, .manualScan)
    }

    func testWhenStartScheduledAllOperations_thenCreatorIsCalledWithAllOperationType() async throws {
        // Given
        sut = DefaultDataBrokerProtectionQueueManager(operationQueue: mockQueue,
                                                      operationsCreator: mockOperationsCreator,
                                                      mismatchCalculator: mockMismatchCalculator,
                                                      brokerUpdater: mockUpdater,
                                                      pixelHandler: mockPixelHandler)

        // When
        sut.startScheduledAllOperationsIfPermitted(showWebView: false,
                                                operationDependencies: mockDependencies,
                                                   completion: nil)

        // Then
        XCTAssertEqual(mockOperationsCreator.createdType, .all)
    }

    func testWhenStartScheduledScanOperations_thenCreatorIsCalledWithScheduledScanOperationType() async throws {
        // Given
        sut = DefaultDataBrokerProtectionQueueManager(operationQueue: mockQueue,
                                                      operationsCreator: mockOperationsCreator,
                                                      mismatchCalculator: mockMismatchCalculator,
                                                      brokerUpdater: mockUpdater,
                                                      pixelHandler: mockPixelHandler)

        // When
        sut.startScheduledScanOperationsIfPermitted(showWebView: false,
                                                operationDependencies: mockDependencies,
                                                   completion: nil)

        // Then
        XCTAssertEqual(mockOperationsCreator.createdType, .scheduledScan)
    }

    func testWhenStartImmediateScan_andScanCompletesWithErrors_thenCompletionIsCalledWithErrors() async throws {
=======
    func testWhenStartImmediateScan_andScanCompletesWithErrors_thenErrorHandleIsCalledWithErrors_followedByCompletionBlock() async throws {
>>>>>>> 798425df
        // Given
        sut = DefaultDataBrokerProtectionQueueManager(operationQueue: mockQueue,
                                                      operationsCreator: mockOperationsCreator,
                                                      mismatchCalculator: mockMismatchCalculator,
                                                      brokerUpdater: mockUpdater,
                                                      pixelHandler: mockPixelHandler)
        let mockOperation = MockDataBrokerOperation(id: 1, operationType: .manualScan, errorDelegate: sut)
        let mockOperationWithError = MockDataBrokerOperation(id: 2, operationType: .manualScan, errorDelegate: sut, shouldError: true)
        mockOperationsCreator.operationCollections = [mockOperation, mockOperationWithError]
        let expectation = expectation(description: "Expected completion to be called")
        var errorCollection: DataBrokerProtectionAgentErrorCollection!
<<<<<<< HEAD
        let expectedConcurrentOperations = DataBrokerExecutionConfig().concurrentOperationsFor(.manualScan)
=======
        let expectedConcurrentOperations = DataBrokerExecutionConfig().concurrentOperationsFor(.scan)
        var errorHandlerCalled = false
>>>>>>> 798425df

        // When
        sut.startImmediateScanOperationsIfPermitted(showWebView: false,
                                                operationDependencies: mockDependencies) { errors in
            errorCollection = errors
            errorHandlerCalled = true
        } completion: {
            XCTAssertTrue(errorHandlerCalled)
            expectation.fulfill()
        }

        mockQueue.completeAllOperations()

        // Then
        await fulfillment(of: [expectation], timeout: 5)
        XCTAssert(errorCollection.operationErrors?.count == 1)
        XCTAssertNil(mockOperationsCreator.priorityDate)
        XCTAssertEqual(mockQueue.maxConcurrentOperationCount, expectedConcurrentOperations)
    }

<<<<<<< HEAD
    func testWhenStartScheduledAllOperations_andOperationsCompleteWithErrors_thenCompletionIsCalledWithErrors() async throws {
=======
    func testWhenStartScheduledScan_andScanCompletesWithErrors_thenErrorHandlerIsCalledWithErrors_followedByCompletionBlock() async throws {
>>>>>>> 798425df
        // Given
        sut = DefaultDataBrokerProtectionQueueManager(operationQueue: mockQueue,
                                                      operationsCreator: mockOperationsCreator,
                                                      mismatchCalculator: mockMismatchCalculator,
                                                      brokerUpdater: mockUpdater,
                                                      pixelHandler: mockPixelHandler)
        let mockOperation = MockDataBrokerOperation(id: 1, operationType: .all, errorDelegate: sut)
        let mockOperationWithError = MockDataBrokerOperation(id: 2, operationType: .all, errorDelegate: sut, shouldError: true)
        mockOperationsCreator.operationCollections = [mockOperation, mockOperationWithError]
        let expectation = expectation(description: "Expected completion to be called")
        var errorCollection: DataBrokerProtectionAgentErrorCollection!
        let expectedConcurrentOperations = DataBrokerExecutionConfig().concurrentOperationsFor(.all)
        var errorHandlerCalled = false

        // When
        sut.startScheduledAllOperationsIfPermitted(showWebView: false,
                                                operationDependencies: mockDependencies) { errors in
            errorCollection = errors
            expectation.fulfill()
        }

        mockQueue.completeAllOperations()

        // Then
        await fulfillment(of: [expectation], timeout: 5)
        XCTAssert(errorCollection.operationErrors?.count == 1)
        XCTAssertNotNil(mockOperationsCreator.priorityDate)
        XCTAssertEqual(mockQueue.maxConcurrentOperationCount, expectedConcurrentOperations)
    }

    func testWhenStartScheduledScanOperations_andOperationsCompleteWithErrors_thenCompletionIsCalledWithErrors() async throws {
        // Given
        sut = DefaultDataBrokerProtectionQueueManager(operationQueue: mockQueue,
                                                      operationsCreator: mockOperationsCreator,
                                                      mismatchCalculator: mockMismatchCalculator,
                                                      brokerUpdater: mockUpdater,
                                                      pixelHandler: mockPixelHandler)
        let mockOperation = MockDataBrokerOperation(id: 1, operationType: .scheduledScan, errorDelegate: sut)
        let mockOperationWithError = MockDataBrokerOperation(id: 2, operationType: .scheduledScan, errorDelegate: sut, shouldError: true)
        mockOperationsCreator.operationCollections = [mockOperation, mockOperationWithError]
        let expectation = expectation(description: "Expected errors to be returned in completion")
        var errorCollection: DataBrokerProtectionAgentErrorCollection!
        let expectedConcurrentOperations = DataBrokerExecutionConfig().concurrentOperationsFor(.scheduledScan)

        // When
        sut.startScheduledScanOperationsIfPermitted(showWebView: false,
                                                operationDependencies: mockDependencies) { errors in
            errorCollection = errors
            errorHandlerCalled = true
        } completion: {
            XCTAssertTrue(errorHandlerCalled)
            expectation.fulfill()
        }

        mockQueue.completeAllOperations()

        // Then
        await fulfillment(of: [expectation], timeout: 5)
        XCTAssert(errorCollection.operationErrors?.count == 1)
        XCTAssertNotNil(mockOperationsCreator.priorityDate)
        XCTAssertEqual(mockQueue.maxConcurrentOperationCount, expectedConcurrentOperations)
    }

    func testWhenStartImmediateScan_andCurrentModeIsScheduled_thenCurrentOperationsAreInterrupted_andCurrentCompletionIsCalledWithErrors() async throws {
        // Given
        sut = DefaultDataBrokerProtectionQueueManager(operationQueue: mockQueue,
                                                      operationsCreator: mockOperationsCreator,
                                                      mismatchCalculator: mockMismatchCalculator,
                                                      brokerUpdater: mockUpdater,
                                                      pixelHandler: mockPixelHandler)
        let mockOperationsWithError = (1...2).map { MockDataBrokerOperation(id: $0, operationType: .manualScan, errorDelegate: sut, shouldError: true) }
        var mockOperations = (3...4).map { MockDataBrokerOperation(id: $0, operationType: .manualScan, errorDelegate: sut) }
        mockOperationsCreator.operationCollections = mockOperationsWithError + mockOperations
        var errorCollection: DataBrokerProtectionAgentErrorCollection!

        // When
        sut.startScheduledAllOperationsIfPermitted(showWebView: false, operationDependencies: mockDependencies) { errors in
            errorCollection = errors
        } completion: {
            // no-op
        }

        mockQueue.completeOperationsUpTo(index: 2)

        // Then
        XCTAssert(mockQueue.operationCount == 2)

        // Given
        mockOperations = (5...8).map { MockDataBrokerOperation(id: $0, operationType: .manualScan, errorDelegate: sut) }
        mockOperationsCreator.operationCollections = mockOperations

        // When
<<<<<<< HEAD
        sut.startImmediateScanOperationsIfPermitted(showWebView: false, operationDependencies: mockDependencies) { _ in }
=======
        sut.startImmediateOperationsIfPermitted(showWebView: false, operationDependencies: mockDependencies) { _ in
        } completion: {
            // no-op
        }
>>>>>>> 798425df

        // Then
        XCTAssert(errorCollection.operationErrors?.count == 2)
        let error = errorCollection.oneTimeError as? DataBrokerProtectionQueueError
        XCTAssertEqual(error, .interrupted)
        XCTAssert(mockQueue.didCallCancelCount == 1)
        XCTAssert(mockQueue.operations.filter { !$0.isCancelled }.count == 4)
        XCTAssert(mockQueue.operations.filter { $0.isCancelled }.count >= 2)
    }

    func testWhenStartImmediateScan_andCurrentModeIsImmediate_thenCurrentOperationsAreInterrupted_andCurrentCompletionIsCalledWithErrors() async throws {
        // Given
        sut = DefaultDataBrokerProtectionQueueManager(operationQueue: mockQueue,
                                                      operationsCreator: mockOperationsCreator,
                                                      mismatchCalculator: mockMismatchCalculator,
                                                      brokerUpdater: mockUpdater,
                                                      pixelHandler: mockPixelHandler)
        let mockOperationsWithError = (1...2).map { MockDataBrokerOperation(id: $0, operationType: .manualScan, errorDelegate: sut, shouldError: true) }
        var mockOperations = (3...4).map { MockDataBrokerOperation(id: $0, operationType: .manualScan, errorDelegate: sut) }
        mockOperationsCreator.operationCollections = mockOperationsWithError + mockOperations
        var errorCollection: DataBrokerProtectionAgentErrorCollection!

        // When
        sut.startImmediateScanOperationsIfPermitted(showWebView: false, operationDependencies: mockDependencies) { errors in
            errorCollection = errors
        } completion: {
            // no-op
        }

        mockQueue.completeOperationsUpTo(index: 2)

        // Then
        XCTAssert(mockQueue.operationCount == 2)

        // Given
        mockOperations = (5...8).map { MockDataBrokerOperation(id: $0, operationType: .manualScan, errorDelegate: sut) }
        mockOperationsCreator.operationCollections = mockOperations

        // When
<<<<<<< HEAD
        sut.startImmediateScanOperationsIfPermitted(showWebView: false, operationDependencies: mockDependencies) { _ in }
=======
        sut.startImmediateOperationsIfPermitted(showWebView: false, operationDependencies: mockDependencies) { _ in
        } completion: {
            // no-op
        }
>>>>>>> 798425df

        // Then
        XCTAssert(errorCollection.operationErrors?.count == 2)
        let error = errorCollection.oneTimeError as? DataBrokerProtectionQueueError
        XCTAssertEqual(error, .interrupted)
        XCTAssert(mockQueue.didCallCancelCount == 1)
        XCTAssert(mockQueue.operations.filter { !$0.isCancelled }.count == 4)
        XCTAssert(mockQueue.operations.filter { $0.isCancelled }.count >= 2)
    }

    func testWhenSecondImmedateScanInterruptsFirst_andFirstHadErrors_thenSecondCompletesOnlyWithNewErrors() async throws {
        // Given
        sut = DefaultDataBrokerProtectionQueueManager(operationQueue: mockQueue,
                                                      operationsCreator: mockOperationsCreator,
                                                      mismatchCalculator: mockMismatchCalculator,
                                                      brokerUpdater: mockUpdater,
                                                      pixelHandler: mockPixelHandler)
        var mockOperationsWithError = (1...2).map { MockDataBrokerOperation(id: $0, operationType: .manualScan, errorDelegate: sut, shouldError: true) }
        var mockOperations = (3...4).map { MockDataBrokerOperation(id: $0, operationType: .manualScan, errorDelegate: sut) }
        mockOperationsCreator.operationCollections = mockOperationsWithError + mockOperations
        var errorCollectionFirst: DataBrokerProtectionAgentErrorCollection!

        // When
        sut.startImmediateScanOperationsIfPermitted(showWebView: false, operationDependencies: mockDependencies) { errors in
            errorCollectionFirst = errors
        } completion: {
            // no-op
        }

        mockQueue.completeOperationsUpTo(index: 2)

        // Then
        XCTAssert(mockQueue.operationCount == 2)

        // Given
        var errorCollectionSecond: DataBrokerProtectionAgentErrorCollection!
        mockOperationsWithError = (5...6).map { MockDataBrokerOperation(id: $0, operationType: .manualScan, errorDelegate: sut, shouldError: true) }
        mockOperations = (7...8).map { MockDataBrokerOperation(id: $0, operationType: .manualScan, errorDelegate: sut) }
        mockOperationsCreator.operationCollections = mockOperationsWithError + mockOperations

        // When
        sut.startImmediateScanOperationsIfPermitted(showWebView: false, operationDependencies: mockDependencies) { errors in
            errorCollectionSecond = errors
        } completion: {
            // no-op
        }

        mockQueue.completeAllOperations()

        // Then
        XCTAssert(errorCollectionFirst.operationErrors?.count == 2)
        XCTAssert(errorCollectionSecond.operationErrors?.count == 2)
        XCTAssert(mockQueue.didCallCancelCount == 1)
    }

    func testWhenStartScheduledAllOperations_andCurrentModeIsImmediate_thenCurrentOperationsAreNotInterrupted_andNewCompletionIsCalledWithError() throws {
        // Given
        sut = DefaultDataBrokerProtectionQueueManager(operationQueue: mockQueue,
                                                      operationsCreator: mockOperationsCreator,
                                                      mismatchCalculator: mockMismatchCalculator,
                                                      brokerUpdater: mockUpdater,
                                                      pixelHandler: mockPixelHandler)
        var mockOperations = (1...5).map { MockDataBrokerOperation(id: $0, operationType: .manualScan, errorDelegate: sut) }
        var mockOperationsWithError = (6...10).map { MockDataBrokerOperation(id: $0,
                                                                             operationType: .manualScan,
                                                                             errorDelegate: sut,
                                                                             shouldError: true) }
        mockOperationsCreator.operationCollections = mockOperations + mockOperationsWithError
        var errorCollection: DataBrokerProtectionAgentErrorCollection!

        // When
        sut.startImmediateScanOperationsIfPermitted(showWebView: false, operationDependencies: mockDependencies) { _ in }

        // Then
        XCTAssert(mockQueue.operationCount == 10)

        // Given
        mockOperations = (11...15).map { MockDataBrokerOperation(id: $0, operationType: .manualScan, errorDelegate: sut) }
        mockOperationsWithError = (16...20).map { MockDataBrokerOperation(id: $0,
                                                                          operationType: .manualScan,
                                                                          errorDelegate: sut,
                                                                          shouldError: true) }
        mockOperationsCreator.operationCollections = mockOperations + mockOperationsWithError
        let expectedError = DataBrokerProtectionQueueError.cannotInterrupt
        var completionCalled = false

        // When
        sut.startScheduledAllOperationsIfPermitted(showWebView: false, operationDependencies: mockDependencies) { errors in
            errorCollection = errors
            completionCalled.toggle()
        }

        // Then
        XCTAssert(mockQueue.didCallCancelCount == 0)
        XCTAssert(mockQueue.operations.filter { !$0.isCancelled }.count == 10)
        XCTAssert(mockQueue.operations.filter { $0.isCancelled }.count == 0)
        XCTAssertEqual((errorCollection.oneTimeError as? DataBrokerProtectionQueueError), expectedError)
        XCTAssert(completionCalled)
    }

    func testWhenStartScheduledScanOperations_andCurrentModeIsImmediate_thenCurrentOperationsAreNotInterrupted_andNewCompletionIsCalledWithError() throws {
        // Given
        sut = DefaultDataBrokerProtectionQueueManager(operationQueue: mockQueue,
                                                      operationsCreator: mockOperationsCreator,
                                                      mismatchCalculator: mockMismatchCalculator,
                                                      brokerUpdater: mockUpdater,
                                                      pixelHandler: mockPixelHandler)
        var mockOperations = (1...5).map { MockDataBrokerOperation(id: $0, operationType: .manualScan, errorDelegate: sut) }
        var mockOperationsWithError = (6...10).map { MockDataBrokerOperation(id: $0,
                                                                             operationType: .manualScan,
                                                                             errorDelegate: sut,
                                                                             shouldError: true) }
        mockOperationsCreator.operationCollections = mockOperations + mockOperationsWithError
        var errorCollection: DataBrokerProtectionAgentErrorCollection!

        // When
<<<<<<< HEAD
        sut.startImmediateScanOperationsIfPermitted(showWebView: false, operationDependencies: mockDependencies) { _ in }
=======
        sut.startImmediateOperationsIfPermitted(showWebView: false, operationDependencies: mockDependencies) { _ in
        } completion: {
            // no-op
        }
>>>>>>> 798425df

        // Then
        XCTAssert(mockQueue.operationCount == 10)

        // Given
        mockOperations = (11...15).map { MockDataBrokerOperation(id: $0, operationType: .manualScan, errorDelegate: sut) }
        mockOperationsWithError = (16...20).map { MockDataBrokerOperation(id: $0,
                                                                          operationType: .manualScan,
                                                                          errorDelegate: sut,
                                                                          shouldError: true) }
        mockOperationsCreator.operationCollections = mockOperations + mockOperationsWithError
        let expectedError = DataBrokerProtectionQueueError.cannotInterrupt
        var completionCalled = false

        // When
        sut.startScheduledScanOperationsIfPermitted(showWebView: false, operationDependencies: mockDependencies) { errors in
            errorCollection = errors
        } completion: {
            completionCalled.toggle()
        }

        // Then
        XCTAssert(mockQueue.didCallCancelCount == 0)
        XCTAssert(mockQueue.operations.filter { !$0.isCancelled }.count == 10)
        XCTAssert(mockQueue.operations.filter { $0.isCancelled }.count == 0)
        XCTAssertEqual((errorCollection.oneTimeError as? DataBrokerProtectionQueueError), expectedError)
        XCTAssert(completionCalled)
    }

    func testWhenOperationBuildingFails_thenCompletionIsCalledOnOperationCreationOneTimeError() async throws {
        // Given
        mockOperationsCreator.shouldError = true
        sut = DefaultDataBrokerProtectionQueueManager(operationQueue: mockQueue,
                                                      operationsCreator: mockOperationsCreator,
                                                      mismatchCalculator: mockMismatchCalculator,
                                                      brokerUpdater: mockUpdater,
                                                      pixelHandler: mockPixelHandler)
        let expectation = expectation(description: "Expected completion to be called")
        var errorCollection: DataBrokerProtectionAgentErrorCollection!

        // When
        sut.startImmediateScanOperationsIfPermitted(showWebView: false,
                                                operationDependencies: mockDependencies) { errors in
            errorCollection = errors
        } completion: {
            expectation.fulfill()
        }

        // Then
        await fulfillment(of: [expectation], timeout: 3)
        XCTAssertNotNil(errorCollection.oneTimeError)
    }

    func testWhenCallDebugOptOutCommand_thenOptOutOperationsAreCreated() throws {
        // Given
        sut = DefaultDataBrokerProtectionQueueManager(operationQueue: mockQueue,
                                                      operationsCreator: mockOperationsCreator,
                                                      mismatchCalculator: mockMismatchCalculator,
                                                      brokerUpdater: mockUpdater,
                                                      pixelHandler: mockPixelHandler)
        let expectedConcurrentOperations = DataBrokerExecutionConfig().concurrentOperationsFor(.optOut)
        XCTAssert(mockOperationsCreator.createdType == .manualScan)

        // When
        sut.execute(.startOptOutOperations(showWebView: false,
                                           operationDependencies: mockDependencies,
                                           errorHandler: nil,
                                           completion: nil))

        // Then
        XCTAssert(mockOperationsCreator.createdType == .optOut)
        XCTAssertEqual(mockQueue.maxConcurrentOperationCount, expectedConcurrentOperations)
    }
}<|MERGE_RESOLUTION|>--- conflicted
+++ resolved
@@ -53,7 +53,6 @@
                                                                   userNotificationService: mockUserNotification)
     }
 
-<<<<<<< HEAD
     func testWhenStartImmediateScanOperations_thenCreatorIsCalledWithManualScanOperationType() async throws {
         // Given
         sut = DefaultDataBrokerProtectionQueueManager(operationQueue: mockQueue,
@@ -65,6 +64,7 @@
         // When
         sut.startImmediateScanOperationsIfPermitted(showWebView: false,
                                                 operationDependencies: mockDependencies,
+                                                    errorHandler: nil,
                                                    completion: nil)
 
         // Then
@@ -82,6 +82,7 @@
         // When
         sut.startScheduledAllOperationsIfPermitted(showWebView: false,
                                                 operationDependencies: mockDependencies,
+                                                   errorHandler: nil,
                                                    completion: nil)
 
         // Then
@@ -99,6 +100,7 @@
         // When
         sut.startScheduledScanOperationsIfPermitted(showWebView: false,
                                                 operationDependencies: mockDependencies,
+                                                    errorHandler: nil,
                                                    completion: nil)
 
         // Then
@@ -106,9 +108,6 @@
     }
 
     func testWhenStartImmediateScan_andScanCompletesWithErrors_thenCompletionIsCalledWithErrors() async throws {
-=======
-    func testWhenStartImmediateScan_andScanCompletesWithErrors_thenErrorHandleIsCalledWithErrors_followedByCompletionBlock() async throws {
->>>>>>> 798425df
         // Given
         sut = DefaultDataBrokerProtectionQueueManager(operationQueue: mockQueue,
                                                       operationsCreator: mockOperationsCreator,
@@ -120,12 +119,8 @@
         mockOperationsCreator.operationCollections = [mockOperation, mockOperationWithError]
         let expectation = expectation(description: "Expected completion to be called")
         var errorCollection: DataBrokerProtectionAgentErrorCollection!
-<<<<<<< HEAD
         let expectedConcurrentOperations = DataBrokerExecutionConfig().concurrentOperationsFor(.manualScan)
-=======
-        let expectedConcurrentOperations = DataBrokerExecutionConfig().concurrentOperationsFor(.scan)
         var errorHandlerCalled = false
->>>>>>> 798425df
 
         // When
         sut.startImmediateScanOperationsIfPermitted(showWebView: false,
@@ -146,11 +141,7 @@
         XCTAssertEqual(mockQueue.maxConcurrentOperationCount, expectedConcurrentOperations)
     }
 
-<<<<<<< HEAD
-    func testWhenStartScheduledAllOperations_andOperationsCompleteWithErrors_thenCompletionIsCalledWithErrors() async throws {
-=======
-    func testWhenStartScheduledScan_andScanCompletesWithErrors_thenErrorHandlerIsCalledWithErrors_followedByCompletionBlock() async throws {
->>>>>>> 798425df
+    func testWhenStartScheduledAllOperations_andOperationsCompleteWithErrors_thenErrorHandlerIsCalledWithErrors_followedByCompletionBlock() async throws {
         // Given
         sut = DefaultDataBrokerProtectionQueueManager(operationQueue: mockQueue,
                                                       operationsCreator: mockOperationsCreator,
@@ -169,6 +160,9 @@
         sut.startScheduledAllOperationsIfPermitted(showWebView: false,
                                                 operationDependencies: mockDependencies) { errors in
             errorCollection = errors
+            errorHandlerCalled = true
+        } completion: {
+            XCTAssertTrue(errorHandlerCalled)
             expectation.fulfill()
         }
 
@@ -194,6 +188,7 @@
         let expectation = expectation(description: "Expected errors to be returned in completion")
         var errorCollection: DataBrokerProtectionAgentErrorCollection!
         let expectedConcurrentOperations = DataBrokerExecutionConfig().concurrentOperationsFor(.scheduledScan)
+        var errorHandlerCalled = false
 
         // When
         sut.startScheduledScanOperationsIfPermitted(showWebView: false,
@@ -243,14 +238,10 @@
         mockOperationsCreator.operationCollections = mockOperations
 
         // When
-<<<<<<< HEAD
-        sut.startImmediateScanOperationsIfPermitted(showWebView: false, operationDependencies: mockDependencies) { _ in }
-=======
-        sut.startImmediateOperationsIfPermitted(showWebView: false, operationDependencies: mockDependencies) { _ in
-        } completion: {
-            // no-op
-        }
->>>>>>> 798425df
+        sut.startImmediateScanOperationsIfPermitted(showWebView: false, operationDependencies: mockDependencies) { _ in
+        } completion: {
+            // no-op
+        }
 
         // Then
         XCTAssert(errorCollection.operationErrors?.count == 2)
@@ -290,14 +281,10 @@
         mockOperationsCreator.operationCollections = mockOperations
 
         // When
-<<<<<<< HEAD
-        sut.startImmediateScanOperationsIfPermitted(showWebView: false, operationDependencies: mockDependencies) { _ in }
-=======
-        sut.startImmediateOperationsIfPermitted(showWebView: false, operationDependencies: mockDependencies) { _ in
-        } completion: {
-            // no-op
-        }
->>>>>>> 798425df
+        sut.startImmediateScanOperationsIfPermitted(showWebView: false, operationDependencies: mockDependencies) { _ in
+        } completion: {
+            // no-op
+        }
 
         // Then
         XCTAssert(errorCollection.operationErrors?.count == 2)
@@ -369,7 +356,10 @@
         var errorCollection: DataBrokerProtectionAgentErrorCollection!
 
         // When
-        sut.startImmediateScanOperationsIfPermitted(showWebView: false, operationDependencies: mockDependencies) { _ in }
+        sut.startImmediateScanOperationsIfPermitted(showWebView: false, operationDependencies: mockDependencies) { _ in
+        } completion: {
+            // no-op
+        }
 
         // Then
         XCTAssert(mockQueue.operationCount == 10)
@@ -388,6 +378,8 @@
         sut.startScheduledAllOperationsIfPermitted(showWebView: false, operationDependencies: mockDependencies) { errors in
             errorCollection = errors
             completionCalled.toggle()
+        } completion: {
+            // no-op
         }
 
         // Then
@@ -414,14 +406,9 @@
         var errorCollection: DataBrokerProtectionAgentErrorCollection!
 
         // When
-<<<<<<< HEAD
-        sut.startImmediateScanOperationsIfPermitted(showWebView: false, operationDependencies: mockDependencies) { _ in }
-=======
-        sut.startImmediateOperationsIfPermitted(showWebView: false, operationDependencies: mockDependencies) { _ in
-        } completion: {
-            // no-op
-        }
->>>>>>> 798425df
+        sut.startImmediateScanOperationsIfPermitted(showWebView: false, operationDependencies: mockDependencies) { _ in } completion: {
+            // no-op
+        }
 
         // Then
         XCTAssert(mockQueue.operationCount == 10)
