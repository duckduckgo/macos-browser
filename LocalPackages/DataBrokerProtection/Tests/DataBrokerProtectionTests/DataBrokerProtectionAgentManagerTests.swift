//
//  DataBrokerProtectionAgentManagerTests.swift
//
//  Copyright © 2024 DuckDuckGo. All rights reserved.
//
//  Licensed under the Apache License, Version 2.0 (the "License");
//  you may not use this file except in compliance with the License.
//  You may obtain a copy of the License at
//
//  http://www.apache.org/licenses/LICENSE-2.0
//
//  Unless required by applicable law or agreed to in writing, software
//  distributed under the License is distributed on an "AS IS" BASIS,
//  WITHOUT WARRANTIES OR CONDITIONS OF ANY KIND, either express or implied.
//  See the License for the specific language governing permissions and
//  limitations under the License.
//

import XCTest
import Configuration
import Persistence
@testable import DataBrokerProtection

final class DataBrokerProtectionAgentManagerTests: XCTestCase {

    private var sut: DataBrokerProtectionAgentManager!

    private var mockActivityScheduler: MockDataBrokerProtectionBackgroundActivityScheduler!
    private var mockNotificationService: MockUserNotificationService!
    private var mockQueueManager: MockDataBrokerProtectionOperationQueueManager!
    private var mockDataManager: MockDataBrokerProtectionDataManager!
    private var mockIPCServer: MockIPCServer!
    private var mockPixelHandler: MockPixelHandler!
    private var mockDependencies: DefaultDataBrokerOperationDependencies!
    private var mockProfile: DataBrokerProtectionProfile!
    private var mockAgentStopper: MockAgentStopper!
    private var mockConfigurationManager: MockConfigurationManager!
    private var mockPrivacyConfigurationManager: DBPPrivacyConfigurationManager!
    private var mockAuthenticationManager: MockAuthenticationManager!
    private var mockFreemiumDBPUserStateManager: MockFreemiumDBPUserStateManager!

    override func setUpWithError() throws {

        mockPixelHandler = MockPixelHandler()
        mockActivityScheduler = MockDataBrokerProtectionBackgroundActivityScheduler()
        mockNotificationService = MockUserNotificationService()
        mockAuthenticationManager = MockAuthenticationManager()
        mockAgentStopper = MockAgentStopper()
        mockConfigurationManager = MockConfigurationManager()
        mockPrivacyConfigurationManager = DBPPrivacyConfigurationManager()

        let mockDatabase = MockDatabase()
        let mockMismatchCalculator = MockMismatchCalculator(database: mockDatabase, pixelHandler: mockPixelHandler)
        mockQueueManager = MockDataBrokerProtectionOperationQueueManager(
            operationQueue: MockDataBrokerProtectionOperationQueue(),
            operationsCreator: MockDataBrokerOperationsCreator(),
            mismatchCalculator: mockMismatchCalculator,
            brokerUpdater: MockDataBrokerProtectionBrokerUpdater(),
            pixelHandler: mockPixelHandler)

        mockIPCServer = MockIPCServer(machServiceName: "")

        let fakeBroker = DataBrokerDebugFlagFakeBroker()
        mockDataManager = MockDataBrokerProtectionDataManager(pixelHandler: mockPixelHandler, fakeBrokerFlag: fakeBroker)

        mockDependencies = DefaultDataBrokerOperationDependencies(database: mockDatabase,
                                                                  config: DataBrokerExecutionConfig(),
                                                                  runnerProvider: MockRunnerProvider(),
                                                                  notificationCenter: .default,
                                                                  pixelHandler: mockPixelHandler,
                                                                  userNotificationService: mockNotificationService)

        mockProfile = DataBrokerProtectionProfile(
            names: [],
            addresses: [],
            phones: [],
            birthYear: 1992)

        mockFreemiumDBPUserStateManager = MockFreemiumDBPUserStateManager()
    }

    func testWhenAgentStart_andProfileExists_andUserIsNotFreemium_thenActivityIsScheduled_andScheduledAllOperationsRun() async throws {
        // Given
        sut = DataBrokerProtectionAgentManager(
            userNotificationService: mockNotificationService,
            activityScheduler: mockActivityScheduler,
            ipcServer: mockIPCServer,
            queueManager: mockQueueManager,
            dataManager: mockDataManager,
            operationDependencies: mockDependencies,
            pixelHandler: mockPixelHandler,
            agentStopper: mockAgentStopper,
            configurationManager: mockConfigurationManager,
            privacyConfigurationManager: mockPrivacyConfigurationManager,
            authenticationManager: mockAuthenticationManager,
            freemiumDBPUserStateManager: mockFreemiumDBPUserStateManager)

        mockDataManager.profileToReturn = mockProfile
        mockAuthenticationManager.isUserAuthenticatedValue = true
        mockFreemiumDBPUserStateManager.didActivate = false

        let schedulerStartedExpectation = XCTestExpectation(description: "Scheduler started")
        var schedulerStarted = false
        mockActivityScheduler.startSchedulerCompletion = {
            schedulerStarted = true
            schedulerStartedExpectation.fulfill()
        }

        let scanCalledExpectation = XCTestExpectation(description: "Scan called")
        var startScheduledScansCalled = false
        mockQueueManager.startScheduledAllOperationsIfPermittedCalledCompletion = { _ in
            startScheduledScansCalled = true
            scanCalledExpectation.fulfill()
        }

        // When
        sut.agentFinishedLaunching()

        // Then
        await fulfillment(of: [scanCalledExpectation, schedulerStartedExpectation], timeout: 1.0)
        XCTAssertTrue(schedulerStarted)
        XCTAssertTrue(startScheduledScansCalled)
    }

    func testWhenAgentStart_andProfileExists_andUserIsFreemium_thenActivityIsScheduled_andScheduledScanOperationsRun() async throws {
        // Given
        sut = DataBrokerProtectionAgentManager(
            userNotificationService: mockNotificationService,
            activityScheduler: mockActivityScheduler,
            ipcServer: mockIPCServer,
            queueManager: mockQueueManager,
            dataManager: mockDataManager,
            operationDependencies: mockDependencies,
            pixelHandler: mockPixelHandler,
            agentStopper: mockAgentStopper,
            configurationManager: mockConfigurationManager,
            privacyConfigurationManager: mockPrivacyConfigurationManager,
            authenticationManager: mockAuthenticationManager,
            freemiumDBPUserStateManager: mockFreemiumDBPUserStateManager)

        mockDataManager.profileToReturn = mockProfile
        mockFreemiumDBPUserStateManager.didActivate = true

        let schedulerStartedExpectation = XCTestExpectation(description: "Scheduler started")
        var schedulerStarted = false
        mockActivityScheduler.startSchedulerCompletion = {
            schedulerStarted = true
            schedulerStartedExpectation.fulfill()
        }

        let scanCalledExpectation = XCTestExpectation(description: "Scan called")
        var startScheduledScansCalled = false
<<<<<<< HEAD
        mockQueueManager.startScheduledScanOperationsIfPermittedCalledCompletion = { _ in
=======
        mockQueueManager.startScheduledOperationsIfPermittedCalledCompletion = {
>>>>>>> 798425df
            startScheduledScansCalled = true
            scanCalledExpectation.fulfill()
        }

        // When
        sut.agentFinishedLaunching()

        // Then
        await fulfillment(of: [scanCalledExpectation, schedulerStartedExpectation], timeout: 1.0)
        XCTAssertTrue(schedulerStarted)
        XCTAssertTrue(startScheduledScansCalled)
    }

    func testWhenAgentStart_andProfileDoesNotExist_andUserIsFreemium_thenActivityIsNotScheduled_andStopAgentIsCalled() async throws {
        // Given
        let mockStopAction = MockDataProtectionStopAction()
        let agentStopper = DefaultDataBrokerProtectionAgentStopper(dataManager: mockDataManager,
                                                                   entitlementMonitor: DataBrokerProtectionEntitlementMonitor(),
                                                                   authenticationManager: MockAuthenticationManager(),
                                                                   pixelHandler: mockPixelHandler,
                                                                   stopAction: mockStopAction, freemiumDBPUserStateManager: MockFreemiumDBPUserStateManager())
        sut = DataBrokerProtectionAgentManager(
            userNotificationService: mockNotificationService,
            activityScheduler: mockActivityScheduler,
            ipcServer: mockIPCServer,
            queueManager: mockQueueManager,
            dataManager: mockDataManager,
            operationDependencies: mockDependencies,
            pixelHandler: mockPixelHandler,
            agentStopper: agentStopper,
            configurationManager: mockConfigurationManager,
            privacyConfigurationManager: mockPrivacyConfigurationManager,
            authenticationManager: mockAuthenticationManager,
            freemiumDBPUserStateManager: mockFreemiumDBPUserStateManager)

        mockDataManager.profileToReturn = nil
        mockFreemiumDBPUserStateManager.didActivate = true

        let stopAgentExpectation = XCTestExpectation(description: "Stop agent expectation")

        var stopAgentWasCalled = false
        mockStopAction.stopAgentCompletion = {
            stopAgentWasCalled = true
            stopAgentExpectation.fulfill()
        }

        // When
        sut.agentFinishedLaunching()
        await fulfillment(of: [stopAgentExpectation], timeout: 1.0)

        // Then
        XCTAssertTrue(stopAgentWasCalled)
    }

    func testWhenAgentStart_thenPrerequisitesAreValidated_andEntitlementsAreMonitored() async {
        // Given
        let mockAgentStopper = MockAgentStopper()

        sut = DataBrokerProtectionAgentManager(
            userNotificationService: mockNotificationService,
            activityScheduler: mockActivityScheduler,
            ipcServer: mockIPCServer,
            queueManager: mockQueueManager,
            dataManager: mockDataManager,
            operationDependencies: mockDependencies,
            pixelHandler: mockPixelHandler,
            agentStopper: mockAgentStopper,
            configurationManager: mockConfigurationManager,
            privacyConfigurationManager: mockPrivacyConfigurationManager,
            authenticationManager: mockAuthenticationManager,
            freemiumDBPUserStateManager: mockFreemiumDBPUserStateManager)

        mockDataManager.profileToReturn = nil

        let preRequisitesExpectation = XCTestExpectation(description: "preRequisitesExpectation expectation")
        var runPrerequisitesWasCalled = false
        mockAgentStopper.validateRunPrerequisitesCompletion = {
            runPrerequisitesWasCalled = true
            preRequisitesExpectation.fulfill()
        }

        let monitorEntitlementExpectation = XCTestExpectation(description: "monitorEntitlement expectation")
        var monitorEntitlementWasCalled = false
        mockAgentStopper.monitorEntitlementCompletion = {
            monitorEntitlementWasCalled = true
            monitorEntitlementExpectation.fulfill()
        }

        // When
        sut.agentFinishedLaunching()
        await fulfillment(of: [preRequisitesExpectation, monitorEntitlementExpectation], timeout: 1.0)

        // Then
        XCTAssertTrue(runPrerequisitesWasCalled)
        XCTAssertTrue(monitorEntitlementWasCalled)
    }

    func testWhenActivitySchedulerTriggers_andUserIsNotFreemium_thenScheduledAllOperationsRun() async throws {
        // Given
        sut = DataBrokerProtectionAgentManager(
            userNotificationService: mockNotificationService,
            activityScheduler: mockActivityScheduler,
            ipcServer: mockIPCServer,
            queueManager: mockQueueManager,
            dataManager: mockDataManager,
            operationDependencies: mockDependencies,
            pixelHandler: mockPixelHandler,
            agentStopper: mockAgentStopper,
            configurationManager: mockConfigurationManager,
            privacyConfigurationManager: mockPrivacyConfigurationManager,
            authenticationManager: mockAuthenticationManager,
            freemiumDBPUserStateManager: mockFreemiumDBPUserStateManager)

        mockDataManager.profileToReturn = mockProfile
        mockAuthenticationManager.isUserAuthenticatedValue = true
        mockFreemiumDBPUserStateManager.didActivate = false

        var startScheduledScansCalled = false
<<<<<<< HEAD
        mockQueueManager.startScheduledAllOperationsIfPermittedCalledCompletion = { _ in
=======
        mockQueueManager.startScheduledOperationsIfPermittedCalledCompletion = {
>>>>>>> 798425df
            startScheduledScansCalled = true
        }

        // When
        mockActivityScheduler.triggerDelegateCall()

        // Then
        XCTAssertTrue(startScheduledScansCalled)
    }

    func testWhenActivitySchedulerTriggers_andUserIsFreemium_thenScheduledScanOperationsRun() async throws {
        // Given
        sut = DataBrokerProtectionAgentManager(
            userNotificationService: mockNotificationService,
            activityScheduler: mockActivityScheduler,
            ipcServer: mockIPCServer,
            queueManager: mockQueueManager,
            dataManager: mockDataManager,
            operationDependencies: mockDependencies,
            pixelHandler: mockPixelHandler,
            agentStopper: mockAgentStopper,
            configurationManager: mockConfigurationManager,
            privacyConfigurationManager: mockPrivacyConfigurationManager,
            authenticationManager: mockAuthenticationManager,
            freemiumDBPUserStateManager: mockFreemiumDBPUserStateManager)

        mockDataManager.profileToReturn = mockProfile
        mockFreemiumDBPUserStateManager.didActivate = true

        var startScheduledScansCalled = false
        mockQueueManager.startScheduledScanOperationsIfPermittedCalledCompletion = { _ in
            startScheduledScansCalled = true
        }

        // When
        mockActivityScheduler.triggerDelegateCall()

        // Then
        XCTAssertTrue(startScheduledScansCalled)
    }

    func testWhenProfileSaved_andUserIsNotFreemium_thenImmediateOperationsRun() async throws {
        // Given
        sut = DataBrokerProtectionAgentManager(
            userNotificationService: mockNotificationService,
            activityScheduler: mockActivityScheduler,
            ipcServer: mockIPCServer,
            queueManager: mockQueueManager,
            dataManager: mockDataManager,
            operationDependencies: mockDependencies,
            pixelHandler: mockPixelHandler,
            agentStopper: mockAgentStopper,
            configurationManager: mockConfigurationManager,
            privacyConfigurationManager: mockPrivacyConfigurationManager,
            authenticationManager: mockAuthenticationManager,
            freemiumDBPUserStateManager: mockFreemiumDBPUserStateManager)

        mockDataManager.profileToReturn = mockProfile
        mockFreemiumDBPUserStateManager.didActivate = false

        var startImmediateScansCalled = false
<<<<<<< HEAD
        mockQueueManager.startImmediateScanOperationsIfPermittedCalledCompletion = { _ in
            startImmediateScansCalled = true
        }

        // When
        sut.profileSaved()

        // Then
        XCTAssertTrue(startImmediateScansCalled)
    }

    func testWhenProfileSaved_andUserIsFreemium_thenImmediateOperationsRun() async throws {
        // Given
        sut = DataBrokerProtectionAgentManager(
            userNotificationService: mockNotificationService,
            activityScheduler: mockActivityScheduler,
            ipcServer: mockIPCServer,
            queueManager: mockQueueManager,
            dataManager: mockDataManager,
            operationDependencies: mockDependencies,
            pixelHandler: mockPixelHandler,
            agentStopper: mockAgentStopper,
            configurationManager: mockConfigurationManager,
            privacyConfigurationManager: mockPrivacyConfigurationManager,
            authenticationManager: mockAuthenticationManager,
            freemiumDBPUserStateManager: mockFreemiumDBPUserStateManager)

        mockDataManager.profileToReturn = mockProfile
        mockFreemiumDBPUserStateManager.didActivate = true

        var startImmediateScansCalled = false
        mockQueueManager.startImmediateScanOperationsIfPermittedCalledCompletion = { _ in
=======
        mockQueueManager.startImmediateOperationsIfPermittedCalledCompletion = {
>>>>>>> 798425df
            startImmediateScansCalled = true
        }

        // When
        sut.profileSaved()

        // Then
        XCTAssertTrue(startImmediateScansCalled)
    }

    func testWhenProfileSaved_thenUserNotificationPermissionAsked() async throws {
        // Given
        sut = DataBrokerProtectionAgentManager(
            userNotificationService: mockNotificationService,
            activityScheduler: mockActivityScheduler,
            ipcServer: mockIPCServer,
            queueManager: mockQueueManager,
            dataManager: mockDataManager,
            operationDependencies: mockDependencies,
            pixelHandler: mockPixelHandler,
            agentStopper: mockAgentStopper,
            configurationManager: mockConfigurationManager,
            privacyConfigurationManager: mockPrivacyConfigurationManager,
            authenticationManager: mockAuthenticationManager,
            freemiumDBPUserStateManager: mockFreemiumDBPUserStateManager)

        mockNotificationService.reset()

        // When
        sut.profileSaved()

        // Then
        XCTAssertTrue(mockNotificationService.requestPermissionWasAsked)
    }

    func testWhenProfileSaved_andScansCompleted_andNoScanError_thenUserNotificationSent() async throws {
        // Given
        sut = DataBrokerProtectionAgentManager(
            userNotificationService: mockNotificationService,
            activityScheduler: mockActivityScheduler,
            ipcServer: mockIPCServer,
            queueManager: mockQueueManager,
            dataManager: mockDataManager,
            operationDependencies: mockDependencies,
            pixelHandler: mockPixelHandler,
            agentStopper: mockAgentStopper,
            configurationManager: mockConfigurationManager,
            privacyConfigurationManager: mockPrivacyConfigurationManager,
            authenticationManager: mockAuthenticationManager,
            freemiumDBPUserStateManager: mockFreemiumDBPUserStateManager)

        mockNotificationService.reset()

        // When
        sut.profileSaved()

        // Then
        XCTAssertTrue(mockNotificationService.firstScanNotificationWasSent)
    }

    func testWhenProfileSaved_andScansCompleted_andScanError_thenUserNotificationNotSent() async throws {
        // Given
        sut = DataBrokerProtectionAgentManager(
            userNotificationService: mockNotificationService,
            activityScheduler: mockActivityScheduler,
            ipcServer: mockIPCServer,
            queueManager: mockQueueManager,
            dataManager: mockDataManager,
            operationDependencies: mockDependencies,
            pixelHandler: mockPixelHandler,
            agentStopper: mockAgentStopper,
            configurationManager: mockConfigurationManager,
            privacyConfigurationManager: mockPrivacyConfigurationManager,
            authenticationManager: mockAuthenticationManager,
            freemiumDBPUserStateManager: mockFreemiumDBPUserStateManager)

        mockNotificationService.reset()
        mockQueueManager.startImmediateScanOperationsIfPermittedCompletionError = DataBrokerProtectionAgentErrorCollection(oneTimeError: NSError(domain: "test", code: 10))

        // When
        sut.profileSaved()

        // Then
        XCTAssertFalse(mockNotificationService.firstScanNotificationWasSent)
    }

    func testWhenProfileSaved_andScansCompleted_andHasMatches_thenCheckInNotificationScheduled() async throws {
        // Given
        sut = DataBrokerProtectionAgentManager(
            userNotificationService: mockNotificationService,
            activityScheduler: mockActivityScheduler,
            ipcServer: mockIPCServer,
            queueManager: mockQueueManager,
            dataManager: mockDataManager,
            operationDependencies: mockDependencies,
            pixelHandler: mockPixelHandler,
            agentStopper: mockAgentStopper,
            configurationManager: mockConfigurationManager,
            privacyConfigurationManager: mockPrivacyConfigurationManager,
            authenticationManager: mockAuthenticationManager,
            freemiumDBPUserStateManager: mockFreemiumDBPUserStateManager)

        mockNotificationService.reset()
        mockDataManager.shouldReturnHasMatches = true

        // When
        sut.profileSaved()

        // Then
        XCTAssertTrue(mockNotificationService.checkInNotificationWasScheduled)
    }

    func testWhenProfileSaved_andScansCompleted_andHasNoMatches_thenCheckInNotificationNotScheduled() async throws {
        // Given
        sut = DataBrokerProtectionAgentManager(
            userNotificationService: mockNotificationService,
            activityScheduler: mockActivityScheduler,
            ipcServer: mockIPCServer,
            queueManager: mockQueueManager,
            dataManager: mockDataManager,
            operationDependencies: mockDependencies,
            pixelHandler: mockPixelHandler,
            agentStopper: mockAgentStopper,
            configurationManager: mockConfigurationManager,
            privacyConfigurationManager: mockPrivacyConfigurationManager,
            authenticationManager: mockAuthenticationManager,
            freemiumDBPUserStateManager: mockFreemiumDBPUserStateManager)

        mockNotificationService.reset()
        mockDataManager.shouldReturnHasMatches = false

        // When
        sut.profileSaved()

        // Then
        XCTAssertFalse(mockNotificationService.checkInNotificationWasScheduled)
    }

    func testWhenAppLaunched_andUserIsNotFreemium_thenScheduledAllOperationsRun() async throws {
        // Given
        sut = DataBrokerProtectionAgentManager(
            userNotificationService: mockNotificationService,
            activityScheduler: mockActivityScheduler,
            ipcServer: mockIPCServer,
            queueManager: mockQueueManager,
            dataManager: mockDataManager,
            operationDependencies: mockDependencies,
            pixelHandler: mockPixelHandler,
            agentStopper: mockAgentStopper,
            configurationManager: mockConfigurationManager,
            privacyConfigurationManager: mockPrivacyConfigurationManager,
            authenticationManager: mockAuthenticationManager,
            freemiumDBPUserStateManager: mockFreemiumDBPUserStateManager)

        mockAuthenticationManager.isUserAuthenticatedValue = true
        mockFreemiumDBPUserStateManager.didActivate = false

        var startScheduledScansCalled = false
        mockQueueManager.startScheduledAllOperationsIfPermittedCalledCompletion = { _ in
            startScheduledScansCalled = true
        }

        // When
        sut.appLaunched()

        // Then
        XCTAssertTrue(startScheduledScansCalled)
    }

    func testWhenAppLaunched_andUserIsFreemium_thenScheduledScanOperationsRun() async throws {
        // Given
        sut = DataBrokerProtectionAgentManager(
            userNotificationService: mockNotificationService,
            activityScheduler: mockActivityScheduler,
            ipcServer: mockIPCServer,
            queueManager: mockQueueManager,
            dataManager: mockDataManager,
            operationDependencies: mockDependencies,
            pixelHandler: mockPixelHandler,
            agentStopper: mockAgentStopper,
            configurationManager: mockConfigurationManager,
            privacyConfigurationManager: mockPrivacyConfigurationManager,
            authenticationManager: mockAuthenticationManager,
            freemiumDBPUserStateManager: mockFreemiumDBPUserStateManager)

        mockFreemiumDBPUserStateManager.didActivate = true

        var startScheduledScansCalled = false
<<<<<<< HEAD
        mockQueueManager.startScheduledScanOperationsIfPermittedCalledCompletion = { _ in
=======
        mockQueueManager.startScheduledOperationsIfPermittedCalledCompletion = {
>>>>>>> 798425df
            startScheduledScansCalled = true
        }

        // When
        sut.appLaunched()

        // Then
        XCTAssertTrue(startScheduledScansCalled)
    }

    func testWhenFirePixelsCalled_andUserIsAuthenticated_thenPixelsAreFired() async throws {
        // Given
        sut = DataBrokerProtectionAgentManager(
            userNotificationService: mockNotificationService,
            activityScheduler: mockActivityScheduler,
            ipcServer: mockIPCServer,
            queueManager: mockQueueManager,
            dataManager: mockDataManager,
            operationDependencies: mockDependencies,
            pixelHandler: mockPixelHandler,
            agentStopper: mockAgentStopper,
            configurationManager: mockConfigurationManager,
            privacyConfigurationManager: mockPrivacyConfigurationManager,
            authenticationManager: mockAuthenticationManager,
            freemiumDBPUserStateManager: mockFreemiumDBPUserStateManager)

        mockAuthenticationManager.isUserAuthenticatedValue = true
        mockFreemiumDBPUserStateManager.didActivate = false

        // When
        sut.fireMonitoringPixels()

        // Then
        XCTAssertNotNil(mockPixelHandler.lastFiredEvent)
    }

    func testWhenFirePixelsCalled_andUserIsNotAuthenticated_thenPixelsAreNotFired() async throws {
        // Given
        sut = DataBrokerProtectionAgentManager(
            userNotificationService: mockNotificationService,
            activityScheduler: mockActivityScheduler,
            ipcServer: mockIPCServer,
            queueManager: mockQueueManager,
            dataManager: mockDataManager,
            operationDependencies: mockDependencies,
            pixelHandler: mockPixelHandler,
            agentStopper: mockAgentStopper,
            configurationManager: mockConfigurationManager,
            privacyConfigurationManager: mockPrivacyConfigurationManager,
            authenticationManager: mockAuthenticationManager,
            freemiumDBPUserStateManager: mockFreemiumDBPUserStateManager)

        mockAuthenticationManager.isUserAuthenticatedValue = false
        mockFreemiumDBPUserStateManager.didActivate = false

        // When
        sut.fireMonitoringPixels()

        // Then
        XCTAssertNil(mockPixelHandler.lastFiredEvent)
    }

}

struct MockConfigurationFetcher: ConfigurationFetching {
    func fetch(_ configuration: Configuration, isDebug: Bool) async throws {
        return
    }

    func fetch(all configurations: [Configuration]) async throws {
        return
    }
}

struct MockConfigurationStore: ConfigurationStoring {
    func loadData(for configuration: Configuration) -> Data? {
        return nil
    }

    func loadEtag(for configuration: Configuration) -> String? {
        return nil
    }

    func loadEmbeddedEtag(for configuration: Configuration) -> String? {
        return nil
    }

    mutating func saveData(_ data: Data, for configuration: Configuration) throws {
        return
    }

    mutating func saveEtag(_ etag: String, for configuration: Configuration) throws {
        return
    }

    func fileUrl(for configuration: Configuration) -> URL {
        return URL(string: "file:///\(configuration.rawValue)")!
    }

}

final class MockConfigurationManager: DefaultConfigurationManager {
    override init(fetcher: ConfigurationFetching = MockConfigurationFetcher(),
                  store: ConfigurationStoring = MockConfigurationStore(),
                  defaults: KeyValueStoring = UserDefaults()) {
        super.init(fetcher: fetcher, store: store, defaults: defaults)
    }
}<|MERGE_RESOLUTION|>--- conflicted
+++ resolved
@@ -108,7 +108,7 @@
 
         let scanCalledExpectation = XCTestExpectation(description: "Scan called")
         var startScheduledScansCalled = false
-        mockQueueManager.startScheduledAllOperationsIfPermittedCalledCompletion = { _ in
+        mockQueueManager.startScheduledAllOperationsIfPermittedCalledCompletion = {
             startScheduledScansCalled = true
             scanCalledExpectation.fulfill()
         }
@@ -150,11 +150,7 @@
 
         let scanCalledExpectation = XCTestExpectation(description: "Scan called")
         var startScheduledScansCalled = false
-<<<<<<< HEAD
-        mockQueueManager.startScheduledScanOperationsIfPermittedCalledCompletion = { _ in
-=======
-        mockQueueManager.startScheduledOperationsIfPermittedCalledCompletion = {
->>>>>>> 798425df
+        mockQueueManager.startScheduledScanOperationsIfPermittedCalledCompletion = {
             startScheduledScansCalled = true
             scanCalledExpectation.fulfill()
         }
@@ -273,11 +269,7 @@
         mockFreemiumDBPUserStateManager.didActivate = false
 
         var startScheduledScansCalled = false
-<<<<<<< HEAD
-        mockQueueManager.startScheduledAllOperationsIfPermittedCalledCompletion = { _ in
-=======
-        mockQueueManager.startScheduledOperationsIfPermittedCalledCompletion = {
->>>>>>> 798425df
+        mockQueueManager.startScheduledAllOperationsIfPermittedCalledCompletion = {
             startScheduledScansCalled = true
         }
 
@@ -308,7 +300,7 @@
         mockFreemiumDBPUserStateManager.didActivate = true
 
         var startScheduledScansCalled = false
-        mockQueueManager.startScheduledScanOperationsIfPermittedCalledCompletion = { _ in
+        mockQueueManager.startScheduledScanOperationsIfPermittedCalledCompletion = {
             startScheduledScansCalled = true
         }
 
@@ -339,8 +331,7 @@
         mockFreemiumDBPUserStateManager.didActivate = false
 
         var startImmediateScansCalled = false
-<<<<<<< HEAD
-        mockQueueManager.startImmediateScanOperationsIfPermittedCalledCompletion = { _ in
+        mockQueueManager.startImmediateScanOperationsIfPermittedCalledCompletion = {
             startImmediateScansCalled = true
         }
 
@@ -371,10 +362,7 @@
         mockFreemiumDBPUserStateManager.didActivate = true
 
         var startImmediateScansCalled = false
-        mockQueueManager.startImmediateScanOperationsIfPermittedCalledCompletion = { _ in
-=======
-        mockQueueManager.startImmediateOperationsIfPermittedCalledCompletion = {
->>>>>>> 798425df
+        mockQueueManager.startImmediateScanOperationsIfPermittedCalledCompletion = {
             startImmediateScansCalled = true
         }
 
@@ -533,7 +521,7 @@
         mockFreemiumDBPUserStateManager.didActivate = false
 
         var startScheduledScansCalled = false
-        mockQueueManager.startScheduledAllOperationsIfPermittedCalledCompletion = { _ in
+        mockQueueManager.startScheduledAllOperationsIfPermittedCalledCompletion = {
             startScheduledScansCalled = true
         }
 
@@ -563,11 +551,7 @@
         mockFreemiumDBPUserStateManager.didActivate = true
 
         var startScheduledScansCalled = false
-<<<<<<< HEAD
-        mockQueueManager.startScheduledScanOperationsIfPermittedCalledCompletion = { _ in
-=======
-        mockQueueManager.startScheduledOperationsIfPermittedCalledCompletion = {
->>>>>>> 798425df
+        mockQueueManager.startScheduledScanOperationsIfPermittedCalledCompletion = {
             startScheduledScansCalled = true
         }
 
