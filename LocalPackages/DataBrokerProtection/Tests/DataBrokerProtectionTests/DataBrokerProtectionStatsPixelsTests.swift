--- conflicted
+++ resolved
@@ -370,7 +370,6 @@
         XCTAssertTrue(repository.wasMarkStatsMonthlyPixelDateCalled)
     }
 
-<<<<<<< HEAD
     func testWhen24HoursHaveNotPassed_thenWeDontFireCustomStatsPixels() {
         // Given
         let repository = MockDataBrokerProtectionStatsPixelsRepository()
@@ -449,7 +448,8 @@
             XCTAssertTrue(repository.didGetCustomStatsPixelsLastSentTimestamp)
             XCTAssertTrue(repository.didSetCustomStatsPixelsLastSentTimestamp)
         }
-=======
+    }
+
     // MARK: - opt out confirmed/unconfirmed pixel tests
 
     private static let dataBroker = "Test broker"
@@ -700,6 +700,5 @@
 
         // Cleanup
         handler.clear()
->>>>>>> 8e349b5d
     }
 }