//
//  DataBrokerRunCustomJSONViewModel.swift
//
//  Copyright © 2023 DuckDuckGo. All rights reserved.
//
//  Licensed under the Apache License, Version 2.0 (the "License");
//  you may not use this file except in compliance with the License.
//  You may obtain a copy of the License at
//
//  http://www.apache.org/licenses/LICENSE-2.0
//
//  Unless required by applicable law or agreed to in writing, software
//  distributed under the License is distributed on an "AS IS" BASIS,
//  WITHOUT WARRANTIES OR CONDITIONS OF ANY KIND, either express or implied.
//  See the License for the specific language governing permissions and
//  limitations under the License.
//

import Foundation
import BrowserServicesKit
import Common
import ContentScopeScripts
import Combine

struct ExtractedAddress: Codable {
    let state: String
    let city: String
}

struct UserData: Codable {
    let firstName: String
    let lastName: String
    let middleName: String?
    let state: String
    let email: String?
    let city: String
    let age: Int
    let addresses: [ExtractedAddress]
}

struct ProfileUrl: Codable {
    let profileUrl: String
    let identifier: String
}

struct ScrapedData: Codable {
    let name: String?
    let alternativeNamesList: [String]?
    let age: String?
    let addressCityState: String?
    let addressCityStateList: [ExtractedAddress]?
    let relativesList: [String]?
    let profileUrl: ProfileUrl?
}

struct ExtractResult: Codable {
    let scrapedData: ScrapedData
    let result: Bool
    let score: Int
    let matchedFields: [String]
}

struct Metadata: Codable {
    let userData: UserData
    let extractResults: [ExtractResult]
}

struct AlertUI {
    var title: String = ""
    var description: String = ""

    static func noResults() -> AlertUI {
        AlertUI(title: "No results", description: "No results were found.")
    }

    static func finishedScanningAllBrokers() -> AlertUI {
        AlertUI(title: "Finished!", description: "We finished scanning all brokers. You should find the data inside ~/Desktop/PIR-Debug/")
    }

    static func from(error: DataBrokerProtectionError) -> AlertUI {
        AlertUI(title: error.title, description: error.description)
    }
}

final class NameUI: ObservableObject {
    let id = UUID()
    @Published var first: String
    @Published var middle: String
    @Published var last: String

    init(first: String, middle: String = "", last: String) {
        self.first = first
        self.middle = middle
        self.last = last
    }

    static func empty() -> NameUI {
        .init(first: "", middle: "", last: "")
    }

    func toModel() -> DataBrokerProtectionProfile.Name {
        .init(firstName: first, lastName: last, middleName: middle.isEmpty ? nil : middle)
    }
}

final class AddressUI: ObservableObject {
    let id = UUID()
    @Published var city: String
    @Published var state: String

    init(city: String, state: String) {
        self.city = city
        self.state = state
    }

    static func empty() -> AddressUI {
        .init(city: "", state: "")
    }

    func toModel() -> DataBrokerProtectionProfile.Address {
        .init(city: city, state: state)
    }
}

struct ScanResult {
    let id = UUID()
    let dataBroker: DataBroker
    let profileQuery: ProfileQuery
    let extractedProfile: ExtractedProfile
}

final class DataBrokerRunCustomJSONViewModel: ObservableObject {
    @Published var birthYear: String = ""
    @Published var results = [ScanResult]()
    @Published var showAlert = false
    @Published var showNoResults = false
    @Published var isRunningOnAllBrokers = false
    @Published var names = [NameUI.empty()]
    @Published var addresses = [AddressUI.empty()]

    var alert: AlertUI?
    var selectedDataBroker: DataBroker?

    let brokers: [DataBroker]

    private let runnerProvider: JobRunnerProvider
    private let privacyConfigManager: PrivacyConfigurationManaging
    private let fakePixelHandler: EventMapping<DataBrokerProtectionPixels> = EventMapping { event, _, _, _ in
        print(event)
    }
    private let contentScopeProperties: ContentScopeProperties
    private let csvColumns = ["name_input", "age_input", "city_input", "state_input", "name_scraped", "age_scraped", "address_scraped", "relatives_scraped", "url", "broker name", "screenshot_id", "error", "matched_fields", "result_match", "expected_match"]
    private let authenticationManager: DataBrokerProtectionAuthenticationManaging

    init(authenticationManager: DataBrokerProtectionAuthenticationManaging) {
        let privacyConfigurationManager = PrivacyConfigurationManagingMock()
        let features = ContentScopeFeatureToggles(emailProtection: false,
                                                  emailProtectionIncontextSignup: false,
                                                  credentialsAutofill: false,
                                                  identitiesAutofill: false,
                                                  creditCardsAutofill: false,
                                                  credentialsSaving: false,
                                                  passwordGeneration: false,
                                                  inlineIconCredentials: false,
                                                  thirdPartyCredentialsProvider: false)

        let sessionKey = UUID().uuidString
        self.authenticationManager = authenticationManager
        let contentScopeProperties = ContentScopeProperties(gpcEnabled: false,
                                                            sessionKey: sessionKey,
                                                            featureToggles: features)

        self.runnerProvider = DataBrokerJobRunnerProvider(
            privacyConfigManager: privacyConfigurationManager,
            contentScopeProperties: contentScopeProperties,
            emailService: EmailService(authenticationManager: authenticationManager),
            captchaService: CaptchaService(authenticationManager: authenticationManager))
        self.privacyConfigManager = privacyConfigurationManager
        self.contentScopeProperties = contentScopeProperties

        let fileResources = FileResources()
        self.brokers = (try? fileResources.fetchBrokerFromResourceFiles()) ?? [DataBroker]()
    }

    func runAllBrokers() {
        isRunningOnAllBrokers = true

        let brokerProfileQueryData = createBrokerProfileQueryData()

        Task.detached {
            var scanResults = [DebugScanReturnValue]()

            try await withThrowingTaskGroup(of: DebugScanReturnValue.self) { group in
                for queryData in brokerProfileQueryData {
<<<<<<< HEAD
                    let debugScanJob = DebugScanJob(privacyConfig: self.privacyConfigManager, prefs: self.contentScopeProperties, query: queryData) {
=======
                    let debugScanOperation = DebugScanOperation(privacyConfig: self.privacyConfigManager,
                                                                prefs: self.contentScopeProperties,
                                                                query: queryData,
                                                                emailService: EmailService(authenticationManager: self.authenticationManager),
                                                                captchaService: CaptchaService(authenticationManager: self.authenticationManager)) {
>>>>>>> 5cf0022d
                        true
                    }

                    group.addTask {
                        do {
                            return try await debugScanJob.run(inputValue: (), showWebView: false)
                        } catch {
                            return DebugScanReturnValue(brokerURL: "ERROR - with broker: \(queryData.dataBroker.name)", extractedProfiles: [ExtractedProfile](), brokerProfileQueryData: queryData)
                        }
                    }
                }

                for try await result in group {
                    scanResults.append(result)
                }

                self.formCSV(with: scanResults)

                self.finishLoading()
            }
        }
    }

    private func finishLoading() {
        DispatchQueue.main.async {
            self.alert = AlertUI.finishedScanningAllBrokers()
            self.showAlert = true
            self.isRunningOnAllBrokers = false
        }
    }

    private func formCSV(with scanResults: [DebugScanReturnValue]) {
        var csvText = csvColumns.map { $0 }.joined(separator: ",")
        csvText.append("\n")

        for result in scanResults {
            if let error = result.error {
                csvText.append(append(error: error, for: result))
            } else {
                csvText.append(append(result))
            }
        }

        save(csv: csvText)
    }

    private func append(error: Error, for result: DebugScanReturnValue) -> String {
        if let dbpError = error as? DataBrokerProtectionError {
            if dbpError.is404 {
                return createRowFor(matched: false, result: result, error: "404 - No results")
            } else {
                return createRowFor(matched: false, result: result, error: "\(dbpError.title)-\(dbpError.description)")
            }
        } else {
            return createRowFor(matched: false, result: result, error: error.localizedDescription)
        }
    }

    private func append(_ result: DebugScanReturnValue) -> String {
        var resultsText = ""

        if let meta = result.meta{
            do {
                let jsonData = try JSONSerialization.data(withJSONObject: meta, options: [])
                let decoder = JSONDecoder()
                let decodedMeta = try decoder.decode(Metadata.self, from: jsonData)

                for extractedResult in decodedMeta.extractResults {
                    resultsText.append(createRowFor(matched: extractedResult.result, result: result, extractedResult: extractedResult))
                }
            } catch {
                print("Error decoding JSON: \(error)")
            }
        } else {
            print("No meta object")
        }

        return resultsText
    }

    private func createRowFor(matched: Bool,
                              result: DebugScanReturnValue,
                              error: String? = nil,
                              extractedResult: ExtractResult? = nil) -> String {
        let matchedString = matched ? "TRUE" : "FALSE"
        let profileQuery = result.brokerProfileQueryData.profileQuery

        var csvRow = ""

        csvRow.append("\(profileQuery.fullName),") // Name (input)
        csvRow.append("\(profileQuery.age),") // Age (input)
        csvRow.append("\(profileQuery.city),") // City (input)
        csvRow.append("\(profileQuery.state),") // State (input)

        if let extractedResult = extractedResult {
            csvRow.append("\(extractedResult.scrapedData.nameCSV),") // Name (scraped)
            csvRow.append("\(extractedResult.scrapedData.ageCSV),") // Age (scraped)
            csvRow.append("\(extractedResult.scrapedData.addressesCSV),") // Address (scraped)
            csvRow.append("\(extractedResult.scrapedData.relativesCSV),") // Relatives (matched)
        } else {
            csvRow.append(",") // Name (scraped)
            csvRow.append(",") // Age (scraped)
            csvRow.append(",") // Address (scraped)
            csvRow.append(",") // Relatives (scraped)
        }

        csvRow.append("\(result.brokerURL),") // Broker URL
        csvRow.append("\(result.brokerProfileQueryData.dataBroker.name),") // Broker Name
        csvRow.append("\(profileQuery.id ?? 0)_\(result.brokerProfileQueryData.dataBroker.name),") // Screenshot name

        if let error = error {
            csvRow.append("\(error),") // Error
        } else {
            csvRow.append(",") // Error empty
        }

        if let extractedResult = extractedResult {
            csvRow.append("\(extractedResult.matchedFields.joined(separator: "-")),") // matched_fields
        } else {
            csvRow.append(",") // matched_fields
        }

        csvRow.append("\(matchedString),") // result_match
        csvRow.append(",") // expected_match
        csvRow.append("\n")

        return csvRow
    }

    private func save(csv: String) {
        do {
            if let desktopPath = FileManager.default.urls(for: .desktopDirectory, in: .userDomainMask).first?.relativePath {
                let path = desktopPath + "/PIR-Debug"
                let fileName = "output.csv"
                let fileURL = URL(fileURLWithPath: "\(path)/\(fileName)")
                try csv.write(to: fileURL, atomically: true, encoding: .utf8)
            } else {
                os_log("Error getting path")
            }
        } catch {
            os_log("Error writing to file: \(error)")
        }
    }

    func runJSON(jsonString: String) {
        if let data = jsonString.data(using: .utf8) {
            do {
                let decoder = JSONDecoder()
                let dataBroker = try decoder.decode(DataBroker.self, from: data)
                self.selectedDataBroker = dataBroker
                let brokerProfileQueryData = createBrokerProfileQueryData(for: dataBroker)
                let runner = runnerProvider.getJobRunner()
                let group = DispatchGroup()

                for query in brokerProfileQueryData {
                    group.enter()

                    Task {
                        do {
                            let extractedProfiles = try await runner.scan(query, stageCalculator: FakeStageDurationCalculator(), pixelHandler: fakePixelHandler, showWebView: true) { true }

                            DispatchQueue.main.async {
                                for extractedProfile in extractedProfiles {
                                    self.results.append(ScanResult(dataBroker: query.dataBroker,
                                                                   profileQuery: query.profileQuery,
                                                                   extractedProfile: extractedProfile))
                                }
                            }
                            group.leave()
                        } catch {
                            print("Error when scanning: \(error)")
                            group.leave()
                        }
                    }
                }
                group.notify(queue: .main) {
                    if self.results.count == 0 {
                        self.showNoResultsAlert()
                    }
                }
            } catch {
                showAlert(for: error)
            }
        }
    }

    func runOptOut(scanResult: ScanResult) {
        let runner = runnerProvider.getJobRunner()
        let brokerProfileQueryData = BrokerProfileQueryData(
            dataBroker: scanResult.dataBroker,
            profileQuery: scanResult.profileQuery,
            scanJobData: ScanJobData(brokerId: 1, profileQueryId: 1, historyEvents: [HistoryEvent]())
        )
        Task {
            do {
                try await runner.optOut(profileQuery: brokerProfileQueryData, extractedProfile: scanResult.extractedProfile, stageCalculator: FakeStageDurationCalculator(), pixelHandler: fakePixelHandler, showWebView: true) {
                    true
                }

                DispatchQueue.main.async {
                    self.showAlert = true
                    self.alert = AlertUI(title: "Success!", description: "We finished the opt out process for the selected profile.")
                }

            } catch {
                showAlert(for: error)
            }
        }
    }

    private func createBrokerProfileQueryData(for broker: DataBroker) -> [BrokerProfileQueryData] {
        let profile: DataBrokerProtectionProfile =
            .init(
                names: names.map { $0.toModel() },
                addresses: addresses.map { $0.toModel() },
                phones: [String](),
                birthYear: Int(birthYear) ?? 1990
            )
        let profileQueries = profile.profileQueries
        var brokerProfileQueryData = [BrokerProfileQueryData]()

        var profileQueryIndex: Int64 = 1
        for profileQuery in profileQueries {
            let fakeScanJobData = ScanJobData(brokerId: 0, profileQueryId: profileQueryIndex, historyEvents: [HistoryEvent]())
            brokerProfileQueryData.append(
                .init(dataBroker: broker, profileQuery: profileQuery.with(id: profileQueryIndex), scanJobData: fakeScanJobData)
            )

            profileQueryIndex += 1
        }

        return brokerProfileQueryData
    }

    private func createBrokerProfileQueryData() -> [BrokerProfileQueryData] {
        let profile: DataBrokerProtectionProfile =
            .init(
                names: names.map { $0.toModel() },
                addresses: addresses.map { $0.toModel() },
                phones: [String](),
                birthYear: Int(birthYear) ?? 1990
            )
        let profileQueries = profile.profileQueries
        var brokerProfileQueryData = [BrokerProfileQueryData]()

        var profileQueryIndex: Int64 = 1
        for profileQuery in profileQueries {
            let fakeScanJobData = ScanJobData(brokerId: 0, profileQueryId: profileQueryIndex, historyEvents: [HistoryEvent]())
            for broker in brokers {
                brokerProfileQueryData.append(
                    .init(dataBroker: broker, profileQuery: profileQuery.with(id: profileQueryIndex), scanJobData: fakeScanJobData)
                )
            }

            profileQueryIndex += 1
        }

        return brokerProfileQueryData
    }

    private func showNoResultsAlert() {
        DispatchQueue.main.async {
            self.showAlert = true
            self.alert = AlertUI.noResults()
        }
    }

    private func showAlert(for error: Error) {
        DispatchQueue.main.async {
            self.showAlert = true
            if let dbpError = error as? DataBrokerProtectionError {
                self.alert = AlertUI.from(error: dbpError)
            }

            print("Error when scanning: \(error)")
        }
    }

    func appVersion() -> String {
        AppVersion.shared.versionNumber
    }
}

final class FakeSleepObserver: SleepObserver {

    func totalSleepTime() -> TimeInterval {
        return 0
    }
}

final class FakeStageDurationCalculator: StageDurationCalculator {
    var attemptId: UUID = UUID()
    var isImmediateOperation: Bool = false

    func durationSinceLastStage() -> Double {
        0.0
    }

    func durationSinceStartTime() -> Double {
        0.0
    }

    func fireOptOutStart() {
    }

    func setEmailPattern(_ emailPattern: String?) {
    }

    func fireOptOutEmailGenerate() {
    }

    func fireOptOutCaptchaParse() {
    }

    func fireOptOutCaptchaSend() {
    }

    func fireOptOutCaptchaSolve() {
    }

    func fireOptOutSubmit() {
    }

    func fireOptOutEmailReceive() {
    }

    func fireOptOutEmailConfirm() {
    }

    func fireOptOutFillForm() {
    }

    func fireOptOutValidate() {
    }

    func fireOptOutSubmitSuccess(tries: Int) {
    }

    func fireOptOutFailure(tries: Int) {
    }

    func fireScanSuccess(matchesFound: Int) {
    }

    func fireScanFailed() {
    }

    func fireScanError(error: Error) {
    }

    func setStage(_ stage: Stage) {
    }

    func setLastActionId(_ actionID: String) {
    }
}

extension DataBroker {
    func toJSONString() -> String {
        do {
            let encoder = JSONEncoder()
            encoder.outputFormatting = .prettyPrinted // Optional: for pretty-printed JSON
            let jsonData = try encoder.encode(self)
            if let jsonString = String(data: jsonData, encoding: .utf8) {
                return jsonString
            }

            return ""
        } catch {
            print("Error encoding object to JSON: \(error)")
            return ""
        }

    }
}

extension DataBrokerProtectionError {
    var title: String {
        switch self {
        case .httpError(let code):
            if code == 404 {
                return "No results."
            } else {
                return "Error."
            }
        default: return "Error"
        }
    }

    var description: String {
        switch self {
        case .httpError(let code):
            if code == 404 {
                return "No results were found."
            } else {
                return "Failed with HTTP error code: \(code)"
            }
        default: return name
        }
    }

    var is404: Bool {
        switch self {
        case .httpError(let code):
            return code == 404
        default: return false
        }
    }
}

extension ScrapedData {

    var nameCSV: String {
        if let name = self.name {
            return name.replacingOccurrences(of: ",", with: "-")
        } else if let alternativeNamesList = self.alternativeNamesList {
            return alternativeNamesList.joined(separator: "/").replacingOccurrences(of: ",", with: "-")
        } else {
            return ""
        }
    }

    var ageCSV: String {
        if let age = self.age {
            return age
        } else {
            return ""
        }
    }

    var addressesCSV: String {
        if let address = self.addressCityState {
            return address
        } else if let addressFull = self.addressCityStateList {
            return addressFull.map { "\($0.city)-\($0.state)" }.joined(separator: "/")
        } else {
            return ""
        }
    }

    var relativesCSV: String {
        if let relatives = self.relativesList {
            return relatives.joined(separator: "-").replacingOccurrences(of: ",", with: "-")
        } else {
            return ""
        }
    }
}<|MERGE_RESOLUTION|>--- conflicted
+++ resolved
@@ -192,15 +192,11 @@
 
             try await withThrowingTaskGroup(of: DebugScanReturnValue.self) { group in
                 for queryData in brokerProfileQueryData {
-<<<<<<< HEAD
-                    let debugScanJob = DebugScanJob(privacyConfig: self.privacyConfigManager, prefs: self.contentScopeProperties, query: queryData) {
-=======
-                    let debugScanOperation = DebugScanOperation(privacyConfig: self.privacyConfigManager,
-                                                                prefs: self.contentScopeProperties,
-                                                                query: queryData,
-                                                                emailService: EmailService(authenticationManager: self.authenticationManager),
-                                                                captchaService: CaptchaService(authenticationManager: self.authenticationManager)) {
->>>>>>> 5cf0022d
+                    let debugScanJob = DebugScanJob(privacyConfig: self.privacyConfigManager,
+                                                    prefs: self.contentScopeProperties,
+                                                    query: queryData,
+                                                    emailService: EmailService(authenticationManager: self.authenticationManager),
+                                                    captchaService: CaptchaService(authenticationManager: self.authenticationManager)) {
                         true
                     }
 
