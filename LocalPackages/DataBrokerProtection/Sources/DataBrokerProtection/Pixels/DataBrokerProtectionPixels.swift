//
//  DataBrokerProtectionPixels.swift
//
//  Copyright © 2023 DuckDuckGo. All rights reserved.
//
//  Licensed under the Apache License, Version 2.0 (the "License");
//  you may not use this file except in compliance with the License.
//  You may obtain a copy of the License at
//
//  http://www.apache.org/licenses/LICENSE-2.0
//
//  Unless required by applicable law or agreed to in writing, software
//  distributed under the License is distributed on an "AS IS" BASIS,
//  WITHOUT WARRANTIES OR CONDITIONS OF ANY KIND, either express or implied.
//  See the License for the specific language governing permissions and
//  limitations under the License.
//

import Foundation
import Common
import BrowserServicesKit
import PixelKit

final class DataBrokerProtectionStageDurationCalculator {

    let handler: EventMapping<DataBrokerProtectionPixels>
    let attemptId: UUID
    let dataBroker: String
    let startTime: Date
    var lastStateTime: Date

    init(attemptId: UUID = UUID(),
         startTime: Date = Date(),
         dataBroker: String,
         handler: EventMapping<DataBrokerProtectionPixels>) {
        self.attemptId = attemptId
        self.startTime = startTime
        self.lastStateTime = startTime
        self.dataBroker = dataBroker
        self.handler = handler
    }

    /// Returned in milliseconds
    func durationSinceLastStage() -> Double {
        let now = Date()
        let durationSinceLastStage = now.timeIntervalSince(lastStateTime) * 1000
        self.lastStateTime = now

        return durationSinceLastStage.rounded(.towardZero)
    }

    /// Returned in milliseconds
    func durationSinceStartTime() -> Double {
        let now = Date()
        return (now.timeIntervalSince(startTime) * 1000).rounded(.towardZero)
    }

    func fireOptOutStart() {
        handler.fire(.optOutStart(dataBroker: dataBroker, attemptId: attemptId))
    }

    func fireOptOutEmailGenerate() {
        handler.fire(.optOutEmailGenerate(dataBroker: dataBroker, attemptId: attemptId, duration: durationSinceLastStage()))
    }

    func fireOptOutCaptchaParse() {
        handler.fire(.optOutCaptchaParse(dataBroker: dataBroker, attemptId: attemptId, duration: durationSinceLastStage()))
    }

    func fireOptOutCaptchaSend() {
        handler.fire(.optOutCaptchaSend(dataBroker: dataBroker, attemptId: attemptId, duration: durationSinceLastStage()))
    }

    func fireOptOutCaptchaSolve() {
        handler.fire(.optOutCaptchaSolve(dataBroker: dataBroker, attemptId: attemptId, duration: durationSinceLastStage()))
    }

    func fireOptOutSubmit() {
        handler.fire(.optOutSubmit(dataBroker: dataBroker, attemptId: attemptId, duration: durationSinceLastStage()))
    }

    func fireOptOutEmailReceive() {
        handler.fire(.optOutEmailReceive(dataBroker: dataBroker, attemptId: attemptId, duration: durationSinceLastStage()))
    }

    func fireOptOutEmailConfirm() {
        handler.fire(.optOutEmailConfirm(dataBroker: dataBroker, attemptId: attemptId, duration: durationSinceLastStage()))
    }

    func fireOptOutValidate() {
        handler.fire(.optOutValidate(dataBroker: dataBroker, attemptId: attemptId, duration: durationSinceLastStage()))
    }

    func fireOptOutSubmitSuccess() {
        handler.fire(.optOutSubmitSuccess(dataBroker: dataBroker, attemptId: attemptId, duration: durationSinceLastStage()))
    }

    func fireOptOutFailure() {
        handler.fire(.optOutFailure(dataBroker: dataBroker, attemptId: attemptId, duration: durationSinceStartTime()))
    }
}

public enum DataBrokerProtectionPixels: Equatable {
    struct Consts {
        static let dataBrokerParamKey = "data_broker"
        static let appVersionParamKey = "app_version"
        static let attemptIdParamKey = "attempt_id"
        static let durationParamKey = "duration"
    }

    case error(error: DataBrokerProtectionError, dataBroker: String)
    case parentChildMatches(parent: String, child: String, value: Int)

    // Stage Pixels
    case optOutStart(dataBroker: String, attemptId: UUID)
    case optOutEmailGenerate(dataBroker: String, attemptId: UUID, duration: Double)
    case optOutCaptchaParse(dataBroker: String, attemptId: UUID, duration: Double)
    case optOutCaptchaSend(dataBroker: String, attemptId: UUID, duration: Double)
    case optOutCaptchaSolve(dataBroker: String, attemptId: UUID, duration: Double)
    case optOutSubmit(dataBroker: String, attemptId: UUID, duration: Double)
    case optOutEmailReceive(dataBroker: String, attemptId: UUID, duration: Double)
    case optOutEmailConfirm(dataBroker: String, attemptId: UUID, duration: Double)
    case optOutValidate(dataBroker: String, attemptId: UUID, duration: Double)
    case optOutFinish(dataBroker: String, attemptId: UUID, duration: Double)

    // Process Pixels
    case optOutSubmitSuccess(dataBroker: String, attemptId: UUID, duration: Double)
    case optOutSuccess(dataBroker: String, attemptId: UUID, duration: Double)
    case optOutFailure(dataBroker: String, attemptId: UUID, duration: Double)
}

extension DataBrokerProtectionPixels: PixelKitEvent {
<<<<<<< HEAD

    public var name: String {
        switch self {
        case .parentChildMatches: return "dbp_macos_parent-child-broker-matches"
            // SLO and SLI Pixels: https://app.asana.com/0/1203581873609357/1205337273100857/f
            // Stage Pixels
        case .optOutStart: return "dbp_macos_optout_stage_start"
        case .optOutEmailGenerate: return "dbp_macos_optout_stage_email-generate"
        case .optOutCaptchaParse: return "dbp_macos_optout_stage_captcha-parse"
        case .optOutCaptchaSend: return "dbp_macos_optout_stage_captcha-send"
        case .optOutCaptchaSolve: return "dbp_macos_optout_stage_captcha-solve"
        case .optOutSubmit: return "dbp_macos_optout_stage_submit"
        case .optOutEmailReceive: return "dbp_macos_optout_stage_email-receive"
        case .optOutEmailConfirm: return "dbp_macos_optout_stage_email-confirm"
        case .optOutValidate: return "dbp_macos_optout_stage_validate"
        case .optOutFinish: return "dbp_macos_optout_stage_finish"

            // Process Pixels
        case .optOutSubmitSuccess: return "dbp_macos_optout_process_submit-success"
        case .optOutSuccess: return "dbp_macos_optout_process_success"
        case .optOutFailure: return "dbp_macos_optout_process_failure"

            // Debug Pixels
        case .error: return "data_broker_error"
        }
    }

    public var params: [String: String]? {
        parameters
    }

=======
    public var name: String {
        switch self {
        case .parentChildMatches: return "dbp_macos_parent-child-broker-matches"
            // SLO and SLI Pixels: https://app.asana.com/0/1203581873609357/1205337273100857/f
            // Stage Pixels
        case .optOutStart: return "dbp_macos_optout_stage_start"
        case .optOutEmailGenerate: return "dbp_macos_optout_stage_email-generate"
        case .optOutCaptchaParse: return "dbp_macos_optout_stage_captcha-parse"
        case .optOutCaptchaSend: return "dbp_macos_optout_stage_captcha-send"
        case .optOutCaptchaSolve: return "dbp_macos_optout_stage_captcha-solve"
        case .optOutSubmit: return "dbp_macos_optout_stage_submit"
        case .optOutEmailReceive: return "dbp_macos_optout_stage_email-receive"
        case .optOutEmailConfirm: return "dbp_macos_optout_stage_email-confirm"
        case .optOutValidate: return "dbp_macos_optout_stage_validate"
        case .optOutFinish: return "dbp_macos_optout_stage_finish"

            // Process Pixels
        case .optOutSubmitSuccess: return "dbp_macos_optout_process_submit-success"
        case .optOutSuccess: return "dbp_macos_optout_process_success"
        case .optOutFailure: return "dbp_macos_optout_process_failure"

            // Debug Pixels
        case .error: return "data_broker_error"
        }
    }

    public var params: [String: String]? {
        parameters
    }

>>>>>>> 0f7e8ac8
    public var parameters: [String: String]? {
        switch self {
        case .error(let error, let dataBroker):
            if case let .actionFailed(actionID, message) = error {
                return ["dataBroker": dataBroker,
                        "name": error.name,
                        "actionID": actionID,
                        "message": message]
            } else {
                return ["dataBroker": dataBroker, "name": error.name]
            }
        case .parentChildMatches(let parent, let child, let value):
            return ["parent": parent, "child": child, "value": String(value)]
        case .optOutStart(let dataBroker, let attemptId):
            return [Consts.dataBrokerParamKey: dataBroker, Consts.attemptIdParamKey: attemptId.uuidString]
        case .optOutEmailGenerate(let dataBroker, let attemptId, let duration):
            return [Consts.dataBrokerParamKey: dataBroker, Consts.attemptIdParamKey: attemptId.uuidString, Consts.durationParamKey: String(duration)]
        case .optOutCaptchaParse(let dataBroker, let attemptId, let duration):
            return [Consts.dataBrokerParamKey: dataBroker, Consts.attemptIdParamKey: attemptId.uuidString, Consts.durationParamKey: String(duration)]
        case .optOutCaptchaSend(let dataBroker, let attemptId, let duration):
            return [Consts.dataBrokerParamKey: dataBroker, Consts.attemptIdParamKey: attemptId.uuidString, Consts.durationParamKey: String(duration)]
        case .optOutCaptchaSolve(let dataBroker, let attemptId, let duration):
            return [Consts.dataBrokerParamKey: dataBroker, Consts.attemptIdParamKey: attemptId.uuidString, Consts.durationParamKey: String(duration)]
        case .optOutSubmit(let dataBroker, let attemptId, let duration):
            return [Consts.dataBrokerParamKey: dataBroker, Consts.attemptIdParamKey: attemptId.uuidString, Consts.durationParamKey: String(duration)]
        case .optOutEmailReceive(let dataBroker, let attemptId, let duration):
            return [Consts.dataBrokerParamKey: dataBroker, Consts.attemptIdParamKey: attemptId.uuidString, Consts.durationParamKey: String(duration)]
        case .optOutEmailConfirm(let dataBroker, let attemptId, let duration):
            return [Consts.dataBrokerParamKey: dataBroker, Consts.attemptIdParamKey: attemptId.uuidString, Consts.durationParamKey: String(duration)]
        case .optOutValidate(let dataBroker, let attemptId, let duration):
            return [Consts.dataBrokerParamKey: dataBroker, Consts.attemptIdParamKey: attemptId.uuidString, Consts.durationParamKey: String(duration)]
        case .optOutFinish(let dataBroker, let attemptId, let duration):
            return [Consts.dataBrokerParamKey: dataBroker, Consts.attemptIdParamKey: attemptId.uuidString, Consts.durationParamKey: String(duration)]
        case .optOutSubmitSuccess(let dataBroker, let attemptId, let duration):
            return [Consts.dataBrokerParamKey: dataBroker, Consts.attemptIdParamKey: attemptId.uuidString, Consts.durationParamKey: String(duration)]
        case .optOutSuccess(let dataBroker, let attemptId, let duration):
            return [Consts.dataBrokerParamKey: dataBroker, Consts.attemptIdParamKey: attemptId.uuidString, Consts.durationParamKey: String(duration)]
        case .optOutFailure(let dataBroker, let attemptId, let duration):
            return [Consts.dataBrokerParamKey: dataBroker, Consts.attemptIdParamKey: attemptId.uuidString, Consts.durationParamKey: String(duration)]
        }
    }
}

public class DataBrokerProtectionPixelsHandler: EventMapping<DataBrokerProtectionPixels> {

    public init() {
        super.init { event, _, _, _ in
            switch event {
            case .error(let error, _):
                PixelKit.fire(PixelKitEvent.debug(event: event, error: error))
            case .parentChildMatches,
                    .optOutStart,
                    .optOutEmailGenerate,
                    .optOutCaptchaParse,
                    .optOutCaptchaSend,
                    .optOutCaptchaSolve,
                    .optOutSubmit,
                    .optOutEmailReceive,
                    .optOutEmailConfirm,
                    .optOutValidate,
                    .optOutFinish,
                    .optOutSubmitSuccess,
                    .optOutSuccess,
                    .optOutFailure:
                PixelKit.fire(event)
            }
        }
    }

    override init(mapping: @escaping EventMapping<DataBrokerProtectionPixels>.Mapping) {
        fatalError("Use init()")
    }
}<|MERGE_RESOLUTION|>--- conflicted
+++ resolved
@@ -130,7 +130,6 @@
 }
 
 extension DataBrokerProtectionPixels: PixelKitEvent {
-<<<<<<< HEAD
 
     public var name: String {
         switch self {
@@ -162,38 +161,6 @@
         parameters
     }
 
-=======
-    public var name: String {
-        switch self {
-        case .parentChildMatches: return "dbp_macos_parent-child-broker-matches"
-            // SLO and SLI Pixels: https://app.asana.com/0/1203581873609357/1205337273100857/f
-            // Stage Pixels
-        case .optOutStart: return "dbp_macos_optout_stage_start"
-        case .optOutEmailGenerate: return "dbp_macos_optout_stage_email-generate"
-        case .optOutCaptchaParse: return "dbp_macos_optout_stage_captcha-parse"
-        case .optOutCaptchaSend: return "dbp_macos_optout_stage_captcha-send"
-        case .optOutCaptchaSolve: return "dbp_macos_optout_stage_captcha-solve"
-        case .optOutSubmit: return "dbp_macos_optout_stage_submit"
-        case .optOutEmailReceive: return "dbp_macos_optout_stage_email-receive"
-        case .optOutEmailConfirm: return "dbp_macos_optout_stage_email-confirm"
-        case .optOutValidate: return "dbp_macos_optout_stage_validate"
-        case .optOutFinish: return "dbp_macos_optout_stage_finish"
-
-            // Process Pixels
-        case .optOutSubmitSuccess: return "dbp_macos_optout_process_submit-success"
-        case .optOutSuccess: return "dbp_macos_optout_process_success"
-        case .optOutFailure: return "dbp_macos_optout_process_failure"
-
-            // Debug Pixels
-        case .error: return "data_broker_error"
-        }
-    }
-
-    public var params: [String: String]? {
-        parameters
-    }
-
->>>>>>> 0f7e8ac8
     public var parameters: [String: String]? {
         switch self {
         case .error(let error, let dataBroker):
@@ -243,7 +210,7 @@
         super.init { event, _, _, _ in
             switch event {
             case .error(let error, _):
-                PixelKit.fire(PixelKitEvent.debug(event: event, error: error))
+                PixelKit.fire(DebugEvent(event, error: error))
             case .parentChildMatches,
                     .optOutStart,
                     .optOutEmailGenerate,
