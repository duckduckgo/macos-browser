--- conflicted
+++ resolved
@@ -294,13 +294,12 @@
                 .dailyActiveUser,
                 .weeklyActiveUser,
                 .monthlyActiveUser,
-<<<<<<< HEAD
+
+                .scanningEventNewMatch,
+                .scanningEventReAppearance,
+
                 .secureVaultInitError,
                 .secureVaultError:
-=======
-                .scanningEventNewMatch,
-                .scanningEventReAppearance:
->>>>>>> b0b7331c
             return [:]
         case .ipcServerRegister,
                 .ipcServerStartScheduler,
