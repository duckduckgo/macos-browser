--- conflicted
+++ resolved
@@ -100,7 +100,7 @@
     }
 }
 
-public enum DataBrokerProtectionPixels: Equatable, PixelKitEvent {
+public enum DataBrokerProtectionPixels: Equatable {
     struct Consts {
         static let dataBrokerParamKey = "data_broker"
         static let appVersionParamKey = "app_version"
@@ -127,11 +127,10 @@
     case optOutSubmitSuccess(dataBroker: String, attemptId: UUID, duration: Double)
     case optOutSuccess(dataBroker: String, attemptId: UUID, duration: Double)
     case optOutFailure(dataBroker: String, attemptId: UUID, duration: Double)
-
-<<<<<<< HEAD
-=======
+}
+
 extension DataBrokerProtectionPixels: PixelKitEvent {
->>>>>>> 2c279966
+
     public var name: String {
         switch self {
         case .parentChildMatches: return "dbp_macos_parent-child-broker-matches"
@@ -157,17 +156,12 @@
         case .error: return "data_broker_error"
         }
     }
-<<<<<<< HEAD
-
-    public var parameters: [String : String]? {
-=======
 
     public var params: [String: String]? {
         parameters
     }
 
     public var parameters: [String: String]? {
->>>>>>> 2c279966
         switch self {
         case .error(let error, let dataBroker):
             if case let .actionFailed(actionID, message) = error {
