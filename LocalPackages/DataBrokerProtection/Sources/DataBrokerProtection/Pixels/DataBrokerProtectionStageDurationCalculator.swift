--- conflicted
+++ resolved
@@ -130,14 +130,10 @@
     }
 
     func fireOptOutSubmitSuccess() {
-<<<<<<< HEAD
         handler.fire(.optOutSubmitSuccess(dataBroker: dataBroker,
                                           attemptId: attemptId,
-                                          duration: durationSinceLastStage(),
+                                          duration: durationSinceStartTime(),
                                           emailPattern: emailPattern))
-=======
-        handler.fire(.optOutSubmitSuccess(dataBroker: dataBroker, attemptId: attemptId, duration: durationSinceStartTime()))
->>>>>>> 478ac060
     }
 
     func fireOptOutFailure() {
