//
//  DataBrokerProtectionStatsPixels.swift
//
//  Copyright © 2024 DuckDuckGo. All rights reserved.
//
//  Licensed under the Apache License, Version 2.0 (the "License");
//  you may not use this file except in compliance with the License.
//  You may obtain a copy of the License at
//
//  http://www.apache.org/licenses/LICENSE-2.0
//
//  Unless required by applicable law or agreed to in writing, software
//  distributed under the License is distributed on an "AS IS" BASIS,
//  WITHOUT WARRANTIES OR CONDITIONS OF ANY KIND, either express or implied.
//  See the License for the specific language governing permissions and
//  limitations under the License.
//

import Foundation
import Common
import BrowserServicesKit
import PixelKit

protocol DataBrokerProtectionStatsPixelsRepository {

    var customStatsPixelsLastSentTimestamp: Date? { get set }

    func markStatsWeeklyPixelDate()
    func markStatsMonthlyPixelDate()

    func getLatestStatsWeeklyPixelDate() -> Date?
    func getLatestStatsMonthlyPixelDate() -> Date?
}

final class DataBrokerProtectionStatsPixelsUserDefaults: DataBrokerProtectionStatsPixelsRepository {

    enum Consts {
        static let weeklyPixelKey = "macos.browser.data-broker-protection.statsWeeklyPixelKey"
        static let monthlyPixelKey = "macos.browser.data-broker-protection.statsMonthlyPixelKey"
        static let customStatsPixelKey = "macos.browser.data-broker-protection.customStatsPixelKey"
    }

    private let userDefaults: UserDefaults

    var customStatsPixelsLastSentTimestamp: Date? {
        get {
            userDefaults.object(forKey: Consts.customStatsPixelKey) as? Date
        }
        set {
            userDefaults.set(newValue, forKey: Consts.customStatsPixelKey)
        }
    }

    init(userDefaults: UserDefaults = .standard) {
        self.userDefaults = userDefaults
    }

    func markStatsWeeklyPixelDate() {
        userDefaults.set(Date(), forKey: Consts.weeklyPixelKey)
    }

    func markStatsMonthlyPixelDate() {
        userDefaults.set(Date(), forKey: Consts.monthlyPixelKey)
    }

    func getLatestStatsWeeklyPixelDate() -> Date? {
        userDefaults.object(forKey: Consts.weeklyPixelKey) as? Date
    }

    func getLatestStatsMonthlyPixelDate() -> Date? {
        userDefaults.object(forKey: Consts.monthlyPixelKey) as? Date
    }
}

struct StatsByBroker {
    let dataBrokerURL: String
    let numberOfProfilesFound: Int
    let numberOfOptOutsInProgress: Int
    let numberOfSuccessfulOptOuts: Int
    let numberOfFailureOptOuts: Int
    let numberOfNewMatchesFound: Int
    let numberOfReAppereances: Int
    let durationOfFirstOptOut: Int

    var toWeeklyPixel: DataBrokerProtectionPixels {
        return .dataBrokerMetricsWeeklyStats(dataBrokerURL: dataBrokerURL,
                                             profilesFound: numberOfProfilesFound,
                                             optOutsInProgress: numberOfOptOutsInProgress,
                                             successfulOptOuts: numberOfSuccessfulOptOuts,
                                             failedOptOuts: numberOfFailureOptOuts,
                                             durationOfFirstOptOut: durationOfFirstOptOut,
                                             numberOfNewRecordsFound: numberOfNewMatchesFound,
                                             numberOfReappereances: numberOfReAppereances)
    }

    var toMonthlyPixel: DataBrokerProtectionPixels {
        return .dataBrokerMetricsMonthlyStats(dataBrokerURL: dataBrokerURL,
                                              profilesFound: numberOfProfilesFound,
                                              optOutsInProgress: numberOfOptOutsInProgress,
                                              successfulOptOuts: numberOfSuccessfulOptOuts,
                                              failedOptOuts: numberOfFailureOptOuts,
                                              durationOfFirstOptOut: durationOfFirstOptOut,
                                              numberOfNewRecordsFound: numberOfNewMatchesFound,
                                              numberOfReappereances: numberOfReAppereances)
    }
}

extension Array where Element == StatsByBroker {

    func toWeeklyPixel(durationOfFirstOptOut: Int) -> DataBrokerProtectionPixels {
        let numberOfGlobalProfilesFound = map { $0.numberOfProfilesFound }.reduce(0, +)
        let numberOfGlobalOptOutsInProgress = map { $0.numberOfOptOutsInProgress }.reduce(0, +)
        let numberOfGlobalSuccessfulOptOuts = map { $0.numberOfSuccessfulOptOuts }.reduce(0, +)
        let numberOfGlobalFailureOptOuts = map { $0.numberOfFailureOptOuts }.reduce(0, +)
        let numberOfGlobalNewMatchesFound = map { $0.numberOfNewMatchesFound }.reduce(0, +)

        return .globalMetricsWeeklyStats(profilesFound: numberOfGlobalProfilesFound,
                                         optOutsInProgress: numberOfGlobalOptOutsInProgress,
                                         successfulOptOuts: numberOfGlobalSuccessfulOptOuts,
                                         failedOptOuts: numberOfGlobalFailureOptOuts,
                                         durationOfFirstOptOut: durationOfFirstOptOut,
                                         numberOfNewRecordsFound: numberOfGlobalNewMatchesFound)
    }

    func toMonthlyPixel(durationOfFirstOptOut: Int) -> DataBrokerProtectionPixels {
        let numberOfGlobalProfilesFound = map { $0.numberOfProfilesFound }.reduce(0, +)
        let numberOfGlobalOptOutsInProgress = map { $0.numberOfOptOutsInProgress }.reduce(0, +)
        let numberOfGlobalSuccessfulOptOuts = map { $0.numberOfSuccessfulOptOuts }.reduce(0, +)
        let numberOfGlobalFailureOptOuts = map { $0.numberOfFailureOptOuts }.reduce(0, +)
        let numberOfGlobalNewMatchesFound = map { $0.numberOfNewMatchesFound }.reduce(0, +)

        return .globalMetricsMonthlyStats(profilesFound: numberOfGlobalProfilesFound,
                                          optOutsInProgress: numberOfGlobalOptOutsInProgress,
                                          successfulOptOuts: numberOfGlobalSuccessfulOptOuts,
                                          failedOptOuts: numberOfGlobalFailureOptOuts,
                                          durationOfFirstOptOut: durationOfFirstOptOut,
                                          numberOfNewRecordsFound: numberOfGlobalNewMatchesFound)
    }
}

protocol StatsPixels {
    /// Calculates and fires custom stats pixels if needed
    func fireCustomStatsPixelsIfNeeded()
}

/// Conforming types provide a method to check if we should fire custom stats based on an input date
protocol CustomStatsPixelsTrigger {

    /// This method determines whether custom stats pixels should be fired based on the time interval since the provided fromDate.
    /// - Parameter fromDate: An optional date parameter representing the start date. If nil, the method will return true.
    /// - Returns: Returns true if more than 24 hours have passed since the fromDate. If fromDate is nil, it also returns true. Otherwise, it returns false.
    func shouldFireCustomStatsPixels(fromDate: Date?) -> Bool
}

struct DefaultCustomStatsPixelsTrigger: CustomStatsPixelsTrigger {

    func shouldFireCustomStatsPixels(fromDate: Date?) -> Bool {
        guard let fromDate = fromDate else { return true }

        let interval = Date().timeIntervalSince(fromDate)
        let secondsIn24Hours: TimeInterval = 24 * 60 * 60
        return abs(interval) > secondsIn24Hours
    }
}

extension Date {

    /// Returns the current date minus the specified number of hours
    /// If the date calculate fails, returns the current date
    /// - Parameter hours: Hours expressed as an integer
    /// - Returns: The current time minus the specified number of hours
    static func nowMinus(hours: Int) -> Date {
        Calendar.current.date(byAdding: .hour, value: -hours, to: Date()) ?? Date()
    }
}

final class DataBrokerProtectionStatsPixels: StatsPixels {

    private let database: DataBrokerProtectionRepository
    private let handler: EventMapping<DataBrokerProtectionPixels>
    private var repository: DataBrokerProtectionStatsPixelsRepository
    private let customStatsPixelsTrigger: CustomStatsPixelsTrigger
    private let customStatsProvider: DataBrokerProtectionCustomStatsProvider
    private let calendar = Calendar.current

    init(database: DataBrokerProtectionRepository,
         handler: EventMapping<DataBrokerProtectionPixels>,
         repository: DataBrokerProtectionStatsPixelsRepository = DataBrokerProtectionStatsPixelsUserDefaults(),
         customStatsPixelsTrigger: CustomStatsPixelsTrigger = DefaultCustomStatsPixelsTrigger(),
         customStatsProvider: DataBrokerProtectionCustomStatsProvider = DefaultDataBrokerProtectionCustomStatsProvider()) {
        self.database = database
        self.handler = handler
        self.repository = repository
        self.customStatsPixelsTrigger = customStatsPixelsTrigger
        self.customStatsProvider = customStatsProvider
    }

    func tryToFireStatsPixels() {
        guard let brokerProfileQueryData = try? database.fetchAllBrokerProfileQueryData() else {
            return
        }

        let dateOfFirstScan = dateOfFirstScan(brokerProfileQueryData)

        if shouldFireWeeklyStats(dateOfFirstScan: dateOfFirstScan) {
            firePixels(for: brokerProfileQueryData,
                       frequency: .weekly,
                       dateSinceLastSubmission: repository.getLatestStatsWeeklyPixelDate())
            repository.markStatsWeeklyPixelDate()
        }

        if shouldFireMonthlyStats(dateOfFirstScan: dateOfFirstScan) {
            firePixels(for: brokerProfileQueryData,
                       frequency: .monthly,
                       dateSinceLastSubmission: repository.getLatestStatsMonthlyPixelDate())
            repository.markStatsMonthlyPixelDate()
        }

        fireRegularIntervalConfirmationPixelsForSubmittedOptOuts(for: brokerProfileQueryData)
    }

    func fireCustomStatsPixelsIfNeeded() {
        let startDate = repository.customStatsPixelsLastSentTimestamp

        guard customStatsPixelsTrigger.shouldFireCustomStatsPixels(fromDate: startDate),
        let queryData = try? database.fetchAllBrokerProfileQueryData() else { return }

        let endDate = Date.nowMinus(hours: 24)

        let customStats = customStatsProvider.customStats(startDate: startDate,
                                                          endDate: endDate,
                                                          andQueryData: queryData)

        fireCustomDataBrokerStatsPixels(customStats: customStats)
        fireCustomGlobalStatsPixel(customStats: customStats)

        repository.customStatsPixelsLastSentTimestamp = Date.nowMinus(hours: 24)
    }

    /// internal for testing purposes
    func calculateByBroker(_ broker: DataBroker, data: [BrokerProfileQueryData], dateSinceLastSubmission: Date? = nil) -> StatsByBroker {
        let mirrorSitesSize = broker.mirrorSites.filter { !$0.wasRemoved() }.count
        var numberOfProfilesFound = 0 // Number of unique matching profiles found since the beginning.
        var numberOfOptOutsInProgress = 0 // Number of opt-outs in progress since the beginning.
        var numberOfSuccessfulOptOuts = 0 // Number of successfull opt-outs since the beginning
        var numberOfReAppearences = 0 // Number of records that were removed and came back

        for query in data {
            for optOutData in query.optOutJobData {
                if broker.performsOptOutWithinParent() {
                    // Path when the broker is a child site.
                    numberOfProfilesFound += 1
                    if optOutData.historyEvents.contains(where: { $0.type == .optOutConfirmed }) {
                        numberOfSuccessfulOptOuts += 1
                    } else {
                        numberOfOptOutsInProgress += 1
                    }
                } else {
                    // Path when the broker is a parent site.
                    // If we requested the opt-out successfully but we didn't remove it yet, it means it is in progress
                    numberOfProfilesFound += 1 + mirrorSitesSize

                    if optOutData.historyEvents.contains(where: { $0.type == .optOutRequested }) && optOutData.extractedProfile.removedDate == nil {
                        numberOfOptOutsInProgress += 1 + mirrorSitesSize
                    } else if optOutData.extractedProfile.removedDate != nil { // If it the removed date is not nil, it means we removed it.
                        numberOfSuccessfulOptOuts += 1 + mirrorSitesSize
                    }
                }
            }

            numberOfReAppearences += calculateNumberOfProfileReAppereances(query.scanJobData) + mirrorSitesSize
        }

        let numberOfFailureOptOuts = numberOfProfilesFound - numberOfOptOutsInProgress - numberOfSuccessfulOptOuts
        let numberOfNewMatchesFound = calculateNumberOfNewMatchesFound(data)
        let durationOfFirstOptOut = calculateDurationOfFirstOptOut(data, from: dateSinceLastSubmission)

        return StatsByBroker(dataBrokerURL: broker.url,
                             numberOfProfilesFound: numberOfProfilesFound,
                             numberOfOptOutsInProgress: numberOfOptOutsInProgress,
                             numberOfSuccessfulOptOuts: numberOfSuccessfulOptOuts,
                             numberOfFailureOptOuts: numberOfFailureOptOuts,
                             numberOfNewMatchesFound: numberOfNewMatchesFound,
                             numberOfReAppereances: numberOfReAppearences,
                             durationOfFirstOptOut: durationOfFirstOptOut)
    }

    /// Calculates number of new matches found on scans that were not initial scans.
    ///
    /// internal for testing purposes
    func calculateNumberOfNewMatchesFound(_ brokerProfileQueryData: [BrokerProfileQueryData]) -> Int {
        var numberOfNewMatches = 0

        let brokerProfileQueryDataWithAMatch = brokerProfileQueryData.filter { !$0.extractedProfiles.isEmpty }
        let profileQueriesGroupedByBroker = Dictionary(grouping: brokerProfileQueryDataWithAMatch, by: { $0.dataBroker })

        profileQueriesGroupedByBroker.forEach { (key: DataBroker, value: [BrokerProfileQueryData]) in
            let mirrorSitesCount = key.mirrorSites.filter { !$0.wasRemoved() }.count

            for query in value {
                let matchesFoundEvents = query.scanJobData.historyEvents
                    .filter { $0.isMatchEvent() }
                    .sorted { $0.date < $1.date }

                matchesFoundEvents.enumerated().forEach { index, element in
                    if index > 0 && index < matchesFoundEvents.count - 1 {
                        let nextElement = matchesFoundEvents[index + 1]
                        numberOfNewMatches += max(nextElement.matchesFound() - element.matchesFound(), 0)
                    }
                }

                if numberOfNewMatches > 0 {
                    numberOfNewMatches += mirrorSitesCount
                }
            }
        }

        return numberOfNewMatches
    }

    /// Calculate the difference in days since the first scan and the first submitted opt-out for the list of brokerProfileQueryData.
    /// The scan and the opt-out do not need to be for the same record.
    /// If an opt-out wasn't submitted yet, we return 0.
    ///
    /// internal for testing purposes
    func calculateDurationOfFirstOptOut(_ brokerProfileQueryData: [BrokerProfileQueryData], from: Date? = nil) -> Int {
        guard let dateOfFirstScan = dateOfFirstScan(brokerProfileQueryData),
              let dateOfFirstSubmittedOptOut = dateOfFirstSubmittedOptOut(brokerProfileQueryData) else {
            return 0
        }

        if dateOfFirstScan > dateOfFirstSubmittedOptOut {
            return 0
        }

        guard let differenceInDays = DataBrokerProtectionPixelsUtilities.numberOfDaysFrom(startDate: dateOfFirstScan, endDate: dateOfFirstSubmittedOptOut) else {
            return 0
        }

        // If the difference in days is in hours, return 1.
        if differenceInDays == 0 {
            return 1
        }

        return differenceInDays
    }
}

private extension DataBrokerProtectionStatsPixels {
    
    /// Calculates the number of profile reappearances
    /// - Parameter scan: Scan Job Data
    /// - Returns: Count of reappearances
    func calculateNumberOfProfileReAppereances(_ scan: ScanJobData) -> Int {
        return scan.historyEvents.filter { $0.type == .reAppearence }.count
    }

    /// Returns the date of the first scan since the beginning if not from Date is provided
    func dateOfFirstScan(_ brokerProfileQueryData: [BrokerProfileQueryData], from: Date? = nil) -> Date? {
        let allScanOperations = brokerProfileQueryData.map { $0.scanJobData }
        let allScanHistoryEvents = allScanOperations.flatMap { $0.historyEvents }
        let scanStartedEventsSortedByDate = allScanHistoryEvents
            .filter { $0.type == .scanStarted }
            .sorted { $0.date < $1.date }

        if let from = from {
            return scanStartedEventsSortedByDate.filter { from < $0.date }.first?.date
        } else {
            return scanStartedEventsSortedByDate.first?.date
        }
    }

    /// Returns the date of the first sumbitted opt-out. If no from date is provided, we return it from the beginning.
    func dateOfFirstSubmittedOptOut(_ brokerProfileQueryData: [BrokerProfileQueryData], from: Date? = nil) -> Date? {
        let firstOptOutSubmittedEvent = brokerProfileQueryData
            .flatMap { $0.optOutJobData }
            .flatMap { $0.historyEvents }
            .filter { $0.type == .optOutRequested }
            .sorted { $0.date < $1.date }

        if let from = from {
            return firstOptOutSubmittedEvent.filter { from < $0.date }.first?.date
        } else {
            return firstOptOutSubmittedEvent.first?.date
        }
    }
<<<<<<< HEAD

    func shouldFireWeeklyStats(dateOfFirstScan: Date?) -> Bool {
        // If no initial scan was done yet, we do not want to fire the pixel.
        guard let dateOfFirstScan = dateOfFirstScan else {
            return false
        }

        if let lastWeeklyUpdateDate = repository.getLatestStatsWeeklyPixelDate() {
            // If the last weekly was set we need to compare the date with it.
            return DataBrokerProtectionPixelsUtilities.shouldWeFirePixel(startDate: lastWeeklyUpdateDate, endDate: Date(), daysDifference: .weekly)
        } else {
            // If the weekly update date was never set we need to check the first scan date.
            return DataBrokerProtectionPixelsUtilities.shouldWeFirePixel(startDate: dateOfFirstScan, endDate: Date(), daysDifference: .weekly)
        }
    }

    func shouldFireMonthlyStats(dateOfFirstScan: Date?) -> Bool {
        // If no initial scan was done yet, we do not want to fire the pixel.
        guard let dateOfFirstScan = dateOfFirstScan else {
            return false
        }

        if let lastMonthlyUpdateDate = repository.getLatestStatsMonthlyPixelDate() {
            // If the last monthly was set we need to compare the date with it.
            return DataBrokerProtectionPixelsUtilities.shouldWeFirePixel(startDate: lastMonthlyUpdateDate, endDate: Date(), daysDifference: .monthly)
        } else {
            // If the monthly update date was never set we need to check the first scan date.
            return DataBrokerProtectionPixelsUtilities.shouldWeFirePixel(startDate: dateOfFirstScan, endDate: Date(), daysDifference: .monthly)
        }
    }

    func firePixels(for brokerProfileQueryData: [BrokerProfileQueryData], frequency: Frequency, dateSinceLastSubmission: Date? = nil) {
        let statsByBroker = calculateStatsByBroker(brokerProfileQueryData, dateSinceLastSubmission: dateSinceLastSubmission)

        fireGlobalStats(statsByBroker, brokerProfileQueryData: brokerProfileQueryData, frequency: frequency)
        fireStatsByBroker(statsByBroker, frequency: frequency)
    }

    func calculateStatsByBroker(_ brokerProfileQueryData: [BrokerProfileQueryData], dateSinceLastSubmission: Date? = nil) -> [StatsByBroker] {
        let profileQueriesGroupedByBroker = Dictionary(grouping: brokerProfileQueryData, by: { $0.dataBroker })
        let statsByBroker = profileQueriesGroupedByBroker.map { (key: DataBroker, value: [BrokerProfileQueryData]) in
            calculateByBroker(key, data: value, dateSinceLastSubmission: dateSinceLastSubmission)
        }

        return statsByBroker
    }

    func fireGlobalStats(_ stats: [StatsByBroker], brokerProfileQueryData: [BrokerProfileQueryData], frequency: Frequency) {
        // The duration for the global stats is calculated not taking into the account the broker. That's why we do not use one from the stats.
        let durationOfFirstOptOut = calculateDurationOfFirstOptOut(brokerProfileQueryData)

        switch frequency {
        case .weekly:
            handler.fire(stats.toWeeklyPixel(durationOfFirstOptOut: durationOfFirstOptOut))
        case .monthly:
            handler.fire(stats.toMonthlyPixel(durationOfFirstOptOut: durationOfFirstOptOut))
        default: ()
        }
    }

    func fireStatsByBroker(_ stats: [StatsByBroker], frequency: Frequency) {
        for stat in stats {
            switch frequency {
            case .weekly:
                handler.fire(stat.toWeeklyPixel)
            case .monthly:
                handler.fire(stat.toMonthlyPixel)
            default: ()
            }
        }
    }

    func fireCustomDataBrokerStatsPixels(customStats: CustomStats) {
        Task {
            for stat in customStats.customDataBrokerStats {
                handler.fire(pixel(for: stat))
                // Introduce a delay to prevent all databroker pixels from firing at (nearly) the same time
                try? await Task.sleep(nanoseconds: 100_000_000)
            }
        }
    }

    func pixel(for dataBrokerStat: CustomDataBrokerStat) -> DataBrokerProtectionPixels {
        .customDataBrokerStatsOptoutSubmit(dataBrokerName: dataBrokerStat.dataBrokerName,
                                           optOutSubmitSuccessRate: dataBrokerStat.optoutSubmitSuccessRate)
    }

    func fireCustomGlobalStatsPixel(customStats: CustomStats) {
        handler.fire(pixel(for: customStats.customGlobalStat))
    }

    func pixel(for globalStat: CustomGlobalStat) -> DataBrokerProtectionPixels {
        .customGlobalStatsOptoutSubmit(optOutSubmitSuccessRate: globalStat.optoutSubmitSuccessRate)
=======
}

// MARK: - Opt out confirmation pixels

extension DataBrokerProtectionStatsPixels {
    // swiftlint:disable:next cyclomatic_complexity
    func fireRegularIntervalConfirmationPixelsForSubmittedOptOuts(for brokerProfileQueryData: [BrokerProfileQueryData]) {
        /*
         This fires pixels to indicate if any submitted opt outs have been confirmed or unconfirmed
         at fixed intervals after the submission (7, 14, and 21 days)
         Goal: Be able to calculate what % of removals occur within x weeks of successful opt-out submission.

         - We get all opt out jobs with status showing they were submitted successfully
         - Compare the date they were submitted successfully with the current date
         - Bucket into >=7, >=14, and >=21 days groups (with overlap between the groups, e.g. it's possible it's been 15 days but neither the 7 day or the 14 day pixel has been fired)
         - Filter those groups based on if the pixel for that time interval has been fired yet
         - Fire the appropriate confirmed/unconfirmed pixels for each job
         - Update the DB to indicate which pixels have been newly fired

         Because submittedSuccessfullyDate will be nil for data that existed before the migration
         the pixels won't fire for old data, which is the behaviour we want.
         */

        let allOptOuts = brokerProfileQueryData.flatMap { $0.optOutJobData }
        let successfullySubmittedOptOuts = allOptOuts.filter { $0.submittedSuccessfullyDate != nil }

        let sevenDayOldPlusOptOutsThatHaveNotFiredPixel = successfullySubmittedOptOuts.filter { optOutJob in
            guard let submittedSuccessfullyDate = optOutJob.submittedSuccessfullyDate else { return false }
            let hasEnoughTimePassedToFirePixel = submittedSuccessfullyDate.hasBeenExceededByNumberOfDays(7)
            return hasEnoughTimePassedToFirePixel && !optOutJob.sevenDaysConfirmationPixelFired
        }

        let fourteenDayOldPlusOptOutsThatHaveNotFiredPixel = successfullySubmittedOptOuts.filter { optOutJob in
            guard let submittedSuccessfullyDate = optOutJob.submittedSuccessfullyDate else { return false }
            let hasEnoughTimePassedToFirePixel = submittedSuccessfullyDate.hasBeenExceededByNumberOfDays(14)
            return hasEnoughTimePassedToFirePixel && !optOutJob.fourteenDaysConfirmationPixelFired
        }

        let twentyOneDayOldPlusOptOutsThatHaveNotFiredPixel = successfullySubmittedOptOuts.filter { optOutJob in
            guard let submittedSuccessfullyDate = optOutJob.submittedSuccessfullyDate else { return false }
            let hasEnoughTimePassedToFirePixel = submittedSuccessfullyDate.hasBeenExceededByNumberOfDays(21)
            return hasEnoughTimePassedToFirePixel && !optOutJob.twentyOneDaysConfirmationPixelFired
        }

        let brokerIDsToNames = brokerProfileQueryData.reduce(into: [Int64: String]()) {
            // Really the ID should never be zero
            $0[$1.dataBroker.id ?? -1] = $1.dataBroker.name
        }

        // Now fire the pixels and update the DB
        for optOutJob in sevenDayOldPlusOptOutsThatHaveNotFiredPixel {
            let brokerName = brokerIDsToNames[optOutJob.brokerId] ?? ""
            let isOptOutConfirmed = optOutJob.extractedProfile.removedDate != nil

            if isOptOutConfirmed {
                handler.fire(.optOutJobAt7DaysConfirmed(dataBroker: brokerName))
            } else {
                handler.fire(.optOutJobAt7DaysUnconfirmed(dataBroker: brokerName))
            }

            guard let extractedProfileID = optOutJob.extractedProfile.id else { continue }
            try? database.updateSevenDaysConfirmationPixelFired(true,
                                                                forBrokerId: optOutJob.brokerId,
                                                                profileQueryId: optOutJob.profileQueryId,
                                                                extractedProfileId: extractedProfileID)
        }

        for optOutJob in fourteenDayOldPlusOptOutsThatHaveNotFiredPixel {
            let brokerName = brokerIDsToNames[optOutJob.brokerId] ?? ""
            let isOptOutConfirmed = optOutJob.extractedProfile.removedDate != nil

            if isOptOutConfirmed {
                handler.fire(.optOutJobAt14DaysConfirmed(dataBroker: brokerName))
            } else {
                handler.fire(.optOutJobAt14DaysUnconfirmed(dataBroker: brokerName))
            }

            guard let extractedProfileID = optOutJob.extractedProfile.id else { continue }
            try? database.updateFourteenDaysConfirmationPixelFired(true,
                                                                   forBrokerId: optOutJob.brokerId,
                                                                   profileQueryId: optOutJob.profileQueryId,
                                                                   extractedProfileId: extractedProfileID)
        }

        for optOutJob in twentyOneDayOldPlusOptOutsThatHaveNotFiredPixel {
            let brokerName = brokerIDsToNames[optOutJob.brokerId] ?? ""
            let isOptOutConfirmed = optOutJob.extractedProfile.removedDate != nil

            if isOptOutConfirmed {
                handler.fire(.optOutJobAt21DaysConfirmed(dataBroker: brokerName))
            } else {
                handler.fire(.optOutJobAt21DaysUnconfirmed(dataBroker: brokerName))
            }

            guard let extractedProfileID = optOutJob.extractedProfile.id else { continue }
            try? database.updateTwentyOneDaysConfirmationPixelFired(true,
                                                                    forBrokerId: optOutJob.brokerId,
                                                                    profileQueryId: optOutJob.profileQueryId,
                                                                    extractedProfileId: extractedProfileID)
        }
    }
}

private extension Date {
    func hasBeenExceededByNumberOfDays(_ days: Int) -> Bool {
        guard let submittedDatePlusTimeInterval = Calendar.current.date(byAdding: .day, value: days, to: self) else {
            return false
        }
        return submittedDatePlusTimeInterval <= Date()
>>>>>>> 8e349b5d
    }
}<|MERGE_RESOLUTION|>--- conflicted
+++ resolved
@@ -384,7 +384,6 @@
             return firstOptOutSubmittedEvent.first?.date
         }
     }
-<<<<<<< HEAD
 
     func shouldFireWeeklyStats(dateOfFirstScan: Date?) -> Bool {
         // If no initial scan was done yet, we do not want to fire the pixel.
@@ -478,7 +477,7 @@
 
     func pixel(for globalStat: CustomGlobalStat) -> DataBrokerProtectionPixels {
         .customGlobalStatsOptoutSubmit(optOutSubmitSuccessRate: globalStat.optoutSubmitSuccessRate)
-=======
+    }
 }
 
 // MARK: - Opt out confirmation pixels
@@ -588,6 +587,5 @@
             return false
         }
         return submittedDatePlusTimeInterval <= Date()
->>>>>>> 8e349b5d
     }
 }