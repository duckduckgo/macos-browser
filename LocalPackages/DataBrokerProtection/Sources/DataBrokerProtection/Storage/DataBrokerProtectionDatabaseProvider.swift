--- conflicted
+++ resolved
@@ -50,9 +50,6 @@
     func fetchScan(brokerId: Int64, profileQueryId: Int64) throws -> ScanDB?
     func fetchAllScans() throws -> [ScanDB]
 
-<<<<<<< HEAD
-    func save(createdDate: Date, brokerId: Int64, profileQueryId: Int64, extractedProfile: ExtractedProfileDB, lastRunDate: Date?, preferredRunDate: Date?) throws
-=======
     func save(brokerId: Int64,
               profileQueryId: Int64,
               extractedProfile: ExtractedProfileDB,
@@ -63,7 +60,6 @@
               sevenDaysConfirmationPixelFired: Bool,
               fourteenDaysConfirmationPixelFired: Bool,
               twentyOneDaysConfirmationPixelFired: Bool) throws
->>>>>>> 8e349b5d
     func updatePreferredRunDate(_ date: Date?, brokerId: Int64, profileQueryId: Int64, extractedProfileId: Int64) throws
     func updateLastRunDate(_ date: Date?, brokerId: Int64, profileQueryId: Int64, extractedProfileId: Int64) throws
     func updateSubmittedSuccessfullyDate(_ date: Date?,
@@ -350,9 +346,6 @@
         }
     }
 
-<<<<<<< HEAD
-    func save(createdDate: Date, brokerId: Int64, profileQueryId: Int64, extractedProfile: ExtractedProfileDB, lastRunDate: Date?, preferredRunDate: Date?) throws {
-=======
     func save(brokerId: Int64,
               profileQueryId: Int64,
               extractedProfile: ExtractedProfileDB,
@@ -363,19 +356,10 @@
               sevenDaysConfirmationPixelFired: Bool,
               fourteenDaysConfirmationPixelFired: Bool,
               twentyOneDaysConfirmationPixelFired: Bool) throws {
->>>>>>> 8e349b5d
         try db.write { db in
             try extractedProfile.insert(db)
             let extractedProfileId = db.lastInsertedRowID
             try OptOutDB(
-<<<<<<< HEAD
-                createdDate: createdDate,
-                brokerId: brokerId,
-                profileQueryId: profileQueryId,
-                extractedProfileId: extractedProfileId,
-                lastRunDate: lastRunDate,
-                preferredRunDate: preferredRunDate
-=======
                 brokerId: brokerId,
                 profileQueryId: profileQueryId,
                 extractedProfileId: extractedProfileId,
@@ -386,20 +370,15 @@
                 sevenDaysConfirmationPixelFired: sevenDaysConfirmationPixelFired,
                 fourteenDaysConfirmationPixelFired: fourteenDaysConfirmationPixelFired,
                 twentyOneDaysConfirmationPixelFired: twentyOneDaysConfirmationPixelFired
->>>>>>> 8e349b5d
             ).insert(db)
         }
     }
 
-<<<<<<< HEAD
-    func updatePreferredRunDate(_ date: Date?, brokerId: Int64, profileQueryId: Int64, extractedProfileId: Int64) throws {
-=======
     private func updateOptOutField<T>(_ fieldUpdate: @escaping (inout OptOutDB, T) -> Void,
                                       value: T,
                                       forBrokerId brokerId: Int64,
                                       profileQueryId: Int64,
                                       extractedProfileId: Int64) throws {
->>>>>>> 8e349b5d
         try db.write { db in
             if var optOut = try OptOutDB.fetchOne(db, key: [
                 OptOutDB.Columns.brokerId.name: brokerId,
