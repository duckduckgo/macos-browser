//
//  DataBrokerProtectionDatabaseProvider.swift
//
//  Copyright © 2023 DuckDuckGo. All rights reserved.
//
//  Licensed under the Apache License, Version 2.0 (the "License");
//  you may not use this file except in compliance with the License.
//  You may obtain a copy of the License at
//
//  http://www.apache.org/licenses/LICENSE-2.0
//
//  Unless required by applicable law or agreed to in writing, software
//  distributed under the License is distributed on an "AS IS" BASIS,
//  WITHOUT WARRANTIES OR CONDITIONS OF ANY KIND, either express or implied.
//  See the License for the specific language governing permissions and
//  limitations under the License.
//

import Foundation
import BrowserServicesKit
import SecureStorage
import GRDB

enum DataBrokerProtectionDatabaseErrors: Error {
    case elementNotFound
}

protocol DataBrokerProtectionDatabaseProvider: SecureStorageDatabaseProvider {
    func saveProfile(profile: DataBrokerProtectionProfile, mapperToDB: MapperToDB) throws -> Int64
    func updateProfile(profile: DataBrokerProtectionProfile, mapperToDB: MapperToDB) throws -> Int64
    func fetchProfile(with id: Int64) throws -> FullProfileDB?
    func deleteProfileData() throws

    func save(_ broker: BrokerDB) throws -> Int64
    func update(_ broker: BrokerDB) throws
    func fetchBroker(with id: Int64) throws -> BrokerDB?
    func fetchBroker(with url: String) throws -> BrokerDB?
    func fetchAllBrokers() throws -> [BrokerDB]

    func save(_ profileQuery: ProfileQueryDB) throws -> Int64
    func delete(_ profileQuery: ProfileQueryDB) throws
    func update(_ profileQuery: ProfileQueryDB) throws -> Int64

    func fetchProfileQuery(with id: Int64) throws -> ProfileQueryDB?
    func fetchAllProfileQueries(for profileId: Int64) throws -> [ProfileQueryDB]

    func save(brokerId: Int64, profileQueryId: Int64, lastRunDate: Date?, preferredRunDate: Date?) throws
    func updatePreferredRunDate(_ date: Date?, brokerId: Int64, profileQueryId: Int64) throws
    func updateLastRunDate(_ date: Date?, brokerId: Int64, profileQueryId: Int64) throws
    func fetchScan(brokerId: Int64, profileQueryId: Int64) throws -> ScanDB?
    func fetchAllScans() throws -> [ScanDB]

    func save(brokerId: Int64,
              profileQueryId: Int64,
              extractedProfile: ExtractedProfileDB,
              createdDate: Date,
              lastRunDate: Date?,
              preferredRunDate: Date?,
              submittedSuccessfullyDate: Date?,
              sevenDaysConfirmationPixelFired: Bool,
              fourteenDaysConfirmationPixelFired: Bool,
              twentyOneDaysConfirmationPixelFired: Bool) throws
    func updatePreferredRunDate(_ date: Date?, brokerId: Int64, profileQueryId: Int64, extractedProfileId: Int64) throws
    func updateLastRunDate(_ date: Date?, brokerId: Int64, profileQueryId: Int64, extractedProfileId: Int64) throws
    func updateSubmittedSuccessfullyDate(_ date: Date?,
                                         forBrokerId brokerId: Int64,
                                         profileQueryId: Int64,
                                         extractedProfileId: Int64) throws
    func updateSevenDaysConfirmationPixelFired(_ pixelFired: Bool,
                                               forBrokerId brokerId: Int64,
                                               profileQueryId: Int64,
                                               extractedProfileId: Int64) throws
    func updateFourteenDaysConfirmationPixelFired(_ pixelFired: Bool,
                                                  forBrokerId brokerId: Int64,
                                                  profileQueryId: Int64,
                                                  extractedProfileId: Int64) throws
    func updateTwentyOneDaysConfirmationPixelFired(_ pixelFired: Bool,
                                                   forBrokerId brokerId: Int64,
                                                   profileQueryId: Int64,
                                                   extractedProfileId: Int64) throws
    func fetchOptOut(brokerId: Int64, profileQueryId: Int64, extractedProfileId: Int64) throws -> (optOutDB: OptOutDB, extractedProfileDB: ExtractedProfileDB)?
    func fetchOptOuts(brokerId: Int64, profileQueryId: Int64) throws -> [(optOutDB: OptOutDB, extractedProfileDB: ExtractedProfileDB)]
    func fetchAllOptOuts() throws -> [(optOutDB: OptOutDB, extractedProfileDB: ExtractedProfileDB)]

    func save(_ scanEvent: ScanHistoryEventDB) throws
    func save(_ optOutEvent: OptOutHistoryEventDB) throws
    func fetchScanEvents(brokerId: Int64, profileQueryId: Int64) throws -> [ScanHistoryEventDB]
    func fetchOptOutEvents(brokerId: Int64, profileQueryId: Int64) throws -> [OptOutHistoryEventDB]
    func fetchOptOutEvents(brokerId: Int64, profileQueryId: Int64, extractedProfileId: Int64) throws -> [OptOutHistoryEventDB]

    func save(_ extractedProfile: ExtractedProfileDB) throws -> Int64
    func fetchExtractedProfile(with id: Int64) throws -> ExtractedProfileDB?
    func fetchExtractedProfiles(for brokerId: Int64, with profileQueryId: Int64) throws -> [ExtractedProfileDB]
    func fetchExtractedProfiles(for brokerId: Int64) throws -> [ExtractedProfileDB]
    func updateRemovedDate(for extractedProfileId: Int64, with date: Date?) throws

    func hasMatches() throws -> Bool

    func fetchAttemptInformation(for extractedProfileId: Int64) throws -> OptOutAttemptDB?
    func save(_ optOutAttemptDB: OptOutAttemptDB) throws
 }

final class DefaultDataBrokerProtectionDatabaseProvider: GRDBSecureStorageDatabaseProvider, DataBrokerProtectionDatabaseProvider {

    typealias MigrationsProvider = DataBrokerProtectionDatabaseMigrationsProvider

    public static func defaultDatabaseURL() -> URL {
        return DefaultDataBrokerProtectionDatabaseProvider.databaseFilePath(directoryName: "DBP", fileName: "Vault.db", appGroupIdentifier: Bundle.main.appGroupName)
    }

    /// Creates a DefaultDataBrokerProtectionDatabaseProvider instance
    /// - Parameters:
    ///   - file: File URL of the database
    ///   - key: Key used in encryption
    ///   - featureFlagger: Migrations feature flagger
    ///   - migrationProvider: Migrations provider
    /// - Returns: DefaultDataBrokerProtectionDatabaseProvider instance
    public static func create<T: MigrationsProvider>(file: URL = DefaultDataBrokerProtectionDatabaseProvider.defaultDatabaseURL(),
                                                     key: Data,
                                                     migrationProvider: T.Type = DefaultDataBrokerProtectionDatabaseMigrationsProvider.self) throws -> DefaultDataBrokerProtectionDatabaseProvider {
<<<<<<< HEAD
            try DefaultDataBrokerProtectionDatabaseProvider(file: file, key: key, registerMigrationsHandler: migrationProvider.v3Migrations)
=======
            try DefaultDataBrokerProtectionDatabaseProvider(file: file, key: key, registerMigrationsHandler: migrationProvider.v4Migrations)
>>>>>>> fd8d614b
    }

    public init(file: URL = DefaultDataBrokerProtectionDatabaseProvider.defaultDatabaseURL(),
                key: Data,
                registerMigrationsHandler: (inout DatabaseMigrator) throws -> Void) throws {
        try super.init(file: file, key: key, writerType: .pool, registerMigrationsHandler: registerMigrationsHandler)
    }

    func createFileURLInDocumentsDirectory(fileName: String) -> URL? {
        let fileManager = FileManager.default
        do {
            let documentsDirectory = try fileManager.url(for: .documentDirectory, in: .userDomainMask, appropriateFor: nil, create: false)
            let fileURL = documentsDirectory.appendingPathComponent(fileName)
            return fileURL
        } catch {
            print("Error getting documents directory: \(error.localizedDescription)")
            return nil
        }
    }

    func updateProfile(profile: DataBrokerProtectionProfile, mapperToDB: MapperToDB) throws -> Int64 {
        try db.write { db in

            // The schema currently supports multiple profiles, but we are going to start with a single one
            let profileId: Int64 = 1
            try mapperToDB.mapToDB(id: profileId, profile: profile).upsert(db)

            try NameDB.deleteAll(db)
            for name in profile.names {
                try mapperToDB.mapToDB(name, relatedTo: profileId).insert(db)
            }

            try AddressDB.deleteAll(db)
            for address in profile.addresses {
                try mapperToDB.mapToDB(address, relatedTo: profileId).insert(db)
            }

            try PhoneDB.deleteAll(db)
            for phone in profile.phones {
                try mapperToDB.mapToDB(phone, relatedTo: profileId).insert(db)
            }

            return profileId
        }
    }

    func saveProfile(profile: DataBrokerProtectionProfile, mapperToDB: MapperToDB) throws -> Int64 {
        try db.write { db in

            // The schema currently supports multiple profiles, but we are going to start with a single one
            let profileId: Int64 = 1
            try mapperToDB.mapToDB(id: profileId, profile: profile).insert(db)

            for name in profile.names {
                try mapperToDB.mapToDB(name, relatedTo: profileId).insert(db)
            }

            for address in profile.addresses {
                try mapperToDB.mapToDB(address, relatedTo: profileId).insert(db)
            }

            for phone in profile.phones {
                try mapperToDB.mapToDB(phone, relatedTo: profileId).insert(db)
            }

            return profileId
        }
    }

    func fetchProfile(with id: Int64) throws -> FullProfileDB? {
        try db.read { database in
            let request = ProfileDB.including(all: ProfileDB.names)
                .including(all: ProfileDB.addresses)
                .including(all: ProfileDB.phoneNumbers)
            return try FullProfileDB.fetchOne(database, request)
        }
    }

    func deleteProfileData() throws {
        try db.write { db in
            try OptOutHistoryEventDB
                .deleteAll(db)
            try OptOutDB
                .deleteAll(db)
            try ScanHistoryEventDB
                .deleteAll(db)
            try ScanDB
                .deleteAll(db)
            try OptOutAttemptDB
                .deleteAll(db)
            try ExtractedProfileDB
                .deleteAll(db)
            try ProfileQueryDB
                .deleteAll(db)
            try NameDB
                .deleteAll(db)
            try AddressDB
                .deleteAll(db)
            try PhoneDB
                .deleteAll(db)
            try BrokerDB
                .deleteAll(db)
            try ProfileDB
                .deleteAll(db)
        }
    }

    func save(_ broker: BrokerDB) throws -> Int64 {
        try db.write { db in
            try broker.insert(db)
            return db.lastInsertedRowID
        }
    }

    func update(_ broker: BrokerDB) throws {
        try db.write { db in
            try broker.update(db)
        }
    }

    func fetchBroker(with id: Int64) throws -> BrokerDB? {
        try db.read { db in
            return try BrokerDB.fetchOne(db, key: id)
        }
    }

    func fetchBroker(with url: String) throws -> BrokerDB? {
        try db.read { db in
            return try BrokerDB
                .filter(Column(BrokerDB.Columns.url.name) == url)
                .fetchOne(db)
        }
    }

    func fetchAllBrokers() throws -> [BrokerDB] {
        try db.read { db in
            return try BrokerDB.fetchAll(db)
        }
    }

    func save(_ profileQuery: ProfileQueryDB) throws -> Int64 {
        try db.write { db in
            try profileQuery.insert(db)
            return db.lastInsertedRowID
        }
    }

    func update(_ profileQuery: ProfileQueryDB) throws -> Int64 {
        try db.write { db in
            if let id = profileQuery.id {
                try profileQuery.update(db)
                return id
            } else {
                try profileQuery.insert(db)
                return db.lastInsertedRowID
            }
        }
    }

    func delete(_ profileQuery: ProfileQueryDB) throws {
        guard let profileQueryID = profileQuery.id else { throw DataBrokerProtectionDatabaseErrors.elementNotFound }
        _ = try db.write { db in
            try ProfileQueryDB
                .filter(Column(ProfileQueryDB.Columns.id.name) == profileQueryID)
                .deleteAll(db)
        }
    }

    func fetchProfileQuery(with id: Int64) throws -> ProfileQueryDB? {
        try db.read { db in
            return try ProfileQueryDB.fetchOne(db, key: id)
        }
    }

    func fetchAllProfileQueries(for profileId: Int64) throws -> [ProfileQueryDB] {
        try db.read { db in
            return try ProfileQueryDB
                .filter(Column(ProfileQueryDB.Columns.profileId.name) == profileId)
                .fetchAll(db)
        }
    }

    func save(brokerId: Int64, profileQueryId: Int64, lastRunDate: Date?, preferredRunDate: Date?) throws {
        try db.write { db in
            try ScanDB(
                brokerId: brokerId,
                profileQueryId: profileQueryId,
                lastRunDate: lastRunDate,
                preferredRunDate: preferredRunDate
            ).insert(db)
        }
    }

    func updatePreferredRunDate(_ date: Date?, brokerId: Int64, profileQueryId: Int64) throws {
        try db.write { db in
            if var scan = try ScanDB.fetchOne(db, key: [ScanDB.Columns.brokerId.name: brokerId, ScanDB.Columns.profileQueryId.name: profileQueryId]) {
                scan.preferredRunDate = date
                try scan.update(db)
            } else {
                throw DataBrokerProtectionDatabaseErrors.elementNotFound
            }
        }
    }

    func updateLastRunDate(_ date: Date?, brokerId: Int64, profileQueryId: Int64) throws {
        try db.write { db in
            if var scan = try ScanDB.fetchOne(db, key: [ScanDB.Columns.brokerId.name: brokerId, ScanDB.Columns.profileQueryId.name: profileQueryId]) {
                scan.lastRunDate = date
                try scan.update(db)
            } else {
                throw DataBrokerProtectionDatabaseErrors.elementNotFound
            }
        }
    }

    func fetchScan(brokerId: Int64, profileQueryId: Int64) throws -> ScanDB? {
        try db.read { db in
            return try ScanDB.fetchOne(db, key: [ScanDB.Columns.brokerId.name: brokerId, ScanDB.Columns.profileQueryId.name: profileQueryId])
        }
    }

    func fetchAllScans() throws -> [ScanDB] {
        try db.read { db in
            return try ScanDB.fetchAll(db)
        }
    }

    func save(brokerId: Int64,
              profileQueryId: Int64,
              extractedProfile: ExtractedProfileDB,
              createdDate: Date,
              lastRunDate: Date?,
              preferredRunDate: Date?,
              submittedSuccessfullyDate: Date?,
              sevenDaysConfirmationPixelFired: Bool,
              fourteenDaysConfirmationPixelFired: Bool,
              twentyOneDaysConfirmationPixelFired: Bool) throws {
        try db.write { db in
            try extractedProfile.insert(db)
            let extractedProfileId = db.lastInsertedRowID
            try OptOutDB(
                brokerId: brokerId,
                profileQueryId: profileQueryId,
                extractedProfileId: extractedProfileId,
                createdDate: createdDate,
                lastRunDate: lastRunDate,
                preferredRunDate: preferredRunDate,
                submittedSuccessfullyDate: submittedSuccessfullyDate,
                sevenDaysConfirmationPixelFired: sevenDaysConfirmationPixelFired,
                fourteenDaysConfirmationPixelFired: fourteenDaysConfirmationPixelFired,
                twentyOneDaysConfirmationPixelFired: twentyOneDaysConfirmationPixelFired
            ).insert(db)
        }
    }

    private func updateOptOutField<T>(_ fieldUpdate: @escaping (inout OptOutDB, T) -> Void,
                                      value: T,
                                      forBrokerId brokerId: Int64,
                                      profileQueryId: Int64,
                                      extractedProfileId: Int64) throws {
        try db.write { db in
            if var optOut = try OptOutDB.fetchOne(db, key: [
                OptOutDB.Columns.brokerId.name: brokerId,
                OptOutDB.Columns.profileQueryId.name: profileQueryId,
                OptOutDB.Columns.extractedProfileId.name: extractedProfileId]) {
                fieldUpdate(&optOut, value)
                try optOut.update(db)
            } else {
                throw DataBrokerProtectionDatabaseErrors.elementNotFound
            }
        }
    }

    func updatePreferredRunDate(_ date: Date?, brokerId: Int64, profileQueryId: Int64, extractedProfileId: Int64) throws {
        try updateOptOutField({ $0.preferredRunDate = $1 },
                              value: date, forBrokerId: brokerId,
                              profileQueryId: profileQueryId,
                              extractedProfileId: extractedProfileId)
    }

    func updateLastRunDate(_ date: Date?, brokerId: Int64, profileQueryId: Int64, extractedProfileId: Int64) throws {
        try updateOptOutField({ $0.lastRunDate = $1 },
                              value: date,
                              forBrokerId: brokerId,
                              profileQueryId: profileQueryId,
                              extractedProfileId: extractedProfileId)
    }

    func updateSubmittedSuccessfullyDate(_ date: Date?,
                                         forBrokerId brokerId: Int64,
                                         profileQueryId: Int64,
                                         extractedProfileId: Int64) throws {
        try updateOptOutField({ $0.submittedSuccessfullyDate = $1 },
                              value: date, forBrokerId: brokerId,
                              profileQueryId: profileQueryId,
                              extractedProfileId: extractedProfileId)
    }

    func updateSevenDaysConfirmationPixelFired(_ pixelFired: Bool,
                                               forBrokerId brokerId: Int64,
                                               profileQueryId: Int64,
                                               extractedProfileId: Int64) throws {
        try updateOptOutField({ $0.sevenDaysConfirmationPixelFired = $1 },
                              value: pixelFired, forBrokerId: brokerId,
                              profileQueryId: profileQueryId,
                              extractedProfileId: extractedProfileId)
    }

    func updateFourteenDaysConfirmationPixelFired(_ pixelFired: Bool,
                                                  forBrokerId brokerId: Int64,
                                                  profileQueryId: Int64,
                                                  extractedProfileId: Int64) throws {
        try updateOptOutField({ $0.fourteenDaysConfirmationPixelFired = $1 },
                              value: pixelFired, forBrokerId: brokerId,
                              profileQueryId: profileQueryId,
                              extractedProfileId: extractedProfileId)
    }

    func updateTwentyOneDaysConfirmationPixelFired(_ pixelFired: Bool,
                                                   forBrokerId brokerId: Int64,
                                                   profileQueryId: Int64,
                                                   extractedProfileId: Int64) throws {
        try updateOptOutField({ $0.twentyOneDaysConfirmationPixelFired = $1 },
                              value: pixelFired, forBrokerId: brokerId,
                              profileQueryId: profileQueryId,
                              extractedProfileId: extractedProfileId)
    }

    func fetchOptOut(brokerId: Int64, profileQueryId: Int64, extractedProfileId: Int64) throws -> (optOutDB: OptOutDB, extractedProfileDB: ExtractedProfileDB)? {
        try db.read { db in
            if let optOut = try OptOutDB.fetchOne(db, key: [
                OptOutDB.Columns.brokerId.name: brokerId,
                OptOutDB.Columns.profileQueryId.name: profileQueryId,
                OptOutDB.Columns.extractedProfileId.name: extractedProfileId]
            ), let extractedProfile = try optOut.extractedProfile.fetchOne(db) {
                return (optOut, extractedProfile)
            }

            return nil
        }
    }

    func fetchOptOuts(brokerId: Int64, profileQueryId: Int64) throws -> [(optOutDB: OptOutDB, extractedProfileDB: ExtractedProfileDB)] {
        try db.read { db in
            var optOutsWithExtractedProfiles = [(optOutDB: OptOutDB, extractedProfileDB: ExtractedProfileDB)]()
            let optOuts = try OptOutDB
                .filter(Column(OptOutDB.Columns.brokerId.name) == brokerId && Column(OptOutDB.Columns.profileQueryId.name) == profileQueryId)
                .fetchAll(db)

            for optOut in optOuts {
                if let extractedProfile = try optOut.extractedProfile.fetchOne(db) {
                    optOutsWithExtractedProfiles.append((optOutDB: optOut, extractedProfileDB: extractedProfile))
                }
            }

            return optOutsWithExtractedProfiles
        }
    }

    func fetchAllOptOuts() throws -> [(optOutDB: OptOutDB, extractedProfileDB: ExtractedProfileDB)] {
        try db.read { db in
            var optOutsWithExtractedProfiles = [(optOutDB: OptOutDB, extractedProfileDB: ExtractedProfileDB)]()
            let optOuts = try OptOutDB.fetchAll(db)

            for optOut in optOuts {
                if let extractedProfile = try optOut.extractedProfile.fetchOne(db) {
                    optOutsWithExtractedProfiles.append((optOutDB: optOut, extractedProfileDB: extractedProfile))
                }
            }

            return optOutsWithExtractedProfiles
        }
    }

    func save(_ scanEvent: ScanHistoryEventDB) throws {
        try db.write { db in
            try scanEvent.insert(db)
        }
    }

    func save(_ optOutEvent: OptOutHistoryEventDB) throws {
        try db.write { db in
            try optOutEvent.insert(db)
        }
    }

    func fetchScanEvents(brokerId: Int64, profileQueryId: Int64) throws -> [ScanHistoryEventDB] {
        try db.read { db in
            return try ScanHistoryEventDB
                .filter(Column(ScanHistoryEventDB.Columns.brokerId.name) == brokerId &&
                        Column(ScanHistoryEventDB.Columns.profileQueryId.name) == profileQueryId)
                .fetchAll(db)
        }
    }

    func fetchOptOutEvents(brokerId: Int64, profileQueryId: Int64) throws -> [OptOutHistoryEventDB] {
        try db.read { db in
            return try OptOutHistoryEventDB
                .filter(Column(OptOutHistoryEventDB.Columns.brokerId.name) == brokerId &&
                        Column(OptOutHistoryEventDB.Columns.profileQueryId.name) == profileQueryId)
                .fetchAll(db)
        }
    }

    func fetchOptOutEvents(brokerId: Int64, profileQueryId: Int64, extractedProfileId: Int64) throws -> [OptOutHistoryEventDB] {
        try db.read { db in
            return try OptOutHistoryEventDB
                .filter(Column(OptOutHistoryEventDB.Columns.brokerId.name) == brokerId &&
                        Column(OptOutHistoryEventDB.Columns.profileQueryId.name) == profileQueryId &&
                        Column(OptOutHistoryEventDB.Columns.extractedProfileId.name) == extractedProfileId)
                .fetchAll(db)
        }
    }

    func save(_ extractedProfile: ExtractedProfileDB) throws -> Int64 {
        try db.write { db in
            try extractedProfile.insert(db)
            return db.lastInsertedRowID
        }
    }

    func fetchExtractedProfile(with id: Int64) throws -> ExtractedProfileDB? {
        try db.read { db in
            return try ExtractedProfileDB.fetchOne(db, key: id)
        }
    }

    func fetchExtractedProfiles(for brokerId: Int64, with profileQueryId: Int64) throws -> [ExtractedProfileDB] {
        try db.read { db in
            return try ExtractedProfileDB
                .filter(Column(ExtractedProfileDB.Columns.brokerId.name) == brokerId &&
                        Column(ExtractedProfileDB.Columns.profileQueryId.name) == profileQueryId)
                .fetchAll(db)
        }
    }

    func fetchExtractedProfiles(for brokerId: Int64) throws -> [ExtractedProfileDB] {
        try db.read { db in
            return try ExtractedProfileDB
                .filter(Column(ExtractedProfileDB.Columns.brokerId.name) == brokerId)
                .fetchAll(db)
        }
    }

    func updateRemovedDate(for extractedProfileId: Int64, with date: Date?) throws {
        try db.write { db in
            if var extractedProfile = try ExtractedProfileDB.fetchOne(db, key: extractedProfileId) {
                extractedProfile.removedDate = date
                try extractedProfile.update(db)
            } else {
                throw DataBrokerProtectionDatabaseErrors.elementNotFound
            }
        }
    }

    func hasMatches() throws -> Bool {
        try db.read { db in
            return try OptOutDB.fetchCount(db) > 0
        }
    }

    func fetchAttemptInformation(for extractedProfileId: Int64) throws -> OptOutAttemptDB? {
        try db.read { db in
            return try OptOutAttemptDB.fetchOne(db, key: extractedProfileId)
        }
    }

    func save(_ optOutAttemptDB: OptOutAttemptDB) throws {
        try db.write { db in
            try optOutAttemptDB.insert(db)
        }
    }
}

private extension DatabaseValue {

    /// Returns the SQL representation of the `DatabaseValue`.
    ///
    /// This converts the database value to a string that can be used in an SQL statement.
    ///
    /// - Returns: A `String` representing the SQL expression of the `DatabaseValue`.
    var sqlExpression: String {
        switch storage {
        case .null:
            return "NULL"
        case .int64(let int64):
            return "\(int64)"
        case .double(let double):
            return "\(double)"
        case .string(let string):
            return "'\(string.replacingOccurrences(of: "'", with: "''"))'"
        case .blob(let data):
            return "X'\(data.hexEncodedString())'"
        }
    }
}

private extension Data {

    /// Converts `Data` to a hexadecimal string representation.
    ///
    /// Used to format data so it can be inserted into SQL statements.
    ///
    /// - Returns: A `String` representing the hexadecimal encoding of the data.
    func hexEncodedString() -> String {
        return map { String(format: "%02hhx", $0) }.joined()
    }
}<|MERGE_RESOLUTION|>--- conflicted
+++ resolved
@@ -118,11 +118,7 @@
     public static func create<T: MigrationsProvider>(file: URL = DefaultDataBrokerProtectionDatabaseProvider.defaultDatabaseURL(),
                                                      key: Data,
                                                      migrationProvider: T.Type = DefaultDataBrokerProtectionDatabaseMigrationsProvider.self) throws -> DefaultDataBrokerProtectionDatabaseProvider {
-<<<<<<< HEAD
-            try DefaultDataBrokerProtectionDatabaseProvider(file: file, key: key, registerMigrationsHandler: migrationProvider.v3Migrations)
-=======
             try DefaultDataBrokerProtectionDatabaseProvider(file: file, key: key, registerMigrationsHandler: migrationProvider.v4Migrations)
->>>>>>> fd8d614b
     }
 
     public init(file: URL = DefaultDataBrokerProtectionDatabaseProvider.defaultDatabaseURL(),
