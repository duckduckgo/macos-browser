//
//  DataBrokerProtectionDatabaseProvider.swift
//
//  Copyright © 2023 DuckDuckGo. All rights reserved.
//
//  Licensed under the Apache License, Version 2.0 (the "License");
//  you may not use this file except in compliance with the License.
//  You may obtain a copy of the License at
//
//  http://www.apache.org/licenses/LICENSE-2.0
//
//  Unless required by applicable law or agreed to in writing, software
//  distributed under the License is distributed on an "AS IS" BASIS,
//  WITHOUT WARRANTIES OR CONDITIONS OF ANY KIND, either express or implied.
//  See the License for the specific language governing permissions and
//  limitations under the License.
//

import Foundation
import BrowserServicesKit
import SecureStorage
import GRDB

enum DataBrokerProtectionDatabaseErrors: Error {
    case elementNotFound
}

protocol DataBrokerProtectionDatabaseProvider: SecureStorageDatabaseProvider {
    func saveProfile(profile: DataBrokerProtectionProfile, mapperToDB: MapperToDB) throws -> Int64
    func updateProfile(profile: DataBrokerProtectionProfile, mapperToDB: MapperToDB) throws -> Int64
    func fetchProfile(with id: Int64) throws -> FullProfileDB?

    func save(_ broker: BrokerDB) throws -> Int64
    func update(_ broker: BrokerDB) throws
    func fetchBroker(with id: Int64) throws -> BrokerDB?
    func fetchBroker(with name: String) throws -> BrokerDB?
    func fetchAllBrokers() throws -> [BrokerDB]

    func save(_ profileQuery: ProfileQueryDB) throws -> Int64
    func fetchProfileQuery(with id: Int64) throws -> ProfileQueryDB?
    func fetchAllProfileQueries(for profileId: Int64) throws -> [ProfileQueryDB]

    func save(brokerId: Int64, profileQueryId: Int64, lastRunDate: Date?, preferredRunDate: Date?) throws
    func updatePreferredRunDate(_ date: Date?, brokerId: Int64, profileQueryId: Int64) throws
    func updateLastRunDate(_ date: Date?, brokerId: Int64, profileQueryId: Int64) throws
    func fetchScan(brokerId: Int64, profileQueryId: Int64) throws -> ScanDB?
    func fetchAllScans() throws -> [ScanDB]

    func save(brokerId: Int64, profileQueryId: Int64, extractedProfile: ExtractedProfileDB, lastRunDate: Date?, preferredRunDate: Date?) throws
    func save(brokerId: Int64, profileQueryId: Int64, extractedProfileId: Int64, lastRunDate: Date?, preferredRunDate: Date?) throws
    func updatePreferredRunDate(_ date: Date?, brokerId: Int64, profileQueryId: Int64, extractedProfileId: Int64) throws
    func updateLastRunDate(_ date: Date?, brokerId: Int64, profileQueryId: Int64, extractedProfileId: Int64) throws
    func fetchOptOut(brokerId: Int64, profileQueryId: Int64, extractedProfileId: Int64) throws -> (optOutDB: OptOutDB, extractedProfileDB: ExtractedProfileDB)?
    func fetchOptOuts(brokerId: Int64, profileQueryId: Int64) throws -> [(optOutDB: OptOutDB, extractedProfileDB: ExtractedProfileDB)]
    func fetchAllOptOuts() throws -> [(optOutDB: OptOutDB, extractedProfileDB: ExtractedProfileDB)]

    func save(_ scanEvent: ScanHistoryEventDB) throws
    func save(_ optOutEvent: OptOutHistoryEventDB) throws
    func fetchScanEvents(brokerId: Int64, profileQueryId: Int64) throws -> [ScanHistoryEventDB]
    func fetchOptOutEvents(brokerId: Int64, profileQueryId: Int64) throws -> [OptOutHistoryEventDB]
    func fetchOptOutEvents(brokerId: Int64, profileQueryId: Int64, extractedProfileId: Int64) throws -> [OptOutHistoryEventDB]

    func save(_ extractedProfile: ExtractedProfileDB) throws -> Int64
    func fetchExtractedProfile(with id: Int64) throws -> ExtractedProfileDB?
    func fetchExtractedProfiles(for brokerId: Int64, with profileQueryId: Int64) throws -> [ExtractedProfileDB]
    func fetchExtractedProfiles(for brokerId: Int64) throws -> [ExtractedProfileDB]
    func updateRemovedDate(for extractedProfileId: Int64, with date: Date?) throws

    func hasMatches() throws -> Bool

    func fetchAttemptInformation(for extractedProfileId: Int64) throws -> OptOutAttemptDB?
    func save(_ optOutAttemptDB: OptOutAttemptDB) throws
 }

final class DefaultDataBrokerProtectionDatabaseProvider: GRDBSecureStorageDatabaseProvider, DataBrokerProtectionDatabaseProvider {

    public static func defaultDatabaseURL() -> URL {
        return DefaultDataBrokerProtectionDatabaseProvider.databaseFilePath(directoryName: "DBP", fileName: "Vault.db")
    }

    public init(file: URL = DefaultDataBrokerProtectionDatabaseProvider.defaultDatabaseURL(), key: Data) throws {
        try super.init(file: file, key: key, writerType: .queue) { migrator in
            migrator.registerMigration("v1", migrate: Self.migrateV1(database:))
            migrator.registerMigration("v2", migrate: Self.migrateV2(database:))
            migrator.registerMigration("v3", migrate: Self.migrateV3(database:))
        }
    }

    // swiftlint:disable function_body_length
    static func migrateV1(database: Database) throws {
        // User profile
        try database.create(table: ProfileDB.databaseTableName) {
            $0.autoIncrementedPrimaryKey(ProfileDB.Columns.id.name)
            $0.column(ProfileDB.Columns.birthYear.name, .integer).notNull()
        }

        try database.create(table: NameDB.databaseTableName) {
            $0.primaryKey([NameDB.Columns.first.name, NameDB.Columns.last.name, NameDB.Columns.middle.name, NameDB.Columns.profileId.name])
            $0.foreignKey([NameDB.Columns.profileId.name], references: ProfileDB.databaseTableName)

            $0.column(NameDB.Columns.first.name, .text).notNull()
            $0.column(NameDB.Columns.last.name, .text).notNull()
            $0.column(NameDB.Columns.profileId.name, .integer).notNull()
            $0.column(NameDB.Columns.middle.name, .text)
            $0.column(NameDB.Columns.suffix.name, .text)
        }

        try database.create(table: AddressDB.databaseTableName) {
            $0.primaryKey([AddressDB.Columns.city.name, AddressDB.Columns.state.name, AddressDB.Columns.street.name, AddressDB.Columns.profileId.name])
            $0.foreignKey([AddressDB.Columns.profileId.name], references: ProfileDB.databaseTableName)

            $0.column(AddressDB.Columns.city.name, .text).notNull()
            $0.column(AddressDB.Columns.state.name, .text).notNull()
            $0.column(AddressDB.Columns.profileId.name, .integer).notNull()
            $0.column(AddressDB.Columns.street.name, .text)
            $0.column(AddressDB.Columns.zipCode.name, .text)
        }

        try database.create(table: PhoneDB.databaseTableName) {
            $0.primaryKey([PhoneDB.Columns.phoneNumber.name, PhoneDB.Columns.profileId.name])
            $0.foreignKey([PhoneDB.Columns.profileId.name], references: ProfileDB.databaseTableName)

            $0.column(PhoneDB.Columns.phoneNumber.name, .text).notNull()
            $0.column(PhoneDB.Columns.profileId.name, .integer).notNull()
        }

        // Operation and query related
        try database.create(table: ProfileQueryDB.databaseTableName) {
            $0.autoIncrementedPrimaryKey(ProfileQueryDB.Columns.id.name)
            $0.foreignKey([ProfileQueryDB.Columns.profileId.name], references: ProfileDB.databaseTableName)

            $0.column(ProfileQueryDB.Columns.profileId.name, .integer).notNull()
            $0.column(ProfileQueryDB.Columns.first.name, .text).notNull()
            $0.column(ProfileQueryDB.Columns.last.name, .text).notNull()
            $0.column(ProfileQueryDB.Columns.middle.name, .text)
            $0.column(ProfileQueryDB.Columns.suffix.name, .text)

            $0.column(ProfileQueryDB.Columns.city.name, .text).notNull()
            $0.column(ProfileQueryDB.Columns.state.name, .text).notNull()
            $0.column(ProfileQueryDB.Columns.street.name, .text)
            $0.column(ProfileQueryDB.Columns.zipCode.name, .text)

            $0.column(ProfileQueryDB.Columns.phone.name, .text)
            $0.column(ProfileQueryDB.Columns.birthYear.name, .integer)
        }

        try database.create(table: BrokerDB.databaseTableName) {
            $0.autoIncrementedPrimaryKey(BrokerDB.Columns.id.name)

            $0.column(BrokerDB.Columns.name.name, .text).unique().notNull()
            $0.column(BrokerDB.Columns.json.name, .text).notNull()
            $0.column(BrokerDB.Columns.version.name, .text).notNull()
        }

        try database.create(table: ScanDB.databaseTableName) {
            $0.primaryKey([ScanDB.Columns.brokerId.name, ScanDB.Columns.profileQueryId.name])

            $0.foreignKey([ScanDB.Columns.brokerId.name], references: BrokerDB.databaseTableName)
            $0.foreignKey([ScanDB.Columns.profileQueryId.name], references: ProfileQueryDB.databaseTableName)

            $0.column(ScanDB.Columns.profileQueryId.name, .integer).notNull()
            $0.column(ScanDB.Columns.brokerId.name, .integer).notNull()
            $0.column(ScanDB.Columns.lastRunDate.name, .datetime)
            $0.column(ScanDB.Columns.preferredRunDate.name, .datetime)
        }

        try database.create(table: ScanHistoryEventDB.databaseTableName) {
            $0.primaryKey([
                ScanHistoryEventDB.Columns.brokerId.name,
                ScanHistoryEventDB.Columns.profileQueryId.name,
                ScanHistoryEventDB.Columns.event.name,
                ScanHistoryEventDB.Columns.timestamp.name
            ])

            $0.foreignKey([ScanDB.Columns.brokerId.name], references: BrokerDB.databaseTableName)
            $0.foreignKey([ScanDB.Columns.profileQueryId.name], references: ProfileQueryDB.databaseTableName)

            $0.column(ScanDB.Columns.profileQueryId.name, .integer).notNull()
            $0.column(ScanDB.Columns.brokerId.name, .integer).notNull()
            $0.column(ScanHistoryEventDB.Columns.event.name, .text).notNull()
            $0.column(ScanHistoryEventDB.Columns.timestamp.name, .datetime).notNull()
        }

        try database.create(table: ExtractedProfileDB.databaseTableName) {
            $0.autoIncrementedPrimaryKey(ExtractedProfileDB.Columns.id.name)

            $0.foreignKey([ExtractedProfileDB.Columns.brokerId.name], references: BrokerDB.databaseTableName)
            $0.foreignKey([ExtractedProfileDB.Columns.profileQueryId.name], references: ProfileQueryDB.databaseTableName)

            $0.column(ExtractedProfileDB.Columns.profileQueryId.name, .integer).notNull()
            $0.column(ExtractedProfileDB.Columns.brokerId.name, .integer).notNull()
            $0.column(ExtractedProfileDB.Columns.profile.name, .text).notNull()
            $0.column(ExtractedProfileDB.Columns.removedDate.name, .datetime)
        }

        try database.create(table: OptOutDB.databaseTableName) {
            $0.primaryKey([
                OptOutDB.Columns.profileQueryId.name,
                OptOutDB.Columns.brokerId.name,
                OptOutDB.Columns.extractedProfileId.name
            ])

            $0.foreignKey([OptOutDB.Columns.brokerId.name], references: BrokerDB.databaseTableName)
            $0.foreignKey([OptOutDB.Columns.profileQueryId.name], references: ProfileQueryDB.databaseTableName)
            $0.foreignKey([OptOutDB.Columns.extractedProfileId.name], references: ExtractedProfileDB.databaseTableName)

            $0.column(OptOutDB.Columns.profileQueryId.name, .integer).notNull()
            $0.column(OptOutDB.Columns.brokerId.name, .integer).notNull()
            $0.column(OptOutDB.Columns.extractedProfileId.name, .integer).notNull()
            $0.column(OptOutDB.Columns.lastRunDate.name, .datetime)
            $0.column(OptOutDB.Columns.preferredRunDate.name, .datetime)
        }

        try database.create(table: OptOutHistoryEventDB.databaseTableName) {
            $0.primaryKey([
                OptOutHistoryEventDB.Columns.profileQueryId.name,
                OptOutHistoryEventDB.Columns.brokerId.name,
                OptOutHistoryEventDB.Columns.extractedProfileId.name,
                OptOutHistoryEventDB.Columns.event.name,
                OptOutHistoryEventDB.Columns.timestamp.name
            ])

            $0.column(OptOutHistoryEventDB.Columns.profileQueryId.name, .integer).notNull()
            $0.column(OptOutHistoryEventDB.Columns.brokerId.name, .integer).notNull()
            $0.column(OptOutHistoryEventDB.Columns.extractedProfileId.name, .integer).notNull()
            $0.column(OptOutHistoryEventDB.Columns.event.name, .text).notNull()
            $0.column(OptOutHistoryEventDB.Columns.timestamp.name, .datetime).notNull()
        }
    }
    // swiftlint:enable function_body_length

    static func migrateV2(database: Database) throws {
        try database.create(table: OptOutAttemptDB.databaseTableName) {
            $0.primaryKey([OptOutAttemptDB.Columns.extractedProfileId.name])

            $0.foreignKey([OptOutAttemptDB.Columns.extractedProfileId.name], references: ExtractedProfileDB.databaseTableName)

            $0.column(OptOutAttemptDB.Columns.extractedProfileId.name, .integer).notNull()
            $0.column(OptOutAttemptDB.Columns.dataBroker.name, .text).notNull()
            $0.column(OptOutAttemptDB.Columns.attemptId.name, .text).notNull()
            $0.column(OptOutAttemptDB.Columns.lastStageDate.name, .date).notNull()
            $0.column(OptOutAttemptDB.Columns.startDate.name, .date).notNull()
        }
    }

<<<<<<< HEAD
    func updateProfile(profile: DataBrokerProtectionProfile, mapperToDB: MapperToDB) throws -> Int64 {
        
=======
    static func migrateV3(database: Database) throws {
        try database.alter(table: ProfileQueryDB.databaseTableName) {
            $0.add(column: ProfileQueryDB.Columns.deprecated.name, .boolean).notNull().defaults(to: false)
        }
>>>>>>> 049170d9
    }

    func saveProfile(profile: DataBrokerProtectionProfile, mapperToDB: MapperToDB) throws -> Int64 {
        try db.write { db in
            // The schema currently supports multiple profiles, but we are going to start with one
            // We need to keep only one row in the profile screen, so an update of a profile
            // is an upsert, and for the multi-attributed columns we just delete everything and
            // insert the new data.
            let profileId: Int64 = 1
            try mapperToDB.mapToDB(id: profileId, profile: profile).upsert(db)

            // We need to delete all scans and opt-outs related to a possible old user
            try ScanDB.deleteAll(db)
            try ScanHistoryEventDB.deleteAll(db)
            try OptOutDB.deleteAll(db)
            try OptOutHistoryEventDB.deleteAll(db)

            try NameDB.deleteAll(db)
            for name in profile.names {
                try mapperToDB.mapToDB(name, relatedTo: profileId).insert(db)
            }

            try AddressDB.deleteAll(db)
            for address in profile.addresses {
                try mapperToDB.mapToDB(address, relatedTo: profileId).insert(db)
            }

            try PhoneDB.deleteAll(db)
            for phone in profile.phones {
                try mapperToDB.mapToDB(phone, relatedTo: profileId).insert(db)
            }
// delete n-n tables
            // update profile 
            return profileId
        }
    }

    func fetchProfile(with id: Int64) throws -> FullProfileDB? {
        try db.read { database in
            let request = ProfileDB.including(all: ProfileDB.names)
                .including(all: ProfileDB.addresses)
                .including(all: ProfileDB.phoneNumbers)
            return try FullProfileDB.fetchOne(database, request)
        }
    }

    func save(_ broker: BrokerDB) throws -> Int64 {
        try db.write { db in
            try broker.insert(db)
            return db.lastInsertedRowID
        }
    }

    func update(_ broker: BrokerDB) throws {
        try db.write { db in
            try broker.update(db)
        }
    }

    func fetchBroker(with id: Int64) throws -> BrokerDB? {
        try db.read { db in
            return try BrokerDB.fetchOne(db, key: id)
        }
    }

    func fetchBroker(with name: String) throws -> BrokerDB? {
        try db.read { db in
            return try BrokerDB
                .filter(Column(BrokerDB.Columns.name.name) == name)
                .fetchOne(db)
        }
    }

    func fetchAllBrokers() throws -> [BrokerDB] {
        try db.read { db in
            return try BrokerDB.fetchAll(db)
        }
    }

    func save(_ profileQuery: ProfileQueryDB) throws -> Int64 {
        try db.write { db in
            try profileQuery.insert(db)
            return db.lastInsertedRowID
        }
    }

    func fetchProfileQuery(with id: Int64) throws -> ProfileQueryDB? {
        try db.read { db in
            return try ProfileQueryDB.fetchOne(db, key: id)
        }
    }

    func fetchAllProfileQueries(for profileId: Int64) throws -> [ProfileQueryDB] {
        try db.read { db in
            return try ProfileQueryDB
                .filter(Column(ProfileQueryDB.Columns.profileId.name) == profileId)
                .fetchAll(db)
        }
    }

    func save(brokerId: Int64, profileQueryId: Int64, lastRunDate: Date?, preferredRunDate: Date?) throws {
        try db.write { db in
            try ScanDB(
                brokerId: brokerId,
                profileQueryId: profileQueryId,
                lastRunDate: lastRunDate,
                preferredRunDate: preferredRunDate
            ).insert(db)
        }
    }

    func updatePreferredRunDate(_ date: Date?, brokerId: Int64, profileQueryId: Int64) throws {
        try db.write { db in
            if var scan = try ScanDB.fetchOne(db, key: [ScanDB.Columns.brokerId.name: brokerId, ScanDB.Columns.profileQueryId.name: profileQueryId]) {
                scan.preferredRunDate = date
                try scan.update(db)
            } else {
                throw DataBrokerProtectionDatabaseErrors.elementNotFound
            }
        }
    }

    func updateLastRunDate(_ date: Date?, brokerId: Int64, profileQueryId: Int64) throws {
        try db.write { db in
            if var scan = try ScanDB.fetchOne(db, key: [ScanDB.Columns.brokerId.name: brokerId, ScanDB.Columns.profileQueryId.name: profileQueryId]) {
                scan.lastRunDate = date
                try scan.update(db)
            } else {
                throw DataBrokerProtectionDatabaseErrors.elementNotFound
            }
        }
    }

    func fetchScan(brokerId: Int64, profileQueryId: Int64) throws -> ScanDB? {
        try db.read { db in
            return try ScanDB.fetchOne(db, key: [ScanDB.Columns.brokerId.name: brokerId, ScanDB.Columns.profileQueryId.name: profileQueryId])
        }
    }

    func fetchAllScans() throws -> [ScanDB] {
        try db.read { db in
            return try ScanDB.fetchAll(db)
        }
    }

    func save(brokerId: Int64, profileQueryId: Int64, extractedProfile: ExtractedProfileDB, lastRunDate: Date?, preferredRunDate: Date?) throws {
        try db.write { db in
            try extractedProfile.insert(db)
            let extractedProfileId = db.lastInsertedRowID
            try OptOutDB(
                brokerId: brokerId,
                profileQueryId: profileQueryId,
                extractedProfileId: extractedProfileId,
                lastRunDate: lastRunDate,
                preferredRunDate: preferredRunDate
            ).insert(db)
        }
    }

    func save(brokerId: Int64, profileQueryId: Int64, extractedProfileId: Int64, lastRunDate: Date?, preferredRunDate: Date?) throws {
        try db.write { db in
            try OptOutDB(
                brokerId: brokerId,
                profileQueryId: profileQueryId,
                extractedProfileId: extractedProfileId,
                lastRunDate: lastRunDate,
                preferredRunDate: preferredRunDate
            ).insert(db)
        }
    }

    func updatePreferredRunDate(_ date: Date?, brokerId: Int64, profileQueryId: Int64, extractedProfileId: Int64) throws {
        try db.write { db in
            if var optOut = try OptOutDB.fetchOne(db, key: [
                OptOutDB.Columns.brokerId.name: brokerId,
                OptOutDB.Columns.profileQueryId.name: profileQueryId,
                OptOutDB.Columns.extractedProfileId.name: extractedProfileId]) {
                optOut.preferredRunDate = date
                try optOut.update(db)
            } else {
                throw DataBrokerProtectionDatabaseErrors.elementNotFound
            }
        }
    }

    func updateLastRunDate(_ date: Date?, brokerId: Int64, profileQueryId: Int64, extractedProfileId: Int64) throws {
        try db.write { db in
            if var optOut = try OptOutDB.fetchOne(db, key: [
                OptOutDB.Columns.brokerId.name: brokerId,
                OptOutDB.Columns.profileQueryId.name: profileQueryId,
                OptOutDB.Columns.extractedProfileId.name: extractedProfileId]) {
                optOut.lastRunDate = date
                try optOut.update(db)
            } else {
                throw DataBrokerProtectionDatabaseErrors.elementNotFound
            }
        }
    }

    func fetchOptOut(brokerId: Int64, profileQueryId: Int64, extractedProfileId: Int64) throws -> (optOutDB: OptOutDB, extractedProfileDB: ExtractedProfileDB)? {
        try db.read { db in
            if let optOut = try OptOutDB.fetchOne(db, key: [
                OptOutDB.Columns.brokerId.name: brokerId,
                OptOutDB.Columns.profileQueryId.name: profileQueryId,
                OptOutDB.Columns.extractedProfileId.name: extractedProfileId]
            ), let extractedProfile = try optOut.extractedProfile.fetchOne(db) {
                return (optOut, extractedProfile)
            }

            return nil
        }
    }

    func fetchOptOuts(brokerId: Int64, profileQueryId: Int64) throws -> [(optOutDB: OptOutDB, extractedProfileDB: ExtractedProfileDB)] {
        try db.read { db in
            var optOutsWithExtractedProfiles = [(optOutDB: OptOutDB, extractedProfileDB: ExtractedProfileDB)]()
            let optOuts = try OptOutDB
                .filter(Column(OptOutDB.Columns.brokerId.name) == brokerId && Column(OptOutDB.Columns.profileQueryId.name) == profileQueryId)
                .fetchAll(db)

            for optOut in optOuts {
                if let extractedProfile = try optOut.extractedProfile.fetchOne(db) {
                    optOutsWithExtractedProfiles.append((optOutDB: optOut, extractedProfileDB: extractedProfile))
                }
            }

            return optOutsWithExtractedProfiles
        }
    }

    func fetchAllOptOuts() throws -> [(optOutDB: OptOutDB, extractedProfileDB: ExtractedProfileDB)] {
        try db.read { db in
            var optOutsWithExtractedProfiles = [(optOutDB: OptOutDB, extractedProfileDB: ExtractedProfileDB)]()
            let optOuts = try OptOutDB.fetchAll(db)

            for optOut in optOuts {
                if let extractedProfile = try optOut.extractedProfile.fetchOne(db) {
                    optOutsWithExtractedProfiles.append((optOutDB: optOut, extractedProfileDB: extractedProfile))
                }
            }

            return optOutsWithExtractedProfiles
        }
    }

    func save(_ scanEvent: ScanHistoryEventDB) throws {
        try db.write { db in
            try scanEvent.insert(db)
        }
    }

    func save(_ optOutEvent: OptOutHistoryEventDB) throws {
        try db.write { db in
            try optOutEvent.insert(db)
        }
    }

    func fetchScanEvents(brokerId: Int64, profileQueryId: Int64) throws -> [ScanHistoryEventDB] {
        try db.read { db in
            return try ScanHistoryEventDB
                .filter(Column(ScanHistoryEventDB.Columns.brokerId.name) == brokerId &&
                        Column(ScanHistoryEventDB.Columns.profileQueryId.name) == profileQueryId)
                .fetchAll(db)
        }
    }

    func fetchOptOutEvents(brokerId: Int64, profileQueryId: Int64) throws -> [OptOutHistoryEventDB] {
        try db.read { db in
            return try OptOutHistoryEventDB
                .filter(Column(OptOutHistoryEventDB.Columns.brokerId.name) == brokerId &&
                        Column(OptOutHistoryEventDB.Columns.profileQueryId.name) == profileQueryId)
                .fetchAll(db)
        }
    }

    func fetchOptOutEvents(brokerId: Int64, profileQueryId: Int64, extractedProfileId: Int64) throws -> [OptOutHistoryEventDB] {
        try db.read { db in
            return try OptOutHistoryEventDB
                .filter(Column(OptOutHistoryEventDB.Columns.brokerId.name) == brokerId &&
                        Column(OptOutHistoryEventDB.Columns.profileQueryId.name) == profileQueryId &&
                        Column(OptOutHistoryEventDB.Columns.extractedProfileId.name) == extractedProfileId)
                .fetchAll(db)
        }
    }

    func save(_ extractedProfile: ExtractedProfileDB) throws -> Int64 {
        try db.write { db in
            try extractedProfile.insert(db)
            return db.lastInsertedRowID
        }
    }

    func fetchExtractedProfile(with id: Int64) throws -> ExtractedProfileDB? {
        try db.read { db in
            return try ExtractedProfileDB.fetchOne(db, key: id)
        }
    }

    func fetchExtractedProfiles(for brokerId: Int64, with profileQueryId: Int64) throws -> [ExtractedProfileDB] {
        try db.read { db in
            return try ExtractedProfileDB
                .filter(Column(ExtractedProfileDB.Columns.brokerId.name) == brokerId &&
                        Column(ExtractedProfileDB.Columns.profileQueryId.name) == profileQueryId)
                .fetchAll(db)
        }
    }

    func fetchExtractedProfiles(for brokerId: Int64) throws -> [ExtractedProfileDB] {
        try db.read { db in
            return try ExtractedProfileDB
                .filter(Column(ExtractedProfileDB.Columns.brokerId.name) == brokerId)
                .fetchAll(db)
        }
    }

    func updateRemovedDate(for extractedProfileId: Int64, with date: Date?) throws {
        try db.write { db in
            if var extractedProfile = try ExtractedProfileDB.fetchOne(db, key: extractedProfileId) {
                extractedProfile.removedDate = date
                try extractedProfile.update(db)
            } else {
                throw DataBrokerProtectionDatabaseErrors.elementNotFound
            }
        }
    }

    func hasMatches() throws -> Bool {
        try db.read { db in
            return try OptOutDB.fetchCount(db) > 0
        }
    }

    func fetchAttemptInformation(for extractedProfileId: Int64) throws -> OptOutAttemptDB? {
        try db.read { db in
            return try OptOutAttemptDB.fetchOne(db, key: extractedProfileId)
        }
    }

    func save(_ optOutAttemptDB: OptOutAttemptDB) throws {
        try db.write { db in
            try optOutAttemptDB.insert(db)
        }
    }
}<|MERGE_RESOLUTION|>--- conflicted
+++ resolved
@@ -243,15 +243,14 @@
         }
     }
 
-<<<<<<< HEAD
-    func updateProfile(profile: DataBrokerProtectionProfile, mapperToDB: MapperToDB) throws -> Int64 {
-        
-=======
     static func migrateV3(database: Database) throws {
         try database.alter(table: ProfileQueryDB.databaseTableName) {
             $0.add(column: ProfileQueryDB.Columns.deprecated.name, .boolean).notNull().defaults(to: false)
         }
->>>>>>> 049170d9
+    }
+
+    func updateProfile(profile: DataBrokerProtectionProfile, mapperToDB: MapperToDB) throws -> Int64 {
+        return 1
     }
 
     func saveProfile(profile: DataBrokerProtectionProfile, mapperToDB: MapperToDB) throws -> Int64 {
