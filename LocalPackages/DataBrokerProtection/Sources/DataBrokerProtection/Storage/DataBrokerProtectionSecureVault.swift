//
//  DataBrokerProtectionSecureVault.swift
//
//  Copyright © 2023 DuckDuckGo. All rights reserved.
//
//  Licensed under the Apache License, Version 2.0 (the "License");
//  you may not use this file except in compliance with the License.
//  You may obtain a copy of the License at
//
//  http://www.apache.org/licenses/LICENSE-2.0
//
//  Unless required by applicable law or agreed to in writing, software
//  distributed under the License is distributed on an "AS IS" BASIS,
//  WITHOUT WARRANTIES OR CONDITIONS OF ANY KIND, either express or implied.
//  See the License for the specific language governing permissions and
//  limitations under the License.
//

import Foundation
import BrowserServicesKit
import SecureStorage

typealias DataBrokerProtectionVaultFactory = SecureVaultFactory<DefaultDataBrokerProtectionSecureVault<DefaultDataBrokerProtectionDatabaseProvider>>

// swiftlint:disable identifier_name
let DataBrokerProtectionSecureVaultFactory: DataBrokerProtectionVaultFactory = {
    var fileURL = DefaultDataBrokerProtectionDatabaseProvider.defaultDatabaseURL()
    var keystoreProvider: SecureStorageKeyStoreProvider = DataBrokerProtectionKeyStoreProvider()
//    if let testBundlePath = ProcessInfo().environment["XCTestBundlePath"] {
//        if testBundlePath.contains("Integration") {
//            fileURL = DefaultDataBrokerProtectionDatabaseProvider.databaseFilePath(directoryName: "PIRTest", fileName: "TestVault.db", appGroupIdentifier: Bundle.main.appGroupName)
//            keystoreProvider = TestPIRKeyStoreProvider()
//        }
//    }

    return SecureVaultFactory<DefaultDataBrokerProtectionSecureVault>(
    makeCryptoProvider: {
        return DataBrokerProtectionCryptoProvider()
    }, makeKeyStoreProvider: { _ in
        return keystoreProvider
    }, makeDatabaseProvider: { key in
<<<<<<< HEAD
        return try DefaultDataBrokerProtectionDatabaseProvider(file: fileURL, key: key)
=======
        try DefaultDataBrokerProtectionDatabaseProvider.create(key: key)
>>>>>>> a03e3d65
    }
)
}()
// swiftlint:enable identifier_name

final class TestPIRKeyStoreProvider: DataBrokerProtectionKeyStoreProvider {
    override func readData(named name: String, serviceName: String) throws -> Data? {
        let fileManager = FileManager.default
        let tempDir = fileManager.temporaryDirectory
        let fileURL = tempDir.appendingPathComponent(name)

        do {
            let data = try Data(contentsOf: fileURL)
            return data
        } catch {
            print(error)
            return nil
        }
    }

    override func writeData(_ data: Data, named name: String, serviceName: String) throws {
        let fileManager = FileManager.default
        let tempDir = fileManager.temporaryDirectory
        let fileURL = tempDir.appendingPathComponent(name)

        do {
            try data.write(to: fileURL)
        } catch {
            print(error)
        }
    }
}

protocol DataBrokerProtectionSecureVault: SecureVault {
    func save(profile: DataBrokerProtectionProfile) throws -> Int64
    func update(profile: DataBrokerProtectionProfile) throws -> Int64
    func fetchProfile(with id: Int64) throws -> DataBrokerProtectionProfile?
    func deleteProfileData() throws

    func save(broker: DataBroker) throws -> Int64
    func update(_ broker: DataBroker, with id: Int64) throws
    func fetchBroker(with id: Int64) throws -> DataBroker?
    func fetchBroker(with name: String) throws -> DataBroker?
    func fetchAllBrokers() throws -> [DataBroker]
    func fetchChildBrokers(for parentBroker: String) throws -> [DataBroker]

    func save(profileQuery: ProfileQuery, profileId: Int64) throws -> Int64
    func delete(profileQuery: ProfileQuery, profileId: Int64) throws
    func update(_ profileQuery: ProfileQuery, brokerIDs: [Int64], profileId: Int64) throws -> Int64
    func fetchProfileQuery(with id: Int64) throws -> ProfileQuery?
    func fetchAllProfileQueries(for profileId: Int64) throws -> [ProfileQuery]

    func save(brokerId: Int64, profileQueryId: Int64, lastRunDate: Date?, preferredRunDate: Date?) throws
    func updatePreferredRunDate(_ date: Date?, brokerId: Int64, profileQueryId: Int64) throws
    func updateLastRunDate(_ date: Date?, brokerId: Int64, profileQueryId: Int64) throws
    func fetchScan(brokerId: Int64, profileQueryId: Int64) throws -> ScanJobData?
    func fetchAllScans() throws -> [ScanJobData]

    func save(brokerId: Int64, profileQueryId: Int64, extractedProfile: ExtractedProfile, lastRunDate: Date?, preferredRunDate: Date?) throws
    func save(brokerId: Int64, profileQueryId: Int64, extractedProfileId: Int64, lastRunDate: Date?, preferredRunDate: Date?) throws
    func updatePreferredRunDate(_ date: Date?, brokerId: Int64, profileQueryId: Int64, extractedProfileId: Int64) throws
    func updateLastRunDate(_ date: Date?, brokerId: Int64, profileQueryId: Int64, extractedProfileId: Int64) throws
    func fetchOptOut(brokerId: Int64, profileQueryId: Int64, extractedProfileId: Int64) throws -> OptOutJobData?
    func fetchOptOuts(brokerId: Int64, profileQueryId: Int64) throws -> [OptOutJobData]
    func fetchAllOptOuts() throws -> [OptOutJobData]

    func save(historyEvent: HistoryEvent, brokerId: Int64, profileQueryId: Int64) throws
    func save(historyEvent: HistoryEvent, brokerId: Int64, profileQueryId: Int64, extractedProfileId: Int64) throws
    func fetchEvents(brokerId: Int64, profileQueryId: Int64) throws -> [HistoryEvent]

    func save(extractedProfile: ExtractedProfile, brokerId: Int64, profileQueryId: Int64) throws -> Int64
    func fetchExtractedProfile(with id: Int64) throws -> ExtractedProfile?
    func fetchExtractedProfiles(for brokerId: Int64, with profileQueryId: Int64) throws -> [ExtractedProfile]
    func fetchExtractedProfiles(for brokerId: Int64) throws -> [ExtractedProfile]
    func updateRemovedDate(for extractedProfileId: Int64, with date: Date?) throws

    func hasMatches() throws -> Bool

    func fetchAttemptInformation(for extractedProfileId: Int64) throws -> AttemptInformation?
    func save(extractedProfileId: Int64, attemptUUID: UUID, dataBroker: String, lastStageDate: Date, startTime: Date) throws
}

final class DefaultDataBrokerProtectionSecureVault<T: DataBrokerProtectionDatabaseProvider>: DataBrokerProtectionSecureVault {
    typealias DataBrokerProtectionStorageProviders = SecureStorageProviders<T>

    private let providers: DataBrokerProtectionStorageProviders

    required init(providers: DataBrokerProtectionStorageProviders) {
        self.providers = providers
    }

    func save(profile: DataBrokerProtectionProfile) throws -> Int64 {
        return try self.providers.database.saveProfile(profile: profile, mapperToDB: MapperToDB(mechanism: l2Encrypt(data:)))
    }

    func update(profile: DataBrokerProtectionProfile) throws -> Int64 {
        return try self.providers.database.updateProfile(profile: profile, mapperToDB: MapperToDB(mechanism: l2Encrypt(data:)))
    }

    func fetchProfile(with id: Int64) throws -> DataBrokerProtectionProfile? {
        let profile = try self.providers.database.fetchProfile(with: id)

        if let profile = profile {
            let mapper = MapperToModel(mechanism: l2Decrypt(data:))
            return try mapper.mapToModel(profile)
        } else {
            return nil // Profile not found
        }
    }

    func deleteProfileData() throws {
        try self.providers.database.deleteProfileData()
    }

    func save(broker: DataBroker) throws -> Int64 {
        let mapper = MapperToDB(mechanism: l2Encrypt(data:))
        return try self.providers.database.save(mapper.mapToDB(broker))
    }

    func update(_ broker: DataBroker, with id: Int64) throws {
        let mapper = MapperToDB(mechanism: l2Encrypt(data:))
        return try self.providers.database.update(mapper.mapToDB(broker, id: id))
    }

    func fetchBroker(with id: Int64) throws -> DataBroker? {
        if let broker = try self.providers.database.fetchBroker(with: id) {
            let mapper = MapperToModel(mechanism: l2Decrypt(data:))
            return try mapper.mapToModel(broker)
        }

        return nil
    }

    func fetchBroker(with name: String) throws -> DataBroker? {
        if let broker = try self.providers.database.fetchBroker(with: name) {
            let mapper = MapperToModel(mechanism: l2Decrypt(data:))
            return try mapper.mapToModel(broker)
        }

        return nil
    }

    func fetchAllBrokers() throws -> [DataBroker] {
        let mapper = MapperToModel(mechanism: l2Decrypt(data:))

        return try self.providers.database.fetchAllBrokers().map(mapper.mapToModel(_:))
    }

    func fetchChildBrokers(for parentBroker: String) throws -> [DataBroker] {
        let mapper = MapperToModel(mechanism: l2Decrypt(data:))
        let brokers = try self.providers.database.fetchAllBrokers().map(mapper.mapToModel(_:))

        return brokers.filter { $0.parent == parentBroker }
    }

    func save(profileQuery: ProfileQuery, profileId: Int64) throws -> Int64 {
        let mapper = MapperToDB(mechanism: l2Encrypt(data:))
        return try self.providers.database.save(mapper.mapToDB(profileQuery, relatedTo: profileId))
    }

    func delete(profileQuery: ProfileQuery, profileId: Int64) throws {
        let mapper = MapperToDB(mechanism: l2Encrypt(data:))
        return try self.providers.database.delete(mapper.mapToDB(profileQuery, relatedTo: profileId))
    }

    func update(_ profileQuery: ProfileQuery, brokerIDs: [Int64], profileId: Int64) throws -> Int64 {
        let mapper = MapperToDB(mechanism: l2Encrypt(data:))
        let profileQueryDB = try mapper.mapToDB(profileQuery, relatedTo: profileId)

        return try self.providers.database.update(profileQueryDB)
    }

    func fetchProfileQuery(with id: Int64) throws -> ProfileQuery? {
        let profileQuery = try self.providers.database.fetchProfileQuery(with: id)

        if let profileQuery = profileQuery {
            let mapper = MapperToModel(mechanism: l2Decrypt(data:))
            return try mapper.mapToModel(profileQuery)
        } else {
            return nil // ProfileQuery not found
        }
    }

    func fetchAllProfileQueries(for profileId: Int64) throws -> [ProfileQuery] {
        let mapper = MapperToModel(mechanism: l2Decrypt(data:))
        return try self.providers.database.fetchAllProfileQueries(for: profileId).map(mapper.mapToModel(_:))
    }

    func save(brokerId: Int64, profileQueryId: Int64, lastRunDate: Date?, preferredRunDate: Date?) throws {
        try self.providers.database.save(
            brokerId: brokerId,
            profileQueryId: profileQueryId,
            lastRunDate: lastRunDate,
            preferredRunDate: preferredRunDate
        )
    }

    func updatePreferredRunDate(_ date: Date?, brokerId: Int64, profileQueryId: Int64) throws {
        try self.providers.database.updatePreferredRunDate(date, brokerId: brokerId, profileQueryId: profileQueryId)
    }

    func updateLastRunDate(_ date: Date?, brokerId: Int64, profileQueryId: Int64) throws {
        try self.providers.database.updateLastRunDate(date, brokerId: brokerId, profileQueryId: profileQueryId)
    }

    func fetchScan(brokerId: Int64, profileQueryId: Int64) throws -> ScanJobData? {
        if let scanDB = try self.providers.database.fetchScan(brokerId: brokerId, profileQueryId: profileQueryId) {
            let scanEvents = try self.providers.database.fetchScanEvents(brokerId: brokerId, profileQueryId: profileQueryId)
            let mapper = MapperToModel(mechanism: l2Decrypt(data:))

            return try mapper.mapToModel(scanDB, events: scanEvents)
        } else {
            return nil // Scan not found
        }
    }

    func fetchAllScans() throws -> [ScanJobData] {
        let mapper = MapperToModel(mechanism: l2Decrypt(data:))
        var scans = [ScanJobData]()
        let scansDB = try self.providers.database.fetchAllScans()

        for scan in scansDB {
            let scanEvents = try self.providers.database.fetchScanEvents(brokerId: scan.brokerId, profileQueryId: scan.profileQueryId)
            scans.append(try mapper.mapToModel(scan, events: scanEvents))
        }

        return scans
    }

    func save(brokerId: Int64, profileQueryId: Int64, extractedProfile: ExtractedProfile, lastRunDate: Date?, preferredRunDate: Date?) throws {
        let mapper = MapperToDB(mechanism: l2Encrypt(data:))
        let extractedProfileDB = try mapper.mapToDB(extractedProfile, brokerId: brokerId, profileQueryId: profileQueryId)
        try self.providers.database.save(
            brokerId: brokerId,
            profileQueryId: profileQueryId,
            extractedProfile: extractedProfileDB,
            lastRunDate: lastRunDate,
            preferredRunDate: preferredRunDate
        )
    }

    func save(brokerId: Int64, profileQueryId: Int64, extractedProfileId: Int64, lastRunDate: Date?, preferredRunDate: Date?) throws {
        try self.providers.database.save(
            brokerId: brokerId,
            profileQueryId: profileQueryId,
            extractedProfileId: extractedProfileId,
            lastRunDate: lastRunDate,
            preferredRunDate: preferredRunDate
        )
    }

    func updatePreferredRunDate(_ date: Date?, brokerId: Int64, profileQueryId: Int64, extractedProfileId: Int64) throws {
        try self.providers.database.updatePreferredRunDate(date, brokerId: brokerId, profileQueryId: profileQueryId, extractedProfileId: extractedProfileId)
    }

    func updateLastRunDate(_ date: Date?, brokerId: Int64, profileQueryId: Int64, extractedProfileId: Int64) throws {
        try self.providers.database.updateLastRunDate(date, brokerId: brokerId, profileQueryId: profileQueryId, extractedProfileId: extractedProfileId)
    }

    func fetchOptOut(brokerId: Int64, profileQueryId: Int64, extractedProfileId: Int64) throws -> OptOutJobData? {
        let mapper = MapperToModel(mechanism: l2Decrypt(data:))
        if let optOutResult = try self.providers.database.fetchOptOut(brokerId: brokerId, profileQueryId: profileQueryId, extractedProfileId: extractedProfileId) {
            let optOutEvents = try self.providers.database.fetchOptOutEvents(brokerId: brokerId, profileQueryId: profileQueryId, extractedProfileId: extractedProfileId)
            return try mapper.mapToModel(optOutResult.optOutDB, extractedProfileDB: optOutResult.extractedProfileDB, events: optOutEvents)
        } else {
            return nil // OptOut not found
        }
    }

    func fetchOptOuts(brokerId: Int64, profileQueryId: Int64) throws -> [OptOutJobData] {
        let mapper = MapperToModel(mechanism: l2Decrypt(data:))

        return try self.providers.database.fetchOptOuts(brokerId: brokerId, profileQueryId: profileQueryId).map {
            let optOutEvents = try self.providers.database.fetchOptOutEvents(
                brokerId: brokerId,
                profileQueryId: profileQueryId,
                extractedProfileId: $0.optOutDB.extractedProfileId
            )
            return try mapper.mapToModel($0.optOutDB, extractedProfileDB: $0.extractedProfileDB, events: optOutEvents)
        }
    }

    func fetchAllOptOuts() throws -> [OptOutJobData] {
        let mapper = MapperToModel(mechanism: l2Decrypt(data:))

        return try self.providers.database.fetchAllOptOuts().map {
            let optOutEvents = try self.providers.database.fetchOptOutEvents(
                brokerId: $0.optOutDB.brokerId,
                profileQueryId: $0.optOutDB.profileQueryId,
                extractedProfileId: $0.optOutDB.extractedProfileId
            )
            return try mapper.mapToModel($0.optOutDB, extractedProfileDB: $0.extractedProfileDB, events: optOutEvents)
        }
    }

    func save(historyEvent: HistoryEvent, brokerId: Int64, profileQueryId: Int64) throws {
        let mapper = MapperToDB(mechanism: l2Encrypt(data:))

        try self.providers.database.save(mapper.mapToDB(historyEvent, brokerId: brokerId, profileQueryId: profileQueryId))
    }

    func save(historyEvent: HistoryEvent, brokerId: Int64, profileQueryId: Int64, extractedProfileId: Int64) throws {
        let mapper = MapperToDB(mechanism: l2Encrypt(data:))

        try self.providers.database.save(mapper.mapToDB(historyEvent, brokerId: brokerId, profileQueryId: profileQueryId, extractedProfileId: extractedProfileId))
    }

    func fetchEvents(brokerId: Int64, profileQueryId: Int64) throws -> [HistoryEvent] {
        let mapper = MapperToModel(mechanism: l2Decrypt(data:))
        let scanEvents = try self.providers.database.fetchScanEvents(brokerId: brokerId, profileQueryId: profileQueryId).map(mapper.mapToModel(_:))
        let optOutEvents = try self.providers.database.fetchOptOutEvents(brokerId: brokerId, profileQueryId: profileQueryId).map(mapper.mapToModel(_:))

        return scanEvents + optOutEvents
    }

    func save(extractedProfile: ExtractedProfile, brokerId: Int64, profileQueryId: Int64) throws -> Int64 {
        let mapper = MapperToDB(mechanism: l2Encrypt(data:))

        return try self.providers.database.save(mapper.mapToDB(extractedProfile, brokerId: brokerId, profileQueryId: profileQueryId))
    }

    func fetchExtractedProfile(with id: Int64) throws -> ExtractedProfile? {
        if let extractedProfile = try self.providers.database.fetchExtractedProfile(with: id) {
            let mapper = MapperToModel(mechanism: l2Decrypt(data:))
            return try mapper.mapToModel(extractedProfile)
        } else {
            return nil // No extracted profile found
        }
    }

    func fetchExtractedProfiles(for brokerId: Int64, with profileQueryId: Int64) throws -> [ExtractedProfile] {
        let mapper = MapperToModel(mechanism: l2Decrypt(data:))
        let extractedProfiles = try self.providers.database.fetchExtractedProfiles(for: brokerId, with: profileQueryId)

        return try extractedProfiles.map(mapper.mapToModel(_:))
    }

    func fetchExtractedProfiles(for brokerId: Int64) throws -> [ExtractedProfile] {
        let mapper = MapperToModel(mechanism: l2Decrypt(data:))
        let extractedProfiles = try self.providers.database.fetchExtractedProfiles(for: brokerId)

        return try extractedProfiles.map(mapper.mapToModel(_:))
    }

    func updateRemovedDate(for extractedProfileId: Int64, with date: Date?) throws {
        try self.providers.database.updateRemovedDate(for: extractedProfileId, with: date)
    }

    func hasMatches() throws -> Bool {
        try self.providers.database.hasMatches()
    }

    func fetchAttemptInformation(for extractedProfileId: Int64) throws -> AttemptInformation? {
        let mapper = MapperToModel(mechanism: l2Decrypt(data:))
        if let attemptDB = try self.providers.database.fetchAttemptInformation(for: extractedProfileId) {
            return mapper.mapToModel(attemptDB)
        } else {
            return nil
        }
    }

    func save(extractedProfileId: Int64, attemptUUID: UUID, dataBroker: String, lastStageDate: Date, startTime: Date) throws {
        let mapper = MapperToDB(mechanism: l2Encrypt(data:))
        try self.providers.database.save(mapper.mapToDB(extractedProfileId: extractedProfileId,
                                                        attemptUUID: attemptUUID,
                                                        dataBroker: dataBroker,
                                                        lastStageDate: lastStageDate,
                                                        startTime: startTime))
    }

    // MARK: - Private methods

    private func passwordInUse() throws -> Data {
        if let generatedPassword = try providers.keystore.generatedPassword() {
            return generatedPassword
        }

        throw SecureStorageError.authRequired
    }

    private func l2KeyFrom(password: Data) throws -> Data {
        let decryptionKey = try providers.crypto.deriveKeyFromPassword(password)
        guard let encryptedL2Key = try providers.keystore.encryptedL2Key() else {
            throw SecureStorageError.noL2Key
        }
        return try providers.crypto.decrypt(encryptedL2Key, withKey: decryptionKey)
    }

    private func l2Encrypt(data: Data) throws -> Data {
        let password = try passwordInUse()
        let l2Key = try l2KeyFrom(password: password)
        return try providers.crypto.encrypt(data, withKey: l2Key)
    }

    private func l2Decrypt(data: Data) throws -> Data {
        let password = try passwordInUse()
        let l2Key = try l2KeyFrom(password: password)
        return try providers.crypto.decrypt(data, withKey: l2Key)
    }
}<|MERGE_RESOLUTION|>--- conflicted
+++ resolved
@@ -39,11 +39,7 @@
     }, makeKeyStoreProvider: { _ in
         return keystoreProvider
     }, makeDatabaseProvider: { key in
-<<<<<<< HEAD
-        return try DefaultDataBrokerProtectionDatabaseProvider(file: fileURL, key: key)
-=======
         try DefaultDataBrokerProtectionDatabaseProvider.create(key: key)
->>>>>>> a03e3d65
     }
 )
 }()
