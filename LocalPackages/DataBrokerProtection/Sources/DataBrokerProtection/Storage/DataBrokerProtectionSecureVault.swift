//
//  DataBrokerProtectionSecureVault.swift
//
//  Copyright © 2023 DuckDuckGo. All rights reserved.
//
//  Licensed under the Apache License, Version 2.0 (the "License");
//  you may not use this file except in compliance with the License.
//  You may obtain a copy of the License at
//
//  http://www.apache.org/licenses/LICENSE-2.0
//
//  Unless required by applicable law or agreed to in writing, software
//  distributed under the License is distributed on an "AS IS" BASIS,
//  WITHOUT WARRANTIES OR CONDITIONS OF ANY KIND, either express or implied.
//  See the License for the specific language governing permissions and
//  limitations under the License.
//

import Foundation
import BrowserServicesKit
import SecureStorage

typealias DataBrokerProtectionVaultFactory = SecureVaultFactory<DefaultDataBrokerProtectionSecureVault<DefaultDataBrokerProtectionDatabaseProvider>>

// swiftlint:disable identifier_name
let DataBrokerProtectionSecureVaultFactory: DataBrokerProtectionVaultFactory = {
    var fileURL = DefaultDataBrokerProtectionDatabaseProvider.defaultDatabaseURL()
    var keystoreProvider: SecureStorageKeyStoreProvider = DataBrokerProtectionKeyStoreProvider()
    if let testBundlePath = ProcessInfo().environment["XCTestBundlePath"] {
        if testBundlePath.contains("Integration") {
//            fileURL = DefaultDataBrokerProtectionDatabaseProvider.databaseFilePath(directoryName: "PIRTest", fileName: "TestVault.db", appGroupIdentifier: Bundle.main.appGroupName)
//            keystoreProvider = TestPIRKeyStoreProvider()
        }
    }

    return SecureVaultFactory<DefaultDataBrokerProtectionSecureVault>(
    makeCryptoProvider: {
        return DataBrokerProtectionCryptoProvider()
    }, makeKeyStoreProvider: { _ in
        return keystoreProvider
    }, makeDatabaseProvider: { key in
<<<<<<< HEAD
        try DefaultDataBrokerProtectionDatabaseProvider.create(key: key)
=======
        return try DefaultDataBrokerProtectionDatabaseProvider(file: fileURL, key: key)
>>>>>>> fa8d6513
    }
)
}()
// swiftlint:enable identifier_name

final class TestPIRKeyStoreProvider: DataBrokerProtectionKeyStoreProvider {
    override func readData(named name: String, serviceName: String) throws -> Data? {
        let fileManager = FileManager.default
        let tempDir = fileManager.temporaryDirectory

        let fileURL = tempDir.appendingPathComponent(String(name.prefix(3)))

        do {
            let data = try Data(contentsOf: fileURL)
            guard let itemString = String(data: data, encoding: .utf8),
                  let decodedData = Data(base64Encoded: itemString) else {
                throw SecureStorageError.keystoreError(status: 1)
            }
            return decodedData
        } catch {
            print(error)
            return nil
        }
    }

    override func writeData(_ data: Data, named name: String, serviceName: String) throws {
        let fileManager = FileManager.default
        let tempDir = fileManager.temporaryDirectory
        let fileURL = tempDir.appendingPathComponent(String(name.prefix(3)))

        let base64String = data.base64EncodedString()

        guard let base64Data = base64String.data(using: .utf8) else {
            throw SecureStorageError.encodingFailed
        }

        do {
            try base64Data.write(to: fileURL)
        } catch {
            print(error)
        }
    }
}

protocol DataBrokerProtectionSecureVault: SecureVault {
    func save(profile: DataBrokerProtectionProfile) throws -> Int64
    func update(profile: DataBrokerProtectionProfile) throws -> Int64
    func fetchProfile(with id: Int64) throws -> DataBrokerProtectionProfile?
    func deleteProfileData() throws

    func save(broker: DataBroker) throws -> Int64
    func update(_ broker: DataBroker, with id: Int64) throws
    func fetchBroker(with id: Int64) throws -> DataBroker?
    func fetchBroker(with name: String) throws -> DataBroker?
    func fetchAllBrokers() throws -> [DataBroker]
    func fetchChildBrokers(for parentBroker: String) throws -> [DataBroker]

    func save(profileQuery: ProfileQuery, profileId: Int64) throws -> Int64
    func delete(profileQuery: ProfileQuery, profileId: Int64) throws
    func update(_ profileQuery: ProfileQuery, brokerIDs: [Int64], profileId: Int64) throws -> Int64
    func fetchProfileQuery(with id: Int64) throws -> ProfileQuery?
    func fetchAllProfileQueries(for profileId: Int64) throws -> [ProfileQuery]

    func save(brokerId: Int64, profileQueryId: Int64, lastRunDate: Date?, preferredRunDate: Date?) throws
    func updatePreferredRunDate(_ date: Date?, brokerId: Int64, profileQueryId: Int64) throws
    func updateLastRunDate(_ date: Date?, brokerId: Int64, profileQueryId: Int64) throws
    func fetchScan(brokerId: Int64, profileQueryId: Int64) throws -> ScanJobData?
    func fetchAllScans() throws -> [ScanJobData]

    func save(brokerId: Int64, profileQueryId: Int64, extractedProfile: ExtractedProfile, lastRunDate: Date?, preferredRunDate: Date?) throws
    func save(brokerId: Int64, profileQueryId: Int64, extractedProfileId: Int64, lastRunDate: Date?, preferredRunDate: Date?) throws
    func updatePreferredRunDate(_ date: Date?, brokerId: Int64, profileQueryId: Int64, extractedProfileId: Int64) throws
    func updateLastRunDate(_ date: Date?, brokerId: Int64, profileQueryId: Int64, extractedProfileId: Int64) throws
    func fetchOptOut(brokerId: Int64, profileQueryId: Int64, extractedProfileId: Int64) throws -> OptOutJobData?
    func fetchOptOuts(brokerId: Int64, profileQueryId: Int64) throws -> [OptOutJobData]
    func fetchAllOptOuts() throws -> [OptOutJobData]

    func save(historyEvent: HistoryEvent, brokerId: Int64, profileQueryId: Int64) throws
    func save(historyEvent: HistoryEvent, brokerId: Int64, profileQueryId: Int64, extractedProfileId: Int64) throws
    func fetchEvents(brokerId: Int64, profileQueryId: Int64) throws -> [HistoryEvent]

    func save(extractedProfile: ExtractedProfile, brokerId: Int64, profileQueryId: Int64) throws -> Int64
    func fetchExtractedProfile(with id: Int64) throws -> ExtractedProfile?
    func fetchExtractedProfiles(for brokerId: Int64, with profileQueryId: Int64) throws -> [ExtractedProfile]
    func fetchExtractedProfiles(for brokerId: Int64) throws -> [ExtractedProfile]
    func updateRemovedDate(for extractedProfileId: Int64, with date: Date?) throws

    func hasMatches() throws -> Bool

    func fetchAttemptInformation(for extractedProfileId: Int64) throws -> AttemptInformation?
    func save(extractedProfileId: Int64, attemptUUID: UUID, dataBroker: String, lastStageDate: Date, startTime: Date) throws
}

final class DefaultDataBrokerProtectionSecureVault<T: DataBrokerProtectionDatabaseProvider>: DataBrokerProtectionSecureVault {
    typealias DataBrokerProtectionStorageProviders = SecureStorageProviders<T>

    private let providers: DataBrokerProtectionStorageProviders

    required init(providers: DataBrokerProtectionStorageProviders) {
        self.providers = providers
    }

    func save(profile: DataBrokerProtectionProfile) throws -> Int64 {
        return try self.providers.database.saveProfile(profile: profile, mapperToDB: MapperToDB(mechanism: l2Encrypt(data:)))
    }

    func update(profile: DataBrokerProtectionProfile) throws -> Int64 {
        return try self.providers.database.updateProfile(profile: profile, mapperToDB: MapperToDB(mechanism: l2Encrypt(data:)))
    }

    func fetchProfile(with id: Int64) throws -> DataBrokerProtectionProfile? {
        let profile = try self.providers.database.fetchProfile(with: id)

        if let profile = profile {
            let mapper = MapperToModel(mechanism: l2Decrypt(data:))
            return try mapper.mapToModel(profile)
        } else {
            return nil // Profile not found
        }
    }

    func deleteProfileData() throws {
        try self.providers.database.deleteProfileData()
    }

    func save(broker: DataBroker) throws -> Int64 {
        let mapper = MapperToDB(mechanism: l2Encrypt(data:))
        return try self.providers.database.save(mapper.mapToDB(broker))
    }

    func update(_ broker: DataBroker, with id: Int64) throws {
        let mapper = MapperToDB(mechanism: l2Encrypt(data:))
        return try self.providers.database.update(mapper.mapToDB(broker, id: id))
    }

    func fetchBroker(with id: Int64) throws -> DataBroker? {
        if let broker = try self.providers.database.fetchBroker(with: id) {
            let mapper = MapperToModel(mechanism: l2Decrypt(data:))
            return try mapper.mapToModel(broker)
        }

        return nil
    }

    func fetchBroker(with name: String) throws -> DataBroker? {
        if let broker = try self.providers.database.fetchBroker(with: name) {
            let mapper = MapperToModel(mechanism: l2Decrypt(data:))
            return try mapper.mapToModel(broker)
        }

        return nil
    }

    func fetchAllBrokers() throws -> [DataBroker] {
        let mapper = MapperToModel(mechanism: l2Decrypt(data:))

        return try self.providers.database.fetchAllBrokers().map(mapper.mapToModel(_:))
    }

    func fetchChildBrokers(for parentBroker: String) throws -> [DataBroker] {
        let mapper = MapperToModel(mechanism: l2Decrypt(data:))
        let brokers = try self.providers.database.fetchAllBrokers().map(mapper.mapToModel(_:))

        return brokers.filter { $0.parent == parentBroker }
    }

    func save(profileQuery: ProfileQuery, profileId: Int64) throws -> Int64 {
        let mapper = MapperToDB(mechanism: l2Encrypt(data:))
        return try self.providers.database.save(mapper.mapToDB(profileQuery, relatedTo: profileId))
    }

    func delete(profileQuery: ProfileQuery, profileId: Int64) throws {
        let mapper = MapperToDB(mechanism: l2Encrypt(data:))
        return try self.providers.database.delete(mapper.mapToDB(profileQuery, relatedTo: profileId))
    }

    func update(_ profileQuery: ProfileQuery, brokerIDs: [Int64], profileId: Int64) throws -> Int64 {
        let mapper = MapperToDB(mechanism: l2Encrypt(data:))
        let profileQueryDB = try mapper.mapToDB(profileQuery, relatedTo: profileId)

        return try self.providers.database.update(profileQueryDB)
    }

    func fetchProfileQuery(with id: Int64) throws -> ProfileQuery? {
        let profileQuery = try self.providers.database.fetchProfileQuery(with: id)

        if let profileQuery = profileQuery {
            let mapper = MapperToModel(mechanism: l2Decrypt(data:))
            return try mapper.mapToModel(profileQuery)
        } else {
            return nil // ProfileQuery not found
        }
    }

    func fetchAllProfileQueries(for profileId: Int64) throws -> [ProfileQuery] {
        let mapper = MapperToModel(mechanism: l2Decrypt(data:))
        return try self.providers.database.fetchAllProfileQueries(for: profileId).map(mapper.mapToModel(_:))
    }

    func save(brokerId: Int64, profileQueryId: Int64, lastRunDate: Date?, preferredRunDate: Date?) throws {
        try self.providers.database.save(
            brokerId: brokerId,
            profileQueryId: profileQueryId,
            lastRunDate: lastRunDate,
            preferredRunDate: preferredRunDate
        )
    }

    func updatePreferredRunDate(_ date: Date?, brokerId: Int64, profileQueryId: Int64) throws {
        try self.providers.database.updatePreferredRunDate(date, brokerId: brokerId, profileQueryId: profileQueryId)
    }

    func updateLastRunDate(_ date: Date?, brokerId: Int64, profileQueryId: Int64) throws {
        try self.providers.database.updateLastRunDate(date, brokerId: brokerId, profileQueryId: profileQueryId)
    }

    func fetchScan(brokerId: Int64, profileQueryId: Int64) throws -> ScanJobData? {
        if let scanDB = try self.providers.database.fetchScan(brokerId: brokerId, profileQueryId: profileQueryId) {
            let scanEvents = try self.providers.database.fetchScanEvents(brokerId: brokerId, profileQueryId: profileQueryId)
            let mapper = MapperToModel(mechanism: l2Decrypt(data:))

            return try mapper.mapToModel(scanDB, events: scanEvents)
        } else {
            return nil // Scan not found
        }
    }

    func fetchAllScans() throws -> [ScanJobData] {
        let mapper = MapperToModel(mechanism: l2Decrypt(data:))
        var scans = [ScanJobData]()
        let scansDB = try self.providers.database.fetchAllScans()

        for scan in scansDB {
            let scanEvents = try self.providers.database.fetchScanEvents(brokerId: scan.brokerId, profileQueryId: scan.profileQueryId)
            scans.append(try mapper.mapToModel(scan, events: scanEvents))
        }

        return scans
    }

    func save(brokerId: Int64, profileQueryId: Int64, extractedProfile: ExtractedProfile, lastRunDate: Date?, preferredRunDate: Date?) throws {
        let mapper = MapperToDB(mechanism: l2Encrypt(data:))
        let extractedProfileDB = try mapper.mapToDB(extractedProfile, brokerId: brokerId, profileQueryId: profileQueryId)
        try self.providers.database.save(
            brokerId: brokerId,
            profileQueryId: profileQueryId,
            extractedProfile: extractedProfileDB,
            lastRunDate: lastRunDate,
            preferredRunDate: preferredRunDate
        )
    }

    func save(brokerId: Int64, profileQueryId: Int64, extractedProfileId: Int64, lastRunDate: Date?, preferredRunDate: Date?) throws {
        try self.providers.database.save(
            brokerId: brokerId,
            profileQueryId: profileQueryId,
            extractedProfileId: extractedProfileId,
            lastRunDate: lastRunDate,
            preferredRunDate: preferredRunDate
        )
    }

    func updatePreferredRunDate(_ date: Date?, brokerId: Int64, profileQueryId: Int64, extractedProfileId: Int64) throws {
        try self.providers.database.updatePreferredRunDate(date, brokerId: brokerId, profileQueryId: profileQueryId, extractedProfileId: extractedProfileId)
    }

    func updateLastRunDate(_ date: Date?, brokerId: Int64, profileQueryId: Int64, extractedProfileId: Int64) throws {
        try self.providers.database.updateLastRunDate(date, brokerId: brokerId, profileQueryId: profileQueryId, extractedProfileId: extractedProfileId)
    }

    func fetchOptOut(brokerId: Int64, profileQueryId: Int64, extractedProfileId: Int64) throws -> OptOutJobData? {
        let mapper = MapperToModel(mechanism: l2Decrypt(data:))
        if let optOutResult = try self.providers.database.fetchOptOut(brokerId: brokerId, profileQueryId: profileQueryId, extractedProfileId: extractedProfileId) {
            let optOutEvents = try self.providers.database.fetchOptOutEvents(brokerId: brokerId, profileQueryId: profileQueryId, extractedProfileId: extractedProfileId)
            return try mapper.mapToModel(optOutResult.optOutDB, extractedProfileDB: optOutResult.extractedProfileDB, events: optOutEvents)
        } else {
            return nil // OptOut not found
        }
    }

    func fetchOptOuts(brokerId: Int64, profileQueryId: Int64) throws -> [OptOutJobData] {
        let mapper = MapperToModel(mechanism: l2Decrypt(data:))

        return try self.providers.database.fetchOptOuts(brokerId: brokerId, profileQueryId: profileQueryId).map {
            let optOutEvents = try self.providers.database.fetchOptOutEvents(
                brokerId: brokerId,
                profileQueryId: profileQueryId,
                extractedProfileId: $0.optOutDB.extractedProfileId
            )
            return try mapper.mapToModel($0.optOutDB, extractedProfileDB: $0.extractedProfileDB, events: optOutEvents)
        }
    }

    func fetchAllOptOuts() throws -> [OptOutJobData] {
        let mapper = MapperToModel(mechanism: l2Decrypt(data:))

        return try self.providers.database.fetchAllOptOuts().map {
            let optOutEvents = try self.providers.database.fetchOptOutEvents(
                brokerId: $0.optOutDB.brokerId,
                profileQueryId: $0.optOutDB.profileQueryId,
                extractedProfileId: $0.optOutDB.extractedProfileId
            )
            return try mapper.mapToModel($0.optOutDB, extractedProfileDB: $0.extractedProfileDB, events: optOutEvents)
        }
    }

    func save(historyEvent: HistoryEvent, brokerId: Int64, profileQueryId: Int64) throws {
        let mapper = MapperToDB(mechanism: l2Encrypt(data:))

        try self.providers.database.save(mapper.mapToDB(historyEvent, brokerId: brokerId, profileQueryId: profileQueryId))
    }

    func save(historyEvent: HistoryEvent, brokerId: Int64, profileQueryId: Int64, extractedProfileId: Int64) throws {
        let mapper = MapperToDB(mechanism: l2Encrypt(data:))

        try self.providers.database.save(mapper.mapToDB(historyEvent, brokerId: brokerId, profileQueryId: profileQueryId, extractedProfileId: extractedProfileId))
    }

    func fetchEvents(brokerId: Int64, profileQueryId: Int64) throws -> [HistoryEvent] {
        let mapper = MapperToModel(mechanism: l2Decrypt(data:))
        let scanEvents = try self.providers.database.fetchScanEvents(brokerId: brokerId, profileQueryId: profileQueryId).map(mapper.mapToModel(_:))
        let optOutEvents = try self.providers.database.fetchOptOutEvents(brokerId: brokerId, profileQueryId: profileQueryId).map(mapper.mapToModel(_:))

        return scanEvents + optOutEvents
    }

    func save(extractedProfile: ExtractedProfile, brokerId: Int64, profileQueryId: Int64) throws -> Int64 {
        let mapper = MapperToDB(mechanism: l2Encrypt(data:))

        return try self.providers.database.save(mapper.mapToDB(extractedProfile, brokerId: brokerId, profileQueryId: profileQueryId))
    }

    func fetchExtractedProfile(with id: Int64) throws -> ExtractedProfile? {
        if let extractedProfile = try self.providers.database.fetchExtractedProfile(with: id) {
            let mapper = MapperToModel(mechanism: l2Decrypt(data:))
            return try mapper.mapToModel(extractedProfile)
        } else {
            return nil // No extracted profile found
        }
    }

    func fetchExtractedProfiles(for brokerId: Int64, with profileQueryId: Int64) throws -> [ExtractedProfile] {
        let mapper = MapperToModel(mechanism: l2Decrypt(data:))
        let extractedProfiles = try self.providers.database.fetchExtractedProfiles(for: brokerId, with: profileQueryId)

        return try extractedProfiles.map(mapper.mapToModel(_:))
    }

    func fetchExtractedProfiles(for brokerId: Int64) throws -> [ExtractedProfile] {
        let mapper = MapperToModel(mechanism: l2Decrypt(data:))
        let extractedProfiles = try self.providers.database.fetchExtractedProfiles(for: brokerId)

        return try extractedProfiles.map(mapper.mapToModel(_:))
    }

    func updateRemovedDate(for extractedProfileId: Int64, with date: Date?) throws {
        try self.providers.database.updateRemovedDate(for: extractedProfileId, with: date)
    }

    func hasMatches() throws -> Bool {
        try self.providers.database.hasMatches()
    }

    func fetchAttemptInformation(for extractedProfileId: Int64) throws -> AttemptInformation? {
        let mapper = MapperToModel(mechanism: l2Decrypt(data:))
        if let attemptDB = try self.providers.database.fetchAttemptInformation(for: extractedProfileId) {
            return mapper.mapToModel(attemptDB)
        } else {
            return nil
        }
    }

    func save(extractedProfileId: Int64, attemptUUID: UUID, dataBroker: String, lastStageDate: Date, startTime: Date) throws {
        let mapper = MapperToDB(mechanism: l2Encrypt(data:))
        try self.providers.database.save(mapper.mapToDB(extractedProfileId: extractedProfileId,
                                                        attemptUUID: attemptUUID,
                                                        dataBroker: dataBroker,
                                                        lastStageDate: lastStageDate,
                                                        startTime: startTime))
    }

    // MARK: - Private methods

    private func passwordInUse() throws -> Data {
        if let generatedPassword = try providers.keystore.generatedPassword() {
            return generatedPassword
        }

        throw SecureStorageError.authRequired
    }

    private func l2KeyFrom(password: Data) throws -> Data {
        let decryptionKey = try providers.crypto.deriveKeyFromPassword(password)
        guard let encryptedL2Key = try providers.keystore.encryptedL2Key() else {
            throw SecureStorageError.noL2Key
        }
        return try providers.crypto.decrypt(encryptedL2Key, withKey: decryptionKey)
    }

    private func l2Encrypt(data: Data) throws -> Data {
        let password = try passwordInUse()
        let l2Key = try l2KeyFrom(password: password)
        return try providers.crypto.encrypt(data, withKey: l2Key)
    }

    private func l2Decrypt(data: Data) throws -> Data {
        let password = try passwordInUse()
        let l2Key = try l2KeyFrom(password: password)
        return try providers.crypto.decrypt(data, withKey: l2Key)
    }
}<|MERGE_RESOLUTION|>--- conflicted
+++ resolved
@@ -39,11 +39,7 @@
     }, makeKeyStoreProvider: { _ in
         return keystoreProvider
     }, makeDatabaseProvider: { key in
-<<<<<<< HEAD
-        try DefaultDataBrokerProtectionDatabaseProvider.create(key: key)
-=======
-        return try DefaultDataBrokerProtectionDatabaseProvider(file: fileURL, key: key)
->>>>>>> fa8d6513
+        try DefaultDataBrokerProtectionDatabaseProvider.create(file: fileURL, key: key)
     }
 )
 }()
