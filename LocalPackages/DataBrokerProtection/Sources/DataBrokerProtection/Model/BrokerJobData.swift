//
//  BrokerJobData.swift
//
//  Copyright © 2023 DuckDuckGo. All rights reserved.
//
//  Licensed under the Apache License, Version 2.0 (the "License");
//  you may not use this file except in compliance with the License.
//  You may obtain a copy of the License at
//
//  http://www.apache.org/licenses/LICENSE-2.0
//
//  Unless required by applicable law or agreed to in writing, software
//  distributed under the License is distributed on an "AS IS" BASIS,
//  WITHOUT WARRANTIES OR CONDITIONS OF ANY KIND, either express or implied.
//  See the License for the specific language governing permissions and
//  limitations under the License.
//

import Foundation

protocol BrokerJobData {
    var brokerId: Int64 { get }
    var profileQueryId: Int64 { get }
    var lastRunDate: Date? { get }
    var preferredRunDate: Date? { get }
    var historyEvents: [HistoryEvent] { get }
}

struct ScanJobData: BrokerJobData, Sendable {
    let brokerId: Int64
    let profileQueryId: Int64
    let preferredRunDate: Date?
    let historyEvents: [HistoryEvent]
    let lastRunDate: Date?

    init(brokerId: Int64,
         profileQueryId: Int64,
         preferredRunDate: Date? = nil,
         historyEvents: [HistoryEvent],
         lastRunDate: Date? = nil) {
        self.brokerId = brokerId
        self.profileQueryId = profileQueryId
        self.preferredRunDate = preferredRunDate
        self.historyEvents = historyEvents
        self.lastRunDate = lastRunDate
    }

    func closestMatchesFoundEvent() -> HistoryEvent? {
        return historyEvents.filter { event in
            if case .matchesFound = event.type {
                return true
            }
            return false
        }
        .sorted { $0.date > $1.date }
        .last
    }

    func scanStartedEvents() -> [HistoryEvent] {
        return historyEvents.filter { event in
            if case .scanStarted = event.type {
                return true
            }

            return false
        }
    }
}

struct OptOutJobData: BrokerJobData, Sendable {
    let createdDate: Date
    let brokerId: Int64
    let profileQueryId: Int64
    let createdDate: Date
    let preferredRunDate: Date?
    let historyEvents: [HistoryEvent]
    let lastRunDate: Date?

    // This was added in a later DB migration (V4), so will be nil for older entries submitted before the migration
    let submittedSuccessfullyDate: Date?

    let extractedProfile: ExtractedProfile
    let sevenDaysConfirmationPixelFired: Bool
    let fourteenDaysConfirmationPixelFired: Bool
    let twentyOneDaysConfirmationPixelFired: Bool

    init(createdDate: Date,
         brokerId: Int64,
         profileQueryId: Int64,
         createdDate: Date,
         preferredRunDate: Date? = nil,
         historyEvents: [HistoryEvent],
         lastRunDate: Date? = nil,
<<<<<<< HEAD
         extractedProfile: ExtractedProfile) {
        self.createdDate = createdDate
=======
         submittedSuccessfullyDate: Date? = nil,
         extractedProfile: ExtractedProfile,
         sevenDaysConfirmationPixelFired: Bool = false,
         fourteenDaysConfirmationPixelFired: Bool = false,
         twentyOneDaysConfirmationPixelFired: Bool = false) {
>>>>>>> 8e349b5d
        self.brokerId = brokerId
        self.profileQueryId = profileQueryId
        self.createdDate = createdDate
        self.preferredRunDate = preferredRunDate
        self.historyEvents = historyEvents
        self.lastRunDate = lastRunDate
        self.submittedSuccessfullyDate = submittedSuccessfullyDate
        self.extractedProfile = extractedProfile
        self.sevenDaysConfirmationPixelFired = sevenDaysConfirmationPixelFired
        self.fourteenDaysConfirmationPixelFired = fourteenDaysConfirmationPixelFired
        self.twentyOneDaysConfirmationPixelFired = twentyOneDaysConfirmationPixelFired
    }
}<|MERGE_RESOLUTION|>--- conflicted
+++ resolved
@@ -68,7 +68,6 @@
 }
 
 struct OptOutJobData: BrokerJobData, Sendable {
-    let createdDate: Date
     let brokerId: Int64
     let profileQueryId: Int64
     let createdDate: Date
@@ -84,23 +83,17 @@
     let fourteenDaysConfirmationPixelFired: Bool
     let twentyOneDaysConfirmationPixelFired: Bool
 
-    init(createdDate: Date,
-         brokerId: Int64,
+    init(brokerId: Int64,
          profileQueryId: Int64,
          createdDate: Date,
          preferredRunDate: Date? = nil,
          historyEvents: [HistoryEvent],
          lastRunDate: Date? = nil,
-<<<<<<< HEAD
-         extractedProfile: ExtractedProfile) {
-        self.createdDate = createdDate
-=======
          submittedSuccessfullyDate: Date? = nil,
          extractedProfile: ExtractedProfile,
          sevenDaysConfirmationPixelFired: Bool = false,
          fourteenDaysConfirmationPixelFired: Bool = false,
          twentyOneDaysConfirmationPixelFired: Bool = false) {
->>>>>>> 8e349b5d
         self.brokerId = brokerId
         self.profileQueryId = profileQueryId
         self.createdDate = createdDate
