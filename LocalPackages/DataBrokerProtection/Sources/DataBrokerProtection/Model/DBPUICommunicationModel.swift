--- conflicted
+++ resolved
@@ -250,11 +250,7 @@
                   date: removedDate,
                   foundDate: profileMatch.foundDate,
                   optOutSubmittedDate: profileMatch.optOutSubmittedDate,
-<<<<<<< HEAD
-                  estimatedRemovalDate: nil,
-=======
                   estimatedRemovalDate: profileMatch.estimatedRemovalDate,
->>>>>>> f8a39147
                   removedDate: removedDate)
     }
 }
