--- conflicted
+++ resolved
@@ -109,14 +109,9 @@
         delegate?.dataBrokerProtectionDataManagerDidUpdateData()
     }
 
-<<<<<<< HEAD
     public func removeAllData() throws {
         try database.deleteProfileData()
-=======
-    public func removeAllData() {
-        database.deleteProfileData()
         cache.invalidate()
->>>>>>> b0b7331c
 
         delegate?.dataBrokerProtectionDataManagerDidDeleteData()
     }
