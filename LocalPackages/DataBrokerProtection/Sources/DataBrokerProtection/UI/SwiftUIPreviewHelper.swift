//
//  SwiftUIPreviewHelper.swift
//
//  Copyright © 2023 DuckDuckGo. All rights reserved.
//
//  Licensed under the Apache License, Version 2.0 (the "License");
//  you may not use this file except in compliance with the License.
//  You may obtain a copy of the License at
//
//  http://www.apache.org/licenses/LICENSE-2.0
//
//  Unless required by applicable law or agreed to in writing, software
//  distributed under the License is distributed on an "AS IS" BASIS,
//  WITHOUT WARRANTIES OR CONDITIONS OF ANY KIND, either express or implied.
//  See the License for the specific language governing permissions and
//  limitations under the License.
//

import Foundation

final class PreviewScheduler: DataBrokerProtectionScheduler {
    @Published public var status: DataBrokerProtectionSchedulerStatus = .stopped
    public var statusPublisher: Published<DataBrokerProtectionSchedulerStatus>.Publisher { $status}

    internal init() {
        self.status = .idle
    }
    func startScheduler(showWebView: Bool) { }
    func stopScheduler() { }
    func optOutAllBrokers(showWebView: Bool, completion: (() -> Void)?) { }
    func runQueuedOperations(showWebView: Bool, completion: (() -> Void)?) { }
    func scanAllBrokers(showWebView: Bool, completion: (() -> Void)?) { }
    func runAllOperations(showWebView: Bool) { }
}

final class PreviewDataManager: DataBrokerProtectionDataManaging {
    var delegate: DataBrokerProtectionDataManagerDelegate?

<<<<<<< HEAD
    let cache = InMemoryDataCache()

    init(fakeBrokerFlag: FakeBrokerFlag) { }
=======
    init(fakeBrokerFlag: DataBrokerDebugFlag) { }
>>>>>>> 522c651d

    init() { }

    func saveProfile(_ profile: DataBrokerProtectionProfile) { }

    func fetchProfile(ignoresCache: Bool) -> DataBrokerProtectionProfile? {
        return nil
    }

    func fetchBrokerProfileQueryData(ignoresCache: Bool) -> [BrokerProfileQueryData] {
        [BrokerProfileQueryData]()
    }

    func hasMatches() -> Bool {
        return false
    }
}<|MERGE_RESOLUTION|>--- conflicted
+++ resolved
@@ -36,13 +36,9 @@
 final class PreviewDataManager: DataBrokerProtectionDataManaging {
     var delegate: DataBrokerProtectionDataManagerDelegate?
 
-<<<<<<< HEAD
     let cache = InMemoryDataCache()
 
-    init(fakeBrokerFlag: FakeBrokerFlag) { }
-=======
     init(fakeBrokerFlag: DataBrokerDebugFlag) { }
->>>>>>> 522c651d
 
     init() { }
 
