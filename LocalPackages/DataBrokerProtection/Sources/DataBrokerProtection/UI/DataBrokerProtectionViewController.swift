//
//  DataBrokerProtectionViewController.swift
//
//  Copyright © 2023 DuckDuckGo. All rights reserved.
//
//  Licensed under the Apache License, Version 2.0 (the "License");
//  you may not use this file except in compliance with the License.
//  You may obtain a copy of the License at
//
//  http://www.apache.org/licenses/LICENSE-2.0
//
//  Unless required by applicable law or agreed to in writing, software
//  distributed under the License is distributed on an "AS IS" BASIS,
//  WITHOUT WARRANTIES OR CONDITIONS OF ANY KIND, either express or implied.
//  See the License for the specific language governing permissions and
//  limitations under the License.
//

import Cocoa
import SwiftUI
import BrowserServicesKit
import WebKit
import Combine

final public class DataBrokerProtectionViewController: NSViewController {
    private let navigationViewModel: ContainerNavigationViewModel
    private let profileViewModel: ProfileViewModel
    private let dataManager: DataBrokerProtectionDataManaging
    private let resultsViewModel: ResultsViewModel
    private let containerViewModel: ContainerViewModel
    private let notificationCenter: NotificationCenter
<<<<<<< HEAD
    private let mainAppInterface: DBPPackageToMainAppInterface

    public init(dataManager: DataBrokerProtectionDataManaging,
                mainAppInterface: DBPPackageToMainAppInterface,
                notificationCenter: NotificationCenter = .default) {
=======
    private var webView: WKWebView?

    private let webUIViewModel: DBPUIViewModel

    private let debugPage: String = """
    <!DOCTYPE html>
    <html lang="en">
    <head>
        <meta charset="UTF-8">
        <meta name="viewport" content="width=device-width, initial-scale=1.0">
        <title>Document</title>
    </head>
    <body>
        <form>
            <input type="button" value="Add Name" onclick="addName()">
            <input type="button" value="Add Address" onclick="addAddress()">
            <input type="button" value="Set Birth Year" onclick="setBirthYear()">
            <input type="button" value="Set State" onclick="handshake()">
            <input type="button" value="Get Profile" onclick="getProfile()">
            <input type="button" value="Start Scan" onclick="startScan()">
        </form>

        <p id="output"></p>

        <script type="text/javascript">
            function addName() {
                window.webkit.messageHandlers.dbpui.postMessage({
                    "context": "dbpui",
                    "featureName": "dbpuiCommunication",
                    "method": "addNameToCurrentUserProfile",
                    "id": "abc123",
                    "params": {
                        "first": "Bradley",
                        "middle": "Curtis",
                        "last": "Slayter"
                    }
                })
            }

            function addAddress() {
                window.webkit.messageHandlers.dbpui.postMessage({
                    "context": "dbpui",
                    "featureName": "dbpuiCommunication",
                    "method": "addAddressToCurrentUserProfile",
                    "id": "abc123",
                    "params": {
                        "street": "3003 Lake Ridge Dr",
                        "city": "Sanger",
                        "state": "TX"
                    }
                })
            }

            function setBirthYear() {
                window.webkit.messageHandlers.dbpui.postMessage({
                    "context": "dbpui",
                    "featureName": "dbpuiCommunication",
                    "method": "setBirthYearForCurrentUserProfile",
                    "params": {
                        "year": 1993
                    }
                })
            }

            function startScan() {
                window.webkit.messageHandlers.dbpui.postMessage({
                    "context": "dbpui",
                    "featureName": "dbpuiCommunication",
                    "method": "startScanAndOptOut"
                })
            }

            function handshake() {
                window.webkit.messageHandlers.dbpui.postMessage({
                    "context": "dbpui",
                    "featureName": "dbpuiCommunication",
                    "method": "setState",
                    "id": "abc123",
                    "params": {
                        "state": "ProfileReview"
                    }
                })
            }

            function getProfile() {
                window.webkit.messageHandlers.dbpui.postMessage({
                    "context": "dbpui",
                    "featureName": "dbpuiCommunication",
                    "method": "getCurrentUserProfile",
                    "id": "abc123",
                }).then(data => {
                    document.getElementById('output').textContent = JSON.stringify(data, null, 4)
                })
            }
        </script>
    </body>
    </html>
    """

    public init(scheduler: DataBrokerProtectionScheduler,
                dataManager: DataBrokerProtectionDataManaging,
                notificationCenter: NotificationCenter = .default,
                privacyConfig: PrivacyConfigurationManaging? = nil, prefs: ContentScopeProperties? = nil) {
        self.scheduler = scheduler
>>>>>>> 6318d0bd
        self.dataManager = dataManager
        self.mainAppInterface = mainAppInterface
        self.notificationCenter = notificationCenter

        self.webUIViewModel = DBPUIViewModel(dataManager: dataManager, scheduler: scheduler, privacyConfig: privacyConfig, prefs: prefs, webView: webView)

        navigationViewModel = ContainerNavigationViewModel(dataManager: dataManager)
        profileViewModel = ProfileViewModel(dataManager: dataManager)

        resultsViewModel = ResultsViewModel(dataManager: dataManager,
                                            notificationCenter: notificationCenter)

        containerViewModel = ContainerViewModel(mainAppInterface: mainAppInterface,
                                                dataManager: dataManager)

        dataManager.fetchProfile(ignoresCache: true)

        super.init(nibName: nil, bundle: nil)
    }

    required init?(coder: NSCoder) {
        fatalError("init(coder:) has not been implemented")
    }

    override public func loadView() {
//        let containerView = DataBrokerProtectionContainerView(
//            containerViewModel: containerViewModel,
//            navigationViewModel: navigationViewModel,
//            profileViewModel: profileViewModel,
//            resultsViewModel: resultsViewModel)
//
//        let hostingController = NSHostingController(rootView: containerView)
//        view = hostingController.view

        guard let configuration = webUIViewModel.setupCommunicationLayer() else { return }

        webView = WKWebView(frame: CGRect(x: 0, y: 0, width: 1024, height: 768), configuration: configuration)
        view = webView!

        // FOR LOCAL WEB UI DEVELOPMENT:
        // Comment this line 👇
        webView?.loadHTMLString(debugPage, baseURL: nil)
        // Uncomment this line and add your dev URL 👇
//        webView?.load(URL(string: "https://<your url>")!)

        let button = NSButton(title: "Set State", target: self, action: #selector(webUIViewModel.reloadData))
        button.setButtonType(.momentaryLight)
        button.contentTintColor = .black
        button.frame = CGRect(x: 10, y: 100, width: 100, height: 50)
        view.addSubview(button)
    }

    public func getMainAppDelegate() -> MainAppToDBPPackageInterface {
        return containerViewModel
    }
}<|MERGE_RESOLUTION|>--- conflicted
+++ resolved
@@ -28,14 +28,10 @@
     private let dataManager: DataBrokerProtectionDataManaging
     private let resultsViewModel: ResultsViewModel
     private let containerViewModel: ContainerViewModel
+    private let scheduler: DataBrokerProtectionScheduler
     private let notificationCenter: NotificationCenter
-<<<<<<< HEAD
     private let mainAppInterface: DBPPackageToMainAppInterface
 
-    public init(dataManager: DataBrokerProtectionDataManaging,
-                mainAppInterface: DBPPackageToMainAppInterface,
-                notificationCenter: NotificationCenter = .default) {
-=======
     private var webView: WKWebView?
 
     private let webUIViewModel: DBPUIViewModel
@@ -136,11 +132,11 @@
     """
 
     public init(scheduler: DataBrokerProtectionScheduler,
+                mainAppInterface: DBPPackageToMainAppInterface,
                 dataManager: DataBrokerProtectionDataManaging,
                 notificationCenter: NotificationCenter = .default,
                 privacyConfig: PrivacyConfigurationManaging? = nil, prefs: ContentScopeProperties? = nil) {
         self.scheduler = scheduler
->>>>>>> 6318d0bd
         self.dataManager = dataManager
         self.mainAppInterface = mainAppInterface
         self.notificationCenter = notificationCenter
