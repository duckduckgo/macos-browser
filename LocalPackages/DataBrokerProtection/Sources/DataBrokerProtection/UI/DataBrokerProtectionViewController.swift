//
//  DataBrokerProtectionViewController.swift
//
//  Copyright © 2023 DuckDuckGo. All rights reserved.
//
//  Licensed under the Apache License, Version 2.0 (the "License");
//  you may not use this file except in compliance with the License.
//  You may obtain a copy of the License at
//
//  http://www.apache.org/licenses/LICENSE-2.0
//
//  Unless required by applicable law or agreed to in writing, software
//  distributed under the License is distributed on an "AS IS" BASIS,
//  WITHOUT WARRANTIES OR CONDITIONS OF ANY KIND, either express or implied.
//  See the License for the specific language governing permissions and
//  limitations under the License.
//

import Cocoa
import SwiftUI
import BrowserServicesKit
import WebKit

final public class DataBrokerProtectionViewController: NSViewController {
    private let navigationViewModel: ContainerNavigationViewModel
    private let profileViewModel: ProfileViewModel
    private let dataManager: DataBrokerProtectionDataManaging
    private let resultsViewModel: ResultsViewModel
    private let containerViewModel: ContainerViewModel
    private let scheduler: DataBrokerProtectionScheduler
    private let notificationCenter: NotificationCenter

    public init(scheduler: DataBrokerProtectionScheduler,
                dataManager: DataBrokerProtectionDataManaging,
                notificationCenter: NotificationCenter = .default) {
        self.scheduler = scheduler
        self.dataManager = dataManager
        self.notificationCenter = notificationCenter

<<<<<<< HEAD
    private let privacyConfig: PrivacyConfigurationManaging?
    private let prefs: ContentScopeProperties?

    private var communicationLayer: DBPUICommunicationLayer?
    private var webView: WKWebView?

    private let debugPage: String = """
<!DOCTYPE html>
<html lang="en">
<head>
    <meta charset="UTF-8">
    <meta name="viewport" content="width=device-width, initial-scale=1.0">
    <title>Document</title>
</head>
<body>
    <form>
        <input type="button" value="setState" onclick="setState()">
        <input type="button" value="handshake" onclick="handshake()">
    </form>

    <script type="text/javascript">
        function setState() {
            window.webkit.messageHandlers.dbpui.postMessage({
                "context": "dbpui",
                "featureName": "dbpuiCommunication",
                "method": "setState",
                "params": {
                    "state": "Onboarding"
                }
            })
        }

        function handshake() {
            window.webkit.messageHandlers.dbpui.postMessage({
                "context": "dbpui",
                "featureName": "dbpuiCommunication",
                "method": "handshake",
                "params": {
                    "version": 1
                }
            })
        }
    </script>
</body>
</html>
"""

    public init(privacyConfig: PrivacyConfigurationManaging? = nil, prefs: ContentScopeProperties? = nil) {
        dataManager = DataBrokerProtectionDataManager()
        navigationViewModel = ContainerNavigationViewModel(dataManager: dataManager)
        profileViewModel = ProfileViewModel(dataManager: dataManager)

        self.privacyConfig = privacyConfig
        self.prefs = prefs
=======
        navigationViewModel = ContainerNavigationViewModel(dataManager: dataManager)
        profileViewModel = ProfileViewModel(dataManager: dataManager)

        resultsViewModel = ResultsViewModel(dataManager: dataManager,
                                            notificationCenter: notificationCenter)

        containerViewModel = ContainerViewModel(scheduler: scheduler,
                                                dataManager: dataManager,
                                                notificationCenter: notificationCenter)
>>>>>>> f0b551c7

        super.init(nibName: nil, bundle: nil)
    }

    required init?(coder: NSCoder) {
        fatalError("init(coder:) has not been implemented")
    }

    override public func loadView() {
        if #available(macOS 11.0, *) {
<<<<<<< HEAD
//            let containerView = DataBrokerProtectionContainerView(navigationViewModel: navigationViewModel,
//                                                                  profileViewModel: profileViewModel)
//
//            let hostingController = NSHostingController(rootView: containerView)
//            view = hostingController.view

            guard let privacyConfig = privacyConfig else { return }
            guard let prefs = prefs else { return }

            let configuration = WKWebViewConfiguration()
            configuration.applyDBPUIConfiguration(privacyConfig: privacyConfig, prefs: prefs, delegate: self)
            configuration.preferences.setValue(true, forKey: "developerExtrasEnabled")
=======

            let containerView = DataBrokerProtectionContainerView(
                containerViewModel: containerViewModel,
                navigationViewModel: navigationViewModel,
                profileViewModel: profileViewModel,
                resultsViewModel: resultsViewModel)
>>>>>>> f0b551c7

            if let dbpUIContentController = configuration.userContentController as? DBPUIUserContentController {
                communicationLayer = dbpUIContentController.dbpUIUserScripts.dbpUICommunicationLayer
            }

            webView = WKWebView(frame: CGRect(x: 0, y: 0, width: 1024, height: 768), configuration: configuration)
            view = webView!

            webView?.loadHTMLString(debugPage, baseURL: nil)

            let button = NSButton(title: "Set State", target: self, action: #selector(setUIState))
            button.setButtonType(.momentaryLight)
            button.contentTintColor = .black
            button.frame = CGRect(x: 10, y: 100, width: 100, height: 50)
            view.addSubview(button)
        }
    }

    @objc func setUIState() {
        guard let webView = webView else { return }
        communicationLayer?.sendMessageToUI(method: .setState,
                                            params: DBPUIWebSetState(state: .onboarding),
                                            into: webView)
    }

}

extension DataBrokerProtectionViewController: DBPUICommunicationDelegate {
    func setState() {

    }

    func getUserProfile() -> DBPUIUserProfile? {
        guard let profile = dataManager.fetchProfile() else { return nil }

        let names = profile.names.map { DBPUIUserProfileName(first: $0.firstName, middle: $0.middleName ?? "", last: $0.lastName) }
        let addresses = profile.addresses.map { DBPUIUserProfileAddress(street: $0.street ?? "", city: $0.city, state: $0.state) }

        return DBPUIUserProfile(names: names, birthYear: profile.birthYear, addresses: addresses)
    }

    func addNameToCurrentUserProfile(_ name: DBPUIUserProfileName) -> Bool {
        return false
    }

    func removeNameFromUserProfile(_ name: DBPUIUserProfileName) -> Bool {
        return false
    }

    func removeNameAtIndexFromUserProfile(_ index: DBPUIIndex) -> Bool {
        return false
    }

    func setBirthYearForCurrentUserProfile(_ year: DBPUIBirthYear) {

    }

    func addAddressToCurrentUserProfile(_ address: DBPUIUserProfileAddress) -> Bool {
        return false
    }

    func removeAddressFromCurrentUserProfile(_ address: DBPUIUserProfileAddress) -> Bool {
        return false
    }

    func removeAddressAtIndexFromUserProfile(_ index: DBPUIIndex) -> Bool {
        return false
    }

    func startScanAndOptOut() -> Bool {
        return false
    }

}<|MERGE_RESOLUTION|>--- conflicted
+++ resolved
@@ -18,8 +18,6 @@
 
 import Cocoa
 import SwiftUI
-import BrowserServicesKit
-import WebKit
 
 final public class DataBrokerProtectionViewController: NSViewController {
     private let navigationViewModel: ContainerNavigationViewModel
@@ -37,62 +35,6 @@
         self.dataManager = dataManager
         self.notificationCenter = notificationCenter
 
-<<<<<<< HEAD
-    private let privacyConfig: PrivacyConfigurationManaging?
-    private let prefs: ContentScopeProperties?
-
-    private var communicationLayer: DBPUICommunicationLayer?
-    private var webView: WKWebView?
-
-    private let debugPage: String = """
-<!DOCTYPE html>
-<html lang="en">
-<head>
-    <meta charset="UTF-8">
-    <meta name="viewport" content="width=device-width, initial-scale=1.0">
-    <title>Document</title>
-</head>
-<body>
-    <form>
-        <input type="button" value="setState" onclick="setState()">
-        <input type="button" value="handshake" onclick="handshake()">
-    </form>
-
-    <script type="text/javascript">
-        function setState() {
-            window.webkit.messageHandlers.dbpui.postMessage({
-                "context": "dbpui",
-                "featureName": "dbpuiCommunication",
-                "method": "setState",
-                "params": {
-                    "state": "Onboarding"
-                }
-            })
-        }
-
-        function handshake() {
-            window.webkit.messageHandlers.dbpui.postMessage({
-                "context": "dbpui",
-                "featureName": "dbpuiCommunication",
-                "method": "handshake",
-                "params": {
-                    "version": 1
-                }
-            })
-        }
-    </script>
-</body>
-</html>
-"""
-
-    public init(privacyConfig: PrivacyConfigurationManaging? = nil, prefs: ContentScopeProperties? = nil) {
-        dataManager = DataBrokerProtectionDataManager()
-        navigationViewModel = ContainerNavigationViewModel(dataManager: dataManager)
-        profileViewModel = ProfileViewModel(dataManager: dataManager)
-
-        self.privacyConfig = privacyConfig
-        self.prefs = prefs
-=======
         navigationViewModel = ContainerNavigationViewModel(dataManager: dataManager)
         profileViewModel = ProfileViewModel(dataManager: dataManager)
 
@@ -102,7 +44,6 @@
         containerViewModel = ContainerViewModel(scheduler: scheduler,
                                                 dataManager: dataManager,
                                                 notificationCenter: notificationCenter)
->>>>>>> f0b551c7
 
         super.init(nibName: nil, bundle: nil)
     }
@@ -113,98 +54,16 @@
 
     override public func loadView() {
         if #available(macOS 11.0, *) {
-<<<<<<< HEAD
-//            let containerView = DataBrokerProtectionContainerView(navigationViewModel: navigationViewModel,
-//                                                                  profileViewModel: profileViewModel)
-//
-//            let hostingController = NSHostingController(rootView: containerView)
-//            view = hostingController.view
-
-            guard let privacyConfig = privacyConfig else { return }
-            guard let prefs = prefs else { return }
-
-            let configuration = WKWebViewConfiguration()
-            configuration.applyDBPUIConfiguration(privacyConfig: privacyConfig, prefs: prefs, delegate: self)
-            configuration.preferences.setValue(true, forKey: "developerExtrasEnabled")
-=======
 
             let containerView = DataBrokerProtectionContainerView(
                 containerViewModel: containerViewModel,
                 navigationViewModel: navigationViewModel,
                 profileViewModel: profileViewModel,
                 resultsViewModel: resultsViewModel)
->>>>>>> f0b551c7
 
-            if let dbpUIContentController = configuration.userContentController as? DBPUIUserContentController {
-                communicationLayer = dbpUIContentController.dbpUIUserScripts.dbpUICommunicationLayer
-            }
-
-            webView = WKWebView(frame: CGRect(x: 0, y: 0, width: 1024, height: 768), configuration: configuration)
-            view = webView!
-
-            webView?.loadHTMLString(debugPage, baseURL: nil)
-
-            let button = NSButton(title: "Set State", target: self, action: #selector(setUIState))
-            button.setButtonType(.momentaryLight)
-            button.contentTintColor = .black
-            button.frame = CGRect(x: 10, y: 100, width: 100, height: 50)
-            view.addSubview(button)
+            let hostingController = NSHostingController(rootView: containerView)
+            view = hostingController.view
         }
     }
 
-    @objc func setUIState() {
-        guard let webView = webView else { return }
-        communicationLayer?.sendMessageToUI(method: .setState,
-                                            params: DBPUIWebSetState(state: .onboarding),
-                                            into: webView)
-    }
-
-}
-
-extension DataBrokerProtectionViewController: DBPUICommunicationDelegate {
-    func setState() {
-
-    }
-
-    func getUserProfile() -> DBPUIUserProfile? {
-        guard let profile = dataManager.fetchProfile() else { return nil }
-
-        let names = profile.names.map { DBPUIUserProfileName(first: $0.firstName, middle: $0.middleName ?? "", last: $0.lastName) }
-        let addresses = profile.addresses.map { DBPUIUserProfileAddress(street: $0.street ?? "", city: $0.city, state: $0.state) }
-
-        return DBPUIUserProfile(names: names, birthYear: profile.birthYear, addresses: addresses)
-    }
-
-    func addNameToCurrentUserProfile(_ name: DBPUIUserProfileName) -> Bool {
-        return false
-    }
-
-    func removeNameFromUserProfile(_ name: DBPUIUserProfileName) -> Bool {
-        return false
-    }
-
-    func removeNameAtIndexFromUserProfile(_ index: DBPUIIndex) -> Bool {
-        return false
-    }
-
-    func setBirthYearForCurrentUserProfile(_ year: DBPUIBirthYear) {
-
-    }
-
-    func addAddressToCurrentUserProfile(_ address: DBPUIUserProfileAddress) -> Bool {
-        return false
-    }
-
-    func removeAddressFromCurrentUserProfile(_ address: DBPUIUserProfileAddress) -> Bool {
-        return false
-    }
-
-    func removeAddressAtIndexFromUserProfile(_ index: DBPUIIndex) -> Bool {
-        return false
-    }
-
-    func startScanAndOptOut() -> Bool {
-        return false
-    }
-
 }