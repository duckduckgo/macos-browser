--- conflicted
+++ resolved
@@ -179,11 +179,7 @@
                                                                                 runner: operationDependencies.runnerProvider.getJobRunner(),
                                                                                 pixelHandler: operationDependencies.pixelHandler,
                                                                                 showWebView: showWebView,
-<<<<<<< HEAD
-                                                                                isManualScan: operationType == .scan,
-=======
                                                                                 isImmediateOperation: operationType == .scan,
->>>>>>> e4c8e300
                                                                                 userNotificationService: operationDependencies.userNotificationService,
                                                                                 shouldRunNextStep: { [weak self] in
                     guard let self = self else { return false }
