//
//  DataBrokerProfileQueryOperationManager.swift
//
//  Copyright © 2023 DuckDuckGo. All rights reserved.
//
//  Licensed under the Apache License, Version 2.0 (the "License");
//  you may not use this file except in compliance with the License.
//  You may obtain a copy of the License at
//
//  http://www.apache.org/licenses/LICENSE-2.0
//
//  Unless required by applicable law or agreed to in writing, software
//  distributed under the License is distributed on an "AS IS" BASIS,
//  WITHOUT WARRANTIES OR CONDITIONS OF ANY KIND, either express or implied.
//  See the License for the specific language governing permissions and
//  limitations under the License.
//

import Foundation
import Common

enum OperationsError: Error {
    case idsMissingForBrokerOrProfileQuery
}

protocol OperationsManager {

    // We want to refactor this to return a NSOperation in the future
    // so we have more control of stopping/starting the queue
    // for the time being, shouldRunNextStep: @escaping () -> Bool is being used
    func runOperation(operationData: BrokerOperationData,
                      brokerProfileQueryData: BrokerProfileQueryData,
                      database: DataBrokerProtectionRepository,
                      notificationCenter: NotificationCenter,
                      runner: WebOperationRunner,
                      pixelHandler: EventMapping<DataBrokerProtectionPixels>,
                      showWebView: Bool,
                      userNotificationService: DataBrokerProtectionUserNotificationService,
                      shouldRunNextStep: @escaping () -> Bool) async throws
}

extension OperationsManager {
    func runOperation(operationData: BrokerOperationData,
                      brokerProfileQueryData: BrokerProfileQueryData,
                      database: DataBrokerProtectionRepository,
                      notificationCenter: NotificationCenter,
                      runner: WebOperationRunner,
                      pixelHandler: EventMapping<DataBrokerProtectionPixels>,
                      userNotificationService: DataBrokerProtectionUserNotificationService,
                      shouldRunNextStep: @escaping () -> Bool) async throws {

        try await runOperation(operationData: operationData,
                               brokerProfileQueryData: brokerProfileQueryData,
                               database: database,
                               notificationCenter: notificationCenter,
                               runner: runner,
                               pixelHandler: pixelHandler,
                               showWebView: false,
                               userNotificationService: userNotificationService,
                               shouldRunNextStep: shouldRunNextStep)
    }
}

struct DataBrokerProfileQueryOperationManager: OperationsManager {

    internal func runOperation(operationData: BrokerOperationData,
                               brokerProfileQueryData: BrokerProfileQueryData,
                               database: DataBrokerProtectionRepository,
                               notificationCenter: NotificationCenter = NotificationCenter.default,
                               runner: WebOperationRunner,
                               pixelHandler: EventMapping<DataBrokerProtectionPixels>,
                               showWebView: Bool = false,
                               userNotificationService: DataBrokerProtectionUserNotificationService,
                               shouldRunNextStep: @escaping () -> Bool) async throws {

        if operationData as? ScanOperationData != nil {
            try await runScanOperation(on: runner,
                                       brokerProfileQueryData: brokerProfileQueryData,
                                       database: database,
                                       notificationCenter: notificationCenter,
                                       pixelHandler: pixelHandler,
                                       showWebView: showWebView,
                                       userNotificationService: userNotificationService,
                                       shouldRunNextStep: shouldRunNextStep)
        } else if let optOutOperationData = operationData as? OptOutOperationData {
            try await runOptOutOperation(for: optOutOperationData.extractedProfile,
                                         on: runner,
                                         brokerProfileQueryData: brokerProfileQueryData,
                                         database: database,
                                         notificationCenter: notificationCenter,
                                         pixelHandler: pixelHandler,
                                         showWebView: showWebView,
                                         userNotificationService: userNotificationService,
                                         shouldRunNextStep: shouldRunNextStep)
        }
    }

    // swiftlint:disable:next cyclomatic_complexity function_body_length
    internal func runScanOperation(on runner: WebOperationRunner,
                                   brokerProfileQueryData: BrokerProfileQueryData,
                                   database: DataBrokerProtectionRepository,
                                   notificationCenter: NotificationCenter,
                                   pixelHandler: EventMapping<DataBrokerProtectionPixels>,
                                   showWebView: Bool = false,
                                   userNotificationService: DataBrokerProtectionUserNotificationService,
                                   shouldRunNextStep: @escaping () -> Bool) async throws {
        os_log("Running scan operation: %{public}@", log: .dataBrokerProtection, String(describing: brokerProfileQueryData.dataBroker.name))

        guard let brokerId = brokerProfileQueryData.dataBroker.id, let profileQueryId = brokerProfileQueryData.profileQuery.id else {
            // Maybe send pixel?
            throw OperationsError.idsMissingForBrokerOrProfileQuery
        }

        defer {
            try? database.updateLastRunDate(Date(), brokerId: brokerId, profileQueryId: profileQueryId)
            os_log("Finished scan operation: %{public}@", log: .dataBrokerProtection, String(describing: brokerProfileQueryData.dataBroker.name))
            notificationCenter.post(name: DataBrokerProtectionNotifications.didFinishScan, object: brokerProfileQueryData.dataBroker.name)
        }

        let eventPixels = DataBrokerProtectionEventPixels(database: database, handler: pixelHandler)
        let stageCalculator = DataBrokerProtectionStageDurationCalculator(dataBroker: brokerProfileQueryData.dataBroker.name, handler: pixelHandler)

        do {
            let event = HistoryEvent(brokerId: brokerId, profileQueryId: profileQueryId, type: .scanStarted)
            try database.add(event)

            let extractedProfiles = try await runner.scan(brokerProfileQueryData, stageCalculator: stageCalculator, showWebView: showWebView, shouldRunNextStep: shouldRunNextStep)
            os_log("Extracted profiles: %@", log: .dataBrokerProtection, extractedProfiles)

            if !extractedProfiles.isEmpty {
                stageCalculator.fireScanSuccess(matchesFound: extractedProfiles.count)
                let event = HistoryEvent(brokerId: brokerId, profileQueryId: profileQueryId, type: .matchesFound(count: extractedProfiles.count))
                try database.add(event)

                for extractedProfile in extractedProfiles {

                    // We check if the profile exists in the database.
                    let extractedProfilesForBroker = try database.fetchExtractedProfiles(for: brokerId)
                    let doesProfileExistsInDatabase = extractedProfilesForBroker.contains { $0.identifier == extractedProfile.identifier }

                    // If the profile exists we do not create a new opt-out operation
                    if doesProfileExistsInDatabase, let alreadyInDatabaseProfile = extractedProfilesForBroker.first(where: { $0.identifier == extractedProfile.identifier }), let id = alreadyInDatabaseProfile.id {
                        // If it was removed in the past but was found again when scanning, it means it appearead again, so we reset the remove date.
                        if alreadyInDatabaseProfile.removedDate != nil {
<<<<<<< HEAD
                            try database.updateRemovedDate(nil, on: id)
=======
                            let reAppereanceEvent = HistoryEvent(extractedProfileId: extractedProfile.id, brokerId: brokerId, profileQueryId: profileQueryId, type: .reAppearence)
                            eventPixels.fireReAppereanceEventPixel()
                            database.add(reAppereanceEvent)
                            database.updateRemovedDate(nil, on: id)
>>>>>>> b0b7331c
                        }

                        os_log("Extracted profile already exists in database: %@", log: .dataBrokerProtection, id.description)
                    } else {
                        // If it's a new found profile, we'd like to opt-out ASAP
                        // If this broker has a parent opt out, we set the preferred date to nil, as we will only perform the operation within the parent.
                        eventPixels.fireNewMatchEventPixel()
                        let broker = brokerProfileQueryData.dataBroker
                        let preferredRunOperation: Date? = broker.performsOptOutWithinParent() ? nil : Date()

                        // If profile does not exist we insert the new profile and we create the opt-out operation
                        //
                        // This is done inside a transaction on the database side. We insert the extracted profile and then
                        // we insert the opt-out operation, we do not want to do things separately in case creating an opt-out fails
                        // causing the extracted profile to be orphan.
                        let optOutOperationData = OptOutOperationData(brokerId: brokerId,
                                                                      profileQueryId: profileQueryId,
                                                                      preferredRunDate: preferredRunOperation,
                                                                      historyEvents: [HistoryEvent](),
                                                                      extractedProfile: extractedProfile)

                        try database.saveOptOutOperation(optOut: optOutOperationData, extractedProfile: extractedProfile)

                        os_log("Creating new opt-out operation data for: %@", log: .dataBrokerProtection, String(describing: extractedProfile.name))
                    }
                }
            } else {
                stageCalculator.fireScanFailed()
                let event = HistoryEvent(brokerId: brokerId, profileQueryId: profileQueryId, type: .noMatchFound)
                try database.add(event)
            }

            // Check for removed profiles
            let removedProfiles = brokerProfileQueryData.extractedProfiles.filter { savedProfile in
                !extractedProfiles.contains { recentlyFoundProfile in
                    recentlyFoundProfile.identifier == savedProfile.identifier
                }
            }

            if !removedProfiles.isEmpty {
                var shouldSendProfileRemovedNotification = false
                for removedProfile in removedProfiles {
                    if let extractedProfileId = removedProfile.id {
                        let event = HistoryEvent(extractedProfileId: extractedProfileId, brokerId: brokerId, profileQueryId: profileQueryId, type: .optOutConfirmed)
                        try database.add(event)
                        try database.updateRemovedDate(Date(), on: extractedProfileId)
                        shouldSendProfileRemovedNotification = true
                        try updateOperationDataDates(
                            origin: .scan,
                            brokerId: brokerId,
                            profileQueryId: profileQueryId,
                            extractedProfileId: extractedProfileId,
                            schedulingConfig: brokerProfileQueryData.dataBroker.schedulingConfig,
                            database: database
                        )

                        os_log("Profile removed from optOutsData: %@", log: .dataBrokerProtection, String(describing: removedProfile))

                        if let attempt = try database.fetchAttemptInformation(for: extractedProfileId), let attemptUUID = UUID(uuidString: attempt.attemptId) {
                            let now = Date()
                            let calculateDurationSinceLastStage = now.timeIntervalSince(attempt.lastStageDate) * 1000
                            let calculateDurationSinceStart = now.timeIntervalSince(attempt.startDate) * 1000
                            pixelHandler.fire(.optOutFinish(dataBroker: attempt.dataBroker, attemptId: attemptUUID, duration: calculateDurationSinceLastStage))
                            pixelHandler.fire(.optOutSuccess(dataBroker: attempt.dataBroker, attemptId: attemptUUID, duration: calculateDurationSinceStart, brokerType: brokerProfileQueryData.dataBroker.type))
                        }
                    }
                }
                if shouldSendProfileRemovedNotification {
                    sendProfileRemovedNotificationIfNecessary(userNotificationService: userNotificationService,
                                                              database: database)
                }
            } else {
                try updateOperationDataDates(
                    origin: .scan,
                    brokerId: brokerId,
                    profileQueryId: profileQueryId,
                    extractedProfileId: nil,
                    schedulingConfig: brokerProfileQueryData.dataBroker.schedulingConfig,
                    database: database
                )
            }

        } catch {
            stageCalculator.fireScanError(error: error)
            handleOperationError(origin: .scan,
                                 brokerId: brokerId,
                                 profileQueryId: profileQueryId,
                                 extractedProfileId: nil,
                                 error: error,
                                 database: database,
                                 schedulingConfig: brokerProfileQueryData.dataBroker.schedulingConfig)
            throw error
        }
    }

    private func sendProfileRemovedNotificationIfNecessary(userNotificationService: DataBrokerProtectionUserNotificationService, database: DataBrokerProtectionRepository) {

        guard let savedExtractedProfiles = try? database.fetchAllBrokerProfileQueryData().flatMap({ $0.extractedProfiles }),
            savedExtractedProfiles.count > 0 else {
            return
        }

        if savedExtractedProfiles.count == 1 {
            userNotificationService.sendAllInfoRemovedNotificationIfPossible()
        } else {
            if savedExtractedProfiles.allSatisfy({ $0.removedDate != nil }) {
                userNotificationService.sendAllInfoRemovedNotificationIfPossible()
            } else {
                userNotificationService.sendFirstRemovedNotificationIfPossible()
            }
        }
    }

    // swiftlint:disable:next function_body_length
    internal func runOptOutOperation(for extractedProfile: ExtractedProfile,
                                     on runner: WebOperationRunner,
                                     brokerProfileQueryData: BrokerProfileQueryData,
                                     database: DataBrokerProtectionRepository,
                                     notificationCenter: NotificationCenter,
                                     pixelHandler: EventMapping<DataBrokerProtectionPixels>,
                                     showWebView: Bool = false,
                                     userNotificationService: DataBrokerProtectionUserNotificationService,
                                     shouldRunNextStep: @escaping () -> Bool) async throws {
        guard let brokerId = brokerProfileQueryData.dataBroker.id, let profileQueryId = brokerProfileQueryData.profileQuery.id, let extractedProfileId = extractedProfile.id else {
            // Maybe send pixel?
            throw OperationsError.idsMissingForBrokerOrProfileQuery
        }

        guard extractedProfile.removedDate == nil else {
            os_log("Profile already extracted, skipping...", log: .dataBrokerProtection)
            return
        }

        guard let optOutStep = brokerProfileQueryData.dataBroker.optOutStep(), optOutStep.optOutType != .parentSiteOptOut else {
            os_log("Broker opts out in parent, skipping...", log: .dataBrokerProtection)
            return
        }

        let retriesCalculatorUseCase = OperationRetriesCalculatorUseCase()
        let stageDurationCalculator = DataBrokerProtectionStageDurationCalculator(dataBroker: brokerProfileQueryData.dataBroker.url, handler: pixelHandler)
        stageDurationCalculator.fireOptOutStart()
        os_log("Running opt-out operation: %{public}@", log: .dataBrokerProtection, String(describing: brokerProfileQueryData.dataBroker.name))

        defer {
            os_log("Finished opt-out operation: %{public}@", log: .dataBrokerProtection, String(describing: brokerProfileQueryData.dataBroker.name))

            try? database.updateLastRunDate(Date(), brokerId: brokerId, profileQueryId: profileQueryId, extractedProfileId: extractedProfileId)
            do {
                try updateOperationDataDates(
                    origin: .optOut,
                    brokerId: brokerId,
                    profileQueryId: profileQueryId,
                    extractedProfileId: extractedProfileId,
                    schedulingConfig: brokerProfileQueryData.dataBroker.schedulingConfig,
                    database: database
                )
            } catch {
                handleOperationError(
                    origin: .optOut,
                    brokerId: brokerId,
                    profileQueryId: profileQueryId,
                    extractedProfileId: extractedProfileId,
                    error: error,
                    database: database,
                    schedulingConfig: brokerProfileQueryData.dataBroker.schedulingConfig
                )
            }
            notificationCenter.post(name: DataBrokerProtectionNotifications.didFinishOptOut, object: brokerProfileQueryData.dataBroker.name)
        }

        do {
            try database.add(.init(extractedProfileId: extractedProfileId, brokerId: brokerId, profileQueryId: profileQueryId, type: .optOutStarted))

            try await runner.optOut(profileQuery: brokerProfileQueryData,
                                    extractedProfile: extractedProfile,
                                    stageCalculator: stageDurationCalculator,
                                    showWebView: showWebView,
                                    shouldRunNextStep: shouldRunNextStep)

            let tries = try retriesCalculatorUseCase.calculateForOptOut(database: database, brokerId: brokerId, profileQueryId: profileQueryId, extractedProfileId: extractedProfileId)
            stageDurationCalculator.fireOptOutValidate()
            stageDurationCalculator.fireOptOutSubmitSuccess(tries: tries)

            let updater = OperationPreferredDateUpdaterUseCase(database: database)
            try updater.updateChildrenBrokerForParentBroker(brokerProfileQueryData.dataBroker,
                                                        profileQueryId: profileQueryId)

            try database.addAttempt(extractedProfileId: extractedProfileId,
                                attemptUUID: stageDurationCalculator.attemptId,
                                dataBroker: stageDurationCalculator.dataBroker,
                                lastStageDate: stageDurationCalculator.lastStateTime,
                                startTime: stageDurationCalculator.startTime)
            try database.add(.init(extractedProfileId: extractedProfileId, brokerId: brokerId, profileQueryId: profileQueryId, type: .optOutRequested))
        } catch {
            let tries = try? retriesCalculatorUseCase.calculateForOptOut(database: database, brokerId: brokerId, profileQueryId: profileQueryId, extractedProfileId: extractedProfileId)
            stageDurationCalculator.fireOptOutFailure(tries: tries ?? -1)
            handleOperationError(
                origin: .optOut,
                brokerId: brokerId,
                profileQueryId: profileQueryId,
                extractedProfileId: extractedProfileId,
                error: error,
                database: database,
                schedulingConfig: brokerProfileQueryData.dataBroker.schedulingConfig
            )
            throw error
        }
    }

    internal func updateOperationDataDates(
        origin: OperationPreferredDateUpdaterOrigin,
        brokerId: Int64,
        profileQueryId: Int64,
        extractedProfileId: Int64?,
        schedulingConfig: DataBrokerScheduleConfig,
        database: DataBrokerProtectionRepository) throws {

            let dateUpdater = OperationPreferredDateUpdaterUseCase(database: database)
            try dateUpdater.updateOperationDataDates(origin: origin,
                                                     brokerId: brokerId,
                                                     profileQueryId: profileQueryId,
                                                     extractedProfileId: extractedProfileId,
                                                     schedulingConfig: schedulingConfig)
        }

    private func handleOperationError(origin: OperationPreferredDateUpdaterOrigin,
                                      brokerId: Int64,
                                      profileQueryId: Int64,
                                      extractedProfileId: Int64?,
                                      error: Error,
                                      database: DataBrokerProtectionRepository,
                                      schedulingConfig: DataBrokerScheduleConfig) {
        let event: HistoryEvent

        if let extractedProfileId = extractedProfileId {
            if let error = error as? DataBrokerProtectionError {
                event = HistoryEvent(extractedProfileId: extractedProfileId, brokerId: brokerId, profileQueryId: profileQueryId, type: .error(error: error))
            } else {
                event = HistoryEvent(extractedProfileId: extractedProfileId, brokerId: brokerId, profileQueryId: profileQueryId, type: .error(error: .unknown(error.localizedDescription)))
            }
        } else {
            if let error = error as? DataBrokerProtectionError {
                event = HistoryEvent(brokerId: brokerId, profileQueryId: profileQueryId, type: .error(error: error))
            } else {
                event = HistoryEvent(brokerId: brokerId, profileQueryId: profileQueryId, type: .error(error: .unknown(error.localizedDescription)))
            }
        }

        try? database.add(event)

        do {
            try updateOperationDataDates(
                origin: origin,
                brokerId: brokerId,
                profileQueryId: profileQueryId,
                extractedProfileId: extractedProfileId,
                schedulingConfig: schedulingConfig,
                database: database
            )
        } catch {
            os_log("Can't update operation date after error")
        }

        os_log("Error on operation : %{public}@", log: .dataBrokerProtection, error.localizedDescription)
    }
}<|MERGE_RESOLUTION|>--- conflicted
+++ resolved
@@ -142,14 +142,10 @@
                     if doesProfileExistsInDatabase, let alreadyInDatabaseProfile = extractedProfilesForBroker.first(where: { $0.identifier == extractedProfile.identifier }), let id = alreadyInDatabaseProfile.id {
                         // If it was removed in the past but was found again when scanning, it means it appearead again, so we reset the remove date.
                         if alreadyInDatabaseProfile.removedDate != nil {
-<<<<<<< HEAD
-                            try database.updateRemovedDate(nil, on: id)
-=======
                             let reAppereanceEvent = HistoryEvent(extractedProfileId: extractedProfile.id, brokerId: brokerId, profileQueryId: profileQueryId, type: .reAppearence)
                             eventPixels.fireReAppereanceEventPixel()
-                            database.add(reAppereanceEvent)
-                            database.updateRemovedDate(nil, on: id)
->>>>>>> b0b7331c
+                            try database.add(reAppereanceEvent)
+                            try database.updateRemovedDate(nil, on: id)
                         }
 
                         os_log("Extracted profile already exists in database: %@", log: .dataBrokerProtection, id.description)
