//
//  DataBrokerProtectionBrokerUpdater.swift
//
//  Copyright © 2023 DuckDuckGo. All rights reserved.
//
//  Licensed under the Apache License, Version 2.0 (the "License");
//  you may not use this file except in compliance with the License.
//  You may obtain a copy of the License at
//
//  http://www.apache.org/licenses/LICENSE-2.0
//
//  Unless required by applicable law or agreed to in writing, software
//  distributed under the License is distributed on an "AS IS" BASIS,
//  WITHOUT WARRANTIES OR CONDITIONS OF ANY KIND, either express or implied.
//  See the License for the specific language governing permissions and
//  limitations under the License.
//

import Foundation
import Common
import AppKitExtensions
import Cocoa
import SecureStorage
import os.log

protocol ResourcesRepository {
    func fetchBrokerFromResourceFiles() throws -> [DataBroker]?
}

final class FileResources: ResourcesRepository {

    enum FileResourcesError: Error {
        case bundleResourceURLNil
    }

    private let fileManager: FileManager

    init(fileManager: FileManager = .default) {
        self.fileManager = fileManager
    }

    func fetchBrokerFromResourceFiles() throws -> [DataBroker]? {
        guard let resourceURL = Bundle.module.resourceURL else {
            Logger.dataBrokerProtection.fault("DataBrokerProtectionUpdater: error FileResources fetchBrokerFromResourceFiles, error: Bundle.module.resourceURL is nil")
            assertionFailure()
            throw FileResourcesError.bundleResourceURLNil
        }

<<<<<<< HEAD
        let shouldUseFakeBrokers = (NSApp.runType == .integrationTests)

=======
        let brokersURL = resourceURL.appendingPathComponent("Resources").appendingPathComponent("JSON")
>>>>>>> 5d735880
        do {
            let fileURLs = try fileManager.contentsOfDirectory(
                at: brokersURL,
                includingPropertiesForKeys: nil,
                options: [.skipsHiddenFiles]
            )

            let brokerJSONFiles = fileURLs.filter {
                $0.isJSON && (
                (shouldUseFakeBrokers && $0.hasFakePrefix) ||
                (!shouldUseFakeBrokers && !$0.hasFakePrefix))
            }

            return try brokerJSONFiles.map(DataBroker.initFromResource(_:))
        } catch {
            Logger.dataBrokerProtection.error("DataBrokerProtectionUpdater: error FileResources error: fetchBrokerFromResourceFiles, error: \(error.localizedDescription, privacy: .public)")
            throw error
        }
    }
}

protocol BrokerUpdaterRepository {

    func saveLatestAppVersionCheck(version: String)
    func getLastCheckedVersion() -> String?
}

final class BrokerUpdaterUserDefaults: BrokerUpdaterRepository {

    struct Consts {
        static let shouldCheckForUpdatesKey = "macos.browser.data-broker-protection.LastLocalVersionChecked"
    }

    private let userDefaults: UserDefaults

    init(userDefaults: UserDefaults = .standard) {
        self.userDefaults = userDefaults
    }

    func saveLatestAppVersionCheck(version: String) {
        UserDefaults.standard.set(version, forKey: Consts.shouldCheckForUpdatesKey)
    }

    func getLastCheckedVersion() -> String? {
        UserDefaults.standard.string(forKey: Consts.shouldCheckForUpdatesKey)
    }
}

protocol AppVersionNumberProvider {
    var versionNumber: String { get }
}

final class AppVersionNumber: AppVersionNumberProvider {

    var versionNumber: String = AppVersion.shared.versionNumber
}

protocol DataBrokerProtectionBrokerUpdater {
    static func provideForDebug() -> DefaultDataBrokerProtectionBrokerUpdater?
    func updateBrokers()
    func checkForUpdatesInBrokerJSONFiles()
}

public struct DefaultDataBrokerProtectionBrokerUpdater: DataBrokerProtectionBrokerUpdater {

    private let repository: BrokerUpdaterRepository
    private let resources: ResourcesRepository
    private let vault: any DataBrokerProtectionSecureVault
    private let appVersion: AppVersionNumberProvider
    private let pixelHandler: EventMapping<DataBrokerProtectionPixels>

    init(repository: BrokerUpdaterRepository = BrokerUpdaterUserDefaults(),
         resources: ResourcesRepository = FileResources(),
         vault: any DataBrokerProtectionSecureVault,
         appVersion: AppVersionNumberProvider = AppVersionNumber(),
         pixelHandler: EventMapping<DataBrokerProtectionPixels> = DataBrokerProtectionPixelsHandler()) {
        self.repository = repository
        self.resources = resources
        self.vault = vault
        self.appVersion = appVersion
        self.pixelHandler = pixelHandler
    }

    public static func provideForDebug() -> DefaultDataBrokerProtectionBrokerUpdater? {
        if let vault = try? DataBrokerProtectionSecureVaultFactory.makeVault(reporter: DataBrokerProtectionSecureVaultErrorReporter.shared) {
            return DefaultDataBrokerProtectionBrokerUpdater(vault: vault)
        }

        Logger.dataBrokerProtection.debug("Error when trying to create vault for data broker protection updater debug menu item")
        return nil
    }

    public func updateBrokers() {
        let brokers: [DataBroker]?
        do {
            brokers = try resources.fetchBrokerFromResourceFiles()
        } catch {
            Logger.dataBrokerProtection.error("DataBrokerProtectionBrokerUpdater updateBrokers, error: \(error.localizedDescription, privacy: .public)")
            pixelHandler.fire(.generalError(error: error, functionOccurredIn: "DataBrokerProtectionBrokerUpdater.updateBrokers"))
            return
        }
        guard let brokers = brokers else { return }

        for broker in brokers {
            do {
                try update(broker)
            } catch {
                Logger.dataBrokerProtection.debug("Error updating broker: \(broker.name, privacy: .public), with version: \(broker.version, privacy: .public)")
                pixelHandler.fire(.generalError(error: error, functionOccurredIn: "DataBrokerProtectionBrokerUpdater.updateBrokers"))
            }
        }
    }

    func checkForUpdatesInBrokerJSONFiles() {
        if let lastCheckedVersion = repository.getLastCheckedVersion() {
            if shouldUpdate(incoming: appVersion.versionNumber, storedVersion: lastCheckedVersion) {
                updateBrokersAndSaveLatestVersion()
            }
        } else {
            // There was not a last checked version. Probably new builds or ones without this new implementation
            // or user deleted user defaults.
            updateBrokersAndSaveLatestVersion()
        }
    }

    private func updateBrokersAndSaveLatestVersion() {
        repository.saveLatestAppVersionCheck(version: appVersion.versionNumber)
        updateBrokers()
    }

    // Here we check if we need to update broker files
    //
    // 1. We check if the broker exists in the database
    // 2. If does exist, we check the number version, if the version number is new, we update it
    // 3. If it does not exist, we add it, and we create the scan operations related to it
    private func update(_ broker: DataBroker) throws {
        guard let savedBroker = try vault.fetchBroker(with: broker.url) else {
            // The broker does not exist in the current storage. We need to add it.
            try add(broker)
            return
        }

        if shouldUpdate(incoming: broker.version, storedVersion: savedBroker.version) {
            guard let savedBrokerId = savedBroker.id else { return }

            try vault.update(broker, with: savedBrokerId)
        }
    }

    // 1. We save the broker into the database
    // 2. We fetch the user profile and obtain the profile queries
    // 3. We create the new scans operations for the profile queries and the new broker id
    private func add(_ broker: DataBroker) throws {
        let brokerId = try vault.save(broker: broker)
        let profileQueries = try vault.fetchAllProfileQueries(for: 1)
        let profileQueryIDs = profileQueries.compactMap({ $0.id })

        for profileQueryId in profileQueryIDs {
            try vault.save(brokerId: brokerId, profileQueryId: profileQueryId, lastRunDate: nil, preferredRunDate: Date())
        }
    }

    private func shouldUpdate(incoming: String, storedVersion: String) -> Bool {
        let result = incoming.compare(storedVersion, options: .numeric)

        return result == .orderedDescending
    }
}

fileprivate extension URL {

    var isJSON: Bool {
        self.pathExtension.lowercased() == "json"
    }

    var hasFakePrefix: Bool {
        self.lastPathComponent.lowercased().hasPrefix("fake")
    }
}<|MERGE_RESOLUTION|>--- conflicted
+++ resolved
@@ -46,12 +46,8 @@
             throw FileResourcesError.bundleResourceURLNil
         }
 
-<<<<<<< HEAD
         let shouldUseFakeBrokers = (NSApp.runType == .integrationTests)
-
-=======
         let brokersURL = resourceURL.appendingPathComponent("Resources").appendingPathComponent("JSON")
->>>>>>> 5d735880
         do {
             let fileURLs = try fileManager.contentsOfDirectory(
                 at: brokersURL,
