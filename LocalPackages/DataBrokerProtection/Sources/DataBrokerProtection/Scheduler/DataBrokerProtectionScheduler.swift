--- conflicted
+++ resolved
@@ -34,37 +34,24 @@
                                                                contentScopeProperties: contentScopeProperties)
 
         return DataBrokerProtectionProcessor(database: DataBrokerProtectionDataBase(),
-                                      config: DataBrokerProtectionSchedulerConfig(),
-<<<<<<< HEAD
-                                      operationRunnerProvider: runnerProvider)
+                                             config: DataBrokerProtectionSchedulerConfig(),
+                                             operationRunnerProvider: runnerProvider,
+                                             errorHandler: errorHandler)
     }()
 
-    public init(privacyConfigManager: PrivacyConfigurationManaging, contentScopeProperties: ContentScopeProperties) {
-        activity = NSBackgroundActivityScheduler(identifier: schedulerIdentifier)
-        activity.repeats = true
-
-=======
-                                      operationRunnerProvider: DataBrokerOperationRunnerProvider(),
-                                      errorHandler: errorHandler)
-    }()
-
-    public init(errorHandler: EventMapping<DataBrokerProtectionOperationError>) {
-        self.errorHandler = errorHandler
+    public init(privacyConfigManager: PrivacyConfigurationManaging, contentScopeProperties: ContentScopeProperties, errorHandler: EventMapping<DataBrokerProtectionOperationError>) {
 
         activity = NSBackgroundActivityScheduler(identifier: schedulerIdentifier)
         activity.repeats = true
->>>>>>> 35f5c8fd
         // TODO: Arbitrary numbers for now
         // Scheduling an activity to fire between 15 and 45 minutes from now
         activity.interval = 30 * 60
         activity.tolerance = 15 * 60
 
         activity.qualityOfService = QualityOfService.utility
-<<<<<<< HEAD
         self.privacyConfigManager = privacyConfigManager
         self.contentScopeProperties = contentScopeProperties
-=======
->>>>>>> 35f5c8fd
+        self.errorHandler = errorHandler
     }
 
     public func start() {
