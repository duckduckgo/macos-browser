//
//  DataBrokerProtectionAgentManager.swift
//
//  Copyright © 2023 DuckDuckGo. All rights reserved.
//
//  Licensed under the Apache License, Version 2.0 (the "License");
//  you may not use this file except in compliance with the License.
//  You may obtain a copy of the License at
//
//  http://www.apache.org/licenses/LICENSE-2.0
//
//  Unless required by applicable law or agreed to in writing, software
//  distributed under the License is distributed on an "AS IS" BASIS,
//  WITHOUT WARRANTIES OR CONDITIONS OF ANY KIND, either express or implied.
//  See the License for the specific language governing permissions and
//  limitations under the License.
//

import Foundation
import Combine
import Common
import BrowserServicesKit
import Configuration
import PixelKit
import AppKitExtensions
import os.log
import Freemium
import Subscription
import UserNotifications

// This is to avoid exposing all the dependancies outside of the DBP package
public class DataBrokerProtectionAgentManagerProvider {

    public static func agentManager(authenticationManager: DataBrokerProtectionAuthenticationManaging,
                                    accountManager: AccountManager) -> DataBrokerProtectionAgentManager {
        let pixelHandler = DataBrokerProtectionPixelsHandler()

        let executionConfig = DataBrokerExecutionConfig(mode: NSApp.runType == .integrationTests ? .fastForIntegrationTests : .normal)
        let activityScheduler = DefaultDataBrokerProtectionBackgroundActivityScheduler(config: executionConfig)

        let notificationService = DefaultDataBrokerProtectionUserNotificationService(pixelHandler: pixelHandler, userNotificationCenter: UNUserNotificationCenter.current(), authenticationManager: authenticationManager)
        Configuration.setURLProvider(DBPAgentConfigurationURLProvider())
        let configStore = ConfigurationStore()
        let privacyConfigurationManager = DBPPrivacyConfigurationManager()
        let configurationManager = ConfigurationManager(privacyConfigManager: privacyConfigurationManager, store: configStore)
        configurationManager.start()
        // Load cached config (if any)
        privacyConfigurationManager.reload(etag: configStore.loadEtag(for: .privacyConfiguration), data: configStore.loadData(for: .privacyConfiguration))
        let ipcServer = DefaultDataBrokerProtectionIPCServer(machServiceName: Bundle.main.bundleIdentifier!)

        let features = ContentScopeFeatureToggles(emailProtection: false,
                                                  emailProtectionIncontextSignup: false,
                                                  credentialsAutofill: false,
                                                  identitiesAutofill: false,
                                                  creditCardsAutofill: false,
                                                  credentialsSaving: false,
                                                  passwordGeneration: false,
                                                  inlineIconCredentials: false,
                                                  thirdPartyCredentialsProvider: false,
                                                  unknownUsernameCategorization: false)
        let contentScopeProperties = ContentScopeProperties(gpcEnabled: false,
                                                            sessionKey: UUID().uuidString,
                                                            featureToggles: features)

        let fakeBroker = DataBrokerDebugFlagFakeBroker()
        let dataManager = DataBrokerProtectionDataManager(pixelHandler: pixelHandler, fakeBrokerFlag: fakeBroker)

        let operationQueue = OperationQueue()
        let operationsBuilder = DefaultDataBrokerOperationsCreator()
        let mismatchCalculator = DefaultMismatchCalculator(database: dataManager.database,
                                                           pixelHandler: pixelHandler)

        var brokerUpdater: DataBrokerProtectionBrokerUpdater?
        if let vault = try? DataBrokerProtectionSecureVaultFactory.makeVault(reporter: nil) {
            brokerUpdater = DefaultDataBrokerProtectionBrokerUpdater(vault: vault, pixelHandler: pixelHandler)
        }
        let queueManager =  DefaultDataBrokerProtectionQueueManager(operationQueue: operationQueue,
                                                       operationsCreator: operationsBuilder,
                                                       mismatchCalculator: mismatchCalculator,
                                                       brokerUpdater: brokerUpdater,
                                                       pixelHandler: pixelHandler)

        let emailService = EmailService(authenticationManager: authenticationManager)
        let captchaService = CaptchaService(authenticationManager: authenticationManager)
        let runnerProvider = DataBrokerJobRunnerProvider(privacyConfigManager: privacyConfigurationManager,
                                                         contentScopeProperties: contentScopeProperties,
                                                         emailService: emailService,
                                                         captchaService: captchaService)

        let freemiumDBPUserStateManager = DefaultFreemiumDBPUserStateManager(userDefaults: .dbp)

        let agentstopper = DefaultDataBrokerProtectionAgentStopper(dataManager: dataManager,
                                                                   entitlementMonitor: DataBrokerProtectionEntitlementMonitor(),
                                                                   authenticationManager: authenticationManager,
                                                                   pixelHandler: pixelHandler,
                                                                   freemiumDBPUserStateManager: freemiumDBPUserStateManager)

        let operationDependencies = DefaultDataBrokerOperationDependencies(
            database: dataManager.database,
            config: executionConfig,
            runnerProvider: runnerProvider,
            notificationCenter: NotificationCenter.default,
            pixelHandler: pixelHandler,
            userNotificationService: notificationService)

        return DataBrokerProtectionAgentManager(
            userNotificationService: notificationService,
            activityScheduler: activityScheduler,
            ipcServer: ipcServer,
            queueManager: queueManager,
            dataManager: dataManager,
            operationDependencies: operationDependencies,
            pixelHandler: pixelHandler,
            agentStopper: agentstopper,
            configurationManager: configurationManager,
            privacyConfigurationManager: privacyConfigurationManager,
            authenticationManager: authenticationManager,
            freemiumDBPUserStateManager: freemiumDBPUserStateManager)
    }
}

public final class DataBrokerProtectionAgentManager {

    private let userNotificationService: DataBrokerProtectionUserNotificationService
    private var activityScheduler: DataBrokerProtectionBackgroundActivityScheduler
    private var ipcServer: DataBrokerProtectionIPCServer
    private let queueManager: DataBrokerProtectionQueueManager
    private let dataManager: DataBrokerProtectionDataManaging
    private let operationDependencies: DataBrokerOperationDependencies
    private let pixelHandler: EventMapping<DataBrokerProtectionPixels>
    private let agentStopper: DataBrokerProtectionAgentStopper
    private let configurationManger: DefaultConfigurationManager
    private let privacyConfigurationManager: DBPPrivacyConfigurationManager
    private let authenticationManager: DataBrokerProtectionAuthenticationManaging
    private let freemiumDBPUserStateManager: FreemiumDBPUserStateManager

    // Used for debug functions only, so not injected
    private lazy var browserWindowManager = BrowserWindowManager()

    private var didStartActivityScheduler = false

    private var configurationSubscription: AnyCancellable?

    init(userNotificationService: DataBrokerProtectionUserNotificationService,
         activityScheduler: DataBrokerProtectionBackgroundActivityScheduler,
         ipcServer: DataBrokerProtectionIPCServer,
         queueManager: DataBrokerProtectionQueueManager,
         dataManager: DataBrokerProtectionDataManaging,
         operationDependencies: DataBrokerOperationDependencies,
         pixelHandler: EventMapping<DataBrokerProtectionPixels>,
         agentStopper: DataBrokerProtectionAgentStopper,
         configurationManager: DefaultConfigurationManager,
         privacyConfigurationManager: DBPPrivacyConfigurationManager,
         authenticationManager: DataBrokerProtectionAuthenticationManaging,
         freemiumDBPUserStateManager: FreemiumDBPUserStateManager
    ) {
        self.userNotificationService = userNotificationService
        self.activityScheduler = activityScheduler
        self.ipcServer = ipcServer
        self.queueManager = queueManager
        self.dataManager = dataManager
        self.operationDependencies = operationDependencies
        self.pixelHandler = pixelHandler
        self.agentStopper = agentStopper
        self.configurationManger = configurationManager
        self.privacyConfigurationManager = privacyConfigurationManager
        self.authenticationManager = authenticationManager
        self.freemiumDBPUserStateManager = freemiumDBPUserStateManager

        self.activityScheduler.delegate = self
        self.ipcServer.serverDelegate = self
        self.ipcServer.activate()
    }

    public func agentFinishedLaunching() {

        Task { @MainActor in
            // The browser shouldn't start the agent if these prerequisites aren't met.
            // However, since the agent can auto-start after a reboot without the browser, we need to validate it again.
            // If the agent needs to be stopped, this function will stop it, so the subsequent calls after it will not be made.
            //await agentStopper.validateRunPrerequisitesAndStopAgentIfNecessary()

            activityScheduler.startScheduler()
            didStartActivityScheduler = true
            fireMonitoringPixels()
            startFreemiumOrSubscriptionScheduledOperations(showWebView: false, operationDependencies: operationDependencies, errorHandler: nil, completion: nil)

            /// Monitors entitlement changes every 60 minutes to optimize system performance and resource utilization by avoiding unnecessary operations when entitlement is invalid.
            /// While keeping the agent active with invalid entitlement has no significant risk, setting the monitoring interval at 60 minutes is a good balance to minimize backend checks.
<<<<<<< HEAD
            //agentStopper.monitorEntitlementAndStopAgentIfEntitlementIsInvalid(interval: .minutes(60))
=======
            agentStopper.monitorEntitlementAndStopAgentIfEntitlementIsInvalidAndUserIsNotFreemium(interval: .minutes(60))
>>>>>>> 68be5197

            configurationSubscription = privacyConfigurationManager.updatesPublisher
                .sink { [weak self] _ in
                    if self?.privacyConfigurationManager.privacyConfig.isSubfeatureEnabled(BackgroundAgentPixelTestSubfeature.pixelTest) ?? false {
                        PixelKit.fire(DataBrokerProtectionPixels.pixelTest, frequency: .daily)
                    }
                }
        }
    }
}

// MARK: - Regular monitoring pixels

extension DataBrokerProtectionAgentManager {
    func fireMonitoringPixels() {
        // Only send pixels for authenticated users
        guard authenticationManager.isUserAuthenticated else { return }

        let database = operationDependencies.database

        let engagementPixels = DataBrokerProtectionEngagementPixels(database: database, handler: pixelHandler)
        let eventPixels = DataBrokerProtectionEventPixels(database: database, handler: pixelHandler)
        let statsPixels = DataBrokerProtectionStatsPixels(database: database, handler: pixelHandler)

        // This will fire the DAU/WAU/MAU pixels,
        engagementPixels.fireEngagementPixel()
        // This will try to fire the event weekly report pixels
        eventPixels.tryToFireWeeklyPixels()
        // This will try to fire the stats pixels
        statsPixels.tryToFireStatsPixels()

        // If a user upgraded from Freemium, don't send 24-hour opt-out submit pixels
        guard !freemiumDBPUserStateManager.didActivate else { return }

        // Fire custom stats pixels if needed
        statsPixels.fireCustomStatsPixelsIfNeeded()
    }
}

private extension DataBrokerProtectionAgentManager {

    /// Starts either Subscription (scan and opt-out) or Freemium (scan-only) scheduled operations
    /// - Parameters:
    ///   - showWebView: Whether to show the web view or not
    ///   - operationDependencies: Operation dependencies
    ///   - errorHandler: Error handler
    ///   - completion: Completion handler
    func startFreemiumOrSubscriptionScheduledOperations(showWebView: Bool,
                                                        operationDependencies: DataBrokerOperationDependencies,
                                                        errorHandler: ((DataBrokerProtectionAgentErrorCollection?) -> Void)?,
                                                        completion: (() -> Void)?) {
        if authenticationManager.isUserAuthenticated {
            queueManager.startScheduledAllOperationsIfPermitted(showWebView: showWebView, operationDependencies: operationDependencies, errorHandler: errorHandler, completion: completion)
        } else {
            queueManager.startScheduledScanOperationsIfPermitted(showWebView: showWebView, operationDependencies: operationDependencies, errorHandler: errorHandler, completion: completion)
        }
    }
}

extension DataBrokerProtectionAgentManager: DataBrokerProtectionBackgroundActivitySchedulerDelegate {

    public func dataBrokerProtectionBackgroundActivitySchedulerDidTrigger(_ activityScheduler: DataBrokerProtection.DataBrokerProtectionBackgroundActivityScheduler, completion: (() -> Void)?) {
        startScheduledOperations(completion: completion)
    }

    func startScheduledOperations(completion: (() -> Void)?) {
        fireMonitoringPixels()
        startFreemiumOrSubscriptionScheduledOperations(showWebView: false, operationDependencies: operationDependencies, errorHandler: nil) {
            completion?()
        }
    }
}

extension DataBrokerProtectionAgentManager: DataBrokerProtectionAgentAppEvents {
    public func profileSaved() {
        let backgroundAgentInitialScanStartTime = Date()

        userNotificationService.requestNotificationPermission()
        fireMonitoringPixels()
        queueManager.startImmediateScanOperationsIfPermitted(showWebView: false, operationDependencies: operationDependencies) { [weak self] errors in
            guard let self = self else { return }

            if let errors = errors {
                if let oneTimeError = errors.oneTimeError {
                    switch oneTimeError {
                    case DataBrokerProtectionQueueError.interrupted:
                        self.pixelHandler.fire(.ipcServerImmediateScansInterrupted)
                        Logger.dataBrokerProtection.debug("Interrupted during DataBrokerProtectionAgentManager.profileSaved in queueManager.startImmediateOperationsIfPermitted(), error: \(oneTimeError.localizedDescription, privacy: .public)")
                    default:
                        self.pixelHandler.fire(.ipcServerImmediateScansFinishedWithError(error: oneTimeError))
                        Logger.dataBrokerProtection.debug("Error during DataBrokerProtectionAgentManager.profileSaved in queueManager.startImmediateOperationsIfPermitted, error: \(oneTimeError.localizedDescription, privacy: .public)")
                    }
                }
                if let operationErrors = errors.operationErrors,
                          operationErrors.count != 0 {
                    Logger.dataBrokerProtection.debug("Operation error(s) during DataBrokerProtectionAgentManager.profileSaved in queueManager.startImmediateOperationsIfPermitted, count: \(operationErrors.count, privacy: .public)")
                }
            }

            if errors?.oneTimeError == nil {
                self.pixelHandler.fire(.ipcServerImmediateScansFinishedWithoutError)
                self.userNotificationService.sendFirstScanCompletedNotification()
            }
        } completion: { [weak self] in
            guard let self else { return }

            if let hasMatches = try? self.dataManager.hasMatches(),
               hasMatches {
                self.userNotificationService.scheduleCheckInNotificationIfPossible()
            }

            fireImmediateScansCompletionPixel(startTime: backgroundAgentInitialScanStartTime)

            self.startScheduledOperations(completion: nil)
        }
    }

    public func appLaunched() {
        fireMonitoringPixels()
        startFreemiumOrSubscriptionScheduledOperations(showWebView: false,
                                                         operationDependencies:
                                                        operationDependencies, errorHandler: { [weak self] errors in
            guard let self = self else { return }

            if let errors = errors {
                if let oneTimeError = errors.oneTimeError {
                    switch oneTimeError {
                    case DataBrokerProtectionQueueError.interrupted:
                        self.pixelHandler.fire(.ipcServerAppLaunchedScheduledScansInterrupted)
                        Logger.dataBrokerProtection.debug("Interrupted during DataBrokerProtectionAgentManager.appLaunched in queueManager.startScheduledOperationsIfPermitted(), error: \(oneTimeError.localizedDescription, privacy: .public)")
                    case DataBrokerProtectionQueueError.cannotInterrupt:
                        self.pixelHandler.fire(.ipcServerAppLaunchedScheduledScansBlocked)
                        Logger.dataBrokerProtection.debug("Cannot interrupt during DataBrokerProtectionAgentManager.appLaunched in queueManager.startScheduledOperationsIfPermitted()")
                    default:
                        self.pixelHandler.fire(.ipcServerAppLaunchedScheduledScansFinishedWithError(error: oneTimeError))
                        Logger.dataBrokerProtection.debug("Error during DataBrokerProtectionAgentManager.appLaunched in queueManager.startScheduledOperationsIfPermitted, error: \(oneTimeError.localizedDescription, privacy: .public)")
                    }
                }
                if let operationErrors = errors.operationErrors,
                          operationErrors.count != 0 {
                    Logger.dataBrokerProtection.debug("Operation error(s) during DataBrokerProtectionAgentManager.profileSaved in queueManager.startImmediateOperationsIfPermitted, count: \(operationErrors.count, privacy: .public)")
                }
            }

            if errors?.oneTimeError == nil {
                self.pixelHandler.fire(.ipcServerAppLaunchedScheduledScansFinishedWithoutError)
            }
        }, completion: nil)
    }

    private func fireImmediateScansCompletionPixel(startTime: Date) {
        do {
            let profileQueries = try dataManager.profileQueriesCount()
            let durationSinceStart = Date().timeIntervalSince(startTime) * 1000
            self.pixelHandler.fire(.initialScanTotalDuration(duration: durationSinceStart.rounded(.towardZero),
                                                             profileQueries: profileQueries))
        } catch {
            Logger.dataBrokerProtection.debug("Initial Scans Error when trying to fetch the profile to get the profile queries")
        }
    }
}

extension DataBrokerProtectionAgentManager: DataBrokerProtectionAgentDebugCommands {
    public func openBrowser(domain: String) {
        Task { @MainActor in
            browserWindowManager.show(domain: domain)
        }
    }

    public func startImmediateOperations(showWebView: Bool) {
        queueManager.startImmediateScanOperationsIfPermitted(showWebView: showWebView,
                                                         operationDependencies: operationDependencies,
                                                         errorHandler: nil,
                                                         completion: nil)
    }

    public func startScheduledOperations(showWebView: Bool) {
        startFreemiumOrSubscriptionScheduledOperations(showWebView: showWebView,
                                                         operationDependencies: operationDependencies,
                                                         errorHandler: nil,
                                                         completion: nil)
    }

    public func runAllOptOuts(showWebView: Bool) {
        queueManager.execute(.startOptOutOperations(showWebView: showWebView,
                                                    operationDependencies: operationDependencies,
                                                    errorHandler: nil,
                                                    completion: nil))
    }

    public func getDebugMetadata() async -> DataBrokerProtection.DBPBackgroundAgentMetadata? {

        if let backgroundAgentVersion = Bundle.main.releaseVersionNumber,
            let buildNumber = Bundle.main.object(forInfoDictionaryKey: "CFBundleVersion") as? String {

            return DBPBackgroundAgentMetadata(backgroundAgentVersion: backgroundAgentVersion + " (build: \(buildNumber))",
                                              isAgentRunning: true,
                                              agentSchedulerState: queueManager.debugRunningStatusString,
                                              lastSchedulerSessionStartTimestamp: activityScheduler.lastTriggerTimestamp?.timeIntervalSince1970)
        } else {
            return DBPBackgroundAgentMetadata(backgroundAgentVersion: "ERROR: Error fetching background agent version",
                                              isAgentRunning: true,
                                              agentSchedulerState: queueManager.debugRunningStatusString,
                                              lastSchedulerSessionStartTimestamp: activityScheduler.lastTriggerTimestamp?.timeIntervalSince1970)
        }
    }
}

extension DataBrokerProtectionAgentManager: DataBrokerProtectionAppToAgentInterface {

}<|MERGE_RESOLUTION|>--- conflicted
+++ resolved
@@ -187,11 +187,7 @@
 
             /// Monitors entitlement changes every 60 minutes to optimize system performance and resource utilization by avoiding unnecessary operations when entitlement is invalid.
             /// While keeping the agent active with invalid entitlement has no significant risk, setting the monitoring interval at 60 minutes is a good balance to minimize backend checks.
-<<<<<<< HEAD
-            //agentStopper.monitorEntitlementAndStopAgentIfEntitlementIsInvalid(interval: .minutes(60))
-=======
-            agentStopper.monitorEntitlementAndStopAgentIfEntitlementIsInvalidAndUserIsNotFreemium(interval: .minutes(60))
->>>>>>> 68be5197
+            //agentStopper.monitorEntitlementAndStopAgentIfEntitlementIsInvalidAndUserIsNotFreemium(interval: .minutes(60))
 
             configurationSubscription = privacyConfigurationManager.updatesPublisher
                 .sink { [weak self] _ in
