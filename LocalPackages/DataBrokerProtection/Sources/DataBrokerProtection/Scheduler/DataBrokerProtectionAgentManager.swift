//
//  DataBrokerProtectionAgentManager.swift
//
//  Copyright © 2023 DuckDuckGo. All rights reserved.
//
//  Licensed under the Apache License, Version 2.0 (the "License");
//  you may not use this file except in compliance with the License.
//  You may obtain a copy of the License at
//
//  http://www.apache.org/licenses/LICENSE-2.0
//
//  Unless required by applicable law or agreed to in writing, software
//  distributed under the License is distributed on an "AS IS" BASIS,
//  WITHOUT WARRANTIES OR CONDITIONS OF ANY KIND, either express or implied.
//  See the License for the specific language governing permissions and
//  limitations under the License.
//

import Foundation
import Combine
import Common
import BrowserServicesKit
import Configuration
import PixelKit
import os.log
import Freemium
import Subscription
import UserNotifications

// This is to avoid exposing all the dependancies outside of the DBP package
public class DataBrokerProtectionAgentManagerProvider {

    public static func agentManager(authenticationManager: DataBrokerProtectionAuthenticationManaging,
                                    accountManager: AccountManager) -> DataBrokerProtectionAgentManager {
        let pixelHandler = DataBrokerProtectionPixelsHandler()

        let executionConfig = DataBrokerExecutionConfig()
        let activityScheduler = DefaultDataBrokerProtectionBackgroundActivityScheduler(config: executionConfig)

        let notificationService = DefaultDataBrokerProtectionUserNotificationService(pixelHandler: pixelHandler, userNotificationCenter: UNUserNotificationCenter.current(), authenticationManager: authenticationManager)
        Configuration.setURLProvider(DBPAgentConfigurationURLProvider())
        let configStore = ConfigurationStore()
        let privacyConfigurationManager = DBPPrivacyConfigurationManager()
        let configurationManager = ConfigurationManager(privacyConfigManager: privacyConfigurationManager, store: configStore)
        configurationManager.start()
        // Load cached config (if any)
        privacyConfigurationManager.reload(etag: configStore.loadEtag(for: .privacyConfiguration), data: configStore.loadData(for: .privacyConfiguration))
        let ipcServer = DefaultDataBrokerProtectionIPCServer(machServiceName: Bundle.main.bundleIdentifier!)

        let features = ContentScopeFeatureToggles(emailProtection: false,
                                                  emailProtectionIncontextSignup: false,
                                                  credentialsAutofill: false,
                                                  identitiesAutofill: false,
                                                  creditCardsAutofill: false,
                                                  credentialsSaving: false,
                                                  passwordGeneration: false,
                                                  inlineIconCredentials: false,
                                                  thirdPartyCredentialsProvider: false,
                                                  unknownUsernameCategorization: false)
        let contentScopeProperties = ContentScopeProperties(gpcEnabled: false,
                                                            sessionKey: UUID().uuidString,
                                                            featureToggles: features)

        let fakeBroker = DataBrokerDebugFlagFakeBroker()
        let dataManager = DataBrokerProtectionDataManager(pixelHandler: pixelHandler, fakeBrokerFlag: fakeBroker)

        let operationQueue = OperationQueue()
        let operationsBuilder = DefaultDataBrokerOperationsCreator()
        let mismatchCalculator = DefaultMismatchCalculator(database: dataManager.database,
                                                           pixelHandler: pixelHandler)

        var brokerUpdater: DataBrokerProtectionBrokerUpdater?
        if let vault = try? DataBrokerProtectionSecureVaultFactory.makeVault(reporter: nil) {
            brokerUpdater = DefaultDataBrokerProtectionBrokerUpdater(vault: vault, pixelHandler: pixelHandler)
        }
        let queueManager =  DefaultDataBrokerProtectionQueueManager(operationQueue: operationQueue,
                                                       operationsCreator: operationsBuilder,
                                                       mismatchCalculator: mismatchCalculator,
                                                       brokerUpdater: brokerUpdater,
                                                       pixelHandler: pixelHandler)

        let emailService = EmailService(authenticationManager: authenticationManager)
        let captchaService = CaptchaService(authenticationManager: authenticationManager)
        let runnerProvider = DataBrokerJobRunnerProvider(privacyConfigManager: privacyConfigurationManager,
                                                         contentScopeProperties: contentScopeProperties,
                                                         emailService: emailService,
                                                         captchaService: captchaService)

        let freemiumDBPUserStateManager = DefaultFreemiumDBPUserStateManager(userDefaults: .dbp)

        let agentstopper = DefaultDataBrokerProtectionAgentStopper(dataManager: dataManager,
                                                                   entitlementMonitor: DataBrokerProtectionEntitlementMonitor(),
                                                                   authenticationManager: authenticationManager,
                                                                   pixelHandler: pixelHandler,
                                                                   freemiumDBPUserStateManager: freemiumDBPUserStateManager)

        let operationDependencies = DefaultDataBrokerOperationDependencies(
            database: dataManager.database,
            config: executionConfig,
            runnerProvider: runnerProvider,
            notificationCenter: NotificationCenter.default,
            pixelHandler: pixelHandler,
            userNotificationService: notificationService)

        return DataBrokerProtectionAgentManager(
            userNotificationService: notificationService,
            activityScheduler: activityScheduler,
            ipcServer: ipcServer,
            queueManager: queueManager,
            dataManager: dataManager,
            operationDependencies: operationDependencies,
            pixelHandler: pixelHandler,
            agentStopper: agentstopper,
            configurationManager: configurationManager,
            privacyConfigurationManager: privacyConfigurationManager,
            authenticationManager: authenticationManager,
            freemiumDBPUserStateManager: freemiumDBPUserStateManager)
    }
}

public final class DataBrokerProtectionAgentManager {

    private let userNotificationService: DataBrokerProtectionUserNotificationService
    private var activityScheduler: DataBrokerProtectionBackgroundActivityScheduler
    private var ipcServer: DataBrokerProtectionIPCServer
    private let queueManager: DataBrokerProtectionQueueManager
    private let dataManager: DataBrokerProtectionDataManaging
    private let operationDependencies: DataBrokerOperationDependencies
    private let pixelHandler: EventMapping<DataBrokerProtectionPixels>
    private let agentStopper: DataBrokerProtectionAgentStopper
    private let configurationManger: DefaultConfigurationManager
    private let privacyConfigurationManager: DBPPrivacyConfigurationManager
    private let authenticationManager: DataBrokerProtectionAuthenticationManaging
    private let freemiumDBPUserStateManager: FreemiumDBPUserStateManager

    // Used for debug functions only, so not injected
    private lazy var browserWindowManager = BrowserWindowManager()

    private var didStartActivityScheduler = false

    private var configurationSubscription: AnyCancellable?

    init(userNotificationService: DataBrokerProtectionUserNotificationService,
         activityScheduler: DataBrokerProtectionBackgroundActivityScheduler,
         ipcServer: DataBrokerProtectionIPCServer,
         queueManager: DataBrokerProtectionQueueManager,
         dataManager: DataBrokerProtectionDataManaging,
         operationDependencies: DataBrokerOperationDependencies,
         pixelHandler: EventMapping<DataBrokerProtectionPixels>,
         agentStopper: DataBrokerProtectionAgentStopper,
         configurationManager: DefaultConfigurationManager,
         privacyConfigurationManager: DBPPrivacyConfigurationManager,
         authenticationManager: DataBrokerProtectionAuthenticationManaging,
         freemiumDBPUserStateManager: FreemiumDBPUserStateManager
    ) {
        self.userNotificationService = userNotificationService
        self.activityScheduler = activityScheduler
        self.ipcServer = ipcServer
        self.queueManager = queueManager
        self.dataManager = dataManager
        self.operationDependencies = operationDependencies
        self.pixelHandler = pixelHandler
        self.agentStopper = agentStopper
        self.configurationManger = configurationManager
        self.privacyConfigurationManager = privacyConfigurationManager
        self.authenticationManager = authenticationManager
        self.freemiumDBPUserStateManager = freemiumDBPUserStateManager

        self.activityScheduler.delegate = self
        self.ipcServer.serverDelegate = self
        self.ipcServer.activate()
    }

    public func agentFinishedLaunching() {

        Task { @MainActor in
            // The browser shouldn't start the agent if these prerequisites aren't met.
            // However, since the agent can auto-start after a reboot without the browser, we need to validate it again.
            // If the agent needs to be stopped, this function will stop it, so the subsequent calls after it will not be made.
            await agentStopper.validateRunPrerequisitesAndStopAgentIfNecessary()

            activityScheduler.startScheduler()
            didStartActivityScheduler = true
            fireMonitoringPixels()
<<<<<<< HEAD
            startFreemiumOrSubscriptionScheduledOperations(showWebView: false, operationDependencies: operationDependencies, completion: nil)
=======
            queueManager.startScheduledOperationsIfPermitted(showWebView: false, operationDependencies: operationDependencies, errorHandler: nil, completion: nil)
>>>>>>> 798425df

            /// Monitors entitlement changes every 60 minutes to optimize system performance and resource utilization by avoiding unnecessary operations when entitlement is invalid.
            /// While keeping the agent active with invalid entitlement has no significant risk, setting the monitoring interval at 60 minutes is a good balance to minimize backend checks.
            agentStopper.monitorEntitlementAndStopAgentIfEntitlementIsInvalidAndUserIsNotFreemium(interval: .minutes(60))

            configurationSubscription = privacyConfigurationManager.updatesPublisher
                .sink { [weak self] _ in
                    if self?.privacyConfigurationManager.privacyConfig.isSubfeatureEnabled(BackgroundAgentPixelTestSubfeature.pixelTest) ?? false {
                        PixelKit.fire(DataBrokerProtectionPixels.pixelTest, frequency: .daily)
                    }
                }
        }
    }
}

// MARK: - Regular monitoring pixels

extension DataBrokerProtectionAgentManager {
    func fireMonitoringPixels() {
        // Only send pixels for authenticated users
        guard authenticationManager.isUserAuthenticated else { return }

        let database = operationDependencies.database

        let engagementPixels = DataBrokerProtectionEngagementPixels(database: database, handler: pixelHandler)
        let eventPixels = DataBrokerProtectionEventPixels(database: database, handler: pixelHandler)
        let statsPixels = DataBrokerProtectionStatsPixels(database: database, handler: pixelHandler)

        // This will fire the DAU/WAU/MAU pixels,
        engagementPixels.fireEngagementPixel()
        // This will try to fire the event weekly report pixels
        eventPixels.tryToFireWeeklyPixels()
        // This will try to fire the stats pixels
        statsPixels.tryToFireStatsPixels()

        // If a user upgraded from Freemium, don't send 24-hour opt-out submit pixels
        guard !freemiumDBPUserStateManager.didActivate else { return }

        // Fire custom stats pixels if needed
        statsPixels.fireCustomStatsPixelsIfNeeded()
    }
}

private extension DataBrokerProtectionAgentManager {

    /// Starts either Subscription (scan and opt-out) or Freemium (scan-only) scheduled operations
    /// - Parameters:
    ///   - showWebView: Whether to show the web view or not
    ///   - operationDependencies: Operation dependencies
    ///   - completion: Completion handler
    func startFreemiumOrSubscriptionScheduledOperations(showWebView: Bool,
                                                        operationDependencies: DataBrokerOperationDependencies,
                                                        completion: ((DataBrokerProtectionAgentErrorCollection?) -> Void)?) {
        if authenticationManager.isUserAuthenticated {
            queueManager.startScheduledAllOperationsIfPermitted(showWebView: showWebView, operationDependencies: operationDependencies, completion: completion)
        } else {
            queueManager.startScheduledScanOperationsIfPermitted(showWebView: showWebView, operationDependencies: operationDependencies, completion: completion)
        }
    }
}

extension DataBrokerProtectionAgentManager: DataBrokerProtectionBackgroundActivitySchedulerDelegate {

    public func dataBrokerProtectionBackgroundActivitySchedulerDidTrigger(_ activityScheduler: DataBrokerProtection.DataBrokerProtectionBackgroundActivityScheduler, completion: (() -> Void)?) {
        startScheduledOperations(completion: completion)
    }

    func startScheduledOperations(completion: (() -> Void)?) {
        fireMonitoringPixels()
<<<<<<< HEAD
        startFreemiumOrSubscriptionScheduledOperations(showWebView: false, operationDependencies: operationDependencies) { _ in
            completion?()
        }
=======
        queueManager.startScheduledOperationsIfPermitted(showWebView: false,
                                                         operationDependencies: operationDependencies,
                                                         errorHandler: nil,
                                                         completion: completion)
>>>>>>> 798425df
    }
}

extension DataBrokerProtectionAgentManager: DataBrokerProtectionAgentAppEvents {
    public func profileSaved() {
        let backgroundAgentInitialScanStartTime = Date()

        userNotificationService.requestNotificationPermission()
        fireMonitoringPixels()
        queueManager.startImmediateScanOperationsIfPermitted(showWebView: false, operationDependencies: operationDependencies) { [weak self] errors in
            guard let self = self else { return }

            if let errors = errors {
                if let oneTimeError = errors.oneTimeError {
                    switch oneTimeError {
                    case DataBrokerProtectionQueueError.interrupted:
                        self.pixelHandler.fire(.ipcServerImmediateScansInterrupted)
                        Logger.dataBrokerProtection.debug("Interrupted during DataBrokerProtectionAgentManager.profileSaved in queueManager.startImmediateOperationsIfPermitted(), error: \(oneTimeError.localizedDescription, privacy: .public)")
                    default:
                        self.pixelHandler.fire(.ipcServerImmediateScansFinishedWithError(error: oneTimeError))
                        Logger.dataBrokerProtection.debug("Error during DataBrokerProtectionAgentManager.profileSaved in queueManager.startImmediateOperationsIfPermitted, error: \(oneTimeError.localizedDescription, privacy: .public)")
                    }
                }
                if let operationErrors = errors.operationErrors,
                          operationErrors.count != 0 {
                    Logger.dataBrokerProtection.debug("Operation error(s) during DataBrokerProtectionAgentManager.profileSaved in queueManager.startImmediateOperationsIfPermitted, count: \(operationErrors.count, privacy: .public)")
                }
            }

            if errors?.oneTimeError == nil {
                self.pixelHandler.fire(.ipcServerImmediateScansFinishedWithoutError)
                self.userNotificationService.sendFirstScanCompletedNotification()
            }
        } completion: { [weak self] in
            guard let self else { return }

            if let hasMatches = try? self.dataManager.hasMatches(),
               hasMatches {
                self.userNotificationService.scheduleCheckInNotificationIfPossible()
            }

            fireImmediateScansCompletionPixel(startTime: backgroundAgentInitialScanStartTime)

            self.startScheduledOperations(completion: nil)
        }
    }

    public func appLaunched() {
        fireMonitoringPixels()
<<<<<<< HEAD
        startFreemiumOrSubscriptionScheduledOperations(showWebView: false,
                                                         operationDependencies:
                                                            operationDependencies) { [weak self] errors in
=======
        queueManager.startScheduledOperationsIfPermitted(showWebView: false,
                                                         operationDependencies: operationDependencies,
                                                         errorHandler: { [weak self] errors in
>>>>>>> 798425df
            guard let self = self else { return }

            if let errors = errors {
                if let oneTimeError = errors.oneTimeError {
                    switch oneTimeError {
                    case DataBrokerProtectionQueueError.interrupted:
                        self.pixelHandler.fire(.ipcServerAppLaunchedScheduledScansInterrupted)
                        Logger.dataBrokerProtection.debug("Interrupted during DataBrokerProtectionAgentManager.appLaunched in queueManager.startScheduledOperationsIfPermitted(), error: \(oneTimeError.localizedDescription, privacy: .public)")
                    case DataBrokerProtectionQueueError.cannotInterrupt:
                        self.pixelHandler.fire(.ipcServerAppLaunchedScheduledScansBlocked)
                        Logger.dataBrokerProtection.debug("Cannot interrupt during DataBrokerProtectionAgentManager.appLaunched in queueManager.startScheduledOperationsIfPermitted()")
                    default:
                        self.pixelHandler.fire(.ipcServerAppLaunchedScheduledScansFinishedWithError(error: oneTimeError))
                        Logger.dataBrokerProtection.debug("Error during DataBrokerProtectionAgentManager.appLaunched in queueManager.startScheduledOperationsIfPermitted, error: \(oneTimeError.localizedDescription, privacy: .public)")
                    }
                }
                if let operationErrors = errors.operationErrors,
                          operationErrors.count != 0 {
                    Logger.dataBrokerProtection.debug("Operation error(s) during DataBrokerProtectionAgentManager.profileSaved in queueManager.startImmediateOperationsIfPermitted, count: \(operationErrors.count, privacy: .public)")
                }
            }

            if errors?.oneTimeError == nil {
                self.pixelHandler.fire(.ipcServerAppLaunchedScheduledScansFinishedWithoutError)
            }
        }, completion: nil)
    }

    private func fireImmediateScansCompletionPixel(startTime: Date) {
        do {
            let profileQueries = try dataManager.profileQueriesCount()
            let durationSinceStart = Date().timeIntervalSince(startTime) * 1000
            self.pixelHandler.fire(.initialScanTotalDuration(duration: durationSinceStart.rounded(.towardZero),
                                                             profileQueries: profileQueries))
        } catch {
            Logger.dataBrokerProtection.debug("Initial Scans Error when trying to fetch the profile to get the profile queries")
        }
    }
}

extension DataBrokerProtectionAgentManager: DataBrokerProtectionAgentDebugCommands {
    public func openBrowser(domain: String) {
        Task { @MainActor in
            browserWindowManager.show(domain: domain)
        }
    }

    public func startImmediateOperations(showWebView: Bool) {
        queueManager.startImmediateScanOperationsIfPermitted(showWebView: showWebView,
                                                         operationDependencies: operationDependencies,
                                                         errorHandler: nil,
                                                         completion: nil)
    }

    public func startScheduledOperations(showWebView: Bool) {
        startFreemiumOrSubscriptionScheduledOperations(showWebView: showWebView,
                                                         operationDependencies: operationDependencies,
                                                         errorHandler: nil,
                                                         completion: nil)
    }

    public func runAllOptOuts(showWebView: Bool) {
        queueManager.execute(.startOptOutOperations(showWebView: showWebView,
                                                    operationDependencies: operationDependencies,
                                                    errorHandler: nil,
                                                    completion: nil))
    }

    public func getDebugMetadata() async -> DataBrokerProtection.DBPBackgroundAgentMetadata? {

        if let backgroundAgentVersion = Bundle.main.releaseVersionNumber,
            let buildNumber = Bundle.main.object(forInfoDictionaryKey: "CFBundleVersion") as? String {

            return DBPBackgroundAgentMetadata(backgroundAgentVersion: backgroundAgentVersion + " (build: \(buildNumber))",
                                              isAgentRunning: true,
                                              agentSchedulerState: queueManager.debugRunningStatusString,
                                              lastSchedulerSessionStartTimestamp: activityScheduler.lastTriggerTimestamp?.timeIntervalSince1970)
        } else {
            return DBPBackgroundAgentMetadata(backgroundAgentVersion: "ERROR: Error fetching background agent version",
                                              isAgentRunning: true,
                                              agentSchedulerState: queueManager.debugRunningStatusString,
                                              lastSchedulerSessionStartTimestamp: activityScheduler.lastTriggerTimestamp?.timeIntervalSince1970)
        }
    }
}

extension DataBrokerProtectionAgentManager: DataBrokerProtectionAppToAgentInterface {

}<|MERGE_RESOLUTION|>--- conflicted
+++ resolved
@@ -182,11 +182,7 @@
             activityScheduler.startScheduler()
             didStartActivityScheduler = true
             fireMonitoringPixels()
-<<<<<<< HEAD
-            startFreemiumOrSubscriptionScheduledOperations(showWebView: false, operationDependencies: operationDependencies, completion: nil)
-=======
-            queueManager.startScheduledOperationsIfPermitted(showWebView: false, operationDependencies: operationDependencies, errorHandler: nil, completion: nil)
->>>>>>> 798425df
+            startFreemiumOrSubscriptionScheduledOperations(showWebView: false, operationDependencies: operationDependencies, errorHandler: nil, completion: nil)
 
             /// Monitors entitlement changes every 60 minutes to optimize system performance and resource utilization by avoiding unnecessary operations when entitlement is invalid.
             /// While keeping the agent active with invalid entitlement has no significant risk, setting the monitoring interval at 60 minutes is a good balance to minimize backend checks.
@@ -239,11 +235,12 @@
     ///   - completion: Completion handler
     func startFreemiumOrSubscriptionScheduledOperations(showWebView: Bool,
                                                         operationDependencies: DataBrokerOperationDependencies,
-                                                        completion: ((DataBrokerProtectionAgentErrorCollection?) -> Void)?) {
+                                                        errorHandler: ((DataBrokerProtectionAgentErrorCollection?) -> Void)?,
+                                                        completion: (() -> Void)?) {
         if authenticationManager.isUserAuthenticated {
-            queueManager.startScheduledAllOperationsIfPermitted(showWebView: showWebView, operationDependencies: operationDependencies, completion: completion)
+            queueManager.startScheduledAllOperationsIfPermitted(showWebView: showWebView, operationDependencies: operationDependencies, errorHandler: errorHandler, completion: completion)
         } else {
-            queueManager.startScheduledScanOperationsIfPermitted(showWebView: showWebView, operationDependencies: operationDependencies, completion: completion)
+            queueManager.startScheduledScanOperationsIfPermitted(showWebView: showWebView, operationDependencies: operationDependencies, errorHandler: errorHandler, completion: completion)
         }
     }
 }
@@ -256,16 +253,9 @@
 
     func startScheduledOperations(completion: (() -> Void)?) {
         fireMonitoringPixels()
-<<<<<<< HEAD
-        startFreemiumOrSubscriptionScheduledOperations(showWebView: false, operationDependencies: operationDependencies) { _ in
+        startFreemiumOrSubscriptionScheduledOperations(showWebView: false, operationDependencies: operationDependencies, errorHandler: nil) {
             completion?()
         }
-=======
-        queueManager.startScheduledOperationsIfPermitted(showWebView: false,
-                                                         operationDependencies: operationDependencies,
-                                                         errorHandler: nil,
-                                                         completion: completion)
->>>>>>> 798425df
     }
 }
 
@@ -315,15 +305,9 @@
 
     public func appLaunched() {
         fireMonitoringPixels()
-<<<<<<< HEAD
         startFreemiumOrSubscriptionScheduledOperations(showWebView: false,
                                                          operationDependencies:
-                                                            operationDependencies) { [weak self] errors in
-=======
-        queueManager.startScheduledOperationsIfPermitted(showWebView: false,
-                                                         operationDependencies: operationDependencies,
-                                                         errorHandler: { [weak self] errors in
->>>>>>> 798425df
+                                                        operationDependencies, errorHandler: { [weak self] errors in
             guard let self = self else { return }
 
             if let errors = errors {
