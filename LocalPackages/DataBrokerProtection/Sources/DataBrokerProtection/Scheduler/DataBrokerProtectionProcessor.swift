--- conflicted
+++ resolved
@@ -123,7 +123,7 @@
         engagementPixels.fireEngagementPixel()
         // This will try to fire the event weekly report pixels
         eventPixels.tryToFireWeeklyPixels()
-<<<<<<< HEAD
+
         let dataBrokerOperationCollections: [DataBrokerOperationsCollection]
 
         do {
@@ -142,17 +142,6 @@
                 completion(DataBrokerProtectionSchedulerErrorCollection(oneTimeError: error))
             }
             return
-=======
-
-        let brokersProfileData = database.fetchAllBrokerProfileQueryData()
-        let dataBrokerOperationCollections = createDataBrokerOperationCollections(from: brokersProfileData,
-                                                                                  operationType: operationType,
-                                                                                  priorityDate: priorityDate,
-                                                                                  showWebView: showWebView)
-
-        for collection in dataBrokerOperationCollections {
-            operationQueue.addOperation(collection)
->>>>>>> bf7cad8f
         }
 
         operationQueue.addBarrierBlock {
