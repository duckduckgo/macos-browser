--- conflicted
+++ resolved
@@ -58,11 +58,8 @@
     /// 1. The user is an active freemium user
     /// 2. The user has a subscription with valid entitlements
     public func validateRunPrerequisitesAndStopAgentIfNecessary() async {
-<<<<<<< HEAD
         return
-=======
 
->>>>>>> 68be5197
         do {
             let hasProfile = try dataManager.fetchProfile() != nil
             let isAuthenticated = authenticationManager.isUserAuthenticated
