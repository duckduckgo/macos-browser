--- conflicted
+++ resolved
@@ -15,13 +15,7 @@
             targets: ["NetworkProtectionUI"])
     ],
     dependencies: [
-<<<<<<< HEAD
-        // Dependencies declare other packages that this package depends on.
-        // .package(url: /* package url */, from: "1.0.0"),
         .package(url: "https://github.com/duckduckgo/BrowserServicesKit", exact: "72.1.0"),
-=======
-        .package(url: "https://github.com/duckduckgo/BrowserServicesKit", exact: "72.0.1"),
->>>>>>> 71cf33b0
         .package(path: "../SwiftUIExtensions")
     ],
     targets: [
