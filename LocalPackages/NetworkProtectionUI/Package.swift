--- conflicted
+++ resolved
@@ -15,13 +15,7 @@
             targets: ["NetworkProtectionUI"])
     ],
     dependencies: [
-<<<<<<< HEAD
-        .package(url: "https://github.com/duckduckgo/BrowserServicesKit", exact: "70.0.0"),
-=======
-        // Dependencies declare other packages that this package depends on.
-        // .package(url: /* package url */, from: "1.0.0"),
         .package(url: "https://github.com/duckduckgo/BrowserServicesKit", exact: "71.0.0"),
->>>>>>> 46435ec0
         .package(path: "../SwiftUIExtensions")
     ],
     targets: [
