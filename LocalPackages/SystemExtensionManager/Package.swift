--- conflicted
+++ resolved
@@ -16,11 +16,7 @@
         ),
     ],
     dependencies: [
-<<<<<<< HEAD
-        .package(url: "https://github.com/duckduckgo/BrowserServicesKit", revision: "7522aa923521c26b6503db8754829e33c450bc68"),
-=======
-        .package(url: "https://github.com/duckduckgo/BrowserServicesKit", exact: "101.1.1"),
->>>>>>> 2a7d10d8
+        .package(url: "https://github.com/duckduckgo/BrowserServicesKit", exact: "101.1.2"),
     ],
     targets: [
         // Targets are the basic building blocks of a package, defining a module or a test suite.
