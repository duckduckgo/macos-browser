// swift-tools-version: 5.7
// The swift-tools-version declares the minimum version of Swift required to build this package.

import Foundation
import PackageDescription

let package = Package(
    name: "NetworkProtection",
    platforms: [
        .iOS("14.0"),
        .macOS("10.15")
    ],
    products: [
        .library(name: "NetworkProtection", targets: ["NetworkProtection"])
    ],
    dependencies: [
        // If you are updating the BSK dependency in the main app, this version will need to be updated to match.
        // There is work underway to move this package into BSK itself, after which this will not be required.
<<<<<<< HEAD
        .package(url: "https://github.com/duckduckgo/BrowserServicesKit", revision: "465598956a148508a01ab700f3990e7f1f5827b3"),
=======
        .package(url: "https://github.com/duckduckgo/BrowserServicesKit", exact: "62.0.3"),
>>>>>>> 5db5b9b5
        .package(url: "https://github.com/duckduckgo/wireguard-apple", exact: "1.0.0")
    ],
    targets: [
        .target(
            name: "NetworkProtection",
            dependencies: [
                .target(name: "WireGuardC"),
                .product(name: "WireGuard", package: "wireguard-apple"),
                .product(name: "Common", package: "BrowserServicesKit")
            ]
            ),
        .target(name: "WireGuardC"),

        // MARK: - Test targets

        .testTarget(
            name: "NetworkProtectionTests",
            dependencies: [
                .target(name: "NetworkProtection")
            ],
            resources: [
                .copy("Resources/servers-original-endpoint.json"),
                .copy("Resources/servers-updated-endpoint.json")
            ]
        )
    ],
    cxxLanguageStandard: .cxx11
)<|MERGE_RESOLUTION|>--- conflicted
+++ resolved
@@ -16,11 +16,7 @@
     dependencies: [
         // If you are updating the BSK dependency in the main app, this version will need to be updated to match.
         // There is work underway to move this package into BSK itself, after which this will not be required.
-<<<<<<< HEAD
-        .package(url: "https://github.com/duckduckgo/BrowserServicesKit", revision: "465598956a148508a01ab700f3990e7f1f5827b3"),
-=======
-        .package(url: "https://github.com/duckduckgo/BrowserServicesKit", exact: "62.0.3"),
->>>>>>> 5db5b9b5
+        .package(url: "https://github.com/duckduckgo/BrowserServicesKit", exact: "62.0.4"),
         .package(url: "https://github.com/duckduckgo/wireguard-apple", exact: "1.0.0")
     ],
     targets: [
