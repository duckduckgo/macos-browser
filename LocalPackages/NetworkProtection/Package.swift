// swift-tools-version: 5.7
// The swift-tools-version declares the minimum version of Swift required to build this package.

import Foundation
import PackageDescription

let package = Package(
    name: "NetworkProtection",
    platforms: [
        .iOS("14.0"),
        .macOS("10.15")
    ],
    products: [
        .library(name: "NetworkProtection", targets: ["NetworkProtection"])
    ],
    dependencies: [
        // If you are updating the BSK dependency in the main app, this version will need to be updated to match.
        // There is work underway to move this package into BSK itself, after which this will not be required.
<<<<<<< HEAD
        .package(url: "https://github.com/duckduckgo/BrowserServicesKit", exact: "60.0.1"),
=======
        .package(url: "https://github.com/duckduckgo/BrowserServicesKit", exact: "61.0.0"),
>>>>>>> d0f1e703
        .package(url: "https://github.com/duckduckgo/wireguard-apple", exact: "1.0.0")
    ],
    targets: [
        .target(
            name: "NetworkProtection",
            dependencies: [
                .target(name: "WireGuardC"),
                .product(name: "WireGuard", package: "wireguard-apple"),
                .product(name: "Common", package: "BrowserServicesKit")
            ]
            ),
        .target(name: "WireGuardC"),

        // MARK: - Test targets

        .testTarget(
            name: "NetworkProtectionTests",
            dependencies: [
                .target(name: "NetworkProtection")
            ],
            resources: [
                .copy("Resources/servers-original-endpoint.json"),
                .copy("Resources/servers-updated-endpoint.json")
            ]
        )
    ],
    cxxLanguageStandard: .cxx11
)<|MERGE_RESOLUTION|>--- conflicted
+++ resolved
@@ -16,11 +16,7 @@
     dependencies: [
         // If you are updating the BSK dependency in the main app, this version will need to be updated to match.
         // There is work underway to move this package into BSK itself, after which this will not be required.
-<<<<<<< HEAD
-        .package(url: "https://github.com/duckduckgo/BrowserServicesKit", exact: "60.0.1"),
-=======
         .package(url: "https://github.com/duckduckgo/BrowserServicesKit", exact: "61.0.0"),
->>>>>>> d0f1e703
         .package(url: "https://github.com/duckduckgo/wireguard-apple", exact: "1.0.0")
     ],
     targets: [
