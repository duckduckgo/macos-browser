// swift-tools-version: 5.7
// The swift-tools-version declares the minimum version of Swift required to build this package.

import PackageDescription

let package = Package(
    name: "PixelKit",
    platforms: [
        .macOS("11.4")
    ],
    products: [
        // Products define the executables and libraries a package produces, and make them visible to other packages.
        .library(
            name: "PixelKit",
            targets: ["PixelKit"]
        ),
        .library(
            name: "PixelKitTestingUtilities",
            targets: ["PixelKitTestingUtilities"]
        )
    ],
    dependencies: [
        .package(url: "https://github.com/duckduckgo/apple-toolbox.git", exact: "1.0.0"),
    ],
    targets: [
        .target(
            name: "PixelKit",
            dependencies: [
<<<<<<< HEAD
                .product(name: "Macros", package: "BrowserServicesKit"),
=======
>>>>>>> 05c7db65
            ],
            swiftSettings: [
                .define("DEBUG", .when(configuration: .debug)),
                .unsafeFlags(["-Xfrontend", "-load-plugin-executable", "-Xfrontend", "${BUILT_PRODUCTS_DIR}/MacrosImplementation#MacrosImplementation"]),
            ],
            plugins: [.plugin(name: "SwiftLintPlugin", package: "apple-toolbox")]
        ),
        .testTarget(
            name: "PixelKitTests",
            dependencies: [
                "PixelKit",
                "PixelKitTestingUtilities",
<<<<<<< HEAD
                .product(name: "Macros", package: "BrowserServicesKit"),
=======
>>>>>>> 05c7db65
            ],
            swiftSettings: [
                .define("DEBUG", .when(configuration: .debug))
            ],
            plugins: [.plugin(name: "SwiftLintPlugin", package: "apple-toolbox")]
        ),
        .target(
            name: "PixelKitTestingUtilities",
            dependencies: [
                "PixelKit",
<<<<<<< HEAD
                .product(name: "Macros", package: "BrowserServicesKit"),
            ],
            plugins: [.plugin(name: "SwiftLintPlugin", package: "BrowserServicesKit")]
=======
            ],
            plugins: [.plugin(name: "SwiftLintPlugin", package: "apple-toolbox")]
>>>>>>> 05c7db65
        )
    ]
)<|MERGE_RESOLUTION|>--- conflicted
+++ resolved
@@ -26,10 +26,7 @@
         .target(
             name: "PixelKit",
             dependencies: [
-<<<<<<< HEAD
-                .product(name: "Macros", package: "BrowserServicesKit"),
-=======
->>>>>>> 05c7db65
+                .product(name: "Macros", package: "apple-toolbox"),
             ],
             swiftSettings: [
                 .define("DEBUG", .when(configuration: .debug)),
@@ -42,10 +39,7 @@
             dependencies: [
                 "PixelKit",
                 "PixelKitTestingUtilities",
-<<<<<<< HEAD
-                .product(name: "Macros", package: "BrowserServicesKit"),
-=======
->>>>>>> 05c7db65
+                .product(name: "Macros", package: "apple-toolbox"),
             ],
             swiftSettings: [
                 .define("DEBUG", .when(configuration: .debug))
@@ -56,14 +50,9 @@
             name: "PixelKitTestingUtilities",
             dependencies: [
                 "PixelKit",
-<<<<<<< HEAD
-                .product(name: "Macros", package: "BrowserServicesKit"),
-            ],
-            plugins: [.plugin(name: "SwiftLintPlugin", package: "BrowserServicesKit")]
-=======
+                .product(name: "Macros", package: "apple-toolbox"),
             ],
             plugins: [.plugin(name: "SwiftLintPlugin", package: "apple-toolbox")]
->>>>>>> 05c7db65
         )
     ]
 )