--- conflicted
+++ resolved
@@ -40,11 +40,7 @@
             rawValue
         }
 
-<<<<<<< HEAD
-        var parameters: [String : String]? {
-=======
         var parameters: [String: String]? {
->>>>>>> 334a3bef
             switch self {
             case .testEvent, .dailyEvent, .dailyAndContinuousEvent:
                 return [
@@ -103,11 +99,7 @@
                                 defaultHeaders: headers,
                                 log: log,
                                 dailyPixelCalendar: nil,
-<<<<<<< HEAD
-                                defaults: userDefaults) { firedPixelName, firedHeaders, parameters, allowedQueryReservedCharacters, callBackOnMainThread, onComplete in
-=======
                                 defaults: userDefaults) { firedPixelName, firedHeaders, parameters, _, _, _ in
->>>>>>> 334a3bef
 
             fireCallbackCalled.fulfill()
 
@@ -150,11 +142,7 @@
                                 defaultHeaders: headers,
                                 log: log,
                                 dailyPixelCalendar: nil,
-<<<<<<< HEAD
-                                defaults: userDefaults) { firedPixelName, firedHeaders, parameters, allowedQueryReservedCharacters, callBackOnMainThread, onComplete in
-=======
                                 defaults: userDefaults) { firedPixelName, firedHeaders, parameters, _, _, _ in
->>>>>>> 334a3bef
 
             fireCallbackCalled.fulfill()
 
@@ -198,11 +186,7 @@
                                 defaultHeaders: headers,
                                 log: log,
                                 dailyPixelCalendar: nil,
-<<<<<<< HEAD
-                                defaults: userDefaults) { firedPixelName, firedHeaders, parameters, allowedQueryReservedCharacters, callBackOnMainThread, onComplete in
-=======
                                 defaults: userDefaults) { firedPixelName, firedHeaders, parameters, _, _, _ in
->>>>>>> 334a3bef
 
             fireCallbackCalled.fulfill()
 
