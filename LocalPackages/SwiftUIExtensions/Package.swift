--- conflicted
+++ resolved
@@ -11,11 +11,7 @@
         .library(name: "PreferencesViews", targets: ["PreferencesViews"]),
     ],
     dependencies: [
-<<<<<<< HEAD
-        .package(url: "https://github.com/duckduckgo/BrowserServicesKit", exact: "101.1.1"),
-=======
-        .package(url: "https://github.com/duckduckgo/BrowserServicesKit", exact: "101.1.2"),
->>>>>>> 0a1a4b4e
+        .package(url: "https://github.com/duckduckgo/BrowserServicesKit", exact: "101.1.3"),
     ],
     targets: [
         .target(
