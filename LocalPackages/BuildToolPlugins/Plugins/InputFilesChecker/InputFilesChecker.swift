//
//  InputFilesChecker.swift
//
//  Copyright © 2022 DuckDuckGo. All rights reserved.
//
//  Licensed under the Apache License, Version 2.0 (the "License");
//  you may not use this file except in compliance with the License.
//  You may obtain a copy of the License at
//
//  http://www.apache.org/licenses/LICENSE-2.0
//
//  Unless required by applicable law or agreed to in writing, software
//  distributed under the License is distributed on an "AS IS" BASIS,
//  WITHOUT WARRANTIES OR CONDITIONS OF ANY KIND, either express or implied.
//  See the License for the specific language governing permissions and
//  limitations under the License.
//

import Foundation
import PackagePlugin
import XcodeProjectPlugin

let nonSandboxedExtraInputFiles: Set<InputFile> = [
    .init("BWEncryption.m", .source),
    .init("BWEncryptionOutput.m", .source),
    .init("BWManager.swift", .source),
    .init("UpdateController.swift", .source),
    .init("DuckDuckGo VPN.app", .unknown),
    .init("PFMoveApplication.m", .source),
    .init("NetworkProtectionSubscriptionEventHandler.swift", .source),
    .init("DBPHomeViewController.swift", .source),
    .init("DataBrokerProtectionManager.swift", .source),
    .init("DataBrokerProtectionLoginItemScheduler.swift", .source),
    .init("LoginItem+DataBrokerProtection.swift", .source),
    .init("DataBrokerProtectionDebugMenu.swift", .source),
    .init("DataBrokerProtectionFeatureVisibility.swift", .source),
    .init("DataBrokerProtectionFeatureDisabler.swift", .source),
    .init("DataBrokerProtectionAppEvents.swift", .source),
<<<<<<< HEAD
    .init("DuckDuckGoDBPBackgroundAgent.app", .unknown),
=======
    .init("VPNMetadataCollector.swift", .source),
    .init("VPNFeedbackCategory.swift", .source),
    .init("VPNFeedbackSender.swift", .source),
    .init("DuckDuckGo Personal Information Removal.app", .unknown),
>>>>>>> d9264bef
    .init("DataBrokerProtectionSubscriptionEventHandler.swift", .source)
]

/**
 * This dictionary keeps track of input files that are not present in all targets.
 *
 * By default, we expect all input files to be added to all app targets or tests targets.
 * If this is not the case, exceptions should be listed here.
 *
 * Add here files that are not included in all app targets or all unit tests targets.
 * This dictionary is checked at every build and if there are files not listed there, that
 * were otherwise not included in all app/test targets, the build will stop with an error.
 */
let extraInputFiles: [TargetName: Set<InputFile>] = [
    "DuckDuckGo Privacy Browser": nonSandboxedExtraInputFiles,

    "DuckDuckGo Privacy Browser App Store": [
        .init("DuckDuckGo VPN App Store.app", .unknown),
    ],

    "DuckDuckGo Privacy Pro": nonSandboxedExtraInputFiles,

    "Unit Tests": [
        .init("BWEncryptionTests.swift", .source),
        .init("WKWebViewPrivateMethodsAvailabilityTests.swift", .source),
        .init("NetworkProtectionRemoteMessageTests.swift", .source),
        .init("network-protection-messages.json", .resource),
        .init("dbp-messages.json", .resource),
    ],

    "Integration Tests": []
]

typealias TargetName = String

struct InputFile: Hashable, Comparable {
    static func < (lhs: InputFile, rhs: InputFile) -> Bool {
        lhs.fileName < rhs.fileName
    }

    var fileName: String
    var type: FileType

    init(_ fileName: String, _ type: FileType) {
        self.fileName = fileName
        self.type = type
    }

    init(_ file: File) {
        self.fileName = file.path.lastComponent
        self.type = file.type
    }
}

@main
struct TargetSourcesChecker: BuildToolPlugin, XcodeBuildToolPlugin {
    func createBuildCommands(context: PackagePlugin.PluginContext, target: PackagePlugin.Target) async throws -> [PackagePlugin.Command] {
        return []
    }

    func createBuildCommands(context: XcodePluginContext, target: XcodeTarget) throws -> [Command] {
        var appTargets: [XcodeTarget] = []
        var unitTestsTargets: [XcodeTarget] = []
        var integrationTestsTargets: [XcodeTarget] = []

        context.xcodeProject.targets.forEach { target in
            switch target.product?.kind {
            case .application where target.displayName.starts(with: "DuckDuckGo Privacy Browser"):
                appTargets.append(target)
            case .application where target.displayName == "DuckDuckGo Privacy Pro": // To be removed after the target is deleted
                appTargets.append(target)
            case .other("com.apple.product-type.bundle.unit-test"):
                if target.displayName.starts(with: "Unit Tests") {
                    unitTestsTargets.append(target)
                } else if target.displayName.starts(with: "Integration Tests") {
                    integrationTestsTargets.append(target)
                }
            default:
                break
            }
        }

        if appTargets.isEmpty || unitTestsTargets.isEmpty || integrationTestsTargets.isEmpty {
            throw NoTargetsFoundError()
        }

        var errors = [Error]()
        for targets in [appTargets, unitTestsTargets, integrationTestsTargets] {
            do {
                try check(targets)
            } catch {
                errors.append(error)
            }
        }
        try CombinedError(errors: errors).throwIfNonEmpty()

        return []
    }

    private func check(_ targets: [XcodeTarget]) throws {
        if targets.isEmpty {
            return
        }

        var commonInputFiles: Set<InputFile> = Set(targets[0].inputFiles.map(InputFile.init))
        for target in targets.dropFirst() {
            commonInputFiles.formIntersection(target.inputFiles.map(InputFile.init))
        }

        var errors = [Error]()

        let filesWithSpaceInPath = targets[0].inputFiles.filter { $0.type != .unknown && $0.path.string.firstIndex(of: " ") != nil }
        if !filesWithSpaceInPath.isEmpty {
            errors.append(contentsOf: filesWithSpaceInPath.map(\.path.string).sorted().map(FileWithSpaceInPathError.init))
        }

        for target in targets {
            let inputFiles = Set(target.inputFiles.map(InputFile.init))
            let extraFiles = inputFiles.subtracting(commonInputFiles)

            let expectedExtraFiles = extraInputFiles[target.displayName] ?? []
            let unrelatedFiles = expectedExtraFiles.subtracting(inputFiles)

            if expectedExtraFiles != extraFiles || !unrelatedFiles.isEmpty {
                let error = ExtraFilesInconsistencyError(
                    target: target.displayName,
                    actual: extraFiles,
                    expected: expectedExtraFiles,
                    unrelated: unrelatedFiles
                )
                print(error.localizedDescription)
                errors.append(error)
            }
        }

        try CombinedError(errors: errors).throwIfNonEmpty()
    }
}

extension File: Equatable, Hashable {
    public static func == (lhs: File, rhs: File) -> Bool {
        lhs.path == rhs.path && lhs.type == rhs.type
    }

    public func hash(into hasher: inout Hasher) {
        hasher.combine(path)
        hasher.combine(type)
    }
}<|MERGE_RESOLUTION|>--- conflicted
+++ resolved
@@ -36,14 +36,7 @@
     .init("DataBrokerProtectionFeatureVisibility.swift", .source),
     .init("DataBrokerProtectionFeatureDisabler.swift", .source),
     .init("DataBrokerProtectionAppEvents.swift", .source),
-<<<<<<< HEAD
-    .init("DuckDuckGoDBPBackgroundAgent.app", .unknown),
-=======
-    .init("VPNMetadataCollector.swift", .source),
-    .init("VPNFeedbackCategory.swift", .source),
-    .init("VPNFeedbackSender.swift", .source),
     .init("DuckDuckGo Personal Information Removal.app", .unknown),
->>>>>>> d9264bef
     .init("DataBrokerProtectionSubscriptionEventHandler.swift", .source)
 ]
 
