--- conflicted
+++ resolved
@@ -12,14 +12,7 @@
             targets: ["Subscription"]),
     ],
     dependencies: [
-<<<<<<< HEAD
-        .package(path: "../Account"),
-        .package(path: "../Purchase"),
-        .package(path: "../SwiftUIExtensions"),
         .package(url: "https://github.com/duckduckgo/BrowserServicesKit", exact: "99.0.1"),
-=======
-        .package(url: "https://github.com/duckduckgo/BrowserServicesKit", exact: "99.0.0"),
->>>>>>> e66697bc
     ],
     targets: [
         .target(
