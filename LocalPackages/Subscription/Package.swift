--- conflicted
+++ resolved
@@ -12,11 +12,7 @@
             targets: ["Subscription"]),
     ],
     dependencies: [
-<<<<<<< HEAD
-        .package(url: "https://github.com/duckduckgo/BrowserServicesKit", exact: "104.2.2"),
-=======
         .package(url: "https://github.com/duckduckgo/BrowserServicesKit", exact: "105.0.0"),
->>>>>>> b62a965c
     ],
     targets: [
         .target(
