--- conflicted
+++ resolved
@@ -13,11 +13,7 @@
         ),
     ],
     dependencies: [
-<<<<<<< HEAD
-        .package(url: "https://github.com/duckduckgo/BrowserServicesKit", exact: "101.1.1"),
-=======
-        .package(url: "https://github.com/duckduckgo/BrowserServicesKit", exact: "101.1.2"),
->>>>>>> 0a1a4b4e
+        .package(url: "https://github.com/duckduckgo/BrowserServicesKit", exact: "101.1.3"),
     ],
     targets: [
         .target(
