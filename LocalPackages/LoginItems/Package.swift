--- conflicted
+++ resolved
@@ -13,12 +13,8 @@
         ),
     ],
     dependencies: [
-<<<<<<< HEAD
-        .package(url: "https://github.com/duckduckgo/apple-toolbox.git", exact: "1.0.0"),
+        .package(url: "https://github.com/duckduckgo/apple-toolbox.git", exact: "2.0.0"),
         .package(url: "https://github.com/duckduckgo/BrowserServicesKit", revision: "a5b3ae827b9b659fc6cde49e7729a9e1bb1044ac")
-=======
-        .package(url: "https://github.com/duckduckgo/apple-toolbox.git", exact: "2.0.0"),
->>>>>>> 240006e8
     ],
     targets: [
         .target(
