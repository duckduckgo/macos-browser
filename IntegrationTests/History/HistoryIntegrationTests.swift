//
//  HistoryIntegrationTests.swift
//
//  Copyright © 2023 DuckDuckGo. All rights reserved.
//
//  Licensed under the Apache License, Version 2.0 (the "License");
//  you may not use this file except in compliance with the License.
//  You may obtain a copy of the License at
//
//  http://www.apache.org/licenses/LICENSE-2.0
//
//  Unless required by applicable law or agreed to in writing, software
//  distributed under the License is distributed on an "AS IS" BASIS,
//  WITHOUT WARRANTIES OR CONDITIONS OF ANY KIND, either express or implied.
//  See the License for the specific language governing permissions and
//  limitations under the License.
//

import Combine
import Common
import Macros
import Navigation
import XCTest
<<<<<<< HEAD

=======
import History
>>>>>>> 774adaa8
@testable import DuckDuckGo_Privacy_Browser

@available(macOS 12.0, *)
class HistoryIntegrationTests: XCTestCase {

    var window: NSWindow!

    var mainViewController: MainViewController {
        (window.contentViewController as! MainViewController)
    }

    var tabViewModel: TabViewModel {
        mainViewController.browserTabViewController.tabViewModel!
    }

    var contentBlockingMock: ContentBlockingMock!
    var privacyFeaturesMock: AnyPrivacyFeatures!
    var privacyConfiguration: MockPrivacyConfiguration {
        contentBlockingMock.privacyConfigurationManager.privacyConfig as! MockPrivacyConfiguration
    }

    @MainActor
    override func setUp() async throws {
        contentBlockingMock = ContentBlockingMock()
        privacyFeaturesMock = AppPrivacyFeatures(contentBlocking: contentBlockingMock, httpsUpgradeStore: HTTPSUpgradeStoreMock())
        // disable waiting for CBR compilation on navigation
        privacyConfiguration.isFeatureKeyEnabled = { _, _ in
            return false
        }

        await withCheckedContinuation { continuation in
            HistoryCoordinator.shared.burnAll {
                continuation.resume(returning: ())
            }
        }
    }

    @MainActor
    override func tearDown() async throws {
        window?.close()
        window = nil
        PrivacySecurityPreferences.shared.gpcEnabled = true
    }

    // MARK: - Tests

    @MainActor
    func testWhenPageTitleIsUpdated_historyEntryTitleUpdated() async throws {
        let tab = Tab(content: .newtab, privacyFeatures: privacyFeaturesMock)
        window = WindowsManager.openNewWindow(with: tab)!

        let html = """
            <html>
                <head><title>Title 1</title></head>
                <body>test content</body>
            </html>
        """

        let url = URL.testsServer.appendingTestParameters(data: html.utf8data)
        let titleChangedPromise1 = tab.$title
            .filter { $0 == "Title 1" }
            .receive(on: DispatchQueue.main)
            .timeout(5, "Title 1")
            .first()
            .promise()

        _=try await tab.setUrl(url, source: .link)?.result.get()
        _=try await titleChangedPromise1.value

        XCTAssertEqual(HistoryCoordinator.shared.history?.count, 1)
        XCTAssertEqual(HistoryCoordinator.shared.history?.first?.title, "Title 1")
        XCTAssertEqual(HistoryCoordinator.shared.history?.first?.numberOfVisits, 1)
        XCTAssertEqual(HistoryCoordinator.shared.history?.first?.blockedTrackingEntities.isEmpty, true)

        let titleChangedPromise2 = tab.$title
            .filter { $0 == "Title 2" }
            .receive(on: DispatchQueue.main)
            .timeout(5, "Title 2")
            .first()
            .promise()

        _=try await tab.webView.evaluateJavaScript("(function() { document.title = 'Title 2'; return true })()")
        _=try await titleChangedPromise2.value

        XCTAssertEqual(HistoryCoordinator.shared.history?.count, 1)
        XCTAssertEqual(HistoryCoordinator.shared.history?.first?.title, "Title 2")
        XCTAssertEqual(HistoryCoordinator.shared.history?.first?.numberOfVisits, 1)
        XCTAssertEqual(HistoryCoordinator.shared.history?.first?.blockedTrackingEntities.isEmpty, true)
    }

    @MainActor
    func testWhenSameDocumentNavigation_historyEntryTitleUpdated() async throws {
        let tab = Tab(content: .newtab, privacyFeatures: privacyFeaturesMock)
        window = WindowsManager.openNewWindow(with: tab)!

        let html = """
            <html>
                <head><title>Title 1</title></head>
                <body>
                    <a id="link" href="#navlink" onclick="javascript:document.title='Title 2'">click me</a><br />
                    test content<br />
                    <a id="navlink"/><br />
                    test content 2<br />
                </body>
            </html>
        """

        let urls = [
            URL.testsServer.appendingTestParameters(data: html.utf8data),
            URL(string: URL.testsServer.appendingTestParameters(data: html.utf8data).absoluteString + "#1")!,
        ]

        _=try await tab.setUrl(urls[0], source: .link)?.result.get()

        let titleChangedPromise = tab.$title
            .filter { $0 == "Title 2" }
            .receive(on: DispatchQueue.main)
            .timeout(1, "Title 2")
            .first()
            .promise()

        _=try await tab.webView.evaluateJavaScript("(function() { document.getElementById('link').click(); return true })()")
        _=try await titleChangedPromise.value

        XCTAssertEqual(HistoryCoordinator.shared.history?.count, 2)
        let first = HistoryCoordinator.shared.history?.first(where: { $0.url == urls[0] })
        XCTAssertEqual(first?.numberOfVisits, 1)
        XCTAssertEqual(first?.title, "Title 1")

        let second = HistoryCoordinator.shared.history?.first(where: { $0.url != urls[0] })
        XCTAssertEqual(second?.numberOfVisits, 1)
        XCTAssertEqual(second?.title, "Title 2")
    }

    @MainActor
    func testWhenNavigatingToSamePage_visitIsAdded() async throws {
        let tab = Tab(content: .newtab, privacyFeatures: privacyFeaturesMock)
        window = WindowsManager.openNewWindow(with: tab)!

        let urls = [
            URL.testsServer,
            URL.testsServer.appendingPathComponent("page1").appendingTestParameters(data: "".utf8data),
        ]
        _=try await tab.setUrl(urls[0], source: .link)?.result.get()
        _=try await tab.setUrl(urls[1], source: .link)?.result.get()
        _=try await tab.setUrl(urls[0], source: .link)?.result.get()

        let first = HistoryCoordinator.shared.history?.first(where: { $0.url == urls[0] })
        XCTAssertEqual(first?.numberOfVisits, 2)

        let second = HistoryCoordinator.shared.history?.first(where: { $0.url == urls[1] })
        XCTAssertEqual(second?.numberOfVisits, 1)
    }

    @MainActor
    func testWhenNavigatingBack_visitIsNotAdded() async throws {
        let tab = Tab(content: .newtab, privacyFeatures: privacyFeaturesMock)
        window = WindowsManager.openNewWindow(with: tab)!

        let urls = [
            URL.testsServer,
            URL.testsServer.appendingPathComponent("page1").appendingTestParameters(data: "".utf8data),
        ]
        _=try await tab.setUrl(urls[0], source: .link)?.result.get()
        _=try await tab.setUrl(urls[1], source: .link)?.result.get()
        _=try await tab.goBack()?.result.get()
        _=try await tab.goForward()?.result.get()

        let first = HistoryCoordinator.shared.history?.first(where: { $0.url == urls[0] })
        XCTAssertEqual(first?.numberOfVisits, 1)

        let second = HistoryCoordinator.shared.history?.first(where: { $0.url == urls[1] })
        XCTAssertEqual(second?.numberOfVisits, 1)
    }

    @MainActor
    func testWhenScriptTrackerLoaded_trackerAddedToHistory() async throws {
        PrivacySecurityPreferences.shared.gpcEnabled = false

        let tab = Tab(content: .newtab)
        window = WindowsManager.openNewWindow(with: tab)!

        let url = #URL("http://privacy-test-pages.site/tracker-reporting/1major-via-script.html")

        // navigate to a regular page, tracker count should be reset to 0
        let trackerPromise = tab.privacyInfoPublisher.compactMap { $0?.$trackerInfo }
            .switchToLatest()
            .filter { $0.trackersBlocked.count == 1 }
            .map { _ in true }
            .timeout(5)
            .first()
            .promise()

        _=try await tab.setUrl(url, source: .link)?.result.get()
        _=try await trackerPromise.value

        let first = HistoryCoordinator.shared.history?.first
        XCTAssertEqual(first?.trackersFound, true)
        XCTAssertEqual(first?.numberOfTrackersBlocked, 2)
        XCTAssertEqual(first?.blockedTrackingEntities, ["Google Ads (Google)"])
        XCTAssertEqual(first?.numberOfVisits, 1)
    }

    @MainActor
    func testWhenSurrogateTrackerLoaded_trackerAddedToHistory() async throws {
        PrivacySecurityPreferences.shared.gpcEnabled = false

        let tab = Tab(content: .newtab)
        window = WindowsManager.openNewWindow(with: tab)!

        let url = #URL("http://privacy-test-pages.site/tracker-reporting/1major-with-surrogate.html")

        // navigate to a regular page, tracker count should be reset to 0
        let trackerPromise = tab.privacyInfoPublisher.compactMap { $0?.$trackerInfo }
            .switchToLatest()
            .filter { $0.trackersBlocked.count == 1 }
            .map { _ in true }
            .timeout(10)
            .first()
            .promise()

        _=try await tab.setUrl(url, source: .link)?.result.get()
        _=try await trackerPromise.value

        let first = HistoryCoordinator.shared.history?.first
        XCTAssertEqual(first?.trackersFound, true)
        XCTAssertEqual(first?.numberOfTrackersBlocked, 3)
        XCTAssertEqual(first?.blockedTrackingEntities, ["Google Ads (Google)"])
        XCTAssertEqual(first?.numberOfVisits, 1)
    }

}<|MERGE_RESOLUTION|>--- conflicted
+++ resolved
@@ -18,14 +18,11 @@
 
 import Combine
 import Common
+import History
 import Macros
 import Navigation
 import XCTest
-<<<<<<< HEAD
-
-=======
-import History
->>>>>>> 774adaa8
+
 @testable import DuckDuckGo_Privacy_Browser
 
 @available(macOS 12.0, *)
