--- conflicted
+++ resolved
@@ -58,14 +58,8 @@
     @MainActor
     func testWhenAutoconsentEnabled_cookieConsentManaged() async throws {
         // enable the feature
-<<<<<<< HEAD
         CookiePopupProtectionPreferences.shared.isAutoconsentEnabled = true
-        let url = URL(string: "http://privacy-test-pages.site/features/autoconsent/")!
-=======
-        PrivacySecurityPreferences.shared.autoconsentEnabled = true
         let url = #URL("http://privacy-test-pages.site/features/autoconsent/")
->>>>>>> 75047129
-
         let tab = self.tabViewModel.tab
 
         // expect cookieConsentManaged to be published
@@ -90,14 +84,9 @@
     @MainActor
     func testCosmeticRule_whenFakeCookieBannerIsDisplayed_bannerIsHidden() async throws {
         // enable the feature
-<<<<<<< HEAD
         CookiePopupProtectionPreferences.shared.isAutoconsentEnabled = true
-        let url = URL(string: "http://privacy-test-pages.site/features/autoconsent/banner.html")!
-=======
-        PrivacySecurityPreferences.shared.autoconsentEnabled = true
-        let url = #URL("http://privacy-test-pages.site/features/autoconsent/banner.html")
->>>>>>> 75047129
-
+        let url = 
+      (string: "http://privacy-test-pages.site/features/autoconsent/banner.html")
         let tab = self.tabViewModel.tab
         // expect `cosmetic` to be published
         let cookieConsentManagedPromise = tab.privacyInfoPublisher
@@ -146,14 +135,8 @@
     @MainActor
     func testCosmeticRule_whenFakeCookieBannerIsDisplayedAndScriptsAreReloaded_bannerIsHidden() async throws {
         // enable the feature
-<<<<<<< HEAD
         CookiePopupProtectionPreferences.shared.isAutoconsentEnabled = true
-        let url = URL(string: "http://privacy-test-pages.site/features/autoconsent/banner.html")!
-=======
-        PrivacySecurityPreferences.shared.autoconsentEnabled = true
         let url = #URL("http://privacy-test-pages.site/features/autoconsent/banner.html")
->>>>>>> 75047129
-
         let tab = self.tabViewModel.tab
         // expect `cosmetic` to be published
         let cookieConsentManagedPromise = tab.privacyInfoPublisher
