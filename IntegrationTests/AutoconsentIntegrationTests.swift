//
//  AutoconsentIntegrationTests.swift
//
//  Copyright © 2023 DuckDuckGo. All rights reserved.
//
//  Licensed under the Apache License, Version 2.0 (the "License");
//  you may not use this file except in compliance with the License.
//  You may obtain a copy of the License at
//
//  http://www.apache.org/licenses/LICENSE-2.0
//
//  Unless required by applicable law or agreed to in writing, software
//  distributed under the License is distributed on an "AS IS" BASIS,
//  WITHOUT WARRANTIES OR CONDITIONS OF ANY KIND, either express or implied.
//  See the License for the specific language governing permissions and
//  limitations under the License.
//

import Combine
import Common
import os.log
import PrivacyDashboard
import XCTest
@testable import DuckDuckGo_Privacy_Browser

@available(macOS 12.0, *)
class AutoconsentIntegrationTests: XCTestCase {

    var window: NSWindow!

    var mainViewController: MainViewController {
        (window.contentViewController as! MainViewController)
    }

    var tabViewModel: TabViewModel {
        mainViewController.browserTabViewController.tabViewModel!
    }

    override func setUp() {
        // disable GPC redirects
        PrivacySecurityPreferences.shared.gpcEnabled = false

        window = WindowsManager.openNewWindow(with: .none)!
    }

    override func tearDown() {
        window.close()
        window = nil

        PrivacySecurityPreferences.shared.gpcEnabled = true
    }

    // MARK: - Tests

    @MainActor
    func testWhenAutoconsentEnabled_cookieConsentManaged() async throws {
        // enable the feature
        PrivacySecurityPreferences.shared.autoconsentEnabled = true
        let url = URL(string: "http://privacy-test-pages.glitch.me/features/autoconsent/")!

        let tab = self.tabViewModel.tab

<<<<<<< HEAD

=======
>>>>>>> f2dfe00e
        // expect cookieConsentManaged to be published
        let cookieConsentManagedPromise = tab.privacyInfoPublisher
            .compactMap {
                $0?.$cookieConsentManaged
            }
            .switchToLatest()
            .compactMap {
                $0?.isConsentManaged == true ? true : nil
            }
            .timeout(10)
            .first()
            .promise()

        _=await tab.setUrl(url, userEntered: nil)?.value?.result

        let cookieConsentManaged = try await cookieConsentManagedPromise.value
        XCTAssertTrue(cookieConsentManaged)
    }

    @MainActor
    func testWhenAutoconsentDisabled_promptIsDisplayed() async throws {
        // reset the feature setting
        PrivacySecurityPreferences.shared.autoconsentEnabled = nil
        let url = URL(string: "http://privacy-test-pages.glitch.me/features/autoconsent/")!

        let tab = self.tabViewModel.tab

        _=await tab.setUrl(url, userEntered: nil)?.value?.result

        // expect cookieConsent request to be published
        let cookieConsentPromptRequestPromise = tab.cookieConsentPromptRequestPublisher
            .compactMap { $0 != nil ? true : nil }
            .timeout(5)
            .first()
            .promise()

        let cookieConsentPromptRequestPublished = try await cookieConsentPromptRequestPromise.value
        XCTAssertTrue(cookieConsentPromptRequestPublished)
        XCTAssertTrue(mainViewController.view.window!.childWindows?.first?.contentViewController is CookieConsentUserPermissionViewController)

        // expect cookieConsent popover to be hidden when opening a new tab
        mainViewController.browserTabViewController.openNewTab(with: .none)
        XCTAssertFalse(mainViewController.view.window!.childWindows?.first?.contentViewController is CookieConsentUserPermissionViewController)

        // switch back: popover should be reopen
        mainViewController.tabCollectionViewModel.select(at: .unpinned(0))
        XCTAssertTrue(mainViewController.view.window!.childWindows?.first?.contentViewController is CookieConsentUserPermissionViewController)
    }

    @MainActor
    func testCosmeticRule_whenFakeCookieBannerIsDisplayed_bannerIsHidden() async throws {
        // enable the feature
        PrivacySecurityPreferences.shared.autoconsentEnabled = true
        let url = URL(string: "http://privacy-test-pages.glitch.me/features/autoconsent/banner.html")!

        let tab = self.tabViewModel.tab
<<<<<<< HEAD

        // expect `cosmetic` to be published
        let cookieConsentManagedPromise = tab.privacyInfoPublisher
            .compactMap {
                os_log("cookieConsentManaged: %s", "\(String(describing: $0?.$cookieConsentManaged))")
=======
        // expect `cosmetic` to be published
        let cookieConsentManagedPromise = tab.privacyInfoPublisher
            .compactMap {
>>>>>>> f2dfe00e
                return $0?.$cookieConsentManaged
            }
            .switchToLatest()
            .compactMap {
<<<<<<< HEAD
                $0?.isCosmeticRuleApplied == true ? true : nil
=======
                return $0?.isCosmeticRuleApplied == true ? true : nil
>>>>>>> f2dfe00e
            }
            .receive(on: DispatchQueue.main)
            .timeout(10)
            .first()
            .promise()

<<<<<<< HEAD
        os_log("starting navigation to http://privacy-test-pages.glitch.me/features/autoconsent/banner.html")
        _=await tab.setUrl(url, userEntered: nil)?.value?.result

        os_log("navigation done")
        let cookieConsentManaged = try await cookieConsentManagedPromise.value
        XCTAssertTrue(cookieConsentManaged)
=======
        _=await tab.setUrl(url, userEntered: nil)?.value?.result

        let cookieConsentManaged = try await cookieConsentManagedPromise.value
        XCTAssertTrue(cookieConsentManaged == true)

        let isBannerHidden = try await tab.webView.evaluateJavaScript("window.getComputedStyle(banner).display === 'none'") as? Bool
        XCTAssertTrue(isBannerHidden == true)
    }

    @MainActor
    func testCosmeticRule_whenFakeCookieBannerIsDisplayedAndScriptsAreReloaded_bannerIsHidden() async throws {
        // enable the feature
        PrivacySecurityPreferences.shared.autoconsentEnabled = true
        let url = URL(string: "http://privacy-test-pages.glitch.me/features/autoconsent/banner.html")!

        let tab = self.tabViewModel.tab
        // expect `cosmetic` to be published
        let cookieConsentManagedPromise = tab.privacyInfoPublisher
            .compactMap {
                return $0?.$cookieConsentManaged
            }
            .switchToLatest()
            .compactMap {
                return $0?.isCosmeticRuleApplied == true ? true : nil
            }
            .receive(on: DispatchQueue.main)
            .timeout(5)
            .first()
            .promise()

        os_log("starting navigation to http://privacy-test-pages.glitch.me/features/autoconsent/banner.html")
        let navigation = await tab.setUrl(url, userEntered: nil)?.value

        navigation?.appendResponder(navigationResponse: { response in
            os_log("navigationResponse: %s", "\(String(describing: response))")

            // cause UserScripts reload (ContentBlockingUpdating)
            PrivacySecurityPreferences.shared.gpcEnabled = true
            PrivacySecurityPreferences.shared.gpcEnabled = false

            return .allow
        })
        _=await navigation?.result

        os_log("navigation done")
        let cookieConsentManaged = try await cookieConsentManagedPromise.value
        XCTAssertTrue(cookieConsentManaged == true)
>>>>>>> f2dfe00e

        let isBannerHidden = try await tab.webView.evaluateJavaScript("window.getComputedStyle(banner).display === 'none'") as? Bool
        XCTAssertTrue(isBannerHidden == true)
    }

}

private extension CookieConsentInfo {

    var isConsentManaged: Bool {
        Mirror(reflecting: self).children.first(where: { $0.label == "consentManaged" })?.value as! Bool
    }

    var isCosmeticRuleApplied: Bool {
        (Mirror(reflecting: self).children.first(where: { $0.label == "cosmetic" })?.value as? Bool) ?? false
    }

}<|MERGE_RESOLUTION|>--- conflicted
+++ resolved
@@ -60,10 +60,6 @@
 
         let tab = self.tabViewModel.tab
 
-<<<<<<< HEAD
-
-=======
->>>>>>> f2dfe00e
         // expect cookieConsentManaged to be published
         let cookieConsentManagedPromise = tab.privacyInfoPublisher
             .compactMap {
@@ -120,40 +116,20 @@
         let url = URL(string: "http://privacy-test-pages.glitch.me/features/autoconsent/banner.html")!
 
         let tab = self.tabViewModel.tab
-<<<<<<< HEAD
-
         // expect `cosmetic` to be published
         let cookieConsentManagedPromise = tab.privacyInfoPublisher
             .compactMap {
-                os_log("cookieConsentManaged: %s", "\(String(describing: $0?.$cookieConsentManaged))")
-=======
-        // expect `cosmetic` to be published
-        let cookieConsentManagedPromise = tab.privacyInfoPublisher
-            .compactMap {
->>>>>>> f2dfe00e
                 return $0?.$cookieConsentManaged
             }
             .switchToLatest()
             .compactMap {
-<<<<<<< HEAD
-                $0?.isCosmeticRuleApplied == true ? true : nil
-=======
                 return $0?.isCosmeticRuleApplied == true ? true : nil
->>>>>>> f2dfe00e
             }
             .receive(on: DispatchQueue.main)
             .timeout(10)
             .first()
             .promise()
 
-<<<<<<< HEAD
-        os_log("starting navigation to http://privacy-test-pages.glitch.me/features/autoconsent/banner.html")
-        _=await tab.setUrl(url, userEntered: nil)?.value?.result
-
-        os_log("navigation done")
-        let cookieConsentManaged = try await cookieConsentManagedPromise.value
-        XCTAssertTrue(cookieConsentManaged)
-=======
         _=await tab.setUrl(url, userEntered: nil)?.value?.result
 
         let cookieConsentManaged = try await cookieConsentManagedPromise.value
@@ -201,7 +177,6 @@
         os_log("navigation done")
         let cookieConsentManaged = try await cookieConsentManagedPromise.value
         XCTAssertTrue(cookieConsentManaged == true)
->>>>>>> f2dfe00e
 
         let isBannerHidden = try await tab.webView.evaluateJavaScript("window.getComputedStyle(banner).display === 'none'") as? Bool
         XCTAssertTrue(isBannerHidden == true)
