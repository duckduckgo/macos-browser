--- conflicted
+++ resolved
@@ -8,28 +8,16 @@
     artifactory (3.0.15)
     atomos (0.1.3)
     aws-eventstream (1.2.0)
-<<<<<<< HEAD
-    aws-partitions (1.694.0)
-    aws-sdk-core (3.168.4)
-=======
-    aws-partitions (1.695.0)
+    aws-partitions (1.696.0)
     aws-sdk-core (3.169.0)
->>>>>>> 51da6137
       aws-eventstream (~> 1, >= 1.0.2)
       aws-partitions (~> 1, >= 1.651.0)
       aws-sigv4 (~> 1.5)
       jmespath (~> 1, >= 1.6.1)
-<<<<<<< HEAD
-    aws-sdk-kms (1.61.0)
-      aws-sdk-core (~> 3, >= 3.165.0)
-      aws-sigv4 (~> 1.1)
-    aws-sdk-s3 (1.117.2)
-=======
     aws-sdk-kms (1.62.0)
       aws-sdk-core (~> 3, >= 3.165.0)
       aws-sigv4 (~> 1.1)
     aws-sdk-s3 (1.118.0)
->>>>>>> 51da6137
       aws-sdk-core (~> 3, >= 3.165.0)
       aws-sdk-kms (~> 1)
       aws-sigv4 (~> 1.4)
@@ -48,12 +36,8 @@
       unf (>= 0.0.5, < 1.0.0)
     dotenv (2.8.1)
     emoji_regex (3.2.3)
-    excon (0.97.1)
-<<<<<<< HEAD
-    faraday (1.10.2)
-=======
+    excon (0.97.2)
     faraday (1.10.3)
->>>>>>> 51da6137
       faraday-em_http (~> 1.0)
       faraday-em_synchrony (~> 1.0)
       faraday-excon (~> 1.1)
@@ -225,12 +209,7 @@
       xcpretty (~> 0.2, >= 0.0.7)
 
 PLATFORMS
-<<<<<<< HEAD
-  arm64-darwin-21
-  arm64-darwin-22
-=======
   ruby
->>>>>>> 51da6137
 
 DEPENDENCIES
   fastlane (= 2.211.0)
