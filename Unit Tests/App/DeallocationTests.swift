--- conflicted
+++ resolved
@@ -25,11 +25,7 @@
 
     override func setUp() {
         assert(WindowControllersManager.shared.mainWindowControllers.isEmpty)
-<<<<<<< HEAD
-        DependencyInjection.register(&Tab.Dependencies.faviconManagement, value: FaviconManagerMock())    }
-=======
         registerDependency(&Tab.Dependencies.faviconManagement, value: FaviconManagerMock())    }
->>>>>>> 40f75335
 
     override func tearDown() {
         WindowsManager.closeWindows()
