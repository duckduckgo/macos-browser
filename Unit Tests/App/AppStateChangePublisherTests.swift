//
//  AppStateChangePublisherTests.swift
//
//  Copyright © 2021 DuckDuckGo. All rights reserved.
//
//  Licensed under the Apache License, Version 2.0 (the "License");
//  you may not use this file except in compliance with the License.
//  You may obtain a copy of the License at
//
//  http://www.apache.org/licenses/LICENSE-2.0
//
//  Unless required by applicable law or agreed to in writing, software
//  distributed under the License is distributed on an "AS IS" BASIS,
//  WITHOUT WARRANTIES OR CONDITIONS OF ANY KIND, either express or implied.
//  See the License for the specific language governing permissions and
//  limitations under the License.
//

import XCTest
import Combine
@testable import DuckDuckGo_Privacy_Browser

final class AppStateChangePublisherTests: XCTestCase {
    var cancellables = Set<AnyCancellable>()

    override func setUp() {
        assert(WindowControllersManager.shared.mainWindowControllers.isEmpty)
<<<<<<< HEAD
        TestsDependencyProvider<Tab>.setUp {
            $0.faviconManagement = FaviconManagerMock()
            $0.useDefault(for: \.privatePlayer)
            $0.useDefault(for: \.windowControllersManager)
            $0.useDefault(for: \.historyCoordinating)
            $0.extensionsBuilder = TestTabExtensionsBuilder()
        }
=======
//        TestsDependencyProvider<Tab>.setUp {
//            $0.faviconManagement = FaviconManagerMock()
//            $0.useDefault(for: \.privatePlayer)
//            $0.useDefault(for: \.windowControllersManager)
//            $0.useDefault(for: \.historyCoordinating)
//            $0.extensionsBuilder = TestTabExtensionsBuilder()
//        }
>>>>>>> eb496516
    }

    override func tearDown() {
        cancellables.removeAll()
        WindowsManager.closeWindows()
        for controller in WindowControllersManager.shared.mainWindowControllers {
            WindowControllersManager.shared.unregister(controller)
        }

//        TestsDependencyProvider<Tab>.reset()
    }

    final class MultiExpectation {
        let e: XCTestExpectation
        let count: Int
        var counter = 0

        init(e: XCTestExpectation, count: Int) {
            self.e = e
            self.count = count
        }

        func fulfill() {
            counter += 1
            if counter >= count {
                e.fulfill()
            }
        }
    }

    func expect(description expectationDescription: String, events: Int) -> MultiExpectation {
        MultiExpectation(e: expectation(description: description), count: events)
    }

    // MARK: -

    func testWhenWindowIsOpenedThenStateChangePublished() {
        let e = expectation(description: "Window Opened fires State change")

        WindowControllersManager.shared.stateChanged
            .sink { _ in
                e.fulfill()
            }.store(in: &cancellables)

        WindowsManager.openNewWindow()
        waitForExpectations(timeout: 0.3, handler: nil)
    }

    func testWhenManyWindowsOpenedThenStateChangePublished() {
        WindowsManager.openNewWindow()

        let n = 7
        let e = expect(description: "Windows Opened fire State change", events: n)

        WindowControllersManager.shared.stateChanged
            .sink { _ in
                e.fulfill()
            }.store(in: &cancellables)

        for _ in (0..<n) {
            WindowsManager.openNewWindow()
        }

        waitForExpectations(timeout: 0.3, handler: nil)
    }

    func testWhenWindowIsClosedThenStateChangePublished() {
        let window = WindowsManager.openNewWindow()

        let e = expectation(description: "Window Closed fires State changes")

        WindowControllersManager.shared.stateChanged
            .sink { _ in
                e.fulfill()
            }.store(in: &cancellables)

        window!.close()
        waitForExpectations(timeout: 3, handler: nil)
    }

    func testWhenWindowIsPositionedThenStateChangePublished() {
        let window = WindowsManager.openNewWindow()

        let e = expectation(description: "Window setFrameOrigin fires State changes")

        WindowControllersManager.shared.stateChanged
            .sink { _ in
                e.fulfill()
            }.store(in: &cancellables)

        window?.setFrameOrigin(.init(x: .random(in: 0...1000), y: .random(in: 0...1000)))

        waitForExpectations(timeout: 0.3, handler: nil)
    }

    func testWhenWindowIsResizedThenStateChangePublished() {
        let window = WindowsManager.openNewWindow()

        let e = expectation(description: "Window setContentSize fires State changes")

        WindowControllersManager.shared.stateChanged
            .sink { _ in
                e.fulfill()
            }.store(in: &cancellables)

        window?.setContentSize(.init(width: .random(in: 100...1000), height: .random(in: 100...1000)))

        waitForExpectations(timeout: 0.3, handler: nil)
    }

    func testWhenNewTabIsOpenedThenStateChangePublished() {
        WindowsManager.openNewWindow()
        WindowControllersManager.shared.mainWindowControllers[0].mainViewController.tabCollectionViewModel
            .appendNewTab()

        // 2 events should be fired (one for tab appending, one for selectionIndex change)
        let e = expect(description: "Append new tab fires State changes", events: 2)
        WindowControllersManager.shared.stateChanged
            .sink { _ in
                e.fulfill()
            }.store(in: &cancellables)

        WindowControllersManager.shared.mainWindowControllers[0].mainViewController.tabCollectionViewModel
            .appendNewTab()

        waitForExpectations(timeout: 0.3, handler: nil)
    }

    func testWhenTabIsClosedThenStateChangePublished() {
        WindowsManager.openNewWindow()
        WindowsManager.openNewWindow()
        WindowControllersManager.shared.mainWindowControllers[0].mainViewController.tabCollectionViewModel
            .appendNewTab()
        WindowControllersManager.shared.mainWindowControllers[1].mainViewController.tabCollectionViewModel
            .appendNewTab()

        // 4 events should be fired (2 for tabs removal, 2 for selectionIndex change)
        let e = expect(description: "Close tabs fire State Changee", events: 4)
        WindowControllersManager.shared.stateChanged
            .sink { _ in
                e.fulfill()
            }.store(in: &cancellables)

        WindowControllersManager.shared.mainWindowControllers[0].mainViewController.tabCollectionViewModel
            .remove(at: .unpinned(0))
        WindowControllersManager.shared.mainWindowControllers[1].mainViewController.tabCollectionViewModel
            .remove(at: .unpinned(1))

        waitForExpectations(timeout: 0.3, handler: nil)
    }

    func testWhenAllTabsExceptOneClosedThenStateChangePublished() {
        WindowsManager.openNewWindow()
        WindowControllersManager.shared.mainWindowControllers[0].mainViewController.tabCollectionViewModel
            .appendNewTab()
        WindowControllersManager.shared.mainWindowControllers[0].mainViewController.tabCollectionViewModel
            .appendNewTab()
        WindowControllersManager.shared.mainWindowControllers[0].mainViewController.tabCollectionViewModel
            .appendNewTab()

        // 2 events should be fired (one for tab removal, one for selectionIndex change)
        let e = expect(description: "Close tabs fires State changes", events: 2)
        WindowControllersManager.shared.stateChanged
            .sink { _ in
                e.fulfill()
            }.store(in: &cancellables)

        WindowControllersManager.shared.mainWindowControllers[0].mainViewController.tabCollectionViewModel
            .removeAllTabs(except: 1)

        waitForExpectations(timeout: 0.3, handler: nil)
    }

    func testWhenTabsReorderedThenStateChangePublished() {
        WindowsManager.openNewWindow()
        WindowControllersManager.shared.mainWindowControllers[0].mainViewController.tabCollectionViewModel
            .appendNewTab()
        WindowControllersManager.shared.mainWindowControllers[0].mainViewController.tabCollectionViewModel
            .appendNewTab()
        WindowControllersManager.shared.mainWindowControllers[0].mainViewController.tabCollectionViewModel
            .appendNewTab()

        // 2 events should be fired: 1 for tabs reordering, 1 for selectionIndex change
        let e = expect(description: "Reordering tabs fires State changes", events: 2)
        WindowControllersManager.shared.stateChanged
            .sink { _ in
                e.fulfill()
            }.store(in: &cancellables)

        WindowControllersManager.shared.mainWindowControllers[0].mainViewController.tabCollectionViewModel
            .moveTab(at: 2, to: 0)

        waitForExpectations(timeout: 0.3, handler: nil)
    }

    func testWhenTabURLChangedThenStateChangePublished() {
        WindowsManager.openNewWindow()

        var e: XCTestExpectation? = expectation(description: "Reordering tabs fires State changes")
        WindowControllersManager.shared.stateChanged
            .sink { _ in
                e?.fulfill()
                e = nil
            }.store(in: &cancellables)

        WindowControllersManager.shared.mainWindowControllers[0].mainViewController.tabCollectionViewModel
            .tabViewModel(at: 0)!.tab.url = URL(string: "https://duckduckgo.com")

        waitForExpectations(timeout: 0.3, handler: nil)
    }

    func testWhenTabFaviconChangedThenStateChangePublished() {
        WindowsManager.openNewWindow()

        let e = expectation(description: "Reordering tabs fires State changes")
        WindowControllersManager.shared.stateChanged
            .sink { _ in
                e.fulfill()
            }.store(in: &cancellables)

        WindowControllersManager.shared.mainWindowControllers[0].mainViewController.tabCollectionViewModel
            .tabViewModel(at: 0)!.tab.favicon = NSImage()

        waitForExpectations(timeout: 0.3, handler: nil)
    }

}<|MERGE_RESOLUTION|>--- conflicted
+++ resolved
@@ -25,23 +25,7 @@
 
     override func setUp() {
         assert(WindowControllersManager.shared.mainWindowControllers.isEmpty)
-<<<<<<< HEAD
-        TestsDependencyProvider<Tab>.setUp {
-            $0.faviconManagement = FaviconManagerMock()
-            $0.useDefault(for: \.privatePlayer)
-            $0.useDefault(for: \.windowControllersManager)
-            $0.useDefault(for: \.historyCoordinating)
-            $0.extensionsBuilder = TestTabExtensionsBuilder()
-        }
-=======
-//        TestsDependencyProvider<Tab>.setUp {
-//            $0.faviconManagement = FaviconManagerMock()
-//            $0.useDefault(for: \.privatePlayer)
-//            $0.useDefault(for: \.windowControllersManager)
-//            $0.useDefault(for: \.historyCoordinating)
-//            $0.extensionsBuilder = TestTabExtensionsBuilder()
-//        }
->>>>>>> eb496516
+        DependencyInjection.register(&Tab.Dependencies.faviconManagement, value: FaviconManagerMock())
     }
 
     override func tearDown() {
@@ -51,7 +35,6 @@
             WindowControllersManager.shared.unregister(controller)
         }
 
-//        TestsDependencyProvider<Tab>.reset()
     }
 
     final class MultiExpectation {
