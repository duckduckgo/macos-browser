--- conflicted
+++ resolved
@@ -16,11 +16,7 @@
 //  limitations under the License.
 //
 
-<<<<<<< HEAD
-import BrowserServicesKit
-=======
 import Navigation
->>>>>>> 28a34126
 import WebKit
 @testable import DuckDuckGo_Privacy_Browser
 
