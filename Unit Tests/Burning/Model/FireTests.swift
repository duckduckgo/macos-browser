//
//  FireTests.swift
//
//  Copyright © 2020 DuckDuckGo. All rights reserved.
//
//  Licensed under the Apache License, Version 2.0 (the "License");
//  you may not use this file except in compliance with the License.
//  You may obtain a copy of the License at
//
//  http://www.apache.org/licenses/LICENSE-2.0
//
//  Unless required by applicable law or agreed to in writing, software
//  distributed under the License is distributed on an "AS IS" BASIS,
//  WITHOUT WARRANTIES OR CONDITIONS OF ANY KIND, either express or implied.
//  See the License for the specific language governing permissions and
//  limitations under the License.
//

import Foundation

import XCTest
import Combine
@testable import DuckDuckGo_Privacy_Browser

final class FireTests: XCTestCase {

    var cancellables = Set<AnyCancellable>()

    func testWhenBurnAllThenTabsAreClosedAndNewEmptyTabIsOpen() {
        let fire = Fire()
        let tabCollectionViewModel = TabCollectionViewModel.aTabCollectionViewModel

        let burningExpectation = expectation(description: "Burning")
        fire.burnAll(tabCollectionViewModel: tabCollectionViewModel) {
            burningExpectation.fulfill()
        }

        waitForExpectations(timeout: 5, handler: nil)

        XCTAssertEqual(tabCollectionViewModel.tabCollection.tabs.count, 1)
        XCTAssert(tabCollectionViewModel.tabCollection.tabs.first?.isHomepageShown ?? false)
    }

    func testWhenBurnAll_ThenAllWebsiteDataAreRemovedAndHistoryIsCleanedAndLastRemovedTabCacheIsNil() {
        let manager = WebCacheManagerMock()
<<<<<<< HEAD
        let historyCoordinator = HistoryCoordinatingMock()
=======
        let historyCoordinator = HistoryCoordinatorMock()
>>>>>>> 0e5eee7e

        let fire = Fire(cacheManager: manager, historyCoordinating: historyCoordinator)
        let tabCollectionViewModel = TabCollectionViewModel.aTabCollectionViewModel

        fire.burnAll(tabCollectionViewModel: tabCollectionViewModel)

        XCTAssert(manager.removeAllWebsiteDataCalled)
        XCTAssert(historyCoordinator.burnHistoryCalled)
        XCTAssertNil(tabCollectionViewModel.tabCollection.lastRemovedTabCache)
    }

    func testWhenBurnAllThenBurningFlagToggles() {
        let fire = Fire()
        let tabCollectionViewModel = TabCollectionViewModel.aTabCollectionViewModel

        let isBurningExpectation = expectation(description: "Burning")
        let finishedBurningExpectation = expectation(description: "Finished burning")

        fire.$isBurning.dropFirst().sink { isBurning in
            if isBurning {
                isBurningExpectation.fulfill()
            } else {
                finishedBurningExpectation.fulfill()
            }
        } .store(in: &cancellables)

        fire.burnAll(tabCollectionViewModel: tabCollectionViewModel)

        waitForExpectations(timeout: 5, handler: nil)
    }

}

fileprivate extension TabCollectionViewModel {

    static var aTabCollectionViewModel: TabCollectionViewModel {
        let tabCollectionViewModel = TabCollectionViewModel()
        tabCollectionViewModel.appendNewTab()
        tabCollectionViewModel.appendNewTab()
        return tabCollectionViewModel
    }

}<|MERGE_RESOLUTION|>--- conflicted
+++ resolved
@@ -43,11 +43,7 @@
 
     func testWhenBurnAll_ThenAllWebsiteDataAreRemovedAndHistoryIsCleanedAndLastRemovedTabCacheIsNil() {
         let manager = WebCacheManagerMock()
-<<<<<<< HEAD
         let historyCoordinator = HistoryCoordinatingMock()
-=======
-        let historyCoordinator = HistoryCoordinatorMock()
->>>>>>> 0e5eee7e
 
         let fire = Fire(cacheManager: manager, historyCoordinating: historyCoordinator)
         let tabCollectionViewModel = TabCollectionViewModel.aTabCollectionViewModel
