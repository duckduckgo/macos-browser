--- conflicted
+++ resolved
@@ -26,33 +26,9 @@
 
     var cancellables = Set<AnyCancellable>()
 
-<<<<<<< HEAD
     override func setUp() {
-        TestsDependencyProvider<Tab>.setUp {
-            $0.faviconManagement = FaviconManagerMock()
-            $0.useDefault(for: \.privatePlayer)
-            $0.useDefault(for: \.windowControllersManager)
-            $0.extensionsBuilder = TestTabExtensionsBuilder()
-        }
+        DependencyInjection.register(&Tab.Dependencies.faviconManagement, value: FaviconManagerMock())
     }
-
-    override func tearDown() {
-        TestsDependencyProvider<Tab>.reset()
-    }
-=======
-//    override func setUp() {
-//        TestsDependencyProvider<Tab>.setUp {
-//            $0.faviconManagement = FaviconManagerMock()
-//            $0.useDefault(for: \.privatePlayer)
-//            $0.useDefault(for: \.windowControllersManager)
-//            $0.extensionsBuilder = TestTabExtensionsBuilder()
-//        }
-//    }
-//
-//    override func tearDown() {
-//        TestsDependencyProvider<Tab>.reset()
-//    }
->>>>>>> eb496516
 
     func testWhenBurnAllThenTabsAreClosedAndNewEmptyTabIsOpen() {
         let manager = WebCacheManagerMock()
