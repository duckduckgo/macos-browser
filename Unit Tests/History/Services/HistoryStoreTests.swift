//
//  HistoryStoreTests.swift
//
//  Copyright © 2021 DuckDuckGo. All rights reserved.
//
//  Licensed under the Apache License, Version 2.0 (the "License");
//  you may not use this file except in compliance with the License.
//  You may obtain a copy of the License at
//
//  http://www.apache.org/licenses/LICENSE-2.0
//
//  Unless required by applicable law or agreed to in writing, software
//  distributed under the License is distributed on an "AS IS" BASIS,
//  WITHOUT WARRANTIES OR CONDITIONS OF ANY KIND, either express or implied.
//  See the License for the specific language governing permissions and
//  limitations under the License.
//

import XCTest
@testable import DuckDuckGo_Privacy_Browser
import Combine

final class HistoryStoreTests: XCTestCase {

    private var cancellables = Set<AnyCancellable>()

    override func setUp() {
<<<<<<< HEAD
        DependencyInjection.register(&Tab.Dependencies.faviconManagement, value: FaviconManagerMock())
=======
        registerDependency(&Tab.Dependencies.faviconManagement, value: FaviconManagerMock())
>>>>>>> 40f75335
    }

    func save(entry: HistoryEntry, historyStore: HistoryStore, expectation: XCTestExpectation) {
        historyStore.save(entry: entry)
            .receive(on: DispatchQueue.main)
            .sink { completion in
                switch completion {
                case .finished:
                    expectation.fulfill()
                case .failure(let error):
                    XCTFail("Saving of history entry failed - \(error.localizedDescription)")
                }
            } receiveValue: {}
            .store(in: &cancellables)
    }

    func testWhenHistoryEntryIsSavedMultipleTimes_ThenTheNewestValueMustBeLoadedFromStore() {
        let container = CoreData.createInMemoryPersistentContainer(modelName: "History", bundle: Bundle(for: type(of: self)))
        let context = container.viewContext
        let historyStore = HistoryStore(context: context)

        let historyEntry = HistoryEntry(identifier: UUID(),
                                        url: URL.duckDuckGo,
                                        title: "Test",
                                        numberOfVisits: 1,
                                        lastVisit: Date(),
                                        visits: [])
        let firstSavingExpectation = self.expectation(description: "Saving")
        save(entry: historyEntry, historyStore: historyStore, expectation: firstSavingExpectation)

        let newTitle = "New Title"
        historyEntry.title = newTitle
        let secondSavingExpectation = self.expectation(description: "Saving")
        save(entry: historyEntry, historyStore: historyStore, expectation: secondSavingExpectation)

        let loadingExpectation = self.expectation(description: "Loading")
        historyStore.cleanOld(until: Date(timeIntervalSince1970: 0))
            .receive(on: DispatchQueue.main)
            .sink { completion in
                switch completion {
                case .finished:
                    loadingExpectation.fulfill()
                case .failure(let error):
                    XCTFail("Loading of history failed - \(error.localizedDescription)")
                }
            } receiveValue: { history in
                XCTAssertEqual(history.count, 1)
                XCTAssertEqual(history.first!.title, newTitle)
            }
            .store(in: &cancellables)

        waitForExpectations(timeout: 1, handler: nil)
    }

    func testWhenCleanOldIsCalled_ThenOlderEntriesThanDateAreCleaned() {
        let container = CoreData.createInMemoryPersistentContainer(modelName: "History", bundle: Bundle(for: type(of: self)))
        let context = container.viewContext
        let historyStore = HistoryStore(context: context)

        let oldHistoryEntry = HistoryEntry(identifier: UUID(),
                                           url: URL.duckDuckGo,
                                           title: nil,
                                           numberOfVisits: 1,
                                           lastVisit: Date.init(timeIntervalSince1970: 0),
                                           visits: [])
        let firstSavingExpectation = self.expectation(description: "Saving")
        save(entry: oldHistoryEntry, historyStore: historyStore, expectation: firstSavingExpectation)

        let newHistoryEntryIdentifier = UUID()
        let newHistoryEntry = HistoryEntry(identifier: newHistoryEntryIdentifier,
                                           url: URL(string: "wikipedia.org")!,
                                           title: nil,
                                           numberOfVisits: 1,
                                           lastVisit: Date(),
                                           visits: [])
        let secondSavingExpectation = self.expectation(description: "Saving")
        save(entry: newHistoryEntry, historyStore: historyStore, expectation: secondSavingExpectation)

        let loadingExpectation = self.expectation(description: "Loading")
        historyStore.cleanOld(until: Date(timeIntervalSince1970: 1))
            .receive(on: DispatchQueue.main)
            .sink { completion in
                switch completion {
                case .finished:
                    loadingExpectation.fulfill()
                case .failure(let error):
                    XCTFail("Loading of history failed - \(error.localizedDescription)")
                }
            } receiveValue: { history in
                XCTAssertEqual(history.count, 1)
                XCTAssertEqual(history.first!.identifier, newHistoryEntryIdentifier)
            }
            .store(in: &cancellables)

        waitForExpectations(timeout: 1, handler: nil)
    }

    func testWhenRemoveEntriesIsCalled_ThenEntriesMustBeCleaned() {
        let container = CoreData.createInMemoryPersistentContainer(modelName: "History", bundle: Bundle(for: type(of: self)))
        let context = container.viewContext
        let historyStore = HistoryStore(context: context)

        let notToRemoveIdentifier = UUID()
        let historyEntry = HistoryEntry(identifier: notToRemoveIdentifier,
                                        url: URL.duckDuckGo,
                                        title: nil,
                                        numberOfVisits: 1,
                                        lastVisit: Date(),
                                        visits: [])
        let firstSavingExpectation = self.expectation(description: "Saving")
        save(entry: historyEntry, historyStore: historyStore, expectation: firstSavingExpectation)

        let toRemoveHistoryEntry = HistoryEntry(identifier: UUID(),
                                                url: URL(string: "wikipedia.org")!,
                                                title: nil,
                                                numberOfVisits: 1,
                                                lastVisit: Date(),
                                                visits: [])
        let secondSavingExpectation = self.expectation(description: "Saving")
        save(entry: toRemoveHistoryEntry, historyStore: historyStore, expectation: secondSavingExpectation)

        let loadingExpectation = self.expectation(description: "Loading")
        historyStore.removeEntries([toRemoveHistoryEntry])
            .receive(on: DispatchQueue.main)
            .sink { completion in
                switch completion {
                case .finished:
                    loadingExpectation.fulfill()
                case .failure(let error):
                    XCTFail("Loading of history failed - \(error.localizedDescription)")
                }
            } receiveValue: {}
            .store(in: &cancellables)

        waitForExpectations(timeout: 1, handler: nil)
    }

}

fileprivate extension HistoryEntry {

    convenience init(identifier: UUID, url: URL, title: String?, numberOfVisits: Int, lastVisit: Date, visits: [Visit]) {
        self.init(identifier: identifier,
                  url: url,
                  title: title,
                  failedToLoad: false,
                  numberOfTotalVisits: numberOfVisits,
                  lastVisit: lastVisit,
                  visits: Set(visits),
                  numberOfTrackersBlocked: 0,
                  blockedTrackingEntities: .init(),
                  trackersFound: false)
    }

}<|MERGE_RESOLUTION|>--- conflicted
+++ resolved
@@ -25,11 +25,7 @@
     private var cancellables = Set<AnyCancellable>()
 
     override func setUp() {
-<<<<<<< HEAD
-        DependencyInjection.register(&Tab.Dependencies.faviconManagement, value: FaviconManagerMock())
-=======
         registerDependency(&Tab.Dependencies.faviconManagement, value: FaviconManagerMock())
->>>>>>> 40f75335
     }
 
     func save(entry: HistoryEntry, historyStore: HistoryStore, expectation: XCTestExpectation) {
