//
//  CoreDataEncryptionTests.swift
//
//  Copyright © 2020 DuckDuckGo. All rights reserved.
//
//  Licensed under the Apache License, Version 2.0 (the "License");
//  you may not use this file except in compliance with the License.
//  You may obtain a copy of the License at
//
//  http://www.apache.org/licenses/LICENSE-2.0
//
//  Unless required by applicable law or agreed to in writing, software
//  distributed under the License is distributed on an "AS IS" BASIS,
//  WITHOUT WARRANTIES OR CONDITIONS OF ANY KIND, either express or implied.
//  See the License for the specific language governing permissions and
//  limitations under the License.
//

import Foundation

import XCTest
import CryptoKit
@testable import DuckDuckGo_Privacy_Browser

final class CoreDataEncryptionTests: XCTestCase {

    private lazy var mockValueTransformer: MockValueTransformer = {
        let name = NSValueTransformerName("MockValueTransformer")
        let transformer = MockValueTransformer()
        ValueTransformer.setValueTransformer(transformer, forName: name)

        return transformer
    }()

    override func setUp() {
        super.setUp()

        mockValueTransformer.numberOfTransformations = 0
        try? EncryptedValueTransformer<NSString>.registerTransformer()
    }

    func testSavingEncryptedValues() {
<<<<<<< HEAD
        let container = CoreData.encryptionContainer()
=======
        let container = NSPersistentContainer.createInMemoryPersistentContainer(modelName: "CoreDataEncryptionTesting",
                                                                                bundle: Bundle(for: type(of: self)))
>>>>>>> 929aefb0
        let context = container.viewContext

        context.performAndWait {
            let entity = PartiallyEncryptedEntity(context: context)
            entity.date = Date()
            entity.encryptedString = "Hello, World" as NSString

            do {
                try context.save()
            } catch {
                XCTFail("Failed with Core Data error: \(error)")
            }
        }
    }

    func testFetchingEncryptedValues() {
<<<<<<< HEAD
        let container = CoreData.encryptionContainer()
=======
        let container = NSPersistentContainer.createInMemoryPersistentContainer(modelName: "CoreDataEncryptionTesting",
                                                                                bundle: Bundle(for: type(of: self)))
>>>>>>> 929aefb0
        let context = container.viewContext
        let timestamp = Date()

        context.performAndWait {
            let entity = PartiallyEncryptedEntity(context: context)
            entity.date = timestamp
            entity.encryptedString = "Hello, World" as NSString

            do {
                try context.save()
            } catch {
                XCTFail("Failed with Core Data error: \(error)")
            }
        }

        let result = firstPartiallyEncryptedEntity(context: context)

        XCTAssertNotNil(result)
        XCTAssertEqual(result?.date, timestamp)
        XCTAssertEqual(result?.encryptedString, "Hello, World" as NSString)
    }

    func testValueTransformers() {
        let transformer = self.mockValueTransformer
<<<<<<< HEAD
        let container = CoreData.encryptionContainer()
=======
        let container = NSPersistentContainer.createInMemoryPersistentContainer(modelName: "CoreDataEncryptionTesting",
                                                                                bundle: Bundle(for: type(of: self)))
>>>>>>> 929aefb0
        let context = container.viewContext

        context.performAndWait {
            let entity = MockEntity(context: context)
            entity.mockString = "Test String" as NSString

            do {
                try context.save()
            } catch {
                XCTFail("Failed with Core Data error: \(error)")
            }
        }

        XCTAssertEqual(transformer.numberOfTransformations, 1)

        let request = NSFetchRequest<NSManagedObject>(entityName: "MockEntity")

        do {
            let results = try context.fetch(request)
            let result = results[0] as? MockEntity
            XCTAssertEqual(result?.mockString, "Transformed: Test String" as NSString)
        } catch let error as NSError {
            XCTFail("Could not fetch encrypted entity: \(error), \(error.userInfo)")
        }
    }

    private func firstPartiallyEncryptedEntity(context: NSManagedObjectContext) -> PartiallyEncryptedEntity? {
        let request = NSFetchRequest<NSManagedObject>(entityName: "PartiallyEncryptedEntity")

        do {
            let results = try context.fetch(request)
            return results[0] as? PartiallyEncryptedEntity
        } catch let error as NSError {
            XCTFail("Could not fetch encrypted entity: \(error), \(error.userInfo)")
        }

        return nil
    }

}<|MERGE_RESOLUTION|>--- conflicted
+++ resolved
@@ -40,12 +40,8 @@
     }
 
     func testSavingEncryptedValues() {
-<<<<<<< HEAD
         let container = CoreData.encryptionContainer()
-=======
-        let container = NSPersistentContainer.createInMemoryPersistentContainer(modelName: "CoreDataEncryptionTesting",
                                                                                 bundle: Bundle(for: type(of: self)))
->>>>>>> 929aefb0
         let context = container.viewContext
 
         context.performAndWait {
@@ -62,12 +58,8 @@
     }
 
     func testFetchingEncryptedValues() {
-<<<<<<< HEAD
         let container = CoreData.encryptionContainer()
-=======
-        let container = NSPersistentContainer.createInMemoryPersistentContainer(modelName: "CoreDataEncryptionTesting",
                                                                                 bundle: Bundle(for: type(of: self)))
->>>>>>> 929aefb0
         let context = container.viewContext
         let timestamp = Date()
 
@@ -92,12 +84,8 @@
 
     func testValueTransformers() {
         let transformer = self.mockValueTransformer
-<<<<<<< HEAD
         let container = CoreData.encryptionContainer()
-=======
-        let container = NSPersistentContainer.createInMemoryPersistentContainer(modelName: "CoreDataEncryptionTesting",
                                                                                 bundle: Bundle(for: type(of: self)))
->>>>>>> 929aefb0
         let context = container.viewContext
 
         context.performAndWait {
