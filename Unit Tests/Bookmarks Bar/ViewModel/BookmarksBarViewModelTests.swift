//
//  BookmarksBarViewModelTests.swift
//
//  Copyright © 2022 DuckDuckGo. All rights reserved.
//
//  Licensed under the Apache License, Version 2.0 (the "License");
//  you may not use this file except in compliance with the License.
//  You may obtain a copy of the License at
//
//  http://www.apache.org/licenses/LICENSE-2.0
//
//  Unless required by applicable law or agreed to in writing, software
//  distributed under the License is distributed on an "AS IS" BASIS,
//  WITHOUT WARRANTIES OR CONDITIONS OF ANY KIND, either express or implied.
//  See the License for the specific language governing permissions and
//  limitations under the License.
//

import XCTest
@testable import DuckDuckGo_Privacy_Browser

class BookmarksBarViewModelTests: XCTestCase {

    override func setUp() {
<<<<<<< HEAD
        DependencyInjection.register(&Tab.Dependencies.faviconManagement, value: FaviconManagerMock())
=======
        registerDependency(&Tab.Dependencies.faviconManagement, value: FaviconManagerMock())
>>>>>>> 40f75335
    }

    func testWhenClippingTheLastBarItem_AndNoItemsCanBeClipped_ThenNoItemsAreClipped() {
        let manager = createMockBookmarksManager()
        let bookmarksBarViewModel = BookmarksBarViewModel(bookmarkManager: manager, tabCollectionViewModel: .mock())
        
        let clipped = bookmarksBarViewModel.clipLastBarItem()
        
        XCTAssertFalse(clipped)
        XCTAssert(bookmarksBarViewModel.clippedItems.isEmpty)
    }
    
    func testWhenClippingTheLastBarItem_AndItemsCanBeClipped_ThenItemsAreClipped() {
        let bookmarks = [Bookmark.mock]
        let storeMock = BookmarkStoreMock()
        storeMock.bookmarks = bookmarks

        let manager = createMockBookmarksManager(mockBookmarkStore: storeMock)
        let bookmarksBarViewModel = BookmarksBarViewModel(bookmarkManager: manager, tabCollectionViewModel: .mock())
        bookmarksBarViewModel.update(from: bookmarks, containerWidth: 200)
        
        let clipped = bookmarksBarViewModel.clipLastBarItem()
        
        XCTAssertTrue(clipped)
        XCTAssertEqual(bookmarksBarViewModel.clippedItems.count, 1)
    }
    
    func testWhenTheBarHasClippedItems_ThenClippedItemsCanBeRestored() {
        let bookmarks = [Bookmark.mock]
        let storeMock = BookmarkStoreMock()
        storeMock.bookmarks = bookmarks

        let manager = createMockBookmarksManager(mockBookmarkStore: storeMock)
        let bookmarksBarViewModel = BookmarksBarViewModel(bookmarkManager: manager, tabCollectionViewModel: .mock())
        bookmarksBarViewModel.update(from: bookmarks, containerWidth: 200)
        
        let clipped = bookmarksBarViewModel.clipLastBarItem()
        
        XCTAssert(clipped)
        XCTAssertEqual(bookmarksBarViewModel.clippedItems.count, 1)
        
        let restored = bookmarksBarViewModel.restoreLastClippedItem()
        
        XCTAssert(restored)
        XCTAssert(bookmarksBarViewModel.clippedItems.isEmpty)
    }
    
    func testWhenUpdatingFromBookmarkEntities_AndTheContainerCannotFitAnyBookmarks_ThenBookmarksAreImmediatelyClipped() {
        let bookmarks = [Bookmark.mock]
        let storeMock = BookmarkStoreMock()
        storeMock.bookmarks = bookmarks

        let manager = createMockBookmarksManager(mockBookmarkStore: storeMock)
        let bookmarksBarViewModel = BookmarksBarViewModel(bookmarkManager: manager, tabCollectionViewModel: .mock())
        bookmarksBarViewModel.update(from: bookmarks, containerWidth: 0)
        
        XCTAssertEqual(bookmarksBarViewModel.clippedItems.count, 1)
    }
    
    func testWhenUpdatingFromBookmarkEntities_AndTheContainerCanFitAllBookmarks_ThenNoBookmarksAreClipped() {
        let bookmarks = [Bookmark.mock]
        let storeMock = BookmarkStoreMock()
        storeMock.bookmarks = bookmarks

        let manager = createMockBookmarksManager(mockBookmarkStore: storeMock)
        let bookmarksBarViewModel = BookmarksBarViewModel(bookmarkManager: manager, tabCollectionViewModel: .mock())
        bookmarksBarViewModel.update(from: bookmarks, containerWidth: 200)
        
        XCTAssert(bookmarksBarViewModel.clippedItems.isEmpty)
    }
    
    private func createMockBookmarksManager(mockBookmarkStore: BookmarkStoreMock = BookmarkStoreMock()) -> BookmarkManager {
        let mockFaviconManager = FaviconManagerMock()
        return LocalBookmarkManager(bookmarkStore: mockBookmarkStore, faviconManagement: mockFaviconManager)
    }

}

fileprivate extension TabCollectionViewModel {

    static func mock() -> TabCollectionViewModel {
        let tabCollection = TabCollection()
        let pinnedTabsManager = PinnedTabsManager()
        return TabCollectionViewModel(tabCollection: tabCollection, pinnedTabsManager: pinnedTabsManager)
    }

}<|MERGE_RESOLUTION|>--- conflicted
+++ resolved
@@ -22,11 +22,7 @@
 class BookmarksBarViewModelTests: XCTestCase {
 
     override func setUp() {
-<<<<<<< HEAD
-        DependencyInjection.register(&Tab.Dependencies.faviconManagement, value: FaviconManagerMock())
-=======
         registerDependency(&Tab.Dependencies.faviconManagement, value: FaviconManagerMock())
->>>>>>> 40f75335
     }
 
     func testWhenClippingTheLastBarItem_AndNoItemsCanBeClipped_ThenNoItemsAreClipped() {
