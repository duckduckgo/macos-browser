--- conflicted
+++ resolved
@@ -97,31 +97,10 @@
     var cancellables = Set<AnyCancellable>()
 
     override func setUp() {
-<<<<<<< HEAD
-        TestsDependencyProvider<Tab>.setUp {
-            $0.faviconManagement = FaviconManagerMock()
-            $0.useDefault(for: \.privatePlayer)
-            $0.useDefault(for: \.windowControllersManager)
-            $0.useDefault(for: \.pinnedTabsManager)
-            $0.useDefault(for: \.historyCoordinating)
-            $0.extensionsBuilder = TestTabExtensionsBuilder()
-        }
-=======
-//        TestsDependencyProvider<Tab>.setUp {
-//            $0.faviconManagement = FaviconManagerMock()
-//            $0.useDefault(for: \.privatePlayer)
-//            $0.useDefault(for: \.windowControllersManager)
-//            $0.useDefault(for: \.pinnedTabsManager)
-//            $0.useDefault(for: \.historyCoordinating)
-//            $0.extensionsBuilder = TestTabExtensionsBuilder()
-//        }
->>>>>>> eb496516
+        DependencyInjection.register(&Tab.Dependencies.faviconManagement, value: FaviconManagerMock())
+
         dataSource = TabLazyLoaderDataSourceMock()
         cancellables.removeAll()
-    }
-
-    override func tearDown() {
-//        TestsDependencyProvider<Tab>.reset()
     }
 
     func testWhenThereAreNoTabsThenLazyLoaderIsNotInstantiated() throws {
