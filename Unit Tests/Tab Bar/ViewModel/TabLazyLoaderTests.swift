//
//  TabLazyLoaderTests.swift
//
//  Copyright © 2022 DuckDuckGo. All rights reserved.
//
//  Licensed under the Apache License, Version 2.0 (the "License");
//  you may not use this file except in compliance with the License.
//  You may obtain a copy of the License at
//
//  http://www.apache.org/licenses/LICENSE-2.0
//
//  Unless required by applicable law or agreed to in writing, software
//  distributed under the License is distributed on an "AS IS" BASIS,
//  WITHOUT WARRANTIES OR CONDITIONS OF ANY KIND, either express or implied.
//  See the License for the specific language governing permissions and
//  limitations under the License.
//

import XCTest
import Combine
@testable import DuckDuckGo_Privacy_Browser

private final class TabMock: LazyLoadable {

    var isLazyLoadingInProgress: Bool = false

    var isUrl: Bool = true
    var url: URL? = "https://example.com".url
    var webViewFrame: CGRect = .zero

    var loadingFinishedSubject = PassthroughSubject<TabMock, Never>()
    lazy var loadingFinishedPublisher: AnyPublisher<TabMock, Never> = loadingFinishedSubject.eraseToAnyPublisher()

    func isNewer(than other: TabMock) -> Bool { isNewerClosure(other) }
    func reload() { reloadClosure(self) }

    var isNewerClosure: (TabMock) -> Bool = { _ in true }
    var reloadClosure: (TabMock) -> Void = { _ in }

    var selectedTimestamp: Date

    init(
        isUrl: Bool = true,
        url: URL? = "https://example.com".url,
        webViewFrame: CGRect = .zero,
        reloadExpectation: XCTestExpectation? = nil,
        selectedTimestamp: Date = Date(timeIntervalSince1970: 0)
    ) {
        self.isUrl = isUrl
        self.url = url
        self.webViewFrame = webViewFrame
        self.selectedTimestamp = selectedTimestamp

        isNewerClosure = { [unowned self] other in
            self.selectedTimestamp > other.selectedTimestamp
        }

        reloadClosure = { tab in
            // instantly notify that loading has finished (or failed)
            DispatchQueue.main.async {
                reloadExpectation?.fulfill()
                tab.loadingFinishedSubject.send(tab)
            }
        }
    }

    static let mockUrl = TabMock()
    static let mockNotUrl = TabMock(isUrl: false, url: nil)
}

private final class TabLazyLoaderDataSourceMock: TabLazyLoaderDataSource {

    typealias Tab = TabMock

    var pinnedTabs: [Tab] = []
    var tabs: [Tab] = []
    var selectedTab: Tab?
    var selectedTabIndex: TabIndex?
    var selectedTabPublisher: AnyPublisher<Tab, Never> {
        selectedTabSubject.eraseToAnyPublisher()
    }

    var selectedTabSubject = PassthroughSubject<Tab, Never>()

    var isSelectedTabLoading: Bool = false
    var isSelectedTabLoadingPublisher: AnyPublisher<Bool, Never> {
        isSelectedTabLoadingSubject.eraseToAnyPublisher()
    }

    var isSelectedTabLoadingSubject = PassthroughSubject<Bool, Never>()
}

class TabLazyLoaderTests: XCTestCase {

    // swiftlint:disable implicitly_unwrapped_optional
    private var dataSource: TabLazyLoaderDataSourceMock!
    var cancellables = Set<AnyCancellable>()

    override func setUp() {
<<<<<<< HEAD
        DependencyInjection.register(&Tab.Dependencies.faviconManagement, value: FaviconManagerMock())
=======
        registerDependency(&Tab.Dependencies.faviconManagement, value: FaviconManagerMock())
>>>>>>> 40f75335

        dataSource = TabLazyLoaderDataSourceMock()
        cancellables.removeAll()
    }

    func testWhenThereAreNoTabsThenLazyLoaderIsNotInstantiated() throws {
        dataSource.tabs = []
        XCTAssertNil(TabLazyLoader(dataSource: dataSource))
    }

    func testWhenThereAreNoUrlTabsThenLazyLoaderIsNotInstantiated() throws {
        dataSource.tabs = [.mockNotUrl, .mockNotUrl]
        XCTAssertNil(TabLazyLoader(dataSource: dataSource))
    }

    func testWhenThereIsOneUrlTabAndItIsCurrentlySelectedThenLazyLoaderIsNotInstantiated() throws {
        let urlTab = TabMock.mockUrl
        dataSource.tabs = [.mockNotUrl, .mockNotUrl, urlTab]
        dataSource.selectedTab = urlTab
        XCTAssertNil(TabLazyLoader(dataSource: dataSource))
    }

    func testWhenThereIsOneUrlTabAndItIsNotCurrentlySelectedThenLazyLoaderIsInstantiated() throws {
        let notUrlTab = TabMock.mockUrl
        dataSource.tabs = [.mockNotUrl, notUrlTab, .mockUrl]
        dataSource.selectedTab = notUrlTab
        XCTAssertNotNil(TabLazyLoader(dataSource: dataSource))
    }

    func testWhenThereIsNoSelectedTabThenLazyLoadingIsSkipped() throws {
        dataSource.tabs = [.mockUrl]
        dataSource.selectedTab = nil

        let lazyLoader = TabLazyLoader(dataSource: dataSource)

        var didFinishEvents: [Bool] = []
        lazyLoader?.lazyLoadingDidFinishPublisher
            .sink(receiveValue: { value in
                didFinishEvents.append(value)
            })
            .store(in: &cancellables)

        lazyLoader?.scheduleLazyLoading()

        XCTAssertEqual(didFinishEvents.count, 1)
        XCTAssertEqual(try XCTUnwrap(didFinishEvents.first), false)
    }

    func testWhenSelectedTabIsNotUrlThenLazyLoadingStartsImmediately() throws {
        let reloadExpectation = expectation(description: "TabMock.reload() called")
        reloadExpectation.expectedFulfillmentCount = 2

        dataSource.tabs = [
            .mockNotUrl,
            TabMock.init(isUrl: true, reloadExpectation: reloadExpectation),
            TabMock.init(isUrl: true, reloadExpectation: reloadExpectation)
        ]
        dataSource.selectedTab = dataSource.tabs.first

        let lazyLoader = TabLazyLoader(dataSource: dataSource)

        var didFinishEvents: [Bool] = []
        lazyLoader?.lazyLoadingDidFinishPublisher.sink(receiveValue: { didFinishEvents.append($0) }).store(in: &cancellables)

        // When
        lazyLoader?.scheduleLazyLoading()

        // Then
        waitForExpectations(timeout: 0.3)
        XCTAssertEqual(didFinishEvents.count, 1)
        XCTAssertEqual(try XCTUnwrap(didFinishEvents.first), true)
    }

    func testThatLazyLoadingStartsAfterCurrentUrlTabFinishesLoading() throws {
        let reloadExpectation = expectation(description: "TabMock.reload() called")
        reloadExpectation.expectedFulfillmentCount = 2

        let selectedUrlTab = TabMock.mockUrl

        dataSource.tabs = [
            selectedUrlTab,
            TabMock.init(isUrl: true, reloadExpectation: reloadExpectation),
            TabMock.init(isUrl: true, reloadExpectation: reloadExpectation)
        ]
        dataSource.selectedTab = dataSource.tabs.first

        let lazyLoader = TabLazyLoader(dataSource: dataSource)

        var didFinishEvents: [Bool] = []
        lazyLoader?.lazyLoadingDidFinishPublisher.sink(receiveValue: { didFinishEvents.append($0) }).store(in: &cancellables)

        // When
        lazyLoader?.scheduleLazyLoading()
        selectedUrlTab.reload()

        // Then
        waitForExpectations(timeout: 0.3)
        XCTAssertEqual(didFinishEvents.count, 1)
        XCTAssertEqual(try XCTUnwrap(didFinishEvents.first), true)
    }

    func testThatLazyLoadingDoesNotStartIfCurrentUrlTabDoesNotFinishLoading() {
        let reloadExpectation = expectation(description: "TabMock.reload() called")
        reloadExpectation.isInverted = true

        dataSource.tabs = [
            .mockUrl,
            TabMock.init(isUrl: true, reloadExpectation: reloadExpectation),
            TabMock.init(isUrl: true, reloadExpectation: reloadExpectation)
        ]
        dataSource.selectedTab = dataSource.tabs.first

        let lazyLoader = TabLazyLoader(dataSource: dataSource)

        var didFinishEvents: [Bool] = []
        lazyLoader?.lazyLoadingDidFinishPublisher.sink(receiveValue: { didFinishEvents.append($0) }).store(in: &cancellables)

        // When
        lazyLoader?.scheduleLazyLoading()

        // Then
        waitForExpectations(timeout: 0.1)
        XCTAssertEqual(didFinishEvents.count, 0)
    }

    func testThatLazyLoadingStopsAfterLoadingMaximumNumberOfTabs() throws {
        let maxNumberOfLazyLoadedTabs = TabLazyLoader<TabLazyLoaderDataSourceMock>.Const.maxNumberOfLazyLoadedTabs
        let reloadExpectation = expectation(description: "TabMock.reload() called")
        reloadExpectation.expectedFulfillmentCount = maxNumberOfLazyLoadedTabs

        dataSource.tabs = [.mockNotUrl]
        for _ in 0..<(2 * maxNumberOfLazyLoadedTabs) {
            dataSource.tabs.append(TabMock.init(isUrl: true, reloadExpectation: reloadExpectation))
        }
        dataSource.selectedTab = dataSource.tabs.first

        let lazyLoader = TabLazyLoader(dataSource: dataSource)

        var didFinishEvents: [Bool] = []
        lazyLoader?.lazyLoadingDidFinishPublisher.sink(receiveValue: { didFinishEvents.append($0) }).store(in: &cancellables)

        // When
        lazyLoader?.scheduleLazyLoading()

        // Then
        waitForExpectations(timeout: 0.3)
        XCTAssertEqual(didFinishEvents.count, 1)
        XCTAssertEqual(try XCTUnwrap(didFinishEvents.first), true)
    }

    func testThatLazyLoadingSkipsTabsSelectedInCurrentSession() throws {
        let reloadExpectation = expectation(description: "TabMock.reload() called")
        reloadExpectation.expectedFulfillmentCount = 2

        let selectedUrlTab = TabMock.mockUrl

        dataSource.tabs = [
            selectedUrlTab,
            TabMock.init(isUrl: true, reloadExpectation: reloadExpectation),
            TabMock.init(isUrl: true, reloadExpectation: reloadExpectation),
            TabMock.init(isUrl: true, reloadExpectation: reloadExpectation),
            TabMock.init(isUrl: true, reloadExpectation: reloadExpectation),
            TabMock.init(isUrl: true, reloadExpectation: reloadExpectation)
        ]
        dataSource.selectedTab = selectedUrlTab

        let lazyLoader = TabLazyLoader(dataSource: dataSource)

        var didFinishEvents: [Bool] = []
        lazyLoader?.lazyLoadingDidFinishPublisher.sink(receiveValue: { didFinishEvents.append($0) }).store(in: &cancellables)

        // When
        lazyLoader?.scheduleLazyLoading()

        dataSource.selectedTabSubject.send(dataSource.tabs[1])
        dataSource.selectedTabSubject.send(dataSource.tabs[4])
        dataSource.selectedTabSubject.send(dataSource.tabs[5])

        selectedUrlTab.reload()

        // Then
        waitForExpectations(timeout: 1)
        XCTAssertEqual(didFinishEvents.count, 1)
        XCTAssertEqual(try XCTUnwrap(didFinishEvents.first), true)
    }

    func testWhenTabNumberExceedsMaximumForLazyLoadingThenAdjacentTabsAreLoadedFirst() throws {
        let maxNumberOfLazyLoadedTabs = TabLazyLoader<TabLazyLoaderDataSourceMock>.Const.maxNumberOfLazyLoadedTabs
        let reloadExpectation = expectation(description: "TabMock.reload() called")
        reloadExpectation.expectedFulfillmentCount = maxNumberOfLazyLoadedTabs + 1

        var reloadedTabsIndices = [Int]()

        // add 2 * max number tabs, ordered by selected timestamp ascending
        for i in 0..<(2 * maxNumberOfLazyLoadedTabs) {
            let tab = TabMock(isUrl: true, url: "http://\(i).com".url!, selectedTimestamp: Date(timeIntervalSince1970: .init(i)))
            tab.reloadClosure = { tab in
                DispatchQueue.main.async {
                    reloadedTabsIndices.append(i)
                    tab.loadingFinishedSubject.send(tab)
                    reloadExpectation.fulfill()
                }
            }
            dataSource.tabs.append(tab)
        }

        // select tab #3, this will cause loading tabs adjacent to #3, and then from the end of the array (based on timestamp)
        dataSource.selectedTab = dataSource.tabs[3]
        dataSource.selectedTabIndex = .unpinned(3)

        let lazyLoader = TabLazyLoader(dataSource: dataSource)

        var didFinishEvents: [Bool] = []
        lazyLoader?.lazyLoadingDidFinishPublisher.sink(receiveValue: { didFinishEvents.append($0) }).store(in: &cancellables)

        // When
        lazyLoader?.scheduleLazyLoading()
        dataSource.selectedTab?.reload()

        // Then
        waitForExpectations(timeout: 0.3)
        XCTAssertEqual(didFinishEvents.count, 1)
        XCTAssertEqual(reloadedTabsIndices, [3, 4, 2, 5, 1, 6, 0, 7, 8, 9, 10, 39, 38, 37, 36, 35, 34, 33, 32, 31, 30])
    }

    /**
     * This test sets up 2 tabs suitable for lazy loading.
     * When the first one is reloaded, it artificially triggers currently selected tab reload.
     * This effectively pauses lazy loading and prevents the other tab from being reloaded
     * until currently selected tab is marked as done loading.
     */
    func testWhenSelectedTabIsLoadingThenLazyLoadingIsPaused() throws {
        var reloadedTabsUrls = [URL?]()

        let tabReloadClosure: (TabMock) -> Void = { tab in
            reloadedTabsUrls.append(tab.url)
            tab.loadingFinishedSubject.send(tab)
        }

        let oldTab = TabMock(isUrl: true, url: "http://old.com".url, selectedTimestamp: .init(timeIntervalSince1970: 0))
        let newTab = TabMock(isUrl: true, url: "http://new.com".url, selectedTimestamp: .init(timeIntervalSince1970: 1))

        oldTab.reloadClosure = tabReloadClosure
        newTab.reloadClosure = { [unowned self] tab in
            // mark currently selected tab as reloading, causing lazy loading to pause
            self.dataSource.isSelectedTabLoading = true
            self.dataSource.isSelectedTabLoadingSubject.send(true)
            tabReloadClosure(tab)
        }

        dataSource.tabs = [.mockNotUrl, newTab, oldTab]
        dataSource.selectedTab = dataSource.tabs.first

        let lazyLoader = TabLazyLoader(dataSource: dataSource)

        var didFinishEvents: [Bool] = []
        var isLazyLoadingPausedEvents: [Bool] = []

        lazyLoader?.lazyLoadingDidFinishPublisher.sink(receiveValue: { didFinishEvents.append($0) }).store(in: &cancellables)
        lazyLoader?.isLazyLoadingPausedPublisher.sink(receiveValue: { isLazyLoadingPausedEvents.append($0) }).store(in: &cancellables)

        // When
        lazyLoader?.scheduleLazyLoading()

        XCTAssertEqual(reloadedTabsUrls, [newTab.url])

        // unpause lazy loading here
        dataSource.isSelectedTabLoading = false
        dataSource.isSelectedTabLoadingSubject.send(false)

        // Then
        XCTAssertEqual(reloadedTabsUrls, [newTab.url, oldTab.url])
        XCTAssertEqual(didFinishEvents.count, 1)
        XCTAssertEqual(isLazyLoadingPausedEvents, [false, true, false])
        XCTAssertEqual(try XCTUnwrap(didFinishEvents.first), true)
    }

}<|MERGE_RESOLUTION|>--- conflicted
+++ resolved
@@ -97,11 +97,7 @@
     var cancellables = Set<AnyCancellable>()
 
     override func setUp() {
-<<<<<<< HEAD
-        DependencyInjection.register(&Tab.Dependencies.faviconManagement, value: FaviconManagerMock())
-=======
         registerDependency(&Tab.Dependencies.faviconManagement, value: FaviconManagerMock())
->>>>>>> 40f75335
 
         dataSource = TabLazyLoaderDataSourceMock()
         cancellables.removeAll()
