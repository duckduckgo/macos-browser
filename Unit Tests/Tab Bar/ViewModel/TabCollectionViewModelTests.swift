--- conflicted
+++ resolved
@@ -24,11 +24,7 @@
 final class TabCollectionViewModelTests: XCTestCase {
 
     override func setUp() {
-<<<<<<< HEAD
-        DependencyInjection.register(&Tab.Dependencies.faviconManagement, value: FaviconManagerMock())
-=======
         registerDependency(&Tab.Dependencies.faviconManagement, value: FaviconManagerMock())
->>>>>>> 40f75335
     }
 
     // MARK: - TabViewModel
