--- conflicted
+++ resolved
@@ -23,37 +23,9 @@
 // MARK: - Tests for TabCollectionViewModel with PinnedTabsManager but without pinned tabs
 final class TabCollectionViewModelTests: XCTestCase {
 
-<<<<<<< HEAD
     override func setUp() {
-        TestsDependencyProvider<Tab>.setUp {
-            $0.faviconManagement = FaviconManagerMock()
-            $0.useDefault(for: \.privatePlayer)
-            $0.useDefault(for: \.windowControllersManager)
-            $0.useDefault(for: \.pinnedTabsManager)
-            $0.useDefault(for: \.historyCoordinating)
-            $0.extensionsBuilder = TestTabExtensionsBuilder()
-        }
-    }
-
-    override func tearDown() {
-        TestsDependencyProvider<Tab>.reset()
-    }
-=======
-//    override func setUp() {
-//        TestsDependencyProvider<Tab>.setUp {
-//            $0.faviconManagement = FaviconManagerMock()
-//            $0.useDefault(for: \.privatePlayer)
-//            $0.useDefault(for: \.windowControllersManager)
-//            $0.useDefault(for: \.pinnedTabsManager)
-//            $0.useDefault(for: \.historyCoordinating)
-//            $0.extensionsBuilder = TestTabExtensionsBuilder()
-//        }
-//    }
-//
-//    override func tearDown() {
-//        TestsDependencyProvider<Tab>.reset()
-//    }
->>>>>>> eb496516
+        DependencyInjection.register(&Tab.Dependencies.faviconManagement, value: FaviconManagerMock())
+    }
 
     // MARK: - TabViewModel
 
