--- conflicted
+++ resolved
@@ -19,12 +19,7 @@
 import XCTest
 @testable import DuckDuckGo_Privacy_Browser
 
-<<<<<<< HEAD
-=======
 // MARK: - Tests for TabCollectionViewModel with PinnedTabsManager but without pinned tabs
-
-// swiftlint:disable:next type_body_length
->>>>>>> 27b077c0
 final class TabCollectionViewModelTests: XCTestCase {
 
     // MARK: - TabViewModel
