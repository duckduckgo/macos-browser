//
//  ExternalURLHandlerTests.swift
//
//  Copyright © 2021 DuckDuckGo. All rights reserved.
//
//  Licensed under the Apache License, Version 2.0 (the "License");
//  you may not use this file except in compliance with the License.
//  You may obtain a copy of the License at
//
//  http://www.apache.org/licenses/LICENSE-2.0
//
//  Unless required by applicable law or agreed to in writing, software
//  distributed under the License is distributed on an "AS IS" BASIS,
//  WITHOUT WARRANTIES OR CONDITIONS OF ANY KIND, either express or implied.
//  See the License for the specific language governing permissions and
//  limitations under the License.
//

import XCTest
import Combine
@testable import DuckDuckGo_Privacy_Browser

class ExternalURLHandlerTests: XCTestCase {

    static let smsUrl = URL(string: "sms://123123123123")!
    static let facetimeUrl = URL(string: "facetime://123123123123")!
    static let pageUrl = URL(string: "https://example.com")!
    static let nextPageUrl = URL(string: "https://example.com/page2.html")!

    func test_when_external_url_on_different_page_then_url_is_published() {

        let handler = ExternalURLHandler(collectionTimeMillis: 300)
        var cancellable: AnyCancellable?

        var e = expectation(description: "One sms handler fired")
        cancellable = handler.openExternalUrlPublisher.sink { _ in
            e.fulfill()
        }

        handler.handle(url: Self.smsUrl, onPage: Self.pageUrl, fromFrame: false, triggeredByUser: false)
        handler.handle(url: Self.smsUrl, onPage: Self.pageUrl, fromFrame: false, triggeredByUser: false)
        handler.handle(url: Self.smsUrl, onPage: Self.pageUrl, fromFrame: false, triggeredByUser: false)

<<<<<<< HEAD
        waitForExpectations(timeout: 1.0)
=======
        waitForExpectations(timeout: 3.0)
>>>>>>> dfa4139f

        // when the page changes we should get the next external url
        e = expectation(description: "Handler should be fired again")
        handler.handle(url: Self.facetimeUrl, onPage: Self.nextPageUrl, fromFrame: false, triggeredByUser: false)
        waitForExpectations(timeout: 1.0)

        cancellable?.cancel()
    }

    func test_when_external_url_on_page_presented_in_quick_succession_then_no_more_urls_published_on_same_page_unless_triggered_by_user() {

        let handler = ExternalURLHandler(collectionTimeMillis: 300)
        var cancellable: AnyCancellable?

        var count = 0
        cancellable = handler.openExternalUrlPublisher.sink { _ in
            count += 1
        }

        handler.handle(url: Self.smsUrl, onPage: Self.pageUrl, fromFrame: false, triggeredByUser: false)
        handler.handle(url: Self.smsUrl, onPage: Self.pageUrl, fromFrame: false, triggeredByUser: false)
        handler.handle(url: Self.smsUrl, onPage: Self.pageUrl, fromFrame: false, triggeredByUser: false)

        RunLoop.current.run(until: Date().addingTimeInterval(0.5)) // allow the debounce to happen
        XCTAssertEqual(1, count)

        // subsequent URLs should just be ignored
        handler.handle(url: Self.facetimeUrl, onPage: Self.pageUrl, fromFrame: false, triggeredByUser: true)
        RunLoop.current.run(until: Date().addingTimeInterval(0.5)) // allow the debounce to happen
        XCTAssertEqual(2, count)

        cancellable?.cancel()
    }

    func test_when_external_url_on_page_presented_in_quick_succession_then_no_more_urls_published_on_same_page() {

        let handler = ExternalURLHandler(collectionTimeMillis: 300)
        var cancellable: AnyCancellable?

        var count = 0
        cancellable = handler.openExternalUrlPublisher.sink { _ in
            count += 1
        }

        handler.handle(url: Self.smsUrl, onPage: Self.pageUrl, fromFrame: false, triggeredByUser: false)
        handler.handle(url: Self.smsUrl, onPage: Self.pageUrl, fromFrame: false, triggeredByUser: false)
        handler.handle(url: Self.smsUrl, onPage: Self.pageUrl, fromFrame: false, triggeredByUser: false)

        RunLoop.current.run(until: Date().addingTimeInterval(0.5)) // allow the debounce to happen
        XCTAssertEqual(1, count)

        // subsequent URLs should just be ignored
        handler.handle(url: Self.facetimeUrl, onPage: Self.pageUrl, fromFrame: false, triggeredByUser: false)
        RunLoop.current.run(until: Date().addingTimeInterval(0.5)) // allow the debounce to happen
        XCTAssertEqual(1, count)

        cancellable?.cancel()
    }

    func test_when_external_url_on_page_presented_in_quick_succession_then_single_url_is_published() {

        let handler = ExternalURLHandler(collectionTimeMillis: 300)
        var cancellable: AnyCancellable?

        var count = 0
        cancellable = handler.openExternalUrlPublisher.sink { _ in
            count += 1
        }

        handler.handle(url: Self.smsUrl, onPage: Self.pageUrl, fromFrame: false, triggeredByUser: false)
        handler.handle(url: Self.smsUrl, onPage: Self.pageUrl, fromFrame: false, triggeredByUser: false)
        handler.handle(url: Self.smsUrl, onPage: Self.pageUrl, fromFrame: false, triggeredByUser: false)

        RunLoop.current.run(until: Date().addingTimeInterval(0.5)) // allow the debounce to happen
        XCTAssertEqual(1, count)

        cancellable?.cancel()
    }

    func test_when_external_url_on_page_and_is_from_frame_then_url_is_not_published() {
        let handler = ExternalURLHandler(collectionTimeMillis: 0)
        var cancellable: AnyCancellable?
        cancellable = handler.openExternalUrlPublisher.sink { _ in
            cancellable?.cancel()
            XCTFail("Unexpected sink")
        }
        handler.handle(url: Self.smsUrl, onPage: Self.pageUrl, fromFrame: true, triggeredByUser: false)
    }

    func test_when_external_url_on_page_and_not_from_frame_then_url_is_published() {
        let urlsToPromptExpectation = expectation(description: "urlsToPromptExpectation")
        let handler = ExternalURLHandler(collectionTimeMillis: 0)
        var cancellable: AnyCancellable?
        cancellable = handler.openExternalUrlPublisher.sink { _ in
            urlsToPromptExpectation.fulfill()
        }
        handler.handle(url: Self.smsUrl, onPage: Self.pageUrl, fromFrame: false, triggeredByUser: false)
        wait(for: [urlsToPromptExpectation], timeout: 1.0, enforceOrder: false)
        cancellable?.cancel()
    }

}<|MERGE_RESOLUTION|>--- conflicted
+++ resolved
@@ -41,11 +41,7 @@
         handler.handle(url: Self.smsUrl, onPage: Self.pageUrl, fromFrame: false, triggeredByUser: false)
         handler.handle(url: Self.smsUrl, onPage: Self.pageUrl, fromFrame: false, triggeredByUser: false)
 
-<<<<<<< HEAD
-        waitForExpectations(timeout: 1.0)
-=======
         waitForExpectations(timeout: 3.0)
->>>>>>> dfa4139f
 
         // when the page changes we should get the next external url
         e = expectation(description: "Handler should be fired again")
