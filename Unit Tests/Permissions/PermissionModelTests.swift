//
//  PermissionModelTests.swift
//
//  Copyright © 2021 DuckDuckGo. All rights reserved.
//
//  Licensed under the Apache License, Version 2.0 (the "License");
//  you may not use this file except in compliance with the License.
//  You may obtain a copy of the License at
//
//  http://www.apache.org/licenses/LICENSE-2.0
//
//  Unless required by applicable law or agreed to in writing, software
//  distributed under the License is distributed on an "AS IS" BASIS,
//  WITHOUT WARRANTIES OR CONDITIONS OF ANY KIND, either express or implied.
//  See the License for the specific language governing permissions and
//  limitations under the License.
//

import Foundation
import XCTest
import WebKit
import Combine
@testable import DuckDuckGo_Privacy_Browser

// swiftlint:disable file_length
// swiftlint:disable type_body_length
final class PermissionModelTests: XCTestCase {

    let permissionManagerMock = PermissionManagerMock()
    let geolocationServiceMock = GeolocationServiceMock()
    var geolocationProviderMock: GeolocationProviderMock!
    let webView = WebViewMock()
    var model: PermissionModel!

    var securityOrigin: WKSecurityOrigin {
        WKSecurityOriginMock.new(url: .duckDuckGo)
    }

    var frameInfo: WKFrameInfo {
        let request = URLRequest(url: .duckDuckGo)
        return WKFrameInfoMock(webView: webView, securityOrigin: securityOrigin, request: request, isMainFrame: true)
    }

    override func setUp() {
        webView.uiDelegate = self

        geolocationProviderMock = GeolocationProviderMock(geolocationService: geolocationServiceMock)
        webView.configuration.processPool.geolocationProvider = geolocationProviderMock
        model = PermissionModel(webView: webView,
                                permissionManager: permissionManagerMock,
                                geolocationService: geolocationServiceMock)

        AVCaptureDeviceMock.authorizationStatuses = nil
    }

    func testWhenCameraIsActivatedThenCameraPermissionChangesToActive() {
        if #available(macOS 12, *) {
            webView.cameraCaptureState = .active
        } else {
            webView.mediaCaptureState = .activeCamera
        }
        XCTAssertEqual(model.permissions, [.camera: .active])
    }

    func testWhenMicIsActivatedThenMicPermissionChangesToActive() {
        if #available(macOS 12, *) {
            webView.microphoneCaptureState = .active
        } else {
            webView.mediaCaptureState = .activeMicrophone
        }
        XCTAssertEqual(model.permissions, [.microphone: .active])
    }
    
    func testWhenCameraAndMicIsActivatedThenCameraAndMicPermissionChangesToActive() {
        if #available(macOS 12, *) {
            webView.cameraCaptureState = .active
            webView.microphoneCaptureState = .active
        } else {
            webView.mediaCaptureState = [.activeCamera, .activeMicrophone]
        }
        XCTAssertEqual(model.permissions, [.microphone: .active,
                                           .camera: .active])
    }

    func testWhenLocationIsActivatedThenLocationPermissionChangesToActive() {
        geolocationServiceMock.authorizationStatus = .notDetermined
        geolocationProviderMock.isActive = true
        geolocationServiceMock.authorizationStatus = .authorized
        XCTAssertEqual(model.permissions, [.geolocation: .active])
    }

    func testWhenPermissionIsDeactivatedThenStateChangesToInactive() {
        if #available(macOS 12, *) {
            webView.cameraCaptureState = .active
            webView.microphoneCaptureState = .active
            webView.cameraCaptureState = .none
            webView.microphoneCaptureState = .none
        } else {
            webView.mediaCaptureState = [.activeCamera, .activeMicrophone]
            webView.mediaCaptureState = []
        }

        XCTAssertEqual(model.permissions, [.microphone: .inactive,
                                           .camera: .inactive])
    }

    func testWhenLocationIsDeactivatedThenStateChangesToInactive() {
        geolocationServiceMock.authorizationStatus = .authorized
        geolocationProviderMock.isActive = true
        geolocationProviderMock.isActive = false

        XCTAssertEqual(model.permissions, [.geolocation: .inactive])
    }

    func testWhenPermissionIsQueriedThenQueryIsPublished() {
        let e = expectation(description: "Query received")
        let c = model.$authorizationQuery.sink { query in
            guard let query = query else { return }

            XCTAssertEqual(query.domain, URL.duckDuckGo.host)
            XCTAssertEqual(query.permissions, [.camera, .microphone])
            e.fulfill()
        }

        self.webView(webView, requestUserMediaAuthorizationFor: [.microphone, .camera],
                     url: .duckDuckGo,
                     mainFrameURL: .duckDuckGo) { _ in }

        withExtendedLifetime(c) {
            waitForExpectations(timeout: 1)
            XCTAssertEqual(model.permissions, [.camera: .requested(model.authorizationQuery!),
                                               .microphone: .requested(model.authorizationQuery!)])
        }
    }

    func testWhenMicPermissionIsQueriedThenQueryIsPublished_macOS12() {
        guard #available(macOS 12, *) else { return }

        let e = expectation(description: "Query received")
        let c = model.$authorizationQuery.sink { query in
            guard let query = query else { return }

            XCTAssertEqual(query.domain, URL.duckDuckGo.host)
            XCTAssertEqual(query.permissions, [.microphone])
            e.fulfill()
        }

        self.webView(webView,
                     requestMediaCapturePermissionFor: securityOrigin,
                     initiatedByFrame: frameInfo,
                     type: .microphone) { _ in }

        withExtendedLifetime(c) {
            waitForExpectations(timeout: 1)
            XCTAssertEqual(model.permissions, [.microphone: .requested(model.authorizationQuery!)])
        }
    }

    func testWhenCameraAndMicPermissionIsGrantedThenItIsProvidedToDecisionHandler() {
        let c = model.$authorizationQuery.sink {
            $0?.handleDecision(grant: true)
        }

        let e = expectation(description: "Permission granted")
        self.webView(webView, requestUserMediaAuthorizationFor: [.microphone, .camera],
                     url: .duckDuckGo,
                     mainFrameURL: .duckDuckGo) { granted in
            XCTAssertTrue(granted)
            e.fulfill()
            if #available(macOS 12, *) {
                self.webView.cameraCaptureState = .active
                self.webView.microphoneCaptureState = .active
            } else {
                self.webView.mediaCaptureState = [.activeCamera, .activeMicrophone]
            }
        }

        withExtendedLifetime(c) {
            waitForExpectations(timeout: 1)
        }
        XCTAssertEqual(model.permissions, [.camera: .active,
                                           .microphone: .active])
    }

    func testWhenLocationPermissionIsGrantedThenItIsProvidedToDecisionHandler() {
        self.geolocationServiceMock.authorizationStatus = .authorized
        let c = model.$authorizationQuery.sink {
            $0?.handleDecision(grant: true)
        }

        let e = expectation(description: "Permission granted")
        self.webView(webView, requestGeolocationPermissionFor: frameInfo) { granted in
            XCTAssertTrue(granted)
            e.fulfill()
            self.geolocationProviderMock.isActive = true
        }

        withExtendedLifetime(c) {
            waitForExpectations(timeout: 1)
        }
        XCTAssertEqual(model.permissions, [.geolocation: .active])
    }

    func testWhenCameraAndMicPermissionQueryIsResetThenItIsDenied() {
        let c = model.$authorizationQuery.sink {
            if $0 != nil {
                self.model!.tabDidStartNavigation()
            }
        }

        let e = expectation(description: "Permission granted")
        self.webView(webView, requestUserMediaAuthorizationFor: [.microphone, .camera],
                     url: .duckDuckGo,
                     mainFrameURL: .duckDuckGo) { granted in
            XCTAssertFalse(granted)
            e.fulfill()
        }

        withExtendedLifetime(c) {
            waitForExpectations(timeout: 1)
        }
        XCTAssertEqual(model.permissions, [:])
    }

    func testWhenLocationPermissionQueryIsResetThenItIsDenied() {
        let c = model.$authorizationQuery.sink {
            if $0 != nil {
                self.model!.tabDidStartNavigation()
            }
        }

        let e = expectation(description: "Permission granted")
        self.webView(webView, requestGeolocationPermissionFor: frameInfo) { granted in
            XCTAssertFalse(granted)
            e.fulfill()
        }

        withExtendedLifetime(c) {
            waitForExpectations(timeout: 1)
        }
        XCTAssertEqual(model.permissions, [:])
    }

    func testWhenSystemMediaPermissionIsDeniedThenStateIsDisabled() {
        let e = expectation(description: "decisionHandler called")
        AVCaptureDeviceMock.authorizationStatuses = [.audio: .denied]
        self.webView(webView, checkUserMediaPermissionFor: .duckDuckGo, mainFrameURL: .duckDuckGo, frameIdentifier: 0) { _, flag in
            XCTAssertFalse(flag)
            e.fulfill()

            _=AVCaptureDeviceMock.authorizationStatus(for: .audio)
        }

        waitForExpectations(timeout: 0)
        XCTAssertEqual(model.permissions, [.microphone: .disabled(systemWide: false)])
    }

    func testWhenSystemMediaPermissionIsRestrictedThenStateIsDisabled() {
        let e = expectation(description: "decisionHandler called")
        AVCaptureDeviceMock.authorizationStatuses = [.video: .restricted]
        self.webView(webView, checkUserMediaPermissionFor: .duckDuckGo, mainFrameURL: .duckDuckGo, frameIdentifier: 0) { _, flag in
            XCTAssertFalse(flag)
            e.fulfill()

            _=AVCaptureDeviceMock.authorizationStatus(for: .video)
        }

        waitForExpectations(timeout: 0)
        XCTAssertEqual(model.permissions, [.camera: .disabled(systemWide: false)])
    }

    func testWhenSystemMediaPermissionIsNotDeterminedThenStateIsNotUpdated() {
        let e = expectation(description: "decisionHandler called")
        AVCaptureDeviceMock.authorizationStatuses = [.audio: .notDetermined]
        self.webView(webView, checkUserMediaPermissionFor: .duckDuckGo, mainFrameURL: .duckDuckGo, frameIdentifier: 0) { _, flag in
            XCTAssertFalse(flag)
            e.fulfill()

            _=AVCaptureDeviceMock.authorizationStatus(for: .audio)
        }

        waitForExpectations(timeout: 0)
        XCTAssertEqual(model.permissions, [:])
    }

    func testWhenSystemMediaPermissionIsAuthorizedThenStateIsNotUpdated() {
        let e = expectation(description: "decisionHandler called")
        AVCaptureDeviceMock.authorizationStatuses = [.audio: .authorized]
        self.webView(webView, checkUserMediaPermissionFor: .duckDuckGo, mainFrameURL: .duckDuckGo, frameIdentifier: 0) { _, flag in
            XCTAssertFalse(flag)
            e.fulfill()

            _=AVCaptureDeviceMock.authorizationStatus(for: .video)
        }

        waitForExpectations(timeout: 0)
        XCTAssertEqual(model.permissions, [:])
    }

    func testWhenSystemLocationIsDisabledAndLocationQueriedThenStateIsDisabled() {
        geolocationServiceMock.authorizationStatus = .denied
        var e: XCTestExpectation!
        if #available(macOS 12, *) {
            self.webView(webView, requestGeolocationPermissionFor: securityOrigin, initiatedBy: frameInfo) { decision in
                XCTAssertEqual(decision, .grant)
                e.fulfill()
            }
        } else {
            self.webView(webView, requestGeolocationPermissionFor: frameInfo) { granted in
                XCTAssertTrue(granted)
                e.fulfill()
            }
        }
        XCTAssertEqual(model.permissions, [.geolocation: .disabled(systemWide: false)])

        e = expectation(description: "permission granted")
        geolocationServiceMock.authorizationStatus = .authorizedAlways
        XCTAssertEqual(model.permissions, [.geolocation: .requested(model.authorizationQuery!)])
        model.authorizationQuery!.handleDecision(grant: true)
        waitForExpectations(timeout: 1)

        geolocationProviderMock.isActive = true
        XCTAssertEqual(model.permissions, [.geolocation: .active])
    }

    func testWhenSystemLocationIsNotDeterminedAndLocationQueriedThenQueryIsMade() {
        geolocationServiceMock.authorizationStatus = .notDetermined
        var e: XCTestExpectation!
        if #available(macOS 12, *) {
            self.webView(webView, requestGeolocationPermissionFor: securityOrigin, initiatedBy: frameInfo) { decision in
                XCTAssertEqual(decision, .grant)
                e.fulfill()
            }
        } else {
            self.webView(webView, requestGeolocationPermissionFor: frameInfo) { granted in
                XCTAssertTrue(granted)
                e.fulfill()
            }
        }
        XCTAssertEqual(model.permissions, [.geolocation: .requested(model.authorizationQuery!)])
        e = expectation(description: "permission granted")
        model.authorizationQuery!.handleDecision(grant: true)
        waitForExpectations(timeout: 1)

        geolocationProviderMock.isActive = true
        geolocationServiceMock.authorizationStatus = .authorized
        XCTAssertEqual(model.permissions, [.geolocation: .active])
    }

    func testWhenSystemLocationIsNotDeterminedAndDisabledByUserThenStateIsDisabled() {
        geolocationServiceMock.authorizationStatus = .notDetermined
        var e: XCTestExpectation!
        if #available(macOS 12, *) {
            self.webView(webView, requestGeolocationPermissionFor: securityOrigin, initiatedBy: frameInfo) { decision in
                XCTAssertEqual(decision, .grant)
                e.fulfill()
            }
        } else {
            self.webView(webView, requestGeolocationPermissionFor: frameInfo) { granted in
                XCTAssertTrue(granted)
                e.fulfill()
            }
        }
        XCTAssertEqual(model.permissions, [.geolocation: .requested(model.authorizationQuery!)])
        e = expectation(description: "permission granted")
        model.authorizationQuery!.handleDecision(grant: true)
        waitForExpectations(timeout: 1)

        geolocationProviderMock.isActive = true
        geolocationServiceMock.authorizationStatus = .restricted
        XCTAssertEqual(model.permissions, [.geolocation: .disabled(systemWide: false)])
    }

    func testWhenSystemLocationIsDisabledThenStateIsDisabled() {
        geolocationServiceMock.authorizationStatus = .authorized
        geolocationProviderMock.isActive = true
        geolocationServiceMock.authorizationStatus = .denied
        XCTAssertEqual(model.permissions, [.geolocation: .disabled(systemWide: false)])
    }

    func testWhenSystemLocationIsDisabledSystemWideThenStateIsDisabled() {
        geolocationServiceMock.authorizationStatus = .authorized
        geolocationProviderMock.isActive = true
        geolocationServiceMock.locationServicesEnabledValue = false
        XCTAssertEqual(model.permissions, [.geolocation: .disabled(systemWide: true)])
    }

    func testWhenSystemLocationIsDisabledSystemWideButLocationIsNotActiveThenStateIsNotUpdated() {
        geolocationServiceMock.authorizationStatus = .notDetermined
        geolocationServiceMock.locationServicesEnabledValue = false
        XCTAssertEqual(model.permissions, [:])
    }

    func testWhenSystemLocationServicesDisabledButLocationIsNotActiveThenStateIsNotUpdated() {
        geolocationServiceMock.authorizationStatus = .notDetermined
        geolocationServiceMock.locationServicesEnabledValue = false
        XCTAssertEqual(model.permissions, [:])
    }

    func testWhenSystemLocationIsActivatedThenStateIsActive() {
        geolocationServiceMock.authorizationStatus = .denied
        geolocationServiceMock.locationServicesEnabledValue = false
        geolocationProviderMock.isActive = true
        geolocationServiceMock.authorizationStatus = .authorized
        geolocationServiceMock.locationServicesEnabledValue = true
        XCTAssertEqual(model.permissions, [.geolocation: .active])
    }

    func testWhenPageIsReloadedThenInactivePermissionStateIsReset() {
        webView.mediaCaptureState = [.activeCamera, .activeMicrophone]
        webView.mediaCaptureState = []

        model.tabDidStartNavigation()
        XCTAssertEqual(model.permissions, [:])
    }

    func testWhenPageIsReloadedThenActivePermissionStateIsReset() {
        webView.mediaCaptureState = [.activeCamera, .activeMicrophone]

        model.tabDidStartNavigation()
        webView.mediaCaptureState = []

        XCTAssertEqual(model.permissions, [:])
    }

    func testWhenPageIsReloadedThenPausedPermissionStateIsReset() {
        webView.mediaCaptureState = [.activeCamera, .activeMicrophone]
        webView.mediaCaptureState = [.mutedCamera, .mutedMicrophone]

        model.tabDidStartNavigation()
        webView.mediaCaptureState = []

        XCTAssertEqual(model.permissions, [:])
    }

    func testWhenPermissionIsGrantedThenItsRepeatedQueryIsQueried() {
        let e = expectation(description: "Permission queried")
        var c = model.$authorizationQuery.sink { query in
            guard let query = query else { return }
            query.handleDecision(grant: true)
            e.fulfill()
        }

        let e2 = expectation(description: "Permission granted")
        self.webView(webView, requestUserMediaAuthorizationFor: [.microphone, .camera],
                     url: .duckDuckGo,
                     mainFrameURL: .duckDuckGo) { granted in
            XCTAssertTrue(granted)
            e2.fulfill()

            self.webView.mediaCaptureState = [.activeCamera, .activeMicrophone]
            self.webView.mediaCaptureState = []
        }

        waitForExpectations(timeout: 1)

        let e3 = expectation(description: "Permission queried again")
        c = model.$authorizationQuery.sink { query in
            guard let query = query else { return }
            query.handleDecision(grant: false)
            e3.fulfill()
        }
        let e4 = expectation(description: "Permission granted again")
        self.webView(webView, requestUserMediaAuthorizationFor: [.microphone, .camera],
                     url: .duckDuckGo,
                     mainFrameURL: .duckDuckGo) { granted in
            XCTAssertFalse(granted)
            e4.fulfill()
        }

        withExtendedLifetime(c) { waitForExpectations(timeout: 1) }
    }

    func testWhenPermissionIsDeniedThenItsRepeatedQueryIsDenied() {
        let e = expectation(description: "Permission queried")
        let c = model.$authorizationQuery.sink { query in
            guard let query = query else { return }
            query.handleDecision(grant: false)
            e.fulfill()
        }

        let e2 = expectation(description: "Permission granted")
        self.webView(webView, requestUserMediaAuthorizationFor: [.camera],
                     url: .duckDuckGo,
                     mainFrameURL: .duckDuckGo) { granted in
            XCTAssertFalse(granted)
            e2.fulfill()
        }

        waitForExpectations(timeout: 1)

        let e3 = expectation(description: "Permission granted again")
        self.webView(webView, requestUserMediaAuthorizationFor: [.microphone, .camera],
                     url: .duckDuckGo,
                     mainFrameURL: .duckDuckGo) { granted in
            XCTAssertFalse(granted)
            e3.fulfill()
        }

        withExtendedLifetime(c) { waitForExpectations(timeout: 1) }
    }

    func testWhenDeniedPermissionIsStoredThenQueryIsDenied() {
        permissionManagerMock.setPermission(.allow, forDomain: URL.duckDuckGo.host!, permissionType: .camera)
        permissionManagerMock.setPermission(.deny, forDomain: URL.duckDuckGo.host!, permissionType: .microphone)

        let c = model.$authorizationQuery.sink { query in
            guard query != nil else { return }
            XCTFail("Unexpected query")
        }
        let e = expectation(description: "Permission denied")
        self.webView(webView, requestUserMediaAuthorizationFor: [.microphone, .camera],
                     url: .duckDuckGo,
                     mainFrameURL: .duckDuckGo) { granted in
            XCTAssertFalse(granted)
            e.fulfill()
        }
        withExtendedLifetime(c) {
            waitForExpectations(timeout: 1)
        }
    }

    func testWhenGrantedPermissionIsStoredThenQueryIsGranted() {
        permissionManagerMock.setPermission(.allow, forDomain: URL.duckDuckGo.host!, permissionType: .camera)
        permissionManagerMock.setPermission(.allow, forDomain: URL.duckDuckGo.host!, permissionType: .microphone)

        let c = model.$authorizationQuery.sink { query in
            guard query != nil else { return }
            XCTFail("Unexpected query")
        }
        let e = expectation(description: "Permission granted")
        self.webView(webView, requestUserMediaAuthorizationFor: [.microphone, .camera],
                     url: .duckDuckGo,
                     mainFrameURL: .duckDuckGo) { granted in
            XCTAssertTrue(granted)
            e.fulfill()
        }
        withExtendedLifetime(c) {
            waitForExpectations(timeout: 1)
        }
    }

    func testWhenPartialGrantedPermissionIsStoredThenQueryIsQueried() {
        permissionManagerMock.setPermission(.allow, forDomain: URL.duckDuckGo.host!, permissionType: .camera)

        let e = expectation(description: "Permission asked")
        let c = model.$authorizationQuery.sink { query in
            guard query != nil else { return }
            e.fulfill()
        }

        self.webView(webView, requestUserMediaAuthorizationFor: [.microphone, .camera],
                     url: .duckDuckGo,
                     mainFrameURL: .duckDuckGo) { _ in
        }
        withExtendedLifetime(c) {
            waitForExpectations(timeout: 1)
        }
    }

    func testWhenDeniedPermissionIsStoredThenActivePermissionIsRevoked() {
        webView.urlValue = URL(string: "http://www.duckduckgo.com")!
        if #available(macOS 12, *) {
            webView.cameraCaptureState = .active
            webView.microphoneCaptureState = .active
        } else {
            webView.mediaCaptureState = [.activeCamera, .activeMicrophone]
        }
<<<<<<< HEAD
        permissionManagerMock.setPermission(true, forDomain: URL.duckDuckGo.host!, permissionType: .camera)
=======
        permissionManagerMock.setPermission(.allow, forDomain: URL.duckDuckGo.host!, permissionType: .camera)
>>>>>>> 5ebba9c6

        let e = expectation(description: "camera stopped")
        if #available(macOS 12, *) {
            webView.setMicCaptureStateHandler = { _ in
                XCTFail("unexpected call")
            }
            webView.setCameraCaptureStateHandler = {
                XCTAssertEqual($0, .none)
                e.fulfill()
            }
        } else {
            webView.stopMediaCaptureHandler = {
                e.fulfill()
            }
        }

        permissionManagerMock.setPermission(.deny, forDomain: URL.duckDuckGo.host!, permissionType: .camera)
        permissionManagerMock.permissionSubject.send( (URL.duckDuckGo.host!, .camera, .deny) )

        waitForExpectations(timeout: 1)
    }

    func testWhenGrantedPermissionIsRemovedThenActivePermissionStaysActive() {
        webView.urlValue = URL(string: "http://www.duckduckgo.com")!
        if #available(macOS 12, *) {
            self.webView.cameraCaptureState = .active
            self.webView.microphoneCaptureState = .active
        } else {
            self.webView.mediaCaptureState = [.activeCamera, .activeMicrophone]
        }
<<<<<<< HEAD
        permissionManagerMock.setPermission(true, forDomain: URL.duckDuckGo.host!, permissionType: .camera)
=======
        permissionManagerMock.setPermission(.allow, forDomain: URL.duckDuckGo.host!, permissionType: .camera)
>>>>>>> 5ebba9c6

        if #available(macOS 12, *) {
            webView.setMicCaptureStateHandler = { _ in
                XCTFail("unexpected call")
            }
            webView.setCameraCaptureStateHandler = { _ in
                XCTFail("unexpected call")
            }
        } else {
            webView.stopMediaCaptureHandler = {
                XCTFail("unexpected call")
            }
        }

        permissionManagerMock.removePermission(forDomain: URL.duckDuckGo.host!, permissionType: .camera)
        permissionManagerMock.permissionSubject.send( (URL.duckDuckGo.host!, .camera, .ask) )
    }

    func testWhenMicrophoneIsMutedThenSetMediaCaptureMutedIsCalled() {
        if #available(macOS 12, *) {
            self.webView.cameraCaptureState = .active
            self.webView.microphoneCaptureState = .active
        } else {
            self.webView.mediaCaptureState = [.activeCamera, .activeMicrophone]
        }

        let e = expectation(description: "mic muted")
        if #available(macOS 12, *) {
            webView.setMicCaptureStateHandler = {
                e.fulfill()
                XCTAssertEqual($0, false)
            }
            webView.setCameraCaptureStateHandler = { _ in
                XCTFail("Unexpected call")
            }
        } else {
            webView.setPageMutedHandler = {
                XCTAssertEqual($0, [.captureDevicesMuted])
                e.fulfill()
            }
        }

        model.set(.microphone, muted: true)
        waitForExpectations(timeout: 0)
        if #available(macOS 12, *) {
            self.webView.cameraCaptureState = .muted
            self.webView.microphoneCaptureState = .muted
        } else {
            webView.mediaCaptureState = [.mutedCamera, .mutedMicrophone]
        }

        XCTAssertEqual(model.permissions, [.camera: .paused, .microphone: .paused])
    }

    func testWhenCameraIsMutedThenSetMediaCaptureMutedIsCalled() {
        if #available(macOS 12, *) {
            self.webView.cameraCaptureState = .active
            self.webView.microphoneCaptureState = .active
        } else {
            self.webView.mediaCaptureState = [.activeCamera, .activeMicrophone]
        }

        let e = expectation(description: "camera muted")
        if #available(macOS 12, *) {
            webView.setMicCaptureStateHandler = { _ in
                XCTFail("Unexpected call")
            }
            webView.setCameraCaptureStateHandler = {
                e.fulfill()
                XCTAssertEqual($0, false)
            }
        } else {
            webView.setPageMutedHandler = {
                XCTAssertEqual($0, [.captureDevicesMuted])
                e.fulfill()
            }
        }

        model.set(.camera, muted: true)
        waitForExpectations(timeout: 0)
    }

    func testWhenLocationIsMutedThenPauseIsCalled() {
        geolocationServiceMock.authorizationStatus = .authorized
        geolocationProviderMock.isActive = true

        model.set(.geolocation, muted: true)
        XCTAssertTrue(geolocationProviderMock.isPaused)
        XCTAssertEqual(model.permissions, [.geolocation: .paused])
    }

    func testWhenCameraIsUnmutedThenSetMediaCaptureMutedIsCalled() {
        webView.mediaCaptureState = [.activeCamera, .activeMicrophone]
        webView.mediaCaptureState = [.mutedCamera, .mutedMicrophone]

        let e = expectation(description: "camera resumed")
        if #available(macOS 12, *) {
            webView.cameraCaptureState = .muted
            webView.microphoneCaptureState = .muted
            webView.setMicCaptureStateHandler = { _ in
                XCTFail("Unexpected call")
            }
            webView.setCameraCaptureStateHandler = {
                e.fulfill()
                XCTAssertEqual($0, true)
            }
        } else {
            webView.mediaMutedStateValue = .captureDevicesMuted
            webView.setPageMutedHandler = {
                XCTAssertEqual($0, [])
                e.fulfill()
            }
        }

        model.set(.camera, muted: false)
        waitForExpectations(timeout: 0)
    }

    func testWhenLocationIsUnmutedThenResumeIsCalled() {
        geolocationServiceMock.authorizationStatus = .authorized
        geolocationProviderMock.isActive = true
        geolocationProviderMock.isPaused = true

        model.set(.geolocation, muted: false)
        XCTAssertFalse(geolocationProviderMock.isPaused)
        XCTAssertEqual(model.permissions, [.geolocation: .active])
    }

    func testWhenCameraAndMicAreMutedThenSetMediaCaptureMutedIsCalled() {
        webView.mediaCaptureState = [.activeCamera, .activeMicrophone]

        let e1 = expectation(description: "mic muted")
        let e2 = expectation(description: "camera muted")
        if #available(macOS 12, *) {
            webView.setMicCaptureStateHandler = {
                e1.fulfill()
                XCTAssertEqual($0, false)
            }
            webView.setCameraCaptureStateHandler = {
                e2.fulfill()
                XCTAssertEqual($0, false)
            }
        } else {
            webView.setPageMutedHandler = {
                XCTAssertEqual($0, [.captureDevicesMuted])
                e1.fulfill()
                e2.fulfill()
            }
        }

        model.set([.camera, .microphone], muted: true)
        waitForExpectations(timeout: 0)
        webView.mediaCaptureState = [.mutedCamera, .mutedMicrophone]

        XCTAssertEqual(model.permissions, [.camera: .paused, .microphone: .paused])
    }

    func testWhenCameraAndMicAreUnmutedThenSetMediaCaptureMutedIsCalled() {
        webView.mediaCaptureState = [.activeCamera, .activeMicrophone]
        webView.mediaCaptureState = [.mutedCamera, .mutedMicrophone]

        let e1 = expectation(description: "mic resumed")
        let e2 = expectation(description: "camera resumed")
        if #available(macOS 12, *) {
            webView.cameraCaptureState = .muted
            webView.microphoneCaptureState = .muted
            webView.setMicCaptureStateHandler = {
                e1.fulfill()
                XCTAssertEqual($0, true)
            }
            webView.setCameraCaptureStateHandler = {
                e2.fulfill()
                XCTAssertEqual($0, true)
            }
        } else {
            webView.mediaMutedStateValue = .captureDevicesMuted
            webView.setPageMutedHandler = {
                XCTAssertEqual($0, [])
                e1.fulfill()
                e2.fulfill()
            }
        }

        model.set([.camera, .microphone], muted: false)
        waitForExpectations(timeout: 0)
        webView.mediaCaptureState = [.activeCamera, .activeMicrophone]

        XCTAssertEqual(model.permissions, [.camera: .active, .microphone: .active])
    }

    func testWhenMicrophoneIsRevokedThenStopMediaCaptureIsCalled() {
        if #available(macOS 12, *) {
            self.webView.cameraCaptureState = .active
            self.webView.microphoneCaptureState = .active
        } else {
            self.webView.mediaCaptureState = [.activeCamera, .activeMicrophone]
        }

        let e = expectation(description: "mic stopped")
        if #available(macOS 12, *) {
            webView.setMicCaptureStateHandler = {
                XCTAssertEqual($0, .none)
                e.fulfill()
            }
            webView.setCameraCaptureStateHandler = { _ in
                XCTFail("unexpected call")
            }
        } else {
            webView.stopMediaCaptureHandler = {
                e.fulfill()
            }
        }

        model.revoke(.microphone)
        waitForExpectations(timeout: 0)
        if #available(macOS 12, *) {
            XCTAssertEqual(model.permissions, [.camera: .active, .microphone: .denied])
        } else {
            XCTAssertEqual(model.permissions, [.camera: .inactive, .microphone: .denied])
        }
    }

    func testWhenCameraIsRevokedThenStopMediaCaptureIsCalled() {
        if #available(macOS 12, *) {
            self.webView.cameraCaptureState = .active
            self.webView.microphoneCaptureState = .active
        } else {
            self.webView.mediaCaptureState = [.activeCamera, .activeMicrophone]
        }

        let e = expectation(description: "camera stopped")
        if #available(macOS 12, *) {
            webView.setMicCaptureStateHandler = { _ in
                XCTFail("unexpected call")
            }
            webView.setCameraCaptureStateHandler = {
                XCTAssertEqual($0, .none)
                e.fulfill()
            }
        } else {
            webView.stopMediaCaptureHandler = {
                e.fulfill()
            }
        }

        model.revoke(.camera)
        waitForExpectations(timeout: 0)

        if #available(macOS 12, *) {
            XCTAssertEqual(model.permissions, [.camera: .denied, .microphone: .active])
        } else {
            XCTAssertEqual(model.permissions, [.camera: .denied, .microphone: .inactive])
        }
    }

    func testWhenCameraAndMicAreRevokedThenStopMediaCaptureIsCalled() {
        if #available(macOS 12, *) {
            self.webView.cameraCaptureState = .active
            self.webView.microphoneCaptureState = .active
        } else {
            self.webView.mediaCaptureState = [.activeCamera, .activeMicrophone]
        }

        let e1 = expectation(description: "camera stopped")
        let e2 = expectation(description: "mic stopped")
        if #available(macOS 12, *) {
            webView.setCameraCaptureStateHandler = {
                XCTAssertEqual($0, .none)
                e1.fulfill()
            }
            webView.setMicCaptureStateHandler = {
                XCTAssertEqual($0, .none)
                e2.fulfill()
            }
        } else {
            webView.stopMediaCaptureHandler = { [unowned webView] in
                e1.fulfill()
                webView.stopMediaCaptureHandler = {
                    e2.fulfill()
                }
            }
        }

        model.revoke(.camera)
        model.revoke(.microphone)
        waitForExpectations(timeout: 0)

        XCTAssertEqual(model.permissions, [.camera: .denied, .microphone: .denied])
    }

    func testWhenGeolocationIsRevokedThenRevokeGeolocationIsCalled() {
        geolocationServiceMock.authorizationStatus = .authorized
        geolocationProviderMock.isActive = true

        model.revoke(.geolocation)
        XCTAssertEqual(model.permissions, [.geolocation: .denied])
    }

}

extension PermissionModelTests: WebViewPermissionsDelegate {

    @objc(_webView:checkUserMediaPermissionForURL:mainFrameURL:frameIdentifier:decisionHandler:)
    func webView(_ webView: WKWebView,
                 checkUserMediaPermissionFor url: URL,
                 mainFrameURL: URL,
                 frameIdentifier frame: UInt,
                 decisionHandler: @escaping (String, Bool) -> Void) {
        self.model.checkUserMediaPermission(for: url, mainFrameURL: mainFrameURL, decisionHandler: decisionHandler)
    }

    @objc(webView:requestMediaCapturePermissionForOrigin:initiatedByFrame:type:decisionHandler:)
    @available(macOS 12, *)
    func webView(_ webView: WKWebView,
                 requestMediaCapturePermissionFor origin: WKSecurityOrigin,
                 initiatedByFrame frame: WKFrameInfo,
                 type: WKMediaCaptureType,
                 decisionHandler: @escaping (WKPermissionDecision) -> Void) {
        guard let permissions = [PermissionType](devices: type) else {
            fatalError()
        }

        self.model.permissions(permissions, requestedForDomain: origin.host) { granted in
            decisionHandler(granted ? .grant : .deny)
        }
    }

    @objc(_webView:requestUserMediaAuthorizationForDevices:url:mainFrameURL:decisionHandler:)
    func webView(_ webView: WKWebView,
                 requestUserMediaAuthorizationFor devices: _WKCaptureDevices,
                 url: URL,
                 mainFrameURL: URL,
                 decisionHandler: @escaping (Bool) -> Void) {
        guard let permissions = [PermissionType](devices: devices) else {
            fatalError()
        }

        self.model.permissions(permissions, requestedForDomain: url.host, decisionHandler: decisionHandler)
    }

    @objc(_webView:mediaCaptureStateDidChange:)
    func webView(_ webView: WKWebView, mediaCaptureStateDidChange state: _WKMediaCaptureStateDeprecated) {
        self.model.mediaCaptureStateDidChange()
    }

    @objc(_webView:requestGeolocationPermissionForFrame:decisionHandler:)
    func webView(_ webView: WKWebView, requestGeolocationPermissionFor frame: WKFrameInfo, decisionHandler: @escaping (Bool) -> Void) {
        self.model.permissions([.geolocation], requestedForDomain: frame.request.url?.host, decisionHandler: decisionHandler)
    }

    @objc(_webView:requestGeolocationPermissionForOrigin:initiatedByFrame:decisionHandler:)
    @available(macOS 12, *)
    func webView(_ webView: WKWebView,
                 requestGeolocationPermissionFor origin: WKSecurityOrigin,
                 initiatedBy frame: WKFrameInfo,
                 decisionHandler: @escaping (WKPermissionDecision) -> Void) {
        self.model.permissions([.geolocation], requestedForDomain: frame.request.url?.host) { granted in
            decisionHandler(granted ? .grant : .deny)
        }
    }

}

// swiftlint:enable type_body_length
// swiftlint:enable file_length<|MERGE_RESOLUTION|>--- conflicted
+++ resolved
@@ -566,11 +566,7 @@
         } else {
             webView.mediaCaptureState = [.activeCamera, .activeMicrophone]
         }
-<<<<<<< HEAD
-        permissionManagerMock.setPermission(true, forDomain: URL.duckDuckGo.host!, permissionType: .camera)
-=======
         permissionManagerMock.setPermission(.allow, forDomain: URL.duckDuckGo.host!, permissionType: .camera)
->>>>>>> 5ebba9c6
 
         let e = expectation(description: "camera stopped")
         if #available(macOS 12, *) {
@@ -601,11 +597,7 @@
         } else {
             self.webView.mediaCaptureState = [.activeCamera, .activeMicrophone]
         }
-<<<<<<< HEAD
-        permissionManagerMock.setPermission(true, forDomain: URL.duckDuckGo.host!, permissionType: .camera)
-=======
         permissionManagerMock.setPermission(.allow, forDomain: URL.duckDuckGo.host!, permissionType: .camera)
->>>>>>> 5ebba9c6
 
         if #available(macOS 12, *) {
             webView.setMicCaptureStateHandler = { _ in
