--- conflicted
+++ resolved
@@ -26,21 +26,7 @@
 
     override func setUp() {
         assert(WindowControllersManager.shared.mainWindowControllers.isEmpty)
-<<<<<<< HEAD
-        TestsDependencyProvider<Tab>.setUp {
-            $0.faviconManagement = FaviconManagerMock()
-            $0.useDefault(for: \.privatePlayer)
-            $0.useDefault(for: \.windowControllersManager)
-            $0.extensionsBuilder = TestTabExtensionsBuilder()
-        }
-=======
-//        TestsDependencyProvider<Tab>.setUp {
-//            $0.faviconManagement = FaviconManagerMock()
-//            $0.useDefault(for: \.privatePlayer)
-//            $0.useDefault(for: \.windowControllersManager)
-//            $0.extensionsBuilder = TestTabExtensionsBuilder()
-//        }
->>>>>>> eb496516
+        DependencyInjection.register(&Tab.Dependencies.faviconManagement, value: FaviconManagerMock())
         collection = TabCollection(tabs: [
             Tab(content: .url("http://a.com".url!)),
             Tab(content: .url("http://b.com".url!)),
@@ -56,7 +42,6 @@
         for controller in WindowControllersManager.shared.mainWindowControllers {
             WindowControllersManager.shared.unregister(controller)
         }
-//        TestsDependencyProvider<Tab>.reset()
     }
 
     func testInitialState() throws {
