--- conflicted
+++ resolved
@@ -151,10 +151,7 @@
     }
 
     func bookmarksBarViewModelReloadedData() {}
-<<<<<<< HEAD
     func mouseDidHover(over item: Any) {}
-=======
     func showDialog(_ dialog: any DuckDuckGo_Privacy_Browser.ModalView) {}
->>>>>>> 7e0b9165
 
 }