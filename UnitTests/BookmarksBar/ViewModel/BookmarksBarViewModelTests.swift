//
//  BookmarksBarViewModelTests.swift
//
//  Copyright © 2022 DuckDuckGo. All rights reserved.
//
//  Licensed under the Apache License, Version 2.0 (the "License");
//  you may not use this file except in compliance with the License.
//  You may obtain a copy of the License at
//
//  http://www.apache.org/licenses/LICENSE-2.0
//
//  Unless required by applicable law or agreed to in writing, software
//  distributed under the License is distributed on an "AS IS" BASIS,
//  WITHOUT WARRANTIES OR CONDITIONS OF ANY KIND, either express or implied.
//  See the License for the specific language governing permissions and
//  limitations under the License.
//

import XCTest
@testable import DuckDuckGo_Privacy_Browser

class BookmarksBarViewModelTests: XCTestCase {

    @MainActor
    func testWhenClippingTheLastBarItem_AndNoItemsCanBeClipped_ThenNoItemsAreClipped() {
        let manager = createMockBookmarksManager()
        let bookmarksBarViewModel = BookmarksBarViewModel(bookmarkManager: manager, tabCollectionViewModel: .mock())

        let clipped = bookmarksBarViewModel.clipLastBarItem()

        XCTAssertFalse(clipped)
        XCTAssert(bookmarksBarViewModel.clippedItems.isEmpty)
    }

    @MainActor
    func testWhenClippingTheLastBarItem_AndItemsCanBeClipped_ThenItemsAreClipped() {
        let bookmarks = [Bookmark.mock]
        let storeMock = BookmarkStoreMock()
        storeMock.bookmarks = bookmarks

        let manager = createMockBookmarksManager(mockBookmarkStore: storeMock)
        let bookmarksBarViewModel = BookmarksBarViewModel(bookmarkManager: manager, tabCollectionViewModel: .mock())
        bookmarksBarViewModel.update(from: bookmarks, containerWidth: 200)

        let clipped = bookmarksBarViewModel.clipLastBarItem()

        XCTAssertTrue(clipped)
        XCTAssertEqual(bookmarksBarViewModel.clippedItems.count, 1)
    }

    @MainActor
    func testWhenTheBarHasClippedItems_ThenClippedItemsCanBeRestored() {
        let bookmarks = [Bookmark.mock]
        let storeMock = BookmarkStoreMock()
        storeMock.bookmarks = bookmarks

        let manager = createMockBookmarksManager(mockBookmarkStore: storeMock)
        let bookmarksBarViewModel = BookmarksBarViewModel(bookmarkManager: manager, tabCollectionViewModel: .mock())
        bookmarksBarViewModel.update(from: bookmarks, containerWidth: 200)

        let clipped = bookmarksBarViewModel.clipLastBarItem()

        XCTAssert(clipped)
        XCTAssertEqual(bookmarksBarViewModel.clippedItems.count, 1)

        let restored = bookmarksBarViewModel.restoreLastClippedItem()

        XCTAssert(restored)
        XCTAssert(bookmarksBarViewModel.clippedItems.isEmpty)
    }

    @MainActor
    func testWhenUpdatingFromBookmarkEntities_AndTheContainerCannotFitAnyBookmarks_ThenBookmarksAreImmediatelyClipped() {
        let bookmarks = [Bookmark.mock]
        let storeMock = BookmarkStoreMock()
        storeMock.bookmarks = bookmarks

        let manager = createMockBookmarksManager(mockBookmarkStore: storeMock)
        let bookmarksBarViewModel = BookmarksBarViewModel(bookmarkManager: manager, tabCollectionViewModel: .mock())
        bookmarksBarViewModel.update(from: bookmarks, containerWidth: 0)

        XCTAssertEqual(bookmarksBarViewModel.clippedItems.count, 1)
    }

    @MainActor
    func testWhenUpdatingFromBookmarkEntities_AndTheContainerCanFitAllBookmarks_ThenNoBookmarksAreClipped() {
        let bookmarks = [Bookmark.mock]
        let storeMock = BookmarkStoreMock()
        storeMock.bookmarks = bookmarks

        let manager = createMockBookmarksManager(mockBookmarkStore: storeMock)
        let bookmarksBarViewModel = BookmarksBarViewModel(bookmarkManager: manager, tabCollectionViewModel: .mock())
        bookmarksBarViewModel.update(from: bookmarks, containerWidth: 200)

        XCTAssert(bookmarksBarViewModel.clippedItems.isEmpty)
    }

    // MARK: - Bookmarks Delegate

    @MainActor
    func testWhenItemFiresClickedActionThenDelegateReceivesClickItemActionAndPreventClickIsFalse() {
        // GIVEN
        let sut = BookmarksBarViewModel(bookmarkManager: createMockBookmarksManager(), tabCollectionViewModel: .mock())
        let collectionViewItem = BookmarksBarCollectionViewItem()
        let delegateMock = BookmarksBarViewModelDelegateMock()
        sut.delegate = delegateMock
        XCTAssertFalse(delegateMock.didCallClickAction)
        XCTAssertNil(delegateMock.capturedItem)

        // WHEN
        sut.bookmarksBarCollectionViewItemClicked(collectionViewItem)

        // THEN
        XCTAssertTrue(delegateMock.didCallClickAction)
        XCTAssertEqual(delegateMock.capturedItem, collectionViewItem)

    }

    @MainActor
    private func createMockBookmarksManager(mockBookmarkStore: BookmarkStoreMock = BookmarkStoreMock()) -> BookmarkManager {
        let mockFaviconManager = FaviconManagerMock()
        return LocalBookmarkManager(bookmarkStore: mockBookmarkStore, faviconManagement: mockFaviconManager)
    }

}

fileprivate extension TabCollectionViewModel {

    static func mock() -> TabCollectionViewModel {
        let tabCollection = TabCollection()
        let pinnedTabsManager = PinnedTabsManager()
        return TabCollectionViewModel(tabCollection: tabCollection, pinnedTabsManager: pinnedTabsManager)
    }

}

// MARK: - BookmarksBarViewModelDelegateMock

final class BookmarksBarViewModelDelegateMock: BookmarksBarViewModelDelegate {

<<<<<<< HEAD
    private(set) var didCallViewModelReceivedAction = false
    private(set) var capturedAction: BookmarksBarViewModel.BookmarksBarItemAction?
=======
    private(set) var didCallClickAction = false
>>>>>>> 686b2df8
    private(set) var capturedItem: BookmarksBarCollectionViewItem?

    func didClick(_ item: DuckDuckGo_Privacy_Browser.BookmarksBarCollectionViewItem) {
        didCallClickAction = true
        capturedItem = item
    }

    func bookmarksBarViewModelWidthForContainer() -> CGFloat {
        0
    }

    func bookmarksBarViewModelReloadedData() {}
    func mouseDidHover(over item: Any) {}
<<<<<<< HEAD
    func dragging(over item: BookmarksBarCollectionViewItem?, updatedWith info: (any NSDraggingInfo)?) {}
=======
    func showDialog(_ dialog: any DuckDuckGo_Privacy_Browser.ModalView) {}

>>>>>>> 686b2df8
}<|MERGE_RESOLUTION|>--- conflicted
+++ resolved
@@ -138,12 +138,7 @@
 
 final class BookmarksBarViewModelDelegateMock: BookmarksBarViewModelDelegate {
 
-<<<<<<< HEAD
-    private(set) var didCallViewModelReceivedAction = false
-    private(set) var capturedAction: BookmarksBarViewModel.BookmarksBarItemAction?
-=======
     private(set) var didCallClickAction = false
->>>>>>> 686b2df8
     private(set) var capturedItem: BookmarksBarCollectionViewItem?
 
     func didClick(_ item: DuckDuckGo_Privacy_Browser.BookmarksBarCollectionViewItem) {
@@ -157,10 +152,7 @@
 
     func bookmarksBarViewModelReloadedData() {}
     func mouseDidHover(over item: Any) {}
-<<<<<<< HEAD
     func dragging(over item: BookmarksBarCollectionViewItem?, updatedWith info: (any NSDraggingInfo)?) {}
-=======
     func showDialog(_ dialog: any DuckDuckGo_Privacy_Browser.ModalView) {}
 
->>>>>>> 686b2df8
 }