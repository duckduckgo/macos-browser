--- conflicted
+++ resolved
@@ -25,31 +25,17 @@
 @testable import DuckDuckGo_Privacy_Browser
 
 final class MaliciousSiteProtectionTests: XCTestCase {
-<<<<<<< HEAD
-    var phishingDetection: MaliciousSiteProtectionManager!
-=======
     lazy var phishingDetection: MaliciousSiteProtectionManager! = {
         MaliciousSiteProtectionManager(dataManager: dataManager, detector: MockMaliciousSiteDetector(), featureFlagger: MockFeatureFlagger())
     }()
->>>>>>> 4d408260
     var mockDetector: MockMaliciousSiteDetector!
     var mockDataProvider: MockMaliciousSiteDataProvider!
     var dataManager: MaliciousSiteProtection.DataManager!
 
-<<<<<<< HEAD
-    override func setUp() {
-        let mockFileStore = MockMaliciousSiteFileStore()
-        mockDataProvider = MockMaliciousSiteDataProvider()
-
-        let dataManager = MaliciousSiteProtection.DataManager(fileStore: mockFileStore, embeddedDataProvider: mockDataProvider, fileNameProvider: { _ in "file.json" })
-        phishingDetection = MaliciousSiteProtectionManager(dataManager: dataManager, detector: MockMaliciousSiteDetector(), featureFlagger: MockFeatureFlagger())
-        super.setUp()
-=======
     override func setUp() async throws {
         let mockFileStore = MockMaliciousSiteFileStore()
         mockDataProvider = MockMaliciousSiteDataProvider()
         dataManager = MaliciousSiteProtection.DataManager(fileStore: mockFileStore, embeddedDataProvider: mockDataProvider, fileNameProvider: { _ in "file.json" })
->>>>>>> 4d408260
     }
 
     override func tearDown() async throws {
@@ -61,11 +47,7 @@
 
     func testDidLoadAndStartDataActivities() async {
         MaliciousSiteProtectionPreferences.shared.isEnabled = true
-<<<<<<< HEAD
-        XCTAssertNotNil(phishingDetection.updateTask)
-=======
         XCTAssertTrue(phishingDetection.backgroundUpdatesEnabled)
->>>>>>> 4d408260
     }
 
     func testDisableFeature() async {
@@ -80,11 +62,7 @@
         for _ in 0..<100 { await Task.yield() }
         XCTAssertFalse(mockDataProvider.didLoadHashPrefixes)
         XCTAssertFalse(mockDataProvider.didLoadFilterSet)
-<<<<<<< HEAD
-        XCTAssertNil(phishingDetection.updateTask)
-=======
         XCTAssertFalse(phishingDetection.backgroundUpdatesEnabled)
->>>>>>> 4d408260
     }
 
     func testIsMalicious() async {
