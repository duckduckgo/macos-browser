//
//  LocalBookmarkStoreTests.swift
//
//  Copyright © 2021 DuckDuckGo. All rights reserved.
//
//  Licensed under the Apache License, Version 2.0 (the "License");
//  you may not use this file except in compliance with the License.
//  You may obtain a copy of the License at
//
//  http://www.apache.org/licenses/LICENSE-2.0
//
//  Unless required by applicable law or agreed to in writing, software
//  distributed under the License is distributed on an "AS IS" BASIS,
//  WITHOUT WARRANTIES OR CONDITIONS OF ANY KIND, either express or implied.
//  See the License for the specific language governing permissions and
//  limitations under the License.
//

import Foundation
import Bookmarks
import XCTest
@testable import DuckDuckGo_Privacy_Browser

extension LocalBookmarkStore {

    convenience init(context: NSManagedObjectContext) {
        self.init {
            context
        }
    }
}

final class LocalBookmarkStoreTests: XCTestCase {

    // MARK: Save/Delete

    let container = CoreData.bookmarkContainer()

    @MainActor
    override func setUp() {
        super.setUp()

        BookmarkUtils.prepareFoldersStructure(in: container.viewContext)
        do {
            try container.viewContext.save()
        } catch {
            XCTFail("Could not prepare Bookmarks Structure")
        }
    }

    @MainActor
    func testWhenBookmarkIsSaved_ThenItMustBeLoadedFromStore() {

        let context = container.viewContext

        let bookmarkStore = LocalBookmarkStore(context: context)

        let savingExpectation = self.expectation(description: "Saving")
        let loadingExpectation = self.expectation(description: "Loading")

        let bookmark = Bookmark(id: UUID().uuidString, url: URL.duckDuckGo.absoluteString, title: "DuckDuckGo", isFavorite: true, parentFolderUUID: "bookmarks_root")

<<<<<<< HEAD
        bookmarkStore.save(bookmark: bookmark, parent: nil, index: nil) { error in
=======
        bookmarkStore.save(bookmark: bookmark, index: nil) { (success, error) in
            XCTAssert(success)
>>>>>>> a387ea7c
            XCTAssertNil(error)

            savingExpectation.fulfill()

            bookmarkStore.loadAll(type: .bookmarks) { bookmarks, error in
                XCTAssertNotNil(bookmarks)
                XCTAssertNil(error)
                XCTAssert(bookmarks?.count == 1)
                XCTAssert(bookmarks?.first == bookmark)

                loadingExpectation.fulfill()
            }
        }

        waitForExpectations(timeout: 2, handler: nil)
    }

    @MainActor
    func testWhenBookmarkIsRemoved_ThenItShouldntBeLoadedFromStore() {
        let context = container.viewContext

        let bookmarkStore = LocalBookmarkStore(context: context)

        let savingExpectation = self.expectation(description: "Saving")
        let removingExpectation = self.expectation(description: "Removing")
        let loadingExpectation = self.expectation(description: "Loading")

        let bookmark = Bookmark(id: UUID().uuidString, url: URL.duckDuckGo.absoluteString, title: "DuckDuckGo", isFavorite: true)
<<<<<<< HEAD
        bookmarkStore.save(bookmark: bookmark, parent: nil, index: nil) { error in
=======
        bookmarkStore.save(bookmark: bookmark, index: nil) { (success, error) in
            XCTAssert(success)
>>>>>>> a387ea7c
            XCTAssertNil(error)

            savingExpectation.fulfill()

            bookmarkStore.remove(objectsWithUUIDs: [bookmark.id]) { error in
                XCTAssertNil(error)

                removingExpectation.fulfill()

                bookmarkStore.loadAll(type: .bookmarks) { bookmarks, error in
                    XCTAssertNotNil(bookmarks)
                    XCTAssertNil(error)
                    XCTAssert(bookmarks?.count == 0)

                    loadingExpectation.fulfill()
                }
            }
        }

        waitForExpectations(timeout: 2, handler: nil)
    }

    @MainActor
    func testWhenBookmarkIsUpdated_ThenTheUpdatedVersionIsLoadedFromTheStore() {
        let context = container.viewContext

        let bookmarkStore = LocalBookmarkStore(context: context)

        let savingExpectation = self.expectation(description: "Saving")
        let loadingExpectation = self.expectation(description: "Loading")

        let bookmark = Bookmark(id: UUID().uuidString, url: URL.duckDuckGo.absoluteString, title: "DuckDuckGo", isFavorite: true)

<<<<<<< HEAD
        bookmarkStore.save(bookmark: bookmark, parent: nil, index: nil) { error in
=======
        bookmarkStore.save(bookmark: bookmark, index: nil) { (success, error) in
            XCTAssert(success)
>>>>>>> a387ea7c
            XCTAssertNil(error)

            savingExpectation.fulfill()

            let modifiedBookmark = Bookmark(id: bookmark.id, url: URL.duckDuckGo.absoluteString, title: "New Title", isFavorite: false, parentFolderUUID: "bookmarks_root")
            bookmarkStore.update(bookmark: modifiedBookmark)

            bookmarkStore.loadAll(type: .bookmarks) { bookmarks, error in
                XCTAssertNotNil(bookmarks)
                XCTAssertNil(error)
                XCTAssert(bookmarks?.count == 1)
                XCTAssert(bookmarks?.first == modifiedBookmark)

                loadingExpectation.fulfill()
            }
        }

        waitForExpectations(timeout: 2, handler: nil)
    }

    @MainActor
    func testWhenFolderIsAdded_AndItHasNoParentFolder_ThenItMustBeLoadedFromTheStore() {
        let context = container.viewContext

        let bookmarkStore = LocalBookmarkStore(context: context)

        let savingExpectation = self.expectation(description: "Saving")
        let loadingExpectation = self.expectation(description: "Loading")

        let folder = BookmarkFolder(id: UUID().uuidString, title: "Folder", parentFolderUUID: "bookmarks_root")

<<<<<<< HEAD
        bookmarkStore.save(folder: folder, parent: nil) { error in
=======
        bookmarkStore.save(folder: folder) { (success, error) in
            XCTAssert(success)
>>>>>>> a387ea7c
            XCTAssertNil(error)

            savingExpectation.fulfill()

            bookmarkStore.loadAll(type: .topLevelEntities) { entities, error in
                XCTAssertNotNil(entities)
                XCTAssertNil(error)
                XCTAssert(entities?.count == 1)
                XCTAssert(entities?.first == folder)

                loadingExpectation.fulfill()
            }
        }

        waitForExpectations(timeout: 2, handler: nil)
    }

    @MainActor
    func testWhenFolderIsAdded_AndItHasParentFolder_ThenItMustBeLoadedFromTheStore() {
        let context = container.viewContext
        let bookmarkStore = LocalBookmarkStore(context: context)

        let saveParentExpectation = self.expectation(description: "Save Parent Folder")
        let saveChildExpectation = self.expectation(description: "Save Child Folder")
        let loadingExpectation = self.expectation(description: "Loading")

        let parentId = UUID().uuidString
        let childFolder = BookmarkFolder(id: UUID().uuidString, title: "Child", parentFolderUUID: parentId)
        let parentFolder = BookmarkFolder(id: parentId, title: "Parent", parentFolderUUID: "bookmarks_root", children: [childFolder])

<<<<<<< HEAD
        bookmarkStore.save(folder: parentFolder, parent: nil) { error in
=======
        bookmarkStore.save(folder: parentFolder) { (success, error) in
            XCTAssert(success)
>>>>>>> a387ea7c
            XCTAssertNil(error)

            saveParentExpectation.fulfill()

<<<<<<< HEAD
            bookmarkStore.save(folder: childFolder, parent: parentFolder) { error in
=======
            bookmarkStore.save(folder: childFolder) { (success, error) in
                XCTAssert(success)
>>>>>>> a387ea7c
                XCTAssertNil(error)

                saveChildExpectation.fulfill()

                bookmarkStore.loadAll(type: .topLevelEntities) { entities, error in
                    XCTAssertNotNil(entities)
                    XCTAssertNil(error)
                    XCTAssert(entities?.count == 1)

                    let parentLoadedFromStore = entities?.first as? BookmarkFolder
                    XCTAssertEqual(parentLoadedFromStore, parentFolder)
                    XCTAssert(parentLoadedFromStore?.children.count == 1)
                    XCTAssert(parentLoadedFromStore?.childFolders.count == 1)
                    XCTAssert(parentLoadedFromStore?.childBookmarks.count == 0)
                    XCTAssertEqual(parentLoadedFromStore?.children.first, childFolder)

                    loadingExpectation.fulfill()
                }
            }
        }

        waitForExpectations(timeout: 3, handler: nil)
    }

    @MainActor
    func testWhenBookmarkIsAdded_AndFolderHasBeenProvided_ThenBookmarkIsSavedToParentFolder() {
        let context = container.viewContext
        let bookmarkStore = LocalBookmarkStore(context: context)

        let saveFolderExpectation = self.expectation(description: "Save Parent Folder")
        let saveBookmarkExpectation = self.expectation(description: "Save Bookmark")
        let loadingExpectation = self.expectation(description: "Loading")

        let parentId = UUID().uuidString
        let bookmark = Bookmark(id: UUID().uuidString, url: "https://example.com", title: "Example", isFavorite: false, parentFolderUUID: parentId)
        let folder = BookmarkFolder(id: parentId, title: "Parent", parentFolderUUID: "bookmarks_root", children: [bookmark])

<<<<<<< HEAD
        bookmarkStore.save(folder: folder, parent: nil) { error in
=======
        bookmarkStore.save(folder: folder) { (success, error) in
            XCTAssert(success)
>>>>>>> a387ea7c
            XCTAssertNil(error)

            saveFolderExpectation.fulfill()

<<<<<<< HEAD
            bookmarkStore.save(bookmark: bookmark, parent: folder, index: nil) { error in
=======
            bookmarkStore.save(bookmark: bookmark, index: nil) { (success, error) in
                XCTAssert(success)
>>>>>>> a387ea7c
                XCTAssertNil(error)

                saveBookmarkExpectation.fulfill()

                bookmarkStore.loadAll(type: .topLevelEntities) { entities, error in
                    XCTAssertNotNil(entities)
                    XCTAssertNil(error)
                    XCTAssert(entities?.count == 1)

                    let parentLoadedFromStore = entities?.first as? BookmarkFolder
                    XCTAssertEqual(parentLoadedFromStore, folder)
                    XCTAssert(parentLoadedFromStore?.children.count == 1)
                    XCTAssert(parentLoadedFromStore?.childFolders.count == 0)
                    XCTAssert(parentLoadedFromStore?.childBookmarks.count == 1)
                    XCTAssertEqual(parentLoadedFromStore?.children.first, bookmark)

                    loadingExpectation.fulfill()
                }
            }
        }

        waitForExpectations(timeout: 3, handler: nil)
    }

    @MainActor
    func testWhenSaveMultipleWebsiteInfoToANewFolderInRootFolder_ThenTheNewFolderIsCreated_AndBoomarksAreAddedToTheFolder() async throws {
        // GIVEN
        let context = container.viewContext
        let sut = LocalBookmarkStore(context: context)
        let newFolderName = "Bookmark All Open Tabs"
        let websites = WebsiteInfo.makeWebsitesInfo(url: .duckDuckGo, occurrences: 50)
        var bookmarksEntity = try await sut.loadAll(type: .bookmarks)
        var topLevelEntities = try await sut.loadAll(type: .topLevelEntities)
        XCTAssertEqual(bookmarksEntity.count, 0)
        XCTAssertEqual(topLevelEntities.count, 0)

        // WHEN
        sut.saveBookmarks(for: websites, inNewFolderNamed: newFolderName, withinParentFolder: .root)

        // THEN
        bookmarksEntity = try await sut.loadAll(type: .bookmarks)
        topLevelEntities = try await sut.loadAll(type: .topLevelEntities)
        let bookmarks = try XCTUnwrap(bookmarksEntity as? [Bookmark])
        let folders = try XCTUnwrap(topLevelEntities as? [BookmarkFolder])
        let folder = try XCTUnwrap(folders.first)
        XCTAssertEqual(bookmarksEntity.count, 50)
        XCTAssertEqual(folders.count, 1)
        XCTAssertEqual(folder.parentFolderUUID, BookmarkEntity.Constants.rootFolderID)
        XCTAssertEqual(folder.title, newFolderName)
        XCTAssertEqual(Set(folder.children), Set(bookmarks))
        bookmarks.forEach { bookmark in
            XCTAssertEqual(bookmark.parentFolderUUID, folder.id)
        }
    }

    @MainActor
    func testWhenSaveMultipleWebsiteInfoToANewFolderInSubfolder_ThenTheNewFolderIsCreated_AndBoomarksAreAddedToTheFolder() async throws {
        // GIVEN
        let context = container.viewContext
        let sut = LocalBookmarkStore(context: context)
        let newFolderName = "Bookmark All Open Tabs"
        let websites = WebsiteInfo.makeWebsitesInfo(url: .duckDuckGo, occurrences: 50)
        let parentFolderToInsert = BookmarkFolder(id: "ABCDE", title: "Subfolder")
        _ = try await sut.save(folder: parentFolderToInsert)
        var bookmarksEntity = try await sut.loadAll(type: .bookmarks)
        var topLevelEntities = try await sut.loadAll(type: .topLevelEntities)
        XCTAssertEqual(bookmarksEntity.count, 0)
        XCTAssertEqual(topLevelEntities.count, 1)
        XCTAssertEqual(topLevelEntities.first, parentFolderToInsert)
        XCTAssertEqual((topLevelEntities.first as? BookmarkFolder)?.parentFolderUUID, BookmarkEntity.Constants.rootFolderID)

        // WHEN
        sut.saveBookmarks(for: websites, inNewFolderNamed: newFolderName, withinParentFolder: .parent(uuid: parentFolderToInsert.id))

        // THEN
        bookmarksEntity = try await sut.loadAll(type: .bookmarks)
        topLevelEntities = try await sut.loadAll(type: .topLevelEntities)
        let bookmarks = try XCTUnwrap(bookmarksEntity as? [Bookmark])
        let folders = try XCTUnwrap(topLevelEntities as? [BookmarkFolder])
        let parentFolder = try XCTUnwrap(folders.first)
        let subFolder = try XCTUnwrap(parentFolder.children.first as? BookmarkFolder)
        XCTAssertEqual(bookmarksEntity.count, 50)
        XCTAssertEqual(folders.count, 1)
        XCTAssertEqual(parentFolder.title, parentFolderToInsert.title)
        XCTAssertEqual(parentFolder.children.count, 1)
        XCTAssertEqual(subFolder.title, newFolderName)
        XCTAssertEqual(Set(subFolder.children), Set(bookmarks))
        bookmarks.forEach { bookmark in
            XCTAssertEqual(bookmark.parentFolderUUID, subFolder.id)
        }
    }

    @MainActor
    func testWhenSaveMultipleWebsiteInfo_AndTitleIsNotNil_ThenTitleIsUsedAsBookmarkTitle() async throws {
        // GIVEN
        let context = container.viewContext
        let sut = LocalBookmarkStore(context: context)
        let websiteName = "Test Website"
        let websites = WebsiteInfo.makeWebsitesInfo(url: .duckDuckGo, title: websiteName, occurrences: 1)
        var bookmarksEntity = try await sut.loadAll(type: .bookmarks)
        XCTAssertEqual(bookmarksEntity.count, 0)

        // WHEN
        sut.saveBookmarks(for: websites, inNewFolderNamed: "Saved Tabs", withinParentFolder: .root)

        // THEN
        bookmarksEntity = try await sut.loadAll(type: .bookmarks)
        let bookmark = try XCTUnwrap((bookmarksEntity as? [Bookmark])?.first)
        XCTAssertEqual(bookmarksEntity.count, 1)
        XCTAssertEqual(bookmark.title, websiteName)
    }

    @MainActor
    func testWhenSaveMultipleWebsiteInfo_AndTitleIsNil_ThenURLDomainIsUsedAsBookmarkTitle() async throws {
        // GIVEN
        let context = container.viewContext
        let sut = LocalBookmarkStore(context: context)
        let url = URL.duckDuckGo
        let websites = WebsiteInfo.makeWebsitesInfo(url: url, title: nil, occurrences: 1)
        var bookmarksEntity = try await sut.loadAll(type: .bookmarks)
        XCTAssertEqual(bookmarksEntity.count, 0)

        // WHEN
        sut.saveBookmarks(for: websites, inNewFolderNamed: "Saved Tabs", withinParentFolder: .root)

        // THEN
        bookmarksEntity = try await sut.loadAll(type: .bookmarks)
        let bookmark = try XCTUnwrap((bookmarksEntity as? [Bookmark])?.first)
        XCTAssertEqual(bookmarksEntity.count, 1)
        XCTAssertEqual(bookmark.title, url.host)
    }

    @MainActor
    func testWhenSaveMultipleWebsiteInfo_AndTitleIsNil_AndURLDoesNotConformToRFC3986_ThenURLAbsoluteStringIsUsedAsBookmarkTitle() async throws {
        // GIVEN
        let context = container.viewContext
        let sut = LocalBookmarkStore(context: context)
        let url = try XCTUnwrap(URL(string: "duckduckgo.com"))
        let websites = WebsiteInfo.makeWebsitesInfo(url: url, title: nil, occurrences: 1)
        var bookmarksEntity = try await sut.loadAll(type: .bookmarks)
        XCTAssertEqual(bookmarksEntity.count, 0)

        // WHEN
        sut.saveBookmarks(for: websites, inNewFolderNamed: "Saved Tabs", withinParentFolder: .root)

        // THEN
        bookmarksEntity = try await sut.loadAll(type: .bookmarks)
        let bookmark = try XCTUnwrap((bookmarksEntity as? [Bookmark])?.first)
        XCTAssertEqual(bookmarksEntity.count, 1)
        XCTAssertEqual(bookmark.title, url.absoluteString)
    }

    // MARK: Moving Bookmarks/Folders

    @MainActor
    func testWhenMovingBookmarkWithinParentCollection_AndIndexIsValid_ThenBookmarkIsMoved() async throws {
        let context = container.viewContext
        let bookmarkStore = LocalBookmarkStore(context: context)

        let folder = BookmarkFolder(id: UUID().uuidString, title: "Parent")
        let bookmark1 = Bookmark(id: UUID().uuidString, url: "https://example1.com", title: "Example 1", isFavorite: false, parentFolderUUID: folder.id)
        let bookmark2 = Bookmark(id: UUID().uuidString, url: "https://example2.com", title: "Example 2", isFavorite: false, parentFolderUUID: folder.id)
        let bookmark3 = Bookmark(id: UUID().uuidString, url: "https://example3.com", title: "Example 3", isFavorite: false, parentFolderUUID: folder.id)

        // Save the initial bookmarks state:

        _ = try await bookmarkStore.save(folder: folder)
        _ = try await bookmarkStore.save(bookmark: bookmark1, index: nil)
        _ = try await bookmarkStore.save(bookmark: bookmark2, index: nil)
        _ = try await bookmarkStore.save(bookmark: bookmark3, index: nil)

        // Fetch persisted bookmarks back from the store:

        let initialTopLevelEntities = try await bookmarkStore.loadAll(type: .topLevelEntities)
        guard let initialParentFolder = initialTopLevelEntities.first as? BookmarkFolder else {
            XCTFail("Couldn't load top level entities")
            return
        }

        XCTAssertEqual(initialParentFolder.children.count, 3)

        // Verify initial order of saved bookmarks:

        let initialBookmarkUUIDs = [bookmark1.id, bookmark2.id, bookmark3.id]
        let initialFetchedBookmarkUUIDs = initialParentFolder.children.map(\.id)
        XCTAssertEqual(initialBookmarkUUIDs, initialFetchedBookmarkUUIDs)

        // Update the order of the bookmarks:

        let moveBookmarksError = await bookmarkStore.move(objectUUIDs: [bookmark3.id], toIndex: 0, withinParentFolder: .parent(uuid: folder.id))
        XCTAssertNil(moveBookmarksError)

        // Check the new bookmarks order:

        let updatedTopLevelEntities = try await bookmarkStore.loadAll(type: .topLevelEntities)
        guard let updatedParentFolder = updatedTopLevelEntities.first as? BookmarkFolder else {
            XCTFail("Couldn't load top level entities")
            return
        }

        let expectedBookmarkUUIDs = [bookmark3.id, bookmark1.id, bookmark2.id]
        let updatedFetchedBookmarkUUIDs = updatedParentFolder.children.map(\.id)
        XCTAssertEqual(expectedBookmarkUUIDs, updatedFetchedBookmarkUUIDs)
    }

    @MainActor
    func testWhenMovingBookmarkWithinParentCollection_AndThereAreStubs_ThenIndexIsCalculatedAndBookmarkIsMoved() async throws {
        let context = container.viewContext
        let bookmarkStore = LocalBookmarkStore(context: context)

        guard let rootMO = BookmarkUtils.fetchRootFolder(context) else {
            XCTFail("Missing root folder")
            return
        }

        let folderMO = BookmarkEntity.makeFolder(title: "Parent", parent: rootMO, context: context)

        let bookmarkStub1MO = BookmarkEntity.makeBookmark(title: "Stub 1", url: "", parent: folderMO,
                                                          context: context)
        bookmarkStub1MO.isStub = true

        let bookmark1MO = BookmarkEntity.makeBookmark(title: "Example 1", url: "https://example1.com", parent: folderMO,
                                                      context: context)

        let bookmarkStub2MO = BookmarkEntity.makeBookmark(title: "Stub 2", url: "", parent: folderMO,
                                                          context: context)
        bookmarkStub2MO.isStub = true

        let bookmark2MO = BookmarkEntity.makeBookmark(title: "Example 2", url: "https://example2.com", parent: folderMO,
                                                      context: context)

        let bookmarkStub3MO = BookmarkEntity.makeBookmark(title: "Stub 3", url: "", parent: folderMO,
                                                          context: context)
        bookmarkStub3MO.isStub = true
        let bookmarkStub4MO = BookmarkEntity.makeBookmark(title: "Stub 4", url: "", parent: folderMO,
                                                          context: context)
        bookmarkStub4MO.isStub = true

        let bookmark3MO = BookmarkEntity.makeBookmark(title: "Example 3", url: "https://example3.com", parent: folderMO,
                                                      context: context)

        let bookmarkStub5MO = BookmarkEntity.makeBookmark(title: "Stub 5", url: "", parent: folderMO,
                                                          context: context)
        bookmarkStub5MO.isStub = true

        let bookmark4MO = BookmarkEntity.makeBookmark(title: "Example 4", url: "https://example3.com", parent: folderMO,
                                                      context: context)

        let bookmarkStub6MO = BookmarkEntity.makeBookmark(title: "Stub 6", url: "", parent: folderMO,
                                                          context: context)
        bookmarkStub6MO.isStub = true

        // Save the initial bookmarks state:

        do {
            try context.save()
        } catch {
            XCTFail("Failed to save context")
        }

        // Fetch persisted bookmarks back from the store:

        let initialTopLevelEntities = try await bookmarkStore.loadAll(type: .topLevelEntities)
        guard let initialParentFolder = initialTopLevelEntities.first as? BookmarkFolder else {
            XCTFail("Couldn't load top level entities")
            return
        }

        XCTAssertEqual(initialParentFolder.children.count, 4)

        // Verify initial order of saved bookmarks:

        let initialBookmarkUUIDs = [bookmark1MO.uuid, bookmark2MO.uuid, bookmark3MO.uuid, bookmark4MO.uuid]
        let initialFetchedBookmarkUUIDs = initialParentFolder.children.map(\.id)
        XCTAssertEqual(initialBookmarkUUIDs, initialFetchedBookmarkUUIDs)

        func testMoving(bookmarkUUIDs: [String], toIndex: Int) async throws -> [String] {
            let moveBookmarksError = await bookmarkStore.move(objectUUIDs: bookmarkUUIDs, toIndex: toIndex, withinParentFolder: .parent(uuid: folderMO.uuid!))
            XCTAssertNil(moveBookmarksError)

            let updatedTopLevelEntities = try await bookmarkStore.loadAll(type: .topLevelEntities)
            guard let updatedParentFolder = updatedTopLevelEntities.first as? BookmarkFolder else {
                XCTFail("Couldn't load top level entities")
                return []
            }

            return updatedParentFolder.children.map(\.title)
        }

        // Update the order of the bookmarks:
        // More than one bookmark
        // To the end
        var result = try await testMoving(bookmarkUUIDs: [bookmark1MO.uuid!, bookmark2MO.uuid!], toIndex: 4)
        XCTAssertEqual(result, [bookmark3MO.title, bookmark4MO.title, bookmark1MO.title, bookmark2MO.title])
        // To the beginning
        result = try await testMoving(bookmarkUUIDs: [bookmark1MO.uuid!, bookmark2MO.uuid!], toIndex: 0)
        XCTAssertEqual(result, [bookmark1MO.title, bookmark2MO.title, bookmark3MO.title, bookmark4MO.title])
        // To middle
        result = try await testMoving(bookmarkUUIDs: [bookmark1MO.uuid!, bookmark2MO.uuid!], toIndex: 3)
        XCTAssertEqual(result, [bookmark3MO.title, bookmark1MO.title, bookmark2MO.title, bookmark4MO.title])
        // To the beginning
        result = try await testMoving(bookmarkUUIDs: [bookmark1MO.uuid!, bookmark2MO.uuid!], toIndex: 0)
        XCTAssertEqual(result, [bookmark1MO.title, bookmark2MO.title, bookmark3MO.title, bookmark4MO.title])

        // Single bookmark
        // Middle to end
        result = try await testMoving(bookmarkUUIDs: [bookmark2MO.uuid!], toIndex: 4)
        XCTAssertEqual(result, [bookmark1MO.title, bookmark3MO.title, bookmark4MO.title, bookmark2MO.title])
        // First to Beginning
        result = try await testMoving(bookmarkUUIDs: [bookmark1MO.uuid!], toIndex: 0)
        XCTAssertEqual(result, [bookmark1MO.title, bookmark3MO.title, bookmark4MO.title, bookmark2MO.title])
        // First to First
        result = try await testMoving(bookmarkUUIDs: [bookmark1MO.uuid!], toIndex: 1)
        XCTAssertEqual(result, [bookmark1MO.title, bookmark3MO.title, bookmark4MO.title, bookmark2MO.title])
        // First to Second
        result = try await testMoving(bookmarkUUIDs: [bookmark1MO.uuid!], toIndex: 2)
        XCTAssertEqual(result, [bookmark3MO.title, bookmark1MO.title, bookmark4MO.title, bookmark2MO.title])
        // First to End
        result = try await testMoving(bookmarkUUIDs: [bookmark3MO.uuid!], toIndex: 4)
        XCTAssertEqual(result, [bookmark1MO.title, bookmark4MO.title, bookmark2MO.title, bookmark3MO.title])
    }

    @MainActor
    func testWhenMovingBookmarkWithinParentCollection_AndIndexIsOutOfBounds_ThenBookmarkIsAppended() async throws {
        let context = container.viewContext
        let bookmarkStore = LocalBookmarkStore(context: context)

        let initialParentFolder = BookmarkFolder(id: UUID().uuidString, title: "Parent")
        let bookmark1 = Bookmark(id: UUID().uuidString, url: "https://example1.com", title: "Example 1", isFavorite: false, parentFolderUUID: initialParentFolder.id)
        let bookmark2 = Bookmark(id: UUID().uuidString, url: "https://example2.com", title: "Example 2", isFavorite: false, parentFolderUUID: initialParentFolder.id)
        let bookmark3 = Bookmark(id: UUID().uuidString, url: "https://example3.com", title: "Example 3", isFavorite: false, parentFolderUUID: initialParentFolder.id)

        // Save the initial bookmarks state:

        _ = try await bookmarkStore.save(folder: initialParentFolder)
        _ = try await bookmarkStore.save(bookmark: bookmark1, index: nil)
        _ = try await bookmarkStore.save(bookmark: bookmark2, index: nil)
        _ = try await bookmarkStore.save(bookmark: bookmark3, index: nil)

        // Fetch persisted bookmarks back from the store:

        let initialTopLevelEntities = try await bookmarkStore.loadAll(type: .topLevelEntities)
        guard let initialParentFolder = initialTopLevelEntities.first as? BookmarkFolder else {
            XCTFail("Couldn't load top level entities")
            return
        }

        XCTAssertEqual(initialParentFolder.children.count, 3)

        // Verify initial order of saved bookmarks:

        let initialBookmarkUUIDs = [bookmark1.id, bookmark2.id, bookmark3.id]
        let initialFetchedBookmarkUUIDs = initialParentFolder.children.map(\.id)
        XCTAssertEqual(initialBookmarkUUIDs, initialFetchedBookmarkUUIDs)

        // Update the order of the bookmarks:

        let moveBookmarksError = await bookmarkStore.move(objectUUIDs: [bookmark1.id], toIndex: 999, withinParentFolder: .parent(uuid: initialParentFolder.id))
        XCTAssertNil(moveBookmarksError)

        // Check the new bookmarks order:

        let updatedTopLevelEntities = try await bookmarkStore.loadAll(type: .topLevelEntities)
        guard let updatedParentFolder = updatedTopLevelEntities.first as? BookmarkFolder else {
            XCTFail("Couldn't load top level entities")
            return
        }

        let expectedBookmarkUUIDs = [bookmark2.id, bookmark3.id, bookmark1.id]
        let updatedFetchedBookmarkUUIDs = updatedParentFolder.children.map(\.id)
        XCTAssertEqual(expectedBookmarkUUIDs, updatedFetchedBookmarkUUIDs)
    }

    @MainActor
    func testWhenMovingMultipleBookmarksWithinParentCollection_AndIndexIsValid_ThenBookmarksAreMoved() async throws {
        let context = container.viewContext
        let bookmarkStore = LocalBookmarkStore(context: context)

        let folder = BookmarkFolder(id: UUID().uuidString, title: "Parent")
        let bookmark1 = Bookmark(id: UUID().uuidString, url: "https://example1.com", title: "Example 1", isFavorite: false, parentFolderUUID: folder.id)
        let bookmark2 = Bookmark(id: UUID().uuidString, url: "https://example2.com", title: "Example 2", isFavorite: false, parentFolderUUID: folder.id)
        let bookmark3 = Bookmark(id: UUID().uuidString, url: "https://example3.com", title: "Example 3", isFavorite: false, parentFolderUUID: folder.id)

        // Save the initial bookmarks state:

        _ = try await bookmarkStore.save(folder: folder)
        _ = try await bookmarkStore.save(bookmark: bookmark1, index: nil)
        _ = try await bookmarkStore.save(bookmark: bookmark2, index: nil)
        _ = try await bookmarkStore.save(bookmark: bookmark3, index: nil)

        // Fetch persisted bookmarks back from the store:

        let initialTopLevelEntities = try await bookmarkStore.loadAll(type: .topLevelEntities)
        guard let initialParentFolder = initialTopLevelEntities.first as? BookmarkFolder else {
            XCTFail("Couldn't load top level entities")
            return
        }

        XCTAssertEqual(initialParentFolder.children.count, 3)

        // Verify initial order of saved bookmarks:

        let initialBookmarkUUIDs = [bookmark1.id, bookmark2.id, bookmark3.id]
        let initialFetchedBookmarkUUIDs = initialParentFolder.children.map(\.id)
        XCTAssertEqual(initialBookmarkUUIDs, initialFetchedBookmarkUUIDs)

        // Update the order of the bookmarks:

        let moveBookmarksError = await bookmarkStore.move(objectUUIDs: [bookmark1.id, bookmark2.id], toIndex: 3, withinParentFolder: .parent(uuid: folder.id))
        XCTAssertNil(moveBookmarksError)

        // Check the new bookmarks order:

        let updatedTopLevelEntities = try await bookmarkStore.loadAll(type: .topLevelEntities)
        guard let updatedParentFolder = updatedTopLevelEntities.first as? BookmarkFolder else {
            XCTFail("Couldn't load top level entities")
            return
        }

        let expectedBookmarkUUIDs = [bookmark3.id, bookmark1.id, bookmark2.id]
        let updatedFetchedBookmarkUUIDs = updatedParentFolder.children.map(\.id)
        XCTAssertEqual(expectedBookmarkUUIDs, updatedFetchedBookmarkUUIDs)
    }

    @MainActor
    func testWhenMovingBookmarkToRootFolder_AndIndexIsValid_ThenBookmarkIsMoved() async throws {
        guard let testState = try await createInitialEntityMovementTestState() else {
            XCTFail("Failed to configure test state")
            return
        }

        // Update the order of the bookmarks:

        let moveBookmarksError = await testState.bookmarkStore.move(objectUUIDs: [testState.bookmark3.id], toIndex: 0, withinParentFolder: .root)
        XCTAssertNil(moveBookmarksError)

        // Check the new bookmarks order:

        let updatedTopLevelEntities = try await testState.bookmarkStore.loadAll(type: .topLevelEntities)

        XCTAssertEqual(updatedTopLevelEntities.count, 2)

        let topLevelEntityIDs = updatedTopLevelEntities.map(\.id)
        XCTAssertEqual(topLevelEntityIDs, [testState.bookmark3.id, testState.initialParentFolder.id])

        guard let folder = updatedTopLevelEntities.first(where: { $0.id == testState.initialParentFolder.id }) as? BookmarkFolder else {
            XCTFail("Couldn't find expected folder")
            return
        }

        let expectedBookmarkUUIDs = [testState.bookmark1.id, testState.bookmark2.id]
        let updatedFetchedBookmarkUUIDs = folder.children.map(\.id)
        XCTAssertEqual(expectedBookmarkUUIDs, updatedFetchedBookmarkUUIDs)
    }

    @MainActor
    func testWhenMovingBookmarkToRootFolder_AndIndexIsOutOfBounds_ThenBookmarkIsAppended() async throws {
        guard let testState = try await createInitialEntityMovementTestState() else {
            XCTFail("Failed to configure test state")
            return
        }

        // Update the order of the bookmarks:

        let moveBookmarksError = await testState.bookmarkStore.move(objectUUIDs: [testState.bookmark3.id], toIndex: 999, withinParentFolder: .root)
        XCTAssertNil(moveBookmarksError)

        // Check the new bookmarks order:

        let updatedTopLevelEntities = try await testState.bookmarkStore.loadAll(type: .topLevelEntities)

        XCTAssertEqual(updatedTopLevelEntities.count, 2)

        let topLevelEntityIDs = updatedTopLevelEntities.map(\.id)
        XCTAssertEqual(topLevelEntityIDs, [testState.initialParentFolder.id, testState.bookmark3.id])
    }

    @MainActor
    func testWhenUpdatingBookmarkFolder_ThenBookmarkFolderTitleIsUpdated() async throws {
        let context = container.viewContext
        let bookmarkStore = LocalBookmarkStore(context: context)
        let folder1 = BookmarkFolder(id: UUID().uuidString, title: "Folder 1", parentFolderUUID: "bookmarks_root")

        // Save the initial bookmarks state:

        _ = try await bookmarkStore.save(folder: folder1)

        // Fetch persisted bookmark folders back from the store:

        let folders = try await bookmarkStore.loadAll(type: .topLevelEntities).compactMap { $0 as? BookmarkFolder }

        XCTAssertEqual(folders.count, 1)
        XCTAssertEqual(folders.first, folder1)

        // Update the folder title and parent:

        let folderToMove = folder1
        folderToMove.title = #function
        bookmarkStore.update(folder: folder1)

        // Check the new bookmark folders order:

        let newFolders = try await bookmarkStore.loadAll(type: .topLevelEntities).compactMap { $0 as? BookmarkFolder }

        XCTAssertEqual(newFolders.count, 1)
        XCTAssertEqual(newFolders.first, folderToMove)
    }

    @MainActor
    func testWhenUpdatingAndMovingBookmarkFolder_ThenBookmarkFolderIsMovedAndTitleUpdated() async throws {
        let context = container.viewContext
        let bookmarkStore = LocalBookmarkStore(context: context)

        let folder1 = BookmarkFolder(id: UUID().uuidString, title: "Folder 1", parentFolderUUID: "bookmarks_root")
        let folder2 = BookmarkFolder(id: UUID().uuidString, title: "Folder 2", parentFolderUUID: "bookmarks_root")
        let folder3 = BookmarkFolder(id: UUID().uuidString, title: "Folder 3", parentFolderUUID: "bookmarks_root")

        // Save the initial bookmarks state:

        _ = try await bookmarkStore.save(folder: folder1)
        _ = try await bookmarkStore.save(folder: folder2)
        _ = try await bookmarkStore.save(folder: folder3)

        // Fetch persisted bookmark folders back from the store:

        let folders = try await bookmarkStore.loadAll(type: .topLevelEntities).compactMap { $0 as? BookmarkFolder }

        XCTAssertEqual(folders.count, 3)
        XCTAssertEqual(folders[0], folder1)
        XCTAssertEqual(folders[1], folder2)
        XCTAssertEqual(folders[2], folder3)

        // Update the folder title and parent:

        let folderToMove = folder1
        folderToMove.title = #function
        bookmarkStore.update(folder: folder1, andMoveToParent: .parent(uuid: folder2.id))
        let expectedFolderAfterMove = BookmarkFolder(id: folder1.id, title: folder1.title, parentFolderUUID: folder2.id, children: folder1.children)

        // Check the new bookmark folders order:

        let newFolders = try await bookmarkStore.loadAll(type: .topLevelEntities).compactMap { $0 as? BookmarkFolder }

        XCTAssertEqual(newFolders.count, 2)
        XCTAssertEqual(newFolders[0].id, folder2.id)
        XCTAssertEqual(newFolders[0].children, [expectedFolderAfterMove])
        XCTAssertEqual(newFolders[1], folder3)
    }

    @MainActor
    func testWhenMovingBookmarkFolderToSubfolder_ThenBookmarkFolderLocationIsUpdated() async throws {
        let context = container.viewContext
        let bookmarkStore = LocalBookmarkStore(context: context)

        let folder1 = BookmarkFolder(id: UUID().uuidString, title: "Folder 1", parentFolderUUID: "bookmarks_root")
        let folder2 = BookmarkFolder(id: UUID().uuidString, title: "Folder 2", parentFolderUUID: "bookmarks_root")

        // Save the initial bookmarks state:

        _ = try await bookmarkStore.save(folder: folder1)
        _ = try await bookmarkStore.save(folder: folder2)

        // Fetch persisted bookmark folders back from the store:

        let folders = try await bookmarkStore.loadAll(type: .topLevelEntities).compactMap { $0 as? BookmarkFolder }

        XCTAssertEqual(folders.count, 2)
        XCTAssertEqual(folders.first, folder1)
        XCTAssertEqual(folders.last, folder2)

        // Update the folder parent:

        _ = await bookmarkStore.move(objectUUIDs: [folder2.id], toIndex: nil, withinParentFolder: .parent(uuid: folder1.id))
        let expectedChildFolderAfterMove = BookmarkFolder(id: folder2.id, title: folder2.title, parentFolderUUID: folder1.id, children: folder2.children)
        let expectedParentFolderAfterMove = BookmarkFolder(id: folder1.id, title: folder1.title, parentFolderUUID: folder1.parentFolderUUID, children: [expectedChildFolderAfterMove])

        // Check the new bookmark folders order:

        let newFolders = try await bookmarkStore.loadAll(type: .topLevelEntities).compactMap { $0 as? BookmarkFolder }

        XCTAssertEqual(newFolders.count, 1)
        XCTAssertEqual(newFolders.first, expectedParentFolderAfterMove)
        XCTAssertEqual(newFolders.first?.children, [expectedChildFolderAfterMove])
    }

    @MainActor
    func testWhenMovingBookmarkFolderToRootFolder_ThenBookmarkFolderLocationIsUpdated() async throws {
        let context = container.viewContext
        let bookmarkStore = LocalBookmarkStore(context: context)

        let folder2Id = UUID().uuidString
        let folder1 = BookmarkFolder(id: UUID().uuidString, title: "Folder 1", parentFolderUUID: folder2Id)
        let folder2 = BookmarkFolder(id: folder2Id, title: "Folder 2", parentFolderUUID: "bookmarks_root", children: [folder1])

        // Save the initial bookmarks state:

        _ = try await bookmarkStore.save(folder: folder2)
        _ = try await bookmarkStore.save(folder: folder1)

        // Fetch persisted bookmark folders back from the store:

        let folders = try await bookmarkStore.loadAll(type: .topLevelEntities).compactMap { $0 as? BookmarkFolder }

        XCTAssertEqual(folders.count, 1)
        XCTAssertEqual(folders.first, folder2)
        XCTAssertEqual(folders.first?.children, [folder1])

        // Update the folder parent:

        _ = await bookmarkStore.move(objectUUIDs: [folder1.id], toIndex: 0, withinParentFolder: .root)

        // Check the new bookmark folders order:

        let newFolders = try await bookmarkStore.loadAll(type: .topLevelEntities).compactMap { $0 as? BookmarkFolder }
        let expectedFolder1AfterMove = BookmarkFolder(id: folder1.id, title: folder1.title, parentFolderUUID: "bookmarks_root", children: folder1.children)
        let expectedFolder2AfterMove = BookmarkFolder(id: folder2.id, title: folder2.title, parentFolderUUID: "bookmarks_root", children: [])

        XCTAssertEqual(newFolders.count, 2)
        XCTAssertEqual(newFolders.first, expectedFolder1AfterMove)
        XCTAssertEqual(newFolders.last, expectedFolder2AfterMove)
        XCTAssertEqual(newFolders.last?.children, [])
    }

    // MARK: Favorites

    @MainActor
    func testThatTopLevelEntitiesDoNotContainFavoritesFolder() async throws {
        let context = container.viewContext
        let bookmarkStore = LocalBookmarkStore(context: context)

        // Create and save favorites:

        let bookmark1 = Bookmark(id: UUID().uuidString, url: "https://example1.com", title: "Example 1", isFavorite: true)
        let bookmark2 = Bookmark(id: UUID().uuidString, url: "https://example2.com", title: "Example 2", isFavorite: true)

        _ = try await bookmarkStore.save(bookmark: bookmark1, index: nil)
        _ = try await bookmarkStore.save(bookmark: bookmark2, index: nil)

        // Fetch top level entities:

        let topLevelEntities = try await bookmarkStore.loadAll(type: .topLevelEntities)

        XCTAssertEqual(topLevelEntities.count, 2)
        XCTAssertFalse(topLevelEntities.map(\.id).contains(FavoritesFolderID.unified.rawValue))
    }

    @MainActor
    func testWhenBookmarkIsMarkedAsFavorite_ThenItDoesNotChangeParentFolder() async throws {
        let context = container.viewContext
        let bookmarkStore = LocalBookmarkStore(context: context)

        let folder1 = BookmarkFolder(id: UUID().uuidString, title: "Folder 1")
        let folder2 = BookmarkFolder(id: UUID().uuidString, title: "Folder 2")
        let bookmark = Bookmark(id: UUID().uuidString, url: "https://example1.com", title: "Example", isFavorite: false, parentFolderUUID: folder1.id)

        // Save the initial bookmarks state:

        _ = try await bookmarkStore.save(folder: folder1)
        _ = try await bookmarkStore.save(folder: folder2)
        _ = try await bookmarkStore.save(bookmark: bookmark, index: nil)

        // Fetch persisted bookmarks back from the store:

        let initialTopLevelEntities = try await bookmarkStore.loadAll(type: .topLevelEntities)
        guard initialTopLevelEntities.count == 2,
              let initialFetchedFolder1 = (initialTopLevelEntities[0] as? BookmarkFolder),
              let initialFetchedFolder2 = (initialTopLevelEntities[1] as? BookmarkFolder)
        else {
            XCTFail("Couldn't load top level entities")
            return
        }
        XCTAssertEqual(initialFetchedFolder1.children.map(\.id), [bookmark.id])
        XCTAssertEqual(initialFetchedFolder2.children.count, 0)

        guard let initialBookmark = initialFetchedFolder1.children.first as? Bookmark else {
            XCTFail("Couldn't load saved bookmark")
            return
        }
        XCTAssertFalse(initialBookmark.isFavorite)

        // Mark bookmark as favorite:

        bookmark.isFavorite = true
        bookmarkStore.update(bookmark: bookmark)

        // Fetch updated bookmarks from the store:

        let updatedTopLevelEntities = try await bookmarkStore.loadAll(type: .topLevelEntities)
        guard updatedTopLevelEntities.count == 2,
              let updatedFetchedFolder1 = (updatedTopLevelEntities[0] as? BookmarkFolder),
              let updatedFetchedFolder2 = (updatedTopLevelEntities[1] as? BookmarkFolder)
        else {
            XCTFail("Couldn't load top level entities")
            return
        }
        XCTAssertEqual(updatedFetchedFolder1.children.map(\.id), [bookmark.id])
        XCTAssertEqual(updatedFetchedFolder2.children.count, 0)

        guard let updatedBookmark = updatedFetchedFolder1.children.first as? Bookmark else {
            XCTFail("Couldn't load saved bookmark")
            return
        }
        XCTAssertTrue(updatedBookmark.isFavorite)
    }

    @MainActor
    func testWhenMovingFavorite_AndIndexIsValid_ThenFavoriteIsMoved() async throws {
        let context = container.viewContext
        let bookmarkStore = LocalBookmarkStore(context: context)

        let folder = BookmarkFolder(id: UUID().uuidString, title: "Parent")
        let bookmark1 = Bookmark(id: UUID().uuidString, url: "https://example1.com", title: "Example 1", isFavorite: true)
        let bookmark2 = Bookmark(id: UUID().uuidString, url: "https://example2.com", title: "Example 2", isFavorite: true)
        let bookmark3 = Bookmark(id: UUID().uuidString, url: "https://example3.com", title: "Example 3", isFavorite: true)

        // Save the initial bookmarks state:

        _ = try await bookmarkStore.save(folder: folder)
        _ = try await bookmarkStore.save(bookmark: bookmark1, index: nil)
        _ = try await bookmarkStore.save(bookmark: bookmark2, index: nil)
        _ = try await bookmarkStore.save(bookmark: bookmark3, index: nil)

        // Fetch persisted favorites back from the store:

        let initialFavorites = try await bookmarkStore.loadAll(type: .favorites)

        XCTAssertEqual(initialFavorites.count, 3)

        // Verify initial order of saved favorites:

        let initialBookmarkUUIDs = [bookmark1.id, bookmark2.id, bookmark3.id]
        let initialFetchedBookmarkUUIDs = initialFavorites.map(\.id)
        XCTAssertEqual(initialBookmarkUUIDs, initialFetchedBookmarkUUIDs)

        // Update the order of the favorites:

        let moveFavoritesError = await bookmarkStore.moveFavorites(with: [bookmark3.id], toIndex: 0)
        XCTAssertNil(moveFavoritesError)

        // Check the new favorites order:

        let updatedFavorites = try await bookmarkStore.loadAll(type: .favorites)

        let expectedBookmarkUUIDs = [bookmark3.id, bookmark1.id, bookmark2.id]
        let updatedFetchedBookmarkUUIDs = updatedFavorites.map(\.id)
        XCTAssertEqual(expectedBookmarkUUIDs, updatedFetchedBookmarkUUIDs)
    }

    @MainActor
    func testWhenMovingFavorite_AndThereAreStubs_ThenIndexIsCalculatedAndBookmarkIsMoved() async throws {
        let context = container.viewContext
        let bookmarkStore = LocalBookmarkStore(context: context)
        bookmarkStore.applyFavoritesDisplayMode(.displayUnified(native: .desktop))

        guard let rootMO = BookmarkUtils.fetchRootFolder(context) else {
            XCTFail("Missing root folder")
            return
        }

        let folderMO = BookmarkEntity.makeFolder(title: "Parent", parent: rootMO, context: context)

        let bookmark1MO = BookmarkEntity.makeBookmark(title: "Example 1", url: "https://example1.com", parent: folderMO,
                                                      context: context)
        let bookmark2MO = BookmarkEntity.makeBookmark(title: "Example 2", url: "https://example2.com", parent: folderMO,
                                                      context: context)
        let bookmarkStub1MO = BookmarkEntity.makeBookmark(title: "Stub 1", url: "", parent: folderMO,
                                                          context: context)
        bookmarkStub1MO.isStub = true
        let bookmarkStub2MO = BookmarkEntity.makeBookmark(title: "Stub 2", url: "", parent: folderMO,
                                                          context: context)
        bookmarkStub2MO.isStub = true
        let bookmark3MO = BookmarkEntity.makeBookmark(title: "Example 3", url: "https://example3.com", parent: folderMO,
                                                      context: context)
        let bookmarkStub3MO = BookmarkEntity.makeBookmark(title: "Stub 3", url: "", parent: folderMO,
                                                          context: context)
        bookmarkStub3MO.isStub = true

        let favoriteRoots = BookmarkUtils.fetchFavoritesFolders(for: .displayUnified(native: .desktop), in: context)
        guard !favoriteRoots.isEmpty else {
            XCTFail("No favorite root")
            return
        }
        bookmark1MO.addToFavorites(folders: favoriteRoots)
        bookmark2MO.addToFavorites(folders: favoriteRoots)
        bookmarkStub1MO.addToFavorites(folders: favoriteRoots)
        bookmarkStub2MO.addToFavorites(folders: favoriteRoots)
        bookmark3MO.addToFavorites(folders: favoriteRoots)
        bookmarkStub3MO.addToFavorites(folders: favoriteRoots)

        // Save the initial state:

        do {
            try context.save()
        } catch {
            XCTFail("Failed to save context")
        }

        // Fetch persisted bookmarks back from the store:

        let favorites = try await bookmarkStore.loadAll(type: .favorites)

        XCTAssertEqual(favorites.count, 3)

        // Verify initial order of saved bookmarks:

        let initialBookmarkUUIDs = [bookmark1MO.uuid, bookmark2MO.uuid, bookmark3MO.uuid]
        let initialFetchedBookmarkUUIDs = favorites.map(\.id)
        XCTAssertEqual(initialBookmarkUUIDs, initialFetchedBookmarkUUIDs)

        func testMoving(bookmarkUUID: String, toIndex: Int) async throws -> [String] {
            let moveBookmarksError = await bookmarkStore.moveFavorites(with: [bookmarkUUID], toIndex: toIndex)
            XCTAssertNil(moveBookmarksError)

            let updatedFavorites = try await bookmarkStore.loadAll(type: .favorites)

            return updatedFavorites.map(\.title)
        }

        // Update the order of the bookmarks:
        // Middle to end
        var result = try await testMoving(bookmarkUUID: bookmark2MO.uuid!, toIndex: 3)
        XCTAssertEqual(result, [bookmark1MO.title, bookmark3MO.title, bookmark2MO.title])
        // First to Beginning
        result = try await testMoving(bookmarkUUID: bookmark1MO.uuid!, toIndex: 0)
        XCTAssertEqual(result, [bookmark1MO.title, bookmark3MO.title, bookmark2MO.title])
        // First to First
        result = try await testMoving(bookmarkUUID: bookmark1MO.uuid!, toIndex: 1)
        XCTAssertEqual(result, [bookmark1MO.title, bookmark3MO.title, bookmark2MO.title])
        // First to Second
        result = try await testMoving(bookmarkUUID: bookmark1MO.uuid!, toIndex: 2)
        XCTAssertEqual(result, [bookmark3MO.title, bookmark1MO.title, bookmark2MO.title])
        // First to End
        result = try await testMoving(bookmarkUUID: bookmark3MO.uuid!, toIndex: 3)
        XCTAssertEqual(result, [bookmark1MO.title, bookmark2MO.title, bookmark3MO.title])
    }

    @MainActor
    func testWhenMovingFavorite_AndIndexIsOutOfBounds_ThenFavoriteIsAppended() async throws {
        let context = container.viewContext
        let bookmarkStore = LocalBookmarkStore(context: context)

        let initialParentFolder = BookmarkFolder(id: UUID().uuidString, title: "Parent")
        let bookmark1 = Bookmark(id: UUID().uuidString, url: "https://example1.com", title: "Example 1", isFavorite: true)
        let bookmark2 = Bookmark(id: UUID().uuidString, url: "https://example2.com", title: "Example 2", isFavorite: true)
        let bookmark3 = Bookmark(id: UUID().uuidString, url: "https://example3.com", title: "Example 3", isFavorite: true)

        // Save the initial bookmarks state:

        _ = try await bookmarkStore.save(folder: initialParentFolder)
        _ = try await bookmarkStore.save(bookmark: bookmark1, index: nil)
        _ = try await bookmarkStore.save(bookmark: bookmark2, index: nil)
        _ = try await bookmarkStore.save(bookmark: bookmark3, index: nil)

        // Fetch persisted favorites back from the store:

        let initialFavorites = try await bookmarkStore.loadAll(type: .favorites)

        XCTAssertEqual(initialFavorites.count, 3)

        // Verify initial order of saved favorites:

        let initialBookmarkUUIDs = [bookmark1.id, bookmark2.id, bookmark3.id]
        let initialFetchedBookmarkUUIDs = initialFavorites.map(\.id)
        XCTAssertEqual(initialBookmarkUUIDs, initialFetchedBookmarkUUIDs)

        // Update the order of the favorites:

        let moveFavoritesError = await bookmarkStore.moveFavorites(with: [bookmark1.id], toIndex: 999)
        XCTAssertNil(moveFavoritesError)

        // Check the new favorites order:

        let updatedFavorites = try await bookmarkStore.loadAll(type: .favorites)

        let expectedBookmarkUUIDs = [bookmark2.id, bookmark3.id, bookmark1.id]
        let updatedFetchedBookmarkUUIDs = updatedFavorites.map(\.id)
        XCTAssertEqual(expectedBookmarkUUIDs, updatedFetchedBookmarkUUIDs)
    }

    @MainActor
    func testWhenMovingMultipleFavorites_AndIndexIsValid_ThenFavoritesAreMoved() async throws {
        let context = container.viewContext
        let bookmarkStore = LocalBookmarkStore(context: context)

        let folder = BookmarkFolder(id: UUID().uuidString, title: "Parent")
        let bookmark1 = Bookmark(id: UUID().uuidString, url: "https://example1.com", title: "Example 1", isFavorite: true)
        let bookmark2 = Bookmark(id: UUID().uuidString, url: "https://example2.com", title: "Example 2", isFavorite: true)
        let bookmark3 = Bookmark(id: UUID().uuidString, url: "https://example3.com", title: "Example 3", isFavorite: true)

        // Save the initial bookmarks state:

        _ = try await bookmarkStore.save(folder: folder)
        _ = try await bookmarkStore.save(bookmark: bookmark1, index: nil)
        _ = try await bookmarkStore.save(bookmark: bookmark2, index: nil)
        _ = try await bookmarkStore.save(bookmark: bookmark3, index: nil)

        // Fetch persisted favorites back from the store:

        let initialFavorites = try await bookmarkStore.loadAll(type: .favorites)

        XCTAssertEqual(initialFavorites.count, 3)

        // Verify initial order of saved favorites:

        let initialBookmarkUUIDs = [bookmark1.id, bookmark2.id, bookmark3.id]
        let initialFetchedBookmarkUUIDs = initialFavorites.map(\.id)
        XCTAssertEqual(initialBookmarkUUIDs, initialFetchedBookmarkUUIDs)

        // Update the order of the favorites:

        let moveFavoritesError = await bookmarkStore.moveFavorites(with: [bookmark1.id, bookmark2.id], toIndex: 3)
        XCTAssertNil(moveFavoritesError)

        // Check the new favorites order:

        let updatedFavorites = try await bookmarkStore.loadAll(type: .favorites)

        let expectedBookmarkUUIDs = [bookmark3.id, bookmark1.id, bookmark2.id]
        let updatedFetchedBookmarkUUIDs = updatedFavorites.map(\.id)
        XCTAssertEqual(expectedBookmarkUUIDs, updatedFetchedBookmarkUUIDs)
    }

    private struct EntityMovementTestState {
        let bookmarkStore: LocalBookmarkStore
        let bookmark1: Bookmark
        let bookmark2: Bookmark
        let bookmark3: Bookmark
        let initialParentFolder: BookmarkFolder
    }

    @MainActor
    private func createInitialEntityMovementTestState() async throws -> EntityMovementTestState? {
        let context = container.viewContext
        let bookmarkStore = LocalBookmarkStore(context: context)

        let initialParentFolder = BookmarkFolder(id: UUID().uuidString, title: "Parent")
        let bookmark1 = Bookmark(id: UUID().uuidString, url: "https://example1.com", title: "Example 1", isFavorite: false, parentFolderUUID: initialParentFolder.id)
        let bookmark2 = Bookmark(id: UUID().uuidString, url: "https://example2.com", title: "Example 2", isFavorite: false, parentFolderUUID: initialParentFolder.id)
        let bookmark3 = Bookmark(id: UUID().uuidString, url: "https://example3.com", title: "Example 3", isFavorite: false, parentFolderUUID: initialParentFolder.id)

        // Save the initial bookmarks state:

        _ = try await bookmarkStore.save(folder: initialParentFolder)
        _ = try await bookmarkStore.save(bookmark: bookmark1, index: nil)
        _ = try await bookmarkStore.save(bookmark: bookmark2, index: nil)
        _ = try await bookmarkStore.save(bookmark: bookmark3, index: nil)

        // Fetch persisted bookmarks back from the store:

        let initialTopLevelEntities = try await bookmarkStore.loadAll(type: .topLevelEntities)
        guard let initialParentFolder = initialTopLevelEntities.first as? BookmarkFolder else {
            XCTFail("Couldn't load top level entities")
            return nil
        }

        XCTAssertEqual(initialParentFolder.children.count, 3)

        // Verify initial order of saved bookmarks:

        let initialBookmarkUUIDs = [bookmark1.id, bookmark2.id, bookmark3.id]
        let initialFetchedBookmarkUUIDs = initialParentFolder.children.map(\.id)
        XCTAssertEqual(initialBookmarkUUIDs, initialFetchedBookmarkUUIDs)

        return EntityMovementTestState(bookmarkStore: bookmarkStore,
                                       bookmark1: bookmark1,
                                       bookmark2: bookmark2,
                                       bookmark3: bookmark3,
                                       initialParentFolder: initialParentFolder)
    }

    // MARK: Favorites Display Mode

    func testDisplayNativeMode_WhenBookmarkIsFavorited_ThenItIsAddedToNativeAndUnifiedFolders() async throws {
        let context = container.viewContext
        let bookmarkStore = LocalBookmarkStore(context: context)
        bookmarkStore.applyFavoritesDisplayMode(.displayNative(.desktop))

        let bookmark = Bookmark(id: UUID().uuidString, url: "https://example1.com", title: "Example", isFavorite: true)
        _ = try await bookmarkStore.save(bookmark: bookmark, index: nil)

        context.performAndWait {
            let rootFolder = BookmarkUtils.fetchRootFolder(context)!
            let bookmarkMO = rootFolder.childrenArray.first!
            XCTAssertEqual(Set(bookmarkMO.favoritedOn), Set([.desktop, .unified]))
        }
    }

    func testDisplayNativeMode_WhenNonNativeFavoriteIsFavoritedThenItIsAddedToNativeFolder() async throws {
        let context = container.viewContext
        let bookmarkStore = LocalBookmarkStore(context: context)
        bookmarkStore.applyFavoritesDisplayMode(.displayNative(.desktop))

        context.performAndWait {
            let rootFolder = BookmarkUtils.fetchRootFolder(context)!
            var bookmarkMO = BookmarkEntity.makeBookmark(title: "Example", url: "https://example1.com", parent: rootFolder, context: context)
            bookmarkMO.addToFavorites(with: .displayNative(.mobile), in: context)
            try! context.save()

            let bookmark = Bookmark.from(managedObject: bookmarkMO, favoritesDisplayMode: bookmarkStore.favoritesDisplayMode) as! Bookmark

            bookmark.isFavorite = true
            bookmarkStore.update(bookmark: bookmark)

            bookmarkMO = rootFolder.childrenArray.first!
            XCTAssertEqual(Set(bookmarkMO.favoritedOn), Set(FavoritesFolderID.allCases))
        }
    }

    func testDisplayNativeMode_WhenNonNativeBrokenFavoriteIsFavoritedThenItIsAddedToNativeAndUnifiedFolder() async throws {
        let context = container.viewContext
        let bookmarkStore = LocalBookmarkStore(context: context)
        bookmarkStore.applyFavoritesDisplayMode(.displayNative(.desktop))

        context.performAndWait {
            let rootFolder = BookmarkUtils.fetchRootFolder(context)!
            var bookmarkMO = BookmarkEntity.makeBookmark(title: "Example", url: "https://example1.com", parent: rootFolder, context: context)
            let nonNativeFolder = BookmarkUtils.fetchFavoritesFolder(withUUID: FavoritesFolderID.mobile.rawValue, in: context)!
            bookmarkMO.addToFavorites(folders: [nonNativeFolder])
            try! context.save()

            let bookmark = Bookmark.from(managedObject: bookmarkMO, favoritesDisplayMode: bookmarkStore.favoritesDisplayMode) as! Bookmark

            bookmark.isFavorite = true
            bookmarkStore.update(bookmark: bookmark)

            bookmarkMO = rootFolder.childrenArray.first!
            XCTAssertEqual(Set(bookmarkMO.favoritedOn), Set(FavoritesFolderID.allCases))
        }
    }

    func testDisplayNativeMode_WhenFavoriteIsUnfavoritedThenItIsRemovedFromNativeAndUnifiedFolder() async throws {
        let context = container.viewContext
        let bookmarkStore = LocalBookmarkStore(context: context)
        bookmarkStore.applyFavoritesDisplayMode(.displayNative(.desktop))

        context.performAndWait {
            let rootFolder = BookmarkUtils.fetchRootFolder(context)!
            var bookmarkMO = BookmarkEntity.makeBookmark(title: "Example", url: "https://example1.com", parent: rootFolder, context: context)
            bookmarkMO.addToFavorites(with: bookmarkStore.favoritesDisplayMode, in: context)
            try! context.save()

            let bookmark = Bookmark.from(managedObject: bookmarkMO, favoritesDisplayMode: bookmarkStore.favoritesDisplayMode) as! Bookmark

            bookmark.isFavorite = false
            bookmarkStore.update(bookmark: bookmark)

            bookmarkMO = rootFolder.childrenArray.first!
            XCTAssertTrue(bookmarkMO.favoritedOn.isEmpty)
        }
    }

    func testDisplayNativeMode_WhenAllFormFactorsFavoriteIsUnfavoritedThenItIsOnlyRemovedFromNativeFolder() async throws {
        let context = container.viewContext
        let bookmarkStore = LocalBookmarkStore(context: context)
        bookmarkStore.applyFavoritesDisplayMode(.displayNative(.desktop))

        context.performAndWait {
            let rootFolder = BookmarkUtils.fetchRootFolder(context)!
            var bookmarkMO = BookmarkEntity.makeBookmark(title: "Example", url: "https://example1.com", parent: rootFolder, context: context)
            bookmarkMO.addToFavorites(with: bookmarkStore.favoritesDisplayMode, in: context)
            let nonNativeFolder = BookmarkUtils.fetchFavoritesFolder(withUUID: FavoritesFolderID.mobile.rawValue, in: context)!
            bookmarkMO.addToFavorites(folders: [nonNativeFolder])
            try! context.save()

            let bookmark = Bookmark.from(managedObject: bookmarkMO, favoritesDisplayMode: bookmarkStore.favoritesDisplayMode) as! Bookmark

            bookmark.isFavorite = false
            bookmarkStore.update(bookmark: bookmark)

            bookmarkMO = rootFolder.childrenArray.first!
            XCTAssertEqual(Set(bookmarkMO.favoritedOn), Set([.mobile, .unified]))
        }
    }

    func testDisplayUnifiedMode_WhenBookmarkIsFavoritedThenItIsAddedToNativeAndUnifiedFolders() async throws {
        let context = container.viewContext
        let bookmarkStore = LocalBookmarkStore(context: context)
        bookmarkStore.applyFavoritesDisplayMode(.displayUnified(native: .desktop))

        let bookmark = Bookmark(id: UUID().uuidString, url: "https://example1.com", title: "Example", isFavorite: true)
        _ = try await bookmarkStore.save(bookmark: bookmark, index: nil)

        context.performAndWait {
            let rootFolder = BookmarkUtils.fetchRootFolder(context)!
            let bookmarkMO = rootFolder.childrenArray.first!
            XCTAssertEqual(Set(bookmarkMO.favoritedOn), Set([.desktop, .unified]))
        }
    }

    func testDisplayUnifiedMode_WhenNonNativeFavoriteIsUnfavoritedThenItIsRemovedFromAllFolders() async throws {
        let context = container.viewContext
        let bookmarkStore = LocalBookmarkStore(context: context)
        bookmarkStore.applyFavoritesDisplayMode(.displayUnified(native: .desktop))

        context.performAndWait {
            let rootFolder = BookmarkUtils.fetchRootFolder(context)!
            var bookmarkMO = BookmarkEntity.makeBookmark(title: "Example", url: "https://example1.com", parent: rootFolder, context: context)
            bookmarkMO.addToFavorites(with: .displayNative(.mobile), in: context)
            try! context.save()

            let bookmark = Bookmark.from(managedObject: bookmarkMO, favoritesDisplayMode: bookmarkStore.favoritesDisplayMode) as! Bookmark

            bookmark.isFavorite = true
            bookmarkStore.update(bookmark: bookmark)

            bookmarkMO = rootFolder.childrenArray.first!
            XCTAssertEqual(Set(bookmarkMO.favoritedOn), Set(FavoritesFolderID.allCases))
        }
    }

    func testDisplayUnifiedMode_WhenNonNativeBrokenFavoriteIsFavoritedThenItIsAddedToNativeAndUnifiedFolder() async throws {
        let context = container.viewContext
        let bookmarkStore = LocalBookmarkStore(context: context)
        bookmarkStore.applyFavoritesDisplayMode(.displayUnified(native: .desktop))

        context.performAndWait {
            let rootFolder = BookmarkUtils.fetchRootFolder(context)!
            var bookmarkMO = BookmarkEntity.makeBookmark(title: "Example", url: "https://example1.com", parent: rootFolder, context: context)
            let nonNativeFolder = BookmarkUtils.fetchFavoritesFolder(withUUID: FavoritesFolderID.mobile.rawValue, in: context)!
            bookmarkMO.addToFavorites(folders: [nonNativeFolder])
            try! context.save()

            let bookmark = Bookmark.from(managedObject: bookmarkMO, favoritesDisplayMode: bookmarkStore.favoritesDisplayMode) as! Bookmark

            bookmark.isFavorite = true
            bookmarkStore.update(bookmark: bookmark)

            bookmarkMO = rootFolder.childrenArray.first!
            XCTAssertEqual(Set(bookmarkMO.favoritedOn), Set(FavoritesFolderID.allCases))
        }
    }

    func testDisplayUnifiedMode_WhenAllFormFactorsFavoriteIsUnfavoritedThenItIsRemovedFromAllFolders() async throws {
        let context = container.viewContext
        let bookmarkStore = LocalBookmarkStore(context: context)
        bookmarkStore.applyFavoritesDisplayMode(.displayUnified(native: .desktop))

        context.performAndWait {
            let rootFolder = BookmarkUtils.fetchRootFolder(context)!
            var bookmarkMO = BookmarkEntity.makeBookmark(title: "Example", url: "https://example1.com", parent: rootFolder, context: context)
            bookmarkMO.addToFavorites(with: bookmarkStore.favoritesDisplayMode, in: context)
            let nonNativeFolder = BookmarkUtils.fetchFavoritesFolder(withUUID: FavoritesFolderID.mobile.rawValue, in: context)!
            bookmarkMO.addToFavorites(folders: [nonNativeFolder])
            try! context.save()

            let bookmark = Bookmark.from(managedObject: bookmarkMO, favoritesDisplayMode: bookmarkStore.favoritesDisplayMode) as! Bookmark

            bookmark.isFavorite = false
            bookmarkStore.update(bookmark: bookmark)

            bookmarkMO = rootFolder.childrenArray.first!
            XCTAssertTrue(bookmarkMO.favoritedOn.isEmpty)
        }
    }

    // MARK: - Retrieve Bookmark Folder

    @MainActor
    func testWhenFetchingBookmarkFolderWithId_AndFolderExist_ThenFolderIsReturned() async throws {
        // GIVEN
        let context = container.viewContext
        let sut = LocalBookmarkStore(context: context)
        let folderId = "ABCDE"
        let folder = BookmarkFolder(id: folderId, title: "Test")
        _ = try await sut.save(folder: folder)

        // WHEN
        let result = sut.bookmarkFolder(withId: folderId)

        // THEN
        XCTAssertEqual(result, folder)
    }

    @MainActor
    func testWhenFetchingBookmarkFolderWithId_AndFolderDoesNotExist_ThenNilIsReturned() {
        // GIVEN
        let context = container.viewContext
        let sut = LocalBookmarkStore(context: context)
        let folderId = "ABCDE"

        // WHEN
        let result = sut.bookmarkFolder(withId: folderId)

        // THEN
        XCTAssertNil(result)
    }

    @MainActor
    func testWhenFetchingBookmarkFolderWithId_AndFolderHasBeenMoved_ThenFolderIsStillReturned() async throws {
        // GIVEN
        let context = container.viewContext
        let sut = LocalBookmarkStore(context: context)
        let folderId = "ABCDE"
        let folder1 = BookmarkFolder(id: UUID().uuidString, title: "Test")
        let folder2 = BookmarkFolder(id: folderId, title: "Test")
        let expectedFolder = BookmarkFolder(id: folderId, title: "Test", parentFolderUUID: folder1.id)
        _ = try await sut.save(folder: folder1)
        _ = try await sut.save(folder: folder2)

        // WHEN
        let firstFetchResult = sut.bookmarkFolder(withId: folderId)

        // THEN
        XCTAssertEqual(firstFetchResult, folder2)

        // Move folder
        _ = await sut.move(objectUUIDs: [folder2.id], toIndex: nil, withinParentFolder: .parent(uuid: folder1.id))

        // WHEN
        let secondFetchResult = sut.bookmarkFolder(withId: folderId)

        // THEN
        XCTAssertEqual(secondFetchResult, expectedFolder)
    }

    // MARK: Import

    @MainActor
    func testWhenBookmarksAreImported_AndNoDuplicatesExist_ThenBookmarksAreImported() {
        let context = container.viewContext
        let bookmarkStore = LocalBookmarkStore(context: context)

        let bookmark = ImportedBookmarks.BookmarkOrFolder(name: "DuckDuckGo", type: .bookmark, urlString: "https://duckduckgo.com", children: nil)
        let bookmarkBar = ImportedBookmarks.BookmarkOrFolder(name: "Bookmark Bar", type: .folder, urlString: nil, children: [bookmark])
        let otherBookmarks = ImportedBookmarks.BookmarkOrFolder(name: "Other Bookmarks", type: .folder, urlString: nil, children: [])

        let topLevelFolders = ImportedBookmarks.TopLevelFolders(bookmarkBar: bookmarkBar, otherBookmarks: otherBookmarks, syncedBookmarks: nil)
        let importedBookmarks = ImportedBookmarks(topLevelFolders: topLevelFolders)

        let result = bookmarkStore.importBookmarks(importedBookmarks, source: .thirdPartyBrowser(.safari))

        XCTAssertEqual(result.successful, 1)
        XCTAssertEqual(result.duplicates, 0)
        XCTAssertEqual(result.failed, 0)

        let loadingExpectation = self.expectation(description: "Loading")

        bookmarkStore.loadAll(type: .bookmarks) { bookmarks, error in
            XCTAssertNotNil(bookmarks)
            XCTAssertNil(error)
            XCTAssert(bookmarks?.count == 1)

            loadingExpectation.fulfill()
        }

        waitForExpectations(timeout: 3, handler: nil)
    }

    @MainActor
    func testWhenBookmarksAreImported_AndDuplicatesExist_ThenBookmarksAreStillImported() async throws {
        let context = container.viewContext
        let bookmarkStore = LocalBookmarkStore(context: context)
        let importedBookmarks = createMockImportedBookmarks()

        // Import bookmarks once, and then again to test duplicates
        _ = bookmarkStore.importBookmarks(importedBookmarks, source: .thirdPartyBrowser(.safari))
        let result = bookmarkStore.importBookmarks(importedBookmarks, source: .thirdPartyBrowser(.safari))

        XCTAssertEqual(result.successful, 2)
        XCTAssertEqual(result.duplicates, 0)
        XCTAssertEqual(result.failed, 0)

        let bookmarks = try await bookmarkStore.loadAll(type: .bookmarks)
        XCTAssertEqual(bookmarks.count, 4)
    }

    func testWhenSafariBookmarksAreImported_AndTheBookmarksStoreIsEmpty_ThenBookmarksAreImportedToTheRootFolder_AndRootBookmarksAreFavorited() async throws {
        try await validateInitialImport(for: .thirdPartyBrowser(.safari))
    }

    func testWhenChromeBookmarksAreImported_AndTheBookmarksStoreIsEmpty_ThenBookmarksAreImportedToTheRootFolder_AndRootBookmarksAreFavorited() async throws {
        try await validateInitialImport(for: .thirdPartyBrowser(.chrome))
    }

    func testWhenFirefoxBookmarksAreImported_AndTheBookmarksStoreIsEmpty_ThenBookmarksAreImportedToTheRootFolder_AndRootBookmarksAreFavorited() async throws {
        try await validateInitialImport(for: .thirdPartyBrowser(.firefox))
    }

    func testWhenSafariBookmarksAreImported_AndTheBookmarksStoreIsNotEmpty_ThenBookmarksAreImportedToTheirOwnFolder_AndNoBookmarksAreFavorited() async throws {
        try await validateSubsequentImport(for: .thirdPartyBrowser(.safari))
    }

    func testWhenChromeBookmarksAreImported_AndTheBookmarksStoreIsNotEmpty_ThenBookmarksAreImportedToTheirOwnFolder_AndNoBookmarksAreFavorited() async throws {
        try await validateSubsequentImport(for: .thirdPartyBrowser(.chrome))
    }

    func testWhenFirefoxBookmarksAreImported_AndTheBookmarksStoreIsNotEmpty_ThenBookmarksAreImportedToTheirOwnFolder_AndNoBookmarksAreFavorited() async throws {
        try await validateSubsequentImport(for: .thirdPartyBrowser(.firefox))
    }

    func testWhenHTMLBookmarksAreImported_AndTheBookmarksStoreIsNotEmpty_ThenBookmarksAreImportedToTheirOwnFolder_AndNoBookmarksAreFavorited() async throws {
        try await validateSubsequentImport(for: .thirdPartyBrowser(.bookmarksHTML))
    }

    func testWhenDDGHTMLBookmarksAreImported_AndTheBookmarksStoreIsNotEmpty_ThenBookmarksAreImportedToTheirOwnFolder_AndNoBookmarksAreFavorited() async throws {
        try await validateSubsequentImport(for: .duckduckgoWebKit)
    }

    @MainActor
    private func validateInitialImport(for source: BookmarkImportSource) async throws {
        let context = container.viewContext
        let bookmarkStore = LocalBookmarkStore(context: context)
        let importedBookmarks = createMockImportedBookmarks()

        let result = bookmarkStore.importBookmarks(importedBookmarks, source: source)

        XCTAssertEqual(result.successful, 2)
        XCTAssertEqual(result.duplicates, 0)
        XCTAssertEqual(result.failed, 0)

        let entities = try await bookmarkStore.loadAll(type: .topLevelEntities)
        let bookmarks = try await bookmarkStore.loadAll(type: .bookmarks)

        XCTAssert(entities.contains(where: { $0.title == "DuckDuckGo" }))
        XCTAssert(entities.contains(where: { $0.title == "Folder" }))

        var totalFavorites = 0

        for bookmarkEntity in bookmarks {
            if let bookmark = bookmarkEntity as? Bookmark, bookmark.isFavorite {
                totalFavorites += 1
            }
        }

        XCTAssertEqual(totalFavorites, 1)
    }

    @MainActor
    private func validateSubsequentImport(for source: BookmarkImportSource) async throws {
        let context = container.viewContext
        let bookmarkStore = LocalBookmarkStore(context: context)
        let importedBookmarks = createMockImportedBookmarks()

        // Import bookmarks twice, one to initially populate the store and again to create the "Imported from [Browser]" folder.
        _ = bookmarkStore.importBookmarks(importedBookmarks, source: source)
        _ = bookmarkStore.importBookmarks(importedBookmarks, source: source)

        let entities = try await bookmarkStore.loadAll(type: .topLevelEntities)
        let bookmarks = try await bookmarkStore.loadAll(type: .bookmarks)

        XCTAssert(entities.contains(where: { $0.title == "DuckDuckGo" }))
        XCTAssert(entities.contains(where: { $0.title == "Folder" }))
        XCTAssert(entities.contains(where: { $0.title.contains(source.importSourceName) }))

        var totalFavorites = 0

        for bookmarkEntity in bookmarks {
            if let bookmark = bookmarkEntity as? Bookmark, bookmark.isFavorite {
                totalFavorites += 1
            }
        }

        XCTAssertEqual(totalFavorites, 1)
    }

    private func createMockImportedBookmarks() -> ImportedBookmarks {
        let bookmark1 = ImportedBookmarks.BookmarkOrFolder(name: "DuckDuckGo", type: .bookmark, urlString: "https://duckduckgo.com", children: nil)
        let bookmark2 = ImportedBookmarks.BookmarkOrFolder(name: "Duck", type: .bookmark, urlString: "https://duck.com", children: nil)
        let folder1 = ImportedBookmarks.BookmarkOrFolder(name: "Folder", type: .folder, urlString: nil, children: [bookmark2])

        let bookmarkBar = ImportedBookmarks.BookmarkOrFolder(name: "Bookmark Bar", type: .folder, urlString: nil, children: [bookmark1, folder1])
        let otherBookmarks = ImportedBookmarks.BookmarkOrFolder(name: "Other Bookmarks", type: .folder, urlString: nil, children: [])

        let topLevelFolders = ImportedBookmarks.TopLevelFolders(bookmarkBar: bookmarkBar, otherBookmarks: otherBookmarks, syncedBookmarks: nil)

        return ImportedBookmarks(topLevelFolders: topLevelFolders)
    }

}<|MERGE_RESOLUTION|>--- conflicted
+++ resolved
@@ -60,12 +60,7 @@
 
         let bookmark = Bookmark(id: UUID().uuidString, url: URL.duckDuckGo.absoluteString, title: "DuckDuckGo", isFavorite: true, parentFolderUUID: "bookmarks_root")
 
-<<<<<<< HEAD
-        bookmarkStore.save(bookmark: bookmark, parent: nil, index: nil) { error in
-=======
-        bookmarkStore.save(bookmark: bookmark, index: nil) { (success, error) in
-            XCTAssert(success)
->>>>>>> a387ea7c
+        bookmarkStore.save(bookmark: bookmark, index: nil) { error in
             XCTAssertNil(error)
 
             savingExpectation.fulfill()
@@ -94,12 +89,7 @@
         let loadingExpectation = self.expectation(description: "Loading")
 
         let bookmark = Bookmark(id: UUID().uuidString, url: URL.duckDuckGo.absoluteString, title: "DuckDuckGo", isFavorite: true)
-<<<<<<< HEAD
-        bookmarkStore.save(bookmark: bookmark, parent: nil, index: nil) { error in
-=======
-        bookmarkStore.save(bookmark: bookmark, index: nil) { (success, error) in
-            XCTAssert(success)
->>>>>>> a387ea7c
+        bookmarkStore.save(bookmark: bookmark, index: nil) { error in
             XCTAssertNil(error)
 
             savingExpectation.fulfill()
@@ -133,12 +123,7 @@
 
         let bookmark = Bookmark(id: UUID().uuidString, url: URL.duckDuckGo.absoluteString, title: "DuckDuckGo", isFavorite: true)
 
-<<<<<<< HEAD
-        bookmarkStore.save(bookmark: bookmark, parent: nil, index: nil) { error in
-=======
-        bookmarkStore.save(bookmark: bookmark, index: nil) { (success, error) in
-            XCTAssert(success)
->>>>>>> a387ea7c
+        bookmarkStore.save(bookmark: bookmark, index: nil) { error in
             XCTAssertNil(error)
 
             savingExpectation.fulfill()
@@ -170,12 +155,7 @@
 
         let folder = BookmarkFolder(id: UUID().uuidString, title: "Folder", parentFolderUUID: "bookmarks_root")
 
-<<<<<<< HEAD
-        bookmarkStore.save(folder: folder, parent: nil) { error in
-=======
-        bookmarkStore.save(folder: folder) { (success, error) in
-            XCTAssert(success)
->>>>>>> a387ea7c
+        bookmarkStore.save(folder: folder) { error in
             XCTAssertNil(error)
 
             savingExpectation.fulfill()
@@ -206,22 +186,12 @@
         let childFolder = BookmarkFolder(id: UUID().uuidString, title: "Child", parentFolderUUID: parentId)
         let parentFolder = BookmarkFolder(id: parentId, title: "Parent", parentFolderUUID: "bookmarks_root", children: [childFolder])
 
-<<<<<<< HEAD
-        bookmarkStore.save(folder: parentFolder, parent: nil) { error in
-=======
-        bookmarkStore.save(folder: parentFolder) { (success, error) in
-            XCTAssert(success)
->>>>>>> a387ea7c
+        bookmarkStore.save(folder: parentFolder) { error in
             XCTAssertNil(error)
 
             saveParentExpectation.fulfill()
 
-<<<<<<< HEAD
-            bookmarkStore.save(folder: childFolder, parent: parentFolder) { error in
-=======
-            bookmarkStore.save(folder: childFolder) { (success, error) in
-                XCTAssert(success)
->>>>>>> a387ea7c
+            bookmarkStore.save(folder: childFolder) { error in
                 XCTAssertNil(error)
 
                 saveChildExpectation.fulfill()
@@ -259,22 +229,12 @@
         let bookmark = Bookmark(id: UUID().uuidString, url: "https://example.com", title: "Example", isFavorite: false, parentFolderUUID: parentId)
         let folder = BookmarkFolder(id: parentId, title: "Parent", parentFolderUUID: "bookmarks_root", children: [bookmark])
 
-<<<<<<< HEAD
-        bookmarkStore.save(folder: folder, parent: nil) { error in
-=======
-        bookmarkStore.save(folder: folder) { (success, error) in
-            XCTAssert(success)
->>>>>>> a387ea7c
+        bookmarkStore.save(folder: folder) { error in
             XCTAssertNil(error)
 
             saveFolderExpectation.fulfill()
 
-<<<<<<< HEAD
-            bookmarkStore.save(bookmark: bookmark, parent: folder, index: nil) { error in
-=======
-            bookmarkStore.save(bookmark: bookmark, index: nil) { (success, error) in
-                XCTAssert(success)
->>>>>>> a387ea7c
+            bookmarkStore.save(bookmark: bookmark, index: nil) { error in
                 XCTAssertNil(error)
 
                 saveBookmarkExpectation.fulfill()
