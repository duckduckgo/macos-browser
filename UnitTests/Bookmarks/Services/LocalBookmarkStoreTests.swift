//
//  LocalBookmarkStoreTests.swift
//
//  Copyright © 2021 DuckDuckGo. All rights reserved.
//
//  Licensed under the Apache License, Version 2.0 (the "License");
//  you may not use this file except in compliance with the License.
//  You may obtain a copy of the License at
//
//  http://www.apache.org/licenses/LICENSE-2.0
//
//  Unless required by applicable law or agreed to in writing, software
//  distributed under the License is distributed on an "AS IS" BASIS,
//  WITHOUT WARRANTIES OR CONDITIONS OF ANY KIND, either express or implied.
//  See the License for the specific language governing permissions and
//  limitations under the License.
//

import Foundation
import Bookmarks
import XCTest
@testable import DuckDuckGo_Privacy_Browser

extension LocalBookmarkStore {

    convenience init(context: NSManagedObjectContext) {
        self.init {
            context
        }
    }
}

final class LocalBookmarkStoreTests: XCTestCase {

    // MARK: Save/Delete

    let container = CoreData.bookmarkContainer()

    override func setUp() {
        super.setUp()

        BookmarkUtils.prepareFoldersStructure(in: container.viewContext)
        do {
            try container.viewContext.save()
        } catch {
            XCTFail("Could not prepare Bookmarks Structure")
        }
    }

    func testWhenBookmarkIsSaved_ThenItMustBeLoadedFromStore() {

        let context = container.viewContext

        let bookmarkStore = LocalBookmarkStore(context: context)

        let savingExpectation = self.expectation(description: "Saving")
        let loadingExpectation = self.expectation(description: "Loading")

        let bookmark = Bookmark(id: UUID().uuidString, url: URL.duckDuckGo.absoluteString, title: "DuckDuckGo", isFavorite: true)

        bookmarkStore.save(bookmark: bookmark, parent: nil, index: nil) { (success, error) in
            XCTAssert(success)
            XCTAssertNil(error)

            savingExpectation.fulfill()

            bookmarkStore.loadAll(type: .bookmarks) { bookmarks, error in
                XCTAssertNotNil(bookmarks)
                XCTAssertNil(error)
                XCTAssert(bookmarks?.count == 1)
                XCTAssert(bookmarks?.first == bookmark)

                loadingExpectation.fulfill()
            }
        }

        waitForExpectations(timeout: 2, handler: nil)
    }

    func testWhenBookmarkIsRemoved_ThenItShouldntBeLoadedFromStore() {
        let context = container.viewContext

        let bookmarkStore = LocalBookmarkStore(context: context)

        let savingExpectation = self.expectation(description: "Saving")
        let removingExpectation = self.expectation(description: "Removing")
        let loadingExpectation = self.expectation(description: "Loading")

        let bookmark = Bookmark(id: UUID().uuidString, url: URL.duckDuckGo.absoluteString, title: "DuckDuckGo", isFavorite: true)
        bookmarkStore.save(bookmark: bookmark, parent: nil, index: nil) { (success, error) in
            XCTAssert(success)
            XCTAssertNil(error)

            savingExpectation.fulfill()

            bookmarkStore.remove(objectsWithUUIDs: [bookmark.id]) { (success, error) in
                XCTAssert(success)
                XCTAssertNil(error)

                removingExpectation.fulfill()

                bookmarkStore.loadAll(type: .bookmarks) { bookmarks, error in
                    XCTAssertNotNil(bookmarks)
                    XCTAssertNil(error)
                    XCTAssert(bookmarks?.count == 0)

                    loadingExpectation.fulfill()
                }
            }
        }

        waitForExpectations(timeout: 2, handler: nil)
    }

    func testWhenBookmarkIsUpdated_ThenTheUpdatedVersionIsLoadedFromTheStore() {
        let context = container.viewContext

        let bookmarkStore = LocalBookmarkStore(context: context)

        let savingExpectation = self.expectation(description: "Saving")
        let loadingExpectation = self.expectation(description: "Loading")

        let bookmark = Bookmark(id: UUID().uuidString, url: URL.duckDuckGo.absoluteString, title: "DuckDuckGo", isFavorite: true)

        bookmarkStore.save(bookmark: bookmark, parent: nil, index: nil) { (success, error) in
            XCTAssert(success)
            XCTAssertNil(error)

            savingExpectation.fulfill()

            let modifiedBookmark = Bookmark(id: bookmark.id, url: URL.duckDuckGo.absoluteString, title: "New Title", isFavorite: false)
            bookmarkStore.update(bookmark: modifiedBookmark)

            bookmarkStore.loadAll(type: .bookmarks) { bookmarks, error in
                XCTAssertNotNil(bookmarks)
                XCTAssertNil(error)
                XCTAssert(bookmarks?.count == 1)
                XCTAssert(bookmarks?.first == modifiedBookmark)

                loadingExpectation.fulfill()
            }
        }

        waitForExpectations(timeout: 2, handler: nil)
    }

    func testWhenFolderIsAdded_AndItHasNoParentFolder_ThenItMustBeLoadedFromTheStore() {
        let context = container.viewContext

        let bookmarkStore = LocalBookmarkStore(context: context)

        let savingExpectation = self.expectation(description: "Saving")
        let loadingExpectation = self.expectation(description: "Loading")

        let folder = BookmarkFolder(id: UUID().uuidString, title: "Folder")

        bookmarkStore.save(folder: folder, parent: nil) { (success, error) in
            XCTAssert(success)
            XCTAssertNil(error)

            savingExpectation.fulfill()

            bookmarkStore.loadAll(type: .topLevelEntities) { entities, error in
                XCTAssertNotNil(entities)
                XCTAssertNil(error)
                XCTAssert(entities?.count == 1)
                XCTAssert(entities?.first == folder)

                loadingExpectation.fulfill()
            }
        }

        waitForExpectations(timeout: 2, handler: nil)
    }

    func testWhenFolderIsAdded_AndItHasParentFolder_ThenItMustBeLoadedFromTheStore() {
        let context = container.viewContext
        let bookmarkStore = LocalBookmarkStore(context: context)

        let saveParentExpectation = self.expectation(description: "Save Parent Folder")
        let saveChildExpectation = self.expectation(description: "Save Child Folder")
        let loadingExpectation = self.expectation(description: "Loading")

        let parentFolder = BookmarkFolder(id: UUID().uuidString, title: "Parent")
        let childFolder = BookmarkFolder(id: UUID().uuidString, title: "Child")

        bookmarkStore.save(folder: parentFolder, parent: nil) { (success, error) in
            XCTAssert(success)
            XCTAssertNil(error)

            saveParentExpectation.fulfill()

            bookmarkStore.save(folder: childFolder, parent: parentFolder) { (success, error) in
                XCTAssert(success)
                XCTAssertNil(error)

                saveChildExpectation.fulfill()

                bookmarkStore.loadAll(type: .topLevelEntities) { entities, error in
                    XCTAssertNotNil(entities)
                    XCTAssertNil(error)
                    XCTAssert(entities?.count == 1)

                    let parentLoadedFromStore = entities?.first as? BookmarkFolder
                    XCTAssertEqual(parentLoadedFromStore, parentFolder)
                    XCTAssert(parentLoadedFromStore?.children.count == 1)
                    XCTAssert(parentLoadedFromStore?.childFolders.count == 1)
                    XCTAssert(parentLoadedFromStore?.childBookmarks.count == 0)
                    XCTAssertEqual(parentLoadedFromStore?.children.first, childFolder)

                    loadingExpectation.fulfill()
                }
            }
        }

        waitForExpectations(timeout: 3, handler: nil)
    }

    func testWhenBookmarkIsAdded_AndFolderHasBeenProvided_ThenBookmarkIsSavedToParentFolder() {
        let context = container.viewContext
        let bookmarkStore = LocalBookmarkStore(context: context)

        let saveFolderExpectation = self.expectation(description: "Save Parent Folder")
        let saveBookmarkExpectation = self.expectation(description: "Save Bookmark")
        let loadingExpectation = self.expectation(description: "Loading")

        let folder = BookmarkFolder(id: UUID().uuidString, title: "Parent")
        let bookmark = Bookmark(id: UUID().uuidString, url: "https://example.com", title: "Example", isFavorite: false)

        bookmarkStore.save(folder: folder, parent: nil) { (success, error) in
            XCTAssert(success)
            XCTAssertNil(error)

            saveFolderExpectation.fulfill()

            bookmarkStore.save(bookmark: bookmark, parent: folder, index: nil) { (success, error) in
                XCTAssert(success)
                XCTAssertNil(error)

                saveBookmarkExpectation.fulfill()

                bookmarkStore.loadAll(type: .topLevelEntities) { entities, error in
                    XCTAssertNotNil(entities)
                    XCTAssertNil(error)
                    XCTAssert(entities?.count == 1)

                    let parentLoadedFromStore = entities?.first as? BookmarkFolder
                    XCTAssertEqual(parentLoadedFromStore, folder)
                    XCTAssert(parentLoadedFromStore?.children.count == 1)
                    XCTAssert(parentLoadedFromStore?.childFolders.count == 0)
                    XCTAssert(parentLoadedFromStore?.childBookmarks.count == 1)
                    XCTAssertEqual(parentLoadedFromStore?.children.first, bookmark)

                    loadingExpectation.fulfill()
                }
            }
        }

        waitForExpectations(timeout: 3, handler: nil)
    }

    // MARK: Moving Bookmarks/Folders

    func testWhenMovingBookmarkWithinParentCollection_AndIndexIsValid_ThenBookmarkIsMoved() async {
        let context = container.viewContext
        let bookmarkStore = LocalBookmarkStore(context: context)

        let folder = BookmarkFolder(id: UUID().uuidString, title: "Parent")
        let bookmark1 = Bookmark(id: UUID().uuidString, url: "https://example1.com", title: "Example 1", isFavorite: false)
        let bookmark2 = Bookmark(id: UUID().uuidString, url: "https://example2.com", title: "Example 2", isFavorite: false)
        let bookmark3 = Bookmark(id: UUID().uuidString, url: "https://example3.com", title: "Example 3", isFavorite: false)

        // Save the initial bookmarks state:

        _ = await bookmarkStore.save(folder: folder, parent: nil)
        _ = await bookmarkStore.save(bookmark: bookmark1, parent: folder, index: nil)
        _ = await bookmarkStore.save(bookmark: bookmark2, parent: folder, index: nil)
        _ = await bookmarkStore.save(bookmark: bookmark3, parent: folder, index: nil)

        // Fetch persisted bookmarks back from the store:

        guard case let .success(initialTopLevelEntities) = await bookmarkStore.loadAll(type: .topLevelEntities),
              let initialParentFolder = initialTopLevelEntities.first as? BookmarkFolder else {
            XCTFail("Couldn't load top level entities")
            return
        }

        XCTAssertEqual(initialParentFolder.children.count, 3)

        // Verify initial order of saved bookmarks:

        let initialBookmarkUUIDs = [bookmark1.id, bookmark2.id, bookmark3.id]
        let initialFetchedBookmarkUUIDs = initialParentFolder.children.map(\.id)
        XCTAssertEqual(initialBookmarkUUIDs, initialFetchedBookmarkUUIDs)

        // Update the order of the bookmarks:

        let moveBookmarksError = await bookmarkStore.move(objectUUIDs: [bookmark3.id], toIndex: 0, withinParentFolder: .parent(uuid: folder.id))
        XCTAssertNil(moveBookmarksError)

        // Check the new bookmarks order:

        guard case let .success(updatedTopLevelEntities) = await bookmarkStore.loadAll(type: .topLevelEntities),
              let updatedParentFolder = updatedTopLevelEntities.first as? BookmarkFolder else {
            XCTFail("Couldn't load top level entities")
            return
        }

        let expectedBookmarkUUIDs = [bookmark3.id, bookmark1.id, bookmark2.id]
        let updatedFetchedBookmarkUUIDs = updatedParentFolder.children.map(\.id)
        XCTAssertEqual(expectedBookmarkUUIDs, updatedFetchedBookmarkUUIDs)
    }

    func testWhenMovingBookmarkWithinParentCollection_AndIndexIsOutOfBounds_ThenBookmarkIsAppended() async {
        let context = container.viewContext
        let bookmarkStore = LocalBookmarkStore(context: context)

        let initialParentFolder = BookmarkFolder(id: UUID().uuidString, title: "Parent")
        let bookmark1 = Bookmark(id: UUID().uuidString, url: "https://example1.com", title: "Example 1", isFavorite: false)
        let bookmark2 = Bookmark(id: UUID().uuidString, url: "https://example2.com", title: "Example 2", isFavorite: false)
        let bookmark3 = Bookmark(id: UUID().uuidString, url: "https://example3.com", title: "Example 3", isFavorite: false)

        // Save the initial bookmarks state:

        _ = await bookmarkStore.save(folder: initialParentFolder, parent: nil)
        _ = await bookmarkStore.save(bookmark: bookmark1, parent: initialParentFolder, index: nil)
        _ = await bookmarkStore.save(bookmark: bookmark2, parent: initialParentFolder, index: nil)
        _ = await bookmarkStore.save(bookmark: bookmark3, parent: initialParentFolder, index: nil)

        // Fetch persisted bookmarks back from the store:

        guard case let .success(initialTopLevelEntities) = await bookmarkStore.loadAll(type: .topLevelEntities),
              let initialParentFolder = initialTopLevelEntities.first as? BookmarkFolder else {
            XCTFail("Couldn't load top level entities")
            return
        }

        XCTAssertEqual(initialParentFolder.children.count, 3)

        // Verify initial order of saved bookmarks:

        let initialBookmarkUUIDs = [bookmark1.id, bookmark2.id, bookmark3.id]
        let initialFetchedBookmarkUUIDs = initialParentFolder.children.map(\.id)
        XCTAssertEqual(initialBookmarkUUIDs, initialFetchedBookmarkUUIDs)

        // Update the order of the bookmarks:

        let moveBookmarksError = await bookmarkStore.move(objectUUIDs: [bookmark1.id], toIndex: 999, withinParentFolder: .parent(uuid: initialParentFolder.id))
        XCTAssertNil(moveBookmarksError)

        // Check the new bookmarks order:

        guard case let .success(updatedTopLevelEntities) = await bookmarkStore.loadAll(type: .topLevelEntities),
              let updatedParentFolder = updatedTopLevelEntities.first as? BookmarkFolder else {
            XCTFail("Couldn't load top level entities")
            return
        }

        let expectedBookmarkUUIDs = [bookmark2.id, bookmark3.id, bookmark1.id]
        let updatedFetchedBookmarkUUIDs = updatedParentFolder.children.map(\.id)
        XCTAssertEqual(expectedBookmarkUUIDs, updatedFetchedBookmarkUUIDs)
    }

    func testWhenMovingMultipleBookmarksWithinParentCollection_AndIndexIsValid_ThenBookmarksAreMoved() async {
        let context = container.viewContext
        let bookmarkStore = LocalBookmarkStore(context: context)

        let folder = BookmarkFolder(id: UUID().uuidString, title: "Parent")
        let bookmark1 = Bookmark(id: UUID().uuidString, url: "https://example1.com", title: "Example 1", isFavorite: false)
        let bookmark2 = Bookmark(id: UUID().uuidString, url: "https://example2.com", title: "Example 2", isFavorite: false)
        let bookmark3 = Bookmark(id: UUID().uuidString, url: "https://example3.com", title: "Example 3", isFavorite: false)

        // Save the initial bookmarks state:

        _ = await bookmarkStore.save(folder: folder, parent: nil)
        _ = await bookmarkStore.save(bookmark: bookmark1, parent: folder, index: nil)
        _ = await bookmarkStore.save(bookmark: bookmark2, parent: folder, index: nil)
        _ = await bookmarkStore.save(bookmark: bookmark3, parent: folder, index: nil)

        // Fetch persisted bookmarks back from the store:

        guard case let .success(initialTopLevelEntities) = await bookmarkStore.loadAll(type: .topLevelEntities),
              let initialParentFolder = initialTopLevelEntities.first as? BookmarkFolder else {
            XCTFail("Couldn't load top level entities")
            return
        }

        XCTAssertEqual(initialParentFolder.children.count, 3)

        // Verify initial order of saved bookmarks:

        let initialBookmarkUUIDs = [bookmark1.id, bookmark2.id, bookmark3.id]
        let initialFetchedBookmarkUUIDs = initialParentFolder.children.map(\.id)
        XCTAssertEqual(initialBookmarkUUIDs, initialFetchedBookmarkUUIDs)

        // Update the order of the bookmarks:

        let moveBookmarksError = await bookmarkStore.move(objectUUIDs: [bookmark1.id, bookmark2.id], toIndex: 3, withinParentFolder: .parent(uuid: folder.id))
        XCTAssertNil(moveBookmarksError)

        // Check the new bookmarks order:

        guard case let .success(updatedTopLevelEntities) = await bookmarkStore.loadAll(type: .topLevelEntities),
              let updatedParentFolder = updatedTopLevelEntities.first as? BookmarkFolder else {
            XCTFail("Couldn't load top level entities")
            return
        }

        let expectedBookmarkUUIDs = [bookmark3.id, bookmark1.id, bookmark2.id]
        let updatedFetchedBookmarkUUIDs = updatedParentFolder.children.map(\.id)
        XCTAssertEqual(expectedBookmarkUUIDs, updatedFetchedBookmarkUUIDs)
    }

    func testWhenMovingBookmarkToRootFolder_AndIndexIsValid_ThenBookmarkIsMoved() async {
        guard let testState = await createInitialEntityMovementTestState() else {
            XCTFail("Failed to configure test state")
            return
        }

        // Update the order of the bookmarks:

        let moveBookmarksError = await testState.bookmarkStore.move(objectUUIDs: [testState.bookmark3.id], toIndex: 0, withinParentFolder: .root)
        XCTAssertNil(moveBookmarksError)

        // Check the new bookmarks order:

        guard case let .success(updatedTopLevelEntities) = await testState.bookmarkStore.loadAll(type: .topLevelEntities) else {
            XCTFail("Couldn't load top level entities")
            return
        }

        XCTAssertEqual(updatedTopLevelEntities.count, 2)

        let topLevelEntityIDs = updatedTopLevelEntities.map(\.id)
        XCTAssertEqual(topLevelEntityIDs, [testState.bookmark3.id, testState.initialParentFolder.id])

        guard let folder = updatedTopLevelEntities.first(where: { $0.id == testState.initialParentFolder.id }) as? BookmarkFolder else {
            XCTFail("Couldn't find expected folder")
            return
        }

        let expectedBookmarkUUIDs = [testState.bookmark1.id, testState.bookmark2.id]
        let updatedFetchedBookmarkUUIDs = folder.children.map(\.id)
        XCTAssertEqual(expectedBookmarkUUIDs, updatedFetchedBookmarkUUIDs)
    }

    func testWhenMovingBookmarkToRootFolder_AndIndexIsOutOfBounds_ThenBookmarkIsAppended() async {
        guard let testState = await createInitialEntityMovementTestState() else {
            XCTFail("Failed to configure test state")
            return
        }

        // Update the order of the bookmarks:

        let moveBookmarksError = await testState.bookmarkStore.move(objectUUIDs: [testState.bookmark3.id], toIndex: 999, withinParentFolder: .root)
        XCTAssertNil(moveBookmarksError)

        // Check the new bookmarks order:

        guard case let .success(updatedTopLevelEntities) = await testState.bookmarkStore.loadAll(type: .topLevelEntities) else {
            XCTFail("Couldn't load top level entities")
            return
        }

        XCTAssertEqual(updatedTopLevelEntities.count, 2)

        let topLevelEntityIDs = updatedTopLevelEntities.map(\.id)
        XCTAssertEqual(topLevelEntityIDs, [testState.initialParentFolder.id, testState.bookmark3.id])
    }

    // MARK: Favorites

    func testThatTopLevelEntitiesDoNotContainFavoritesFolder() async {
        let context = container.viewContext
        let bookmarkStore = LocalBookmarkStore(context: context)

        // Create and save favorites:

        let bookmark1 = Bookmark(id: UUID().uuidString, url: "https://example1.com", title: "Example 1", isFavorite: true)
        let bookmark2 = Bookmark(id: UUID().uuidString, url: "https://example2.com", title: "Example 2", isFavorite: true)

        _ = await bookmarkStore.save(bookmark: bookmark1, parent: nil, index: nil)
        _ = await bookmarkStore.save(bookmark: bookmark2, parent: nil, index: nil)

        // Fetch top level entities:

        guard case let .success(topLevelEntities) = await bookmarkStore.loadAll(type: .topLevelEntities) else {
            XCTFail("Couldn't load top level entities")
            return
        }

        XCTAssertEqual(topLevelEntities.count, 2)
        XCTAssertFalse(topLevelEntities.map(\.id).contains(FavoritesFolderID.unified.rawValue))
    }

    func testWhenBookmarkIsMarkedAsFavorite_ThenItDoesNotChangeParentFolder() async {
        let context = container.viewContext
        let bookmarkStore = LocalBookmarkStore(context: context)

        let folder1 = BookmarkFolder(id: UUID().uuidString, title: "Folder 1")
        let folder2 = BookmarkFolder(id: UUID().uuidString, title: "Folder 2")
        let bookmark = Bookmark(id: UUID().uuidString, url: "https://example1.com", title: "Example", isFavorite: false)

        // Save the initial bookmarks state:

        _ = await bookmarkStore.save(folder: folder1, parent: nil)
        _ = await bookmarkStore.save(folder: folder2, parent: nil)
        _ = await bookmarkStore.save(bookmark: bookmark, parent: folder1, index: nil)

        // Fetch persisted bookmarks back from the store:

        guard case let .success(initialTopLevelEntities) = await bookmarkStore.loadAll(type: .topLevelEntities),
              initialTopLevelEntities.count == 2,
              let initialFetchedFolder1 = (initialTopLevelEntities[0] as? BookmarkFolder),
              let initialFetchedFolder2 = (initialTopLevelEntities[1] as? BookmarkFolder)
        else {
            XCTFail("Couldn't load top level entities")
            return
        }
        XCTAssertEqual(initialFetchedFolder1.children.map(\.id), [bookmark.id])
        XCTAssertEqual(initialFetchedFolder2.children.count, 0)

        guard let initialBookmark = initialFetchedFolder1.children.first as? Bookmark else {
            XCTFail("Couldn't load saved bookmark")
            return
        }
        XCTAssertFalse(initialBookmark.isFavorite)

        // Mark bookmark as favorite:

        bookmark.isFavorite = true
        bookmarkStore.update(bookmark: bookmark)

        // Fetch updated bookmarks from the store:

        guard case let .success(updatedTopLevelEntities) = await bookmarkStore.loadAll(type: .topLevelEntities),
              updatedTopLevelEntities.count == 2,
              let updatedFetchedFolder1 = (updatedTopLevelEntities[0] as? BookmarkFolder),
              let updatedFetchedFolder2 = (updatedTopLevelEntities[1] as? BookmarkFolder)
        else {
            XCTFail("Couldn't load top level entities")
            return
        }
        XCTAssertEqual(updatedFetchedFolder1.children.map(\.id), [bookmark.id])
        XCTAssertEqual(updatedFetchedFolder2.children.count, 0)

        guard let updatedBookmark = updatedFetchedFolder1.children.first as? Bookmark else {
            XCTFail("Couldn't load saved bookmark")
            return
        }
        XCTAssertTrue(updatedBookmark.isFavorite)
    }

    func testWhenMovingFavorite_AndIndexIsValid_ThenFavoriteIsMoved() async {
        let context = container.viewContext
        let bookmarkStore = LocalBookmarkStore(context: context)

        let folder = BookmarkFolder(id: UUID().uuidString, title: "Parent")
        let bookmark1 = Bookmark(id: UUID().uuidString, url: "https://example1.com", title: "Example 1", isFavorite: true)
        let bookmark2 = Bookmark(id: UUID().uuidString, url: "https://example2.com", title: "Example 2", isFavorite: true)
        let bookmark3 = Bookmark(id: UUID().uuidString, url: "https://example3.com", title: "Example 3", isFavorite: true)

        // Save the initial bookmarks state:

        _ = await bookmarkStore.save(folder: folder, parent: nil)
        _ = await bookmarkStore.save(bookmark: bookmark1, parent: folder, index: nil)
        _ = await bookmarkStore.save(bookmark: bookmark2, parent: folder, index: nil)
        _ = await bookmarkStore.save(bookmark: bookmark3, parent: folder, index: nil)

        // Fetch persisted favorites back from the store:

        guard case let .success(initialFavorites) = await bookmarkStore.loadAll(type: .favorites) else {
            XCTFail("Couldn't load favorites")
            return
        }

        XCTAssertEqual(initialFavorites.count, 3)

        // Verify initial order of saved favorites:

        let initialBookmarkUUIDs = [bookmark1.id, bookmark2.id, bookmark3.id]
        let initialFetchedBookmarkUUIDs = initialFavorites.map(\.id)
        XCTAssertEqual(initialBookmarkUUIDs, initialFetchedBookmarkUUIDs)

        // Update the order of the favorites:

        let moveFavoritesError = await bookmarkStore.moveFavorites(with: [bookmark3.id], toIndex: 0)
        XCTAssertNil(moveFavoritesError)

        // Check the new favorites order:

        guard case let .success(updatedFavorites) = await bookmarkStore.loadAll(type: .favorites) else {
            XCTFail("Couldn't load favorites")
            return
        }

        let expectedBookmarkUUIDs = [bookmark3.id, bookmark1.id, bookmark2.id]
        let updatedFetchedBookmarkUUIDs = updatedFavorites.map(\.id)
        XCTAssertEqual(expectedBookmarkUUIDs, updatedFetchedBookmarkUUIDs)
    }

    func testWhenMovingFavorite_AndIndexIsOutOfBounds_ThenFavoriteIsAppended() async {
        let context = container.viewContext
        let bookmarkStore = LocalBookmarkStore(context: context)

        let initialParentFolder = BookmarkFolder(id: UUID().uuidString, title: "Parent")
        let bookmark1 = Bookmark(id: UUID().uuidString, url: "https://example1.com", title: "Example 1", isFavorite: true)
        let bookmark2 = Bookmark(id: UUID().uuidString, url: "https://example2.com", title: "Example 2", isFavorite: true)
        let bookmark3 = Bookmark(id: UUID().uuidString, url: "https://example3.com", title: "Example 3", isFavorite: true)

        // Save the initial bookmarks state:

        _ = await bookmarkStore.save(folder: initialParentFolder, parent: nil)
        _ = await bookmarkStore.save(bookmark: bookmark1, parent: initialParentFolder, index: nil)
        _ = await bookmarkStore.save(bookmark: bookmark2, parent: initialParentFolder, index: nil)
        _ = await bookmarkStore.save(bookmark: bookmark3, parent: initialParentFolder, index: nil)

        // Fetch persisted favorites back from the store:

        guard case let .success(initialFavorites) = await bookmarkStore.loadAll(type: .favorites) else {
            XCTFail("Couldn't load favorites")
            return
        }

        XCTAssertEqual(initialFavorites.count, 3)

        // Verify initial order of saved favorites:

        let initialBookmarkUUIDs = [bookmark1.id, bookmark2.id, bookmark3.id]
        let initialFetchedBookmarkUUIDs = initialFavorites.map(\.id)
        XCTAssertEqual(initialBookmarkUUIDs, initialFetchedBookmarkUUIDs)

        // Update the order of the favorites:

        let moveFavoritesError = await bookmarkStore.moveFavorites(with: [bookmark1.id], toIndex: 999)
        XCTAssertNil(moveFavoritesError)

        // Check the new favorites order:

        guard case let .success(updatedFavorites) = await bookmarkStore.loadAll(type: .favorites) else {
            XCTFail("Couldn't load favorites")
            return
        }

        let expectedBookmarkUUIDs = [bookmark2.id, bookmark3.id, bookmark1.id]
        let updatedFetchedBookmarkUUIDs = updatedFavorites.map(\.id)
        XCTAssertEqual(expectedBookmarkUUIDs, updatedFetchedBookmarkUUIDs)
    }

    func testWhenMovingMultipleFavorites_AndIndexIsValid_ThenFavoritesAreMoved() async {
        let context = container.viewContext
        let bookmarkStore = LocalBookmarkStore(context: context)

        let folder = BookmarkFolder(id: UUID().uuidString, title: "Parent")
        let bookmark1 = Bookmark(id: UUID().uuidString, url: "https://example1.com", title: "Example 1", isFavorite: true)
        let bookmark2 = Bookmark(id: UUID().uuidString, url: "https://example2.com", title: "Example 2", isFavorite: true)
        let bookmark3 = Bookmark(id: UUID().uuidString, url: "https://example3.com", title: "Example 3", isFavorite: true)

        // Save the initial bookmarks state:

        _ = await bookmarkStore.save(folder: folder, parent: nil)
        _ = await bookmarkStore.save(bookmark: bookmark1, parent: folder, index: nil)
        _ = await bookmarkStore.save(bookmark: bookmark2, parent: folder, index: nil)
        _ = await bookmarkStore.save(bookmark: bookmark3, parent: folder, index: nil)

        // Fetch persisted favorites back from the store:

        guard case let .success(initialFavorites) = await bookmarkStore.loadAll(type: .favorites) else {
            XCTFail("Couldn't load favorites")
            return
        }

        XCTAssertEqual(initialFavorites.count, 3)

        // Verify initial order of saved favorites:

        let initialBookmarkUUIDs = [bookmark1.id, bookmark2.id, bookmark3.id]
        let initialFetchedBookmarkUUIDs = initialFavorites.map(\.id)
        XCTAssertEqual(initialBookmarkUUIDs, initialFetchedBookmarkUUIDs)

        // Update the order of the favorites:

        let moveFavoritesError = await bookmarkStore.moveFavorites(with: [bookmark1.id, bookmark2.id], toIndex: 3)
        XCTAssertNil(moveFavoritesError)

        // Check the new favorites order:

        guard case let .success(updatedFavorites) = await bookmarkStore.loadAll(type: .favorites) else {
            XCTFail("Couldn't load favorites")
            return
        }

        let expectedBookmarkUUIDs = [bookmark3.id, bookmark1.id, bookmark2.id]
        let updatedFetchedBookmarkUUIDs = updatedFavorites.map(\.id)
        XCTAssertEqual(expectedBookmarkUUIDs, updatedFetchedBookmarkUUIDs)
    }

    private struct EntityMovementTestState {
        let bookmarkStore: LocalBookmarkStore
        let bookmark1: Bookmark
        let bookmark2: Bookmark
        let bookmark3: Bookmark
        let initialParentFolder: BookmarkFolder
    }

    private func createInitialEntityMovementTestState() async -> EntityMovementTestState? {
        let context = container.viewContext
        let bookmarkStore = LocalBookmarkStore(context: context)

        let initialParentFolder = BookmarkFolder(id: UUID().uuidString, title: "Parent")
        let bookmark1 = Bookmark(id: UUID().uuidString, url: "https://example1.com", title: "Example 1", isFavorite: false)
        let bookmark2 = Bookmark(id: UUID().uuidString, url: "https://example2.com", title: "Example 2", isFavorite: false)
        let bookmark3 = Bookmark(id: UUID().uuidString, url: "https://example3.com", title: "Example 3", isFavorite: false)

        // Save the initial bookmarks state:

        _ = await bookmarkStore.save(folder: initialParentFolder, parent: nil)
        _ = await bookmarkStore.save(bookmark: bookmark1, parent: initialParentFolder, index: nil)
        _ = await bookmarkStore.save(bookmark: bookmark2, parent: initialParentFolder, index: nil)
        _ = await bookmarkStore.save(bookmark: bookmark3, parent: initialParentFolder, index: nil)

        // Fetch persisted bookmarks back from the store:

        guard case let .success(initialTopLevelEntities) = await bookmarkStore.loadAll(type: .topLevelEntities),
              let initialParentFolder = initialTopLevelEntities.first as? BookmarkFolder else {
            XCTFail("Couldn't load top level entities")
            return nil
        }

        XCTAssertEqual(initialParentFolder.children.count, 3)

        // Verify initial order of saved bookmarks:

        let initialBookmarkUUIDs = [bookmark1.id, bookmark2.id, bookmark3.id]
        let initialFetchedBookmarkUUIDs = initialParentFolder.children.map(\.id)
        XCTAssertEqual(initialBookmarkUUIDs, initialFetchedBookmarkUUIDs)

        return EntityMovementTestState(bookmarkStore: bookmarkStore,
                                       bookmark1: bookmark1,
                                       bookmark2: bookmark2,
                                       bookmark3: bookmark3,
                                       initialParentFolder: initialParentFolder)
    }

    // MARK: Favorites Display Mode

    func testDisplayNativeMode_WhenBookmarkIsFavorited_ThenItIsAddedToNativeAndUnifiedFolders() async throws {
        let context = container.viewContext
        let bookmarkStore = LocalBookmarkStore(context: context)
        bookmarkStore.applyFavoritesDisplayMode(.displayNative(.desktop))

        let bookmark = Bookmark(id: UUID().uuidString, url: "https://example1.com", title: "Example", isFavorite: true)
        _ = await bookmarkStore.save(bookmark: bookmark, parent: nil, index: nil)

        context.performAndWait {
            let rootFolder = BookmarkUtils.fetchRootFolder(context)!
            let bookmarkMO = rootFolder.childrenArray.first!
            XCTAssertEqual(Set(bookmarkMO.favoritedOn), Set([.desktop, .unified]))
        }
    }

    func testDisplayNativeMode_WhenNonNativeFavoriteIsFavoritedThenItIsAddedToNativeFolder() async throws {
        let context = container.viewContext
        let bookmarkStore = LocalBookmarkStore(context: context)
        bookmarkStore.applyFavoritesDisplayMode(.displayNative(.desktop))

        context.performAndWait {
            let rootFolder = BookmarkUtils.fetchRootFolder(context)!
            var bookmarkMO = BookmarkEntity.makeBookmark(title: "Example", url: "https://example1.com", parent: rootFolder, context: context)
            bookmarkMO.addToFavorites(with: .displayNative(.mobile), in: context)
            try! context.save()

            var bookmark = Bookmark.from(managedObject: bookmarkMO, favoritesDisplayMode: bookmarkStore.favoritesDisplayMode) as! Bookmark

            bookmark.isFavorite = true
            bookmarkStore.update(bookmark: bookmark)

            bookmarkMO = rootFolder.childrenArray.first!
            XCTAssertEqual(Set(bookmarkMO.favoritedOn), Set(FavoritesFolderID.allCases))
        }
    }

    func testDisplayNativeMode_WhenNonNativeBrokenFavoriteIsFavoritedThenItIsAddedToNativeAndUnifiedFolder() async throws {
        let context = container.viewContext
        let bookmarkStore = LocalBookmarkStore(context: context)
        bookmarkStore.applyFavoritesDisplayMode(.displayNative(.desktop))

        context.performAndWait {
            let rootFolder = BookmarkUtils.fetchRootFolder(context)!
            var bookmarkMO = BookmarkEntity.makeBookmark(title: "Example", url: "https://example1.com", parent: rootFolder, context: context)
            let nonNativeFolder = BookmarkUtils.fetchFavoritesFolder(withUUID: FavoritesFolderID.mobile.rawValue, in: context)!
            bookmarkMO.addToFavorites(folders: [nonNativeFolder])
            try! context.save()

            var bookmark = Bookmark.from(managedObject: bookmarkMO, favoritesDisplayMode: bookmarkStore.favoritesDisplayMode) as! Bookmark

            bookmark.isFavorite = true
            bookmarkStore.update(bookmark: bookmark)

            bookmarkMO = rootFolder.childrenArray.first!
            XCTAssertEqual(Set(bookmarkMO.favoritedOn), Set(FavoritesFolderID.allCases))
        }
    }

    func testDisplayNativeMode_WhenFavoriteIsUnfavoritedThenItIsRemovedFromNativeAndUnifiedFolder() async throws {
        let context = container.viewContext
        let bookmarkStore = LocalBookmarkStore(context: context)
        bookmarkStore.applyFavoritesDisplayMode(.displayNative(.desktop))

        context.performAndWait {
            let rootFolder = BookmarkUtils.fetchRootFolder(context)!
            var bookmarkMO = BookmarkEntity.makeBookmark(title: "Example", url: "https://example1.com", parent: rootFolder, context: context)
            bookmarkMO.addToFavorites(with: bookmarkStore.favoritesDisplayMode, in: context)
            try! context.save()

            var bookmark = Bookmark.from(managedObject: bookmarkMO, favoritesDisplayMode: bookmarkStore.favoritesDisplayMode) as! Bookmark

            bookmark.isFavorite = false
            bookmarkStore.update(bookmark: bookmark)

            bookmarkMO = rootFolder.childrenArray.first!
            XCTAssertTrue(bookmarkMO.favoritedOn.isEmpty)
        }
    }

    func testDisplayNativeMode_WhenAllFormFactorsFavoriteIsUnfavoritedThenItIsOnlyRemovedFromNativeFolder() async throws {
        let context = container.viewContext
        let bookmarkStore = LocalBookmarkStore(context: context)
        bookmarkStore.applyFavoritesDisplayMode(.displayNative(.desktop))

        context.performAndWait {
            let rootFolder = BookmarkUtils.fetchRootFolder(context)!
            var bookmarkMO = BookmarkEntity.makeBookmark(title: "Example", url: "https://example1.com", parent: rootFolder, context: context)
            bookmarkMO.addToFavorites(with: bookmarkStore.favoritesDisplayMode, in: context)
            let nonNativeFolder = BookmarkUtils.fetchFavoritesFolder(withUUID: FavoritesFolderID.mobile.rawValue, in: context)!
            bookmarkMO.addToFavorites(folders: [nonNativeFolder])
            try! context.save()

<<<<<<< HEAD
            var bookmark = Bookmark.from(managedObject: bookmarkMO, favoritesDisplayMode: bookmarkStore.favoritesDisplayMode) as! Bookmark
=======
            let bookmark = Bookmark.from(managedObject: bookmarkMO, favoritesDisplayMode: bookmarkStore.favoritesDisplayMode) as! Bookmark
>>>>>>> 29ed2179

            bookmark.isFavorite = false
            bookmarkStore.update(bookmark: bookmark)

            bookmarkMO = rootFolder.childrenArray.first!
            XCTAssertEqual(Set(bookmarkMO.favoritedOn), Set([.mobile, .unified]))
        }
    }

    func testDisplayUnifiedMode_WhenBookmarkIsFavoritedThenItIsAddedToNativeAndUnifiedFolders() async throws {
        let context = container.viewContext
        let bookmarkStore = LocalBookmarkStore(context: context)
        bookmarkStore.applyFavoritesDisplayMode(.displayUnified(native: .desktop))

        let bookmark = Bookmark(id: UUID().uuidString, url: "https://example1.com", title: "Example", isFavorite: true)
        _ = await bookmarkStore.save(bookmark: bookmark, parent: nil, index: nil)

        context.performAndWait {
            let rootFolder = BookmarkUtils.fetchRootFolder(context)!
            let bookmarkMO = rootFolder.childrenArray.first!
            XCTAssertEqual(Set(bookmarkMO.favoritedOn), Set([.desktop, .unified]))
        }
    }

    func testDisplayUnifiedMode_WhenNonNativeFavoriteIsUnfavoritedThenItIsRemovedFromAllFolders() async throws {
        let context = container.viewContext
        let bookmarkStore = LocalBookmarkStore(context: context)
        bookmarkStore.applyFavoritesDisplayMode(.displayUnified(native: .desktop))

        context.performAndWait {
            let rootFolder = BookmarkUtils.fetchRootFolder(context)!
            var bookmarkMO = BookmarkEntity.makeBookmark(title: "Example", url: "https://example1.com", parent: rootFolder, context: context)
            bookmarkMO.addToFavorites(with: .displayNative(.mobile), in: context)
            try! context.save()

<<<<<<< HEAD
            var bookmark = Bookmark.from(managedObject: bookmarkMO, favoritesDisplayMode: bookmarkStore.favoritesDisplayMode) as! Bookmark
=======
            let bookmark = Bookmark.from(managedObject: bookmarkMO, favoritesDisplayMode: bookmarkStore.favoritesDisplayMode) as! Bookmark
>>>>>>> 29ed2179

            bookmark.isFavorite = true
            bookmarkStore.update(bookmark: bookmark)

            bookmarkMO = rootFolder.childrenArray.first!
            XCTAssertEqual(Set(bookmarkMO.favoritedOn), Set(FavoritesFolderID.allCases))
        }
    }

    func testDisplayUnifiedMode_WhenNonNativeBrokenFavoriteIsFavoritedThenItIsAddedToNativeAndUnifiedFolder() async throws {
        let context = container.viewContext
        let bookmarkStore = LocalBookmarkStore(context: context)
        bookmarkStore.applyFavoritesDisplayMode(.displayUnified(native: .desktop))

        context.performAndWait {
            let rootFolder = BookmarkUtils.fetchRootFolder(context)!
            var bookmarkMO = BookmarkEntity.makeBookmark(title: "Example", url: "https://example1.com", parent: rootFolder, context: context)
            let nonNativeFolder = BookmarkUtils.fetchFavoritesFolder(withUUID: FavoritesFolderID.mobile.rawValue, in: context)!
            bookmarkMO.addToFavorites(folders: [nonNativeFolder])
            try! context.save()

            var bookmark = Bookmark.from(managedObject: bookmarkMO, favoritesDisplayMode: bookmarkStore.favoritesDisplayMode) as! Bookmark

            bookmark.isFavorite = true
            bookmarkStore.update(bookmark: bookmark)

            bookmarkMO = rootFolder.childrenArray.first!
            XCTAssertEqual(Set(bookmarkMO.favoritedOn), Set(FavoritesFolderID.allCases))
        }
    }

    func testDisplayUnifiedMode_WhenAllFormFactorsFavoriteIsUnfavoritedThenItIsRemovedFromAllFolders() async throws {
        let context = container.viewContext
        let bookmarkStore = LocalBookmarkStore(context: context)
        bookmarkStore.applyFavoritesDisplayMode(.displayUnified(native: .desktop))

        context.performAndWait {
            let rootFolder = BookmarkUtils.fetchRootFolder(context)!
            var bookmarkMO = BookmarkEntity.makeBookmark(title: "Example", url: "https://example1.com", parent: rootFolder, context: context)
            bookmarkMO.addToFavorites(with: bookmarkStore.favoritesDisplayMode, in: context)
            let nonNativeFolder = BookmarkUtils.fetchFavoritesFolder(withUUID: FavoritesFolderID.mobile.rawValue, in: context)!
            bookmarkMO.addToFavorites(folders: [nonNativeFolder])
            try! context.save()

            var bookmark = Bookmark.from(managedObject: bookmarkMO, favoritesDisplayMode: bookmarkStore.favoritesDisplayMode) as! Bookmark

            bookmark.isFavorite = false
            bookmarkStore.update(bookmark: bookmark)

            bookmarkMO = rootFolder.childrenArray.first!
            XCTAssertTrue(bookmarkMO.favoritedOn.isEmpty)
        }
    }

    // MARK: Import

    func testWhenBookmarksAreImported_AndNoDuplicatesExist_ThenBookmarksAreImported() {
        let context = container.viewContext
        let bookmarkStore = LocalBookmarkStore(context: context)

        let bookmark = ImportedBookmarks.BookmarkOrFolder(name: "DuckDuckGo", type: "bookmark", urlString: "https://duckduckgo.com", children: nil)
        let bookmarkBar = ImportedBookmarks.BookmarkOrFolder(name: "Bookmark Bar", type: "folder", urlString: nil, children: [bookmark])
        let otherBookmarks = ImportedBookmarks.BookmarkOrFolder(name: "Other Bookmarks", type: "folder", urlString: nil, children: [])

        let topLevelFolders = ImportedBookmarks.TopLevelFolders(bookmarkBar: bookmarkBar, otherBookmarks: otherBookmarks)
        let importedBookmarks = ImportedBookmarks(topLevelFolders: topLevelFolders)

        let result = bookmarkStore.importBookmarks(importedBookmarks, source: .thirdPartyBrowser(.safari))

        XCTAssertEqual(result.successful, 1)
        XCTAssertEqual(result.duplicates, 0)
        XCTAssertEqual(result.failed, 0)

        let loadingExpectation = self.expectation(description: "Loading")

        bookmarkStore.loadAll(type: .bookmarks) { bookmarks, error in
            XCTAssertNotNil(bookmarks)
            XCTAssertNil(error)
            XCTAssert(bookmarks?.count == 1)

            loadingExpectation.fulfill()
        }

        waitForExpectations(timeout: 3, handler: nil)
    }

    func testWhenBookmarksAreImported_AndDuplicatesExist_ThenBookmarksAreStillImported() async {
        let context = container.viewContext
        let bookmarkStore = LocalBookmarkStore(context: context)
        let importedBookmarks = createMockImportedBookmarks()

        // Import bookmarks once, and then again to test duplicates
        _ = bookmarkStore.importBookmarks(importedBookmarks, source: .thirdPartyBrowser(.safari))
        let result = bookmarkStore.importBookmarks(importedBookmarks, source: .thirdPartyBrowser(.safari))

        XCTAssertEqual(result.successful, 2)
        XCTAssertEqual(result.duplicates, 0)
        XCTAssertEqual(result.failed, 0)

        let loadResult = await bookmarkStore.loadAll(type: .bookmarks)

        switch loadResult {
        case .success(let bookmarks):
            XCTAssertEqual(bookmarks.count, 4)
        case .failure:
            XCTFail("Did not expect failure")
        }
    }

    func testWhenSafariBookmarksAreImported_AndTheBookmarksStoreIsEmpty_ThenBookmarksAreImportedToTheRootFolder_AndRootBookmarksAreFavorited() async {
        await validateInitialImport(for: .thirdPartyBrowser(.safari))
    }

    func testWhenChromeBookmarksAreImported_AndTheBookmarksStoreIsEmpty_ThenBookmarksAreImportedToTheRootFolder_AndRootBookmarksAreFavorited() async {
        await validateInitialImport(for: .thirdPartyBrowser(.chrome))
    }

    func testWhenFirefoxBookmarksAreImported_AndTheBookmarksStoreIsEmpty_ThenBookmarksAreImportedToTheRootFolder_AndRootBookmarksAreFavorited() async {
        await validateInitialImport(for: .thirdPartyBrowser(.firefox))
    }

    func testWhenSafariBookmarksAreImported_AndTheBookmarksStoreIsNotEmpty_ThenBookmarksAreImportedToTheirOwnFolder_AndNoBookmarksAreFavorited() async {
        await validateSubsequentImport(for: .thirdPartyBrowser(.safari))
    }

    func testWhenChromeBookmarksAreImported_AndTheBookmarksStoreIsNotEmpty_ThenBookmarksAreImportedToTheirOwnFolder_AndNoBookmarksAreFavorited() async {
        await validateSubsequentImport(for: .thirdPartyBrowser(.chrome))
    }

    func testWhenFirefoxBookmarksAreImported_AndTheBookmarksStoreIsNotEmpty_ThenBookmarksAreImportedToTheirOwnFolder_AndNoBookmarksAreFavorited() async {
        await validateSubsequentImport(for: .thirdPartyBrowser(.firefox))
    }

    func testWhenHTMLBookmarksAreImported_AndTheBookmarksStoreIsNotEmpty_ThenBookmarksAreImportedToTheirOwnFolder_AndNoBookmarksAreFavorited() async {
        await validateSubsequentImport(for: .thirdPartyBrowser(.bookmarksHTML))
    }

    func testWhenDDGHTMLBookmarksAreImported_AndTheBookmarksStoreIsNotEmpty_ThenBookmarksAreImportedToTheirOwnFolder_AndNoBookmarksAreFavorited() async {
        await validateSubsequentImport(for: .duckduckgoWebKit)
    }

    private func validateInitialImport(for source: BookmarkImportSource) async {
        let context = container.viewContext
        let bookmarkStore = LocalBookmarkStore(context: context)
        let importedBookmarks = createMockImportedBookmarks()

        let result = bookmarkStore.importBookmarks(importedBookmarks, source: source)

        XCTAssertEqual(result.successful, 2)
        XCTAssertEqual(result.duplicates, 0)
        XCTAssertEqual(result.failed, 0)

        let topLevelEntitiesResult = await bookmarkStore.loadAll(type: .topLevelEntities)
        let bookmarksResult = await bookmarkStore.loadAll(type: .bookmarks)

        switch topLevelEntitiesResult {
        case .success(let entities):
            XCTAssert(entities.contains(where: { $0.title == "DuckDuckGo" }))
            XCTAssert(entities.contains(where: { $0.title == "Folder" }))
        case .failure:
            XCTFail("Did not expect failure when checking topLevelEntitiesResult")
        }

        switch bookmarksResult {
        case .success(let bookmarks):
            var totalFavorites = 0

            for bookmarkEntity in bookmarks {
                if let bookmark = bookmarkEntity as? Bookmark, bookmark.isFavorite {
                    totalFavorites += 1
                }
            }

            XCTAssertEqual(totalFavorites, 1)
        case .failure:
            XCTFail("Did not expect failure when checking bookmarksResult")
        }
    }

    private func validateSubsequentImport(for source: BookmarkImportSource) async {
        let context = container.viewContext
        let bookmarkStore = LocalBookmarkStore(context: context)
        let importedBookmarks = createMockImportedBookmarks()

        // Import bookmarks twice, one to initially populate the store and again to create the "Imported from [Browser]" folder.
        _ = bookmarkStore.importBookmarks(importedBookmarks, source: source)
        _ = bookmarkStore.importBookmarks(importedBookmarks, source: source)

        let topLevelEntitiesResult = await bookmarkStore.loadAll(type: .topLevelEntities)
        let bookmarksResult = await bookmarkStore.loadAll(type: .bookmarks)

        switch topLevelEntitiesResult {
        case .success(let entities):
            XCTAssert(entities.contains(where: { $0.title == "DuckDuckGo" }))
            XCTAssert(entities.contains(where: { $0.title == "Folder" }))
            XCTAssert(entities.contains(where: { $0.title.contains("Imported from") }))
        case .failure:
            XCTFail("Did not expect failure when checking topLevelEntitiesResult")
        }

        switch bookmarksResult {
        case .success(let bookmarks):
            var totalFavorites = 0

            for bookmarkEntity in bookmarks {
                if let bookmark = bookmarkEntity as? Bookmark, bookmark.isFavorite {
                    totalFavorites += 1
                }
            }

            XCTAssertEqual(totalFavorites, 1)
        case .failure:
            XCTFail("Did not expect failure when checking bookmarksResult")
        }
    }

    private func createMockImportedBookmarks() -> ImportedBookmarks {
        let bookmark1 = ImportedBookmarks.BookmarkOrFolder(name: "DuckDuckGo", type: "bookmark", urlString: "https://duckduckgo.com", children: nil)
        let bookmark2 = ImportedBookmarks.BookmarkOrFolder(name: "Duck", type: "bookmark", urlString: "https://duck.com", children: nil)
        let folder1 = ImportedBookmarks.BookmarkOrFolder(name: "Folder", type: "folder", urlString: nil, children: [bookmark2])

        let bookmarkBar = ImportedBookmarks.BookmarkOrFolder(name: "Bookmark Bar", type: "folder", urlString: nil, children: [bookmark1, folder1])
        let otherBookmarks = ImportedBookmarks.BookmarkOrFolder(name: "Other Bookmarks", type: "folder", urlString: nil, children: [])

        let topLevelFolders = ImportedBookmarks.TopLevelFolders(bookmarkBar: bookmarkBar, otherBookmarks: otherBookmarks)

        return ImportedBookmarks(topLevelFolders: topLevelFolders)
    }

}<|MERGE_RESOLUTION|>--- conflicted
+++ resolved
@@ -836,11 +836,7 @@
             bookmarkMO.addToFavorites(folders: [nonNativeFolder])
             try! context.save()
 
-<<<<<<< HEAD
-            var bookmark = Bookmark.from(managedObject: bookmarkMO, favoritesDisplayMode: bookmarkStore.favoritesDisplayMode) as! Bookmark
-=======
             let bookmark = Bookmark.from(managedObject: bookmarkMO, favoritesDisplayMode: bookmarkStore.favoritesDisplayMode) as! Bookmark
->>>>>>> 29ed2179
 
             bookmark.isFavorite = false
             bookmarkStore.update(bookmark: bookmark)
@@ -876,11 +872,7 @@
             bookmarkMO.addToFavorites(with: .displayNative(.mobile), in: context)
             try! context.save()
 
-<<<<<<< HEAD
-            var bookmark = Bookmark.from(managedObject: bookmarkMO, favoritesDisplayMode: bookmarkStore.favoritesDisplayMode) as! Bookmark
-=======
             let bookmark = Bookmark.from(managedObject: bookmarkMO, favoritesDisplayMode: bookmarkStore.favoritesDisplayMode) as! Bookmark
->>>>>>> 29ed2179
 
             bookmark.isFavorite = true
             bookmarkStore.update(bookmark: bookmark)
