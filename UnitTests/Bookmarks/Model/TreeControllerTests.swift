--- conflicted
+++ resolved
@@ -21,11 +21,7 @@
 
 private class MockTreeControllerDataSource: BookmarkTreeControllerDataSource {
 
-<<<<<<< HEAD
-    func treeController(_ treeController: BookmarkTreeController, childNodesFor node: BookmarkNode) -> [BookmarkNode] {
-=======
     func treeController(childNodesFor node: BookmarkNode, sortMode: BookmarksSortMode) -> [BookmarkNode] {
->>>>>>> b1f3b210
         return node.childNodes
     }
 }
@@ -33,7 +29,7 @@
 private final class MockTreeControllerSearchDataSource: BookmarkTreeControllerSearchDataSource {
     var returnNodes: [BookmarkNode] = []
 
-    func nodes(for searchQuery: String, sortMode: BookmarksSortMode) -> [BookmarkNode] {
+    func nodes(forSearchQuery searchQuery: String, sortMode: BookmarksSortMode) -> [BookmarkNode] {
         return returnNodes
     }
 }
@@ -118,7 +114,7 @@
         searchDataSource.returnNodes = [firstNode, secondNode, thirdNode]
         let sut = BookmarkTreeController(dataSource: dataSource, sortMode: .manual, searchDataSource: searchDataSource)
 
-        sut.rebuild(for: "some search query", sortMode: .manual)
+        sut.rebuild(forSearchQuery: "some search query", sortMode: .manual)
 
         XCTAssertEqual(sut.rootNode.childNodes.count, 3)
     }
