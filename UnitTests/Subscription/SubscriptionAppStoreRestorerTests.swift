//
//  SubscriptionAppStoreRestorerTests.swift
//
//  Copyright © 2024 DuckDuckGo. All rights reserved.
//
//  Licensed under the Apache License, Version 2.0 (the "License");
//  you may not use this file except in compliance with the License.
//  You may obtain a copy of the License at
//
//  http://www.apache.org/licenses/LICENSE-2.0
//
//  Unless required by applicable law or agreed to in writing, software
//  distributed under the License is distributed on an "AS IS" BASIS,
//  WITHOUT WARRANTIES OR CONDITIONS OF ANY KIND, either express or implied.
//  See the License for the specific language governing permissions and
//  limitations under the License.
//

import XCTest
@testable import Subscription
import SubscriptionTestingUtilities
@testable import DuckDuckGo_Privacy_Browser
@testable import PixelKit
import PixelKitTestingUtilities
import Common
import enum StoreKit.StoreKitError

@available(macOS 12.0, *)
final class SubscriptionAppStoreRestorerTests: XCTestCase {

    private struct Constants {
        static let userDefaultsSuiteName = "SubscriptionAppStoreRestorerTests"

        static let authToken = UUID().uuidString
        static let accessToken = UUID().uuidString
        static let externalID = UUID().uuidString
        static let email = "dax@duck.com"
    }

    var userDefaults: UserDefaults!
    var pixelKit: PixelKit!
    var uiHandler: SubscriptionUIHandlerMock!
    var storePurchaseManager: StorePurchaseManagerMock!
    var subscriptionFeatureMappingCache: SubscriptionFeatureMappingCacheMock!
    var subscriptionEnvironment: SubscriptionEnvironment!

    var subscriptionManager: SubscriptionManagerMock!
    var appStoreRestoreFlow: AppStoreRestoreFlowMock!
    var subscriptionAppStoreRestorer: SubscriptionAppStoreRestorer!

    var pixelsFired = Set<String>()
    var uiEventsHappened: [SubscriptionUIHandlerMock.UIHandlerMockPerformedAction] = []

    override func setUp() async throws {
        userDefaults = UserDefaults(suiteName: Constants.userDefaultsSuiteName)!
        userDefaults.removePersistentDomain(forName: Constants.userDefaultsSuiteName)

        pixelKit = PixelKit(dryRun: false,
                            appVersion: "1.0.0",
                            defaultHeaders: [:],
                            defaults: userDefaults) { pixelName, _, _, _, _, _ in
            self.pixelsFired.insert(pixelName)
        }
        pixelKit.clearFrequencyHistoryForAllPixels()
        PixelKit.setSharedForTesting(pixelKit: pixelKit)

        uiHandler = await SubscriptionUIHandlerMock(didPerformActionCallback: { action in
            self.uiEventsHappened.append(action)
        })

        storePurchaseManager = StorePurchaseManagerMock()
<<<<<<< HEAD
=======
        subscriptionFeatureMappingCache = SubscriptionFeatureMappingCacheMock()
>>>>>>> 1811bf27

        subscriptionEnvironment = SubscriptionEnvironment(serviceEnvironment: .production,
                                                           purchasePlatform: .appStore)

<<<<<<< HEAD
        subscriptionManager = SubscriptionManagerMock()
        subscriptionManager.currentEnvironment = subscriptionEnvironment
        subscriptionManager.resultStorePurchaseManager = storePurchaseManager
=======
        subscriptionManager = SubscriptionManagerMock(accountManager: accountManager,
                                                      subscriptionEndpointService: subscriptionService,
                                                      authEndpointService: authService,
                                                      storePurchaseManager: storePurchaseManager,
                                                      currentEnvironment: subscriptionEnvironment,
                                                      canPurchase: true,
                                                      subscriptionFeatureMappingCache: subscriptionFeatureMappingCache)
>>>>>>> 1811bf27
        appStoreRestoreFlow = AppStoreRestoreFlowMock()

        subscriptionAppStoreRestorer = DefaultSubscriptionAppStoreRestorer(subscriptionManager: subscriptionManager,
                                                                           appStoreRestoreFlow: appStoreRestoreFlow,
                                                                           uiHandler: uiHandler)
    }

    override func tearDown() async throws {
        userDefaults = nil
        PixelKit.tearDown()
        pixelKit.clearFrequencyHistoryForAllPixels()
        pixelsFired.removeAll()
        uiEventsHappened.removeAll()
        storePurchaseManager = nil
        subscriptionEnvironment = nil
        subscriptionManager = nil
        appStoreRestoreFlow = nil
        uiHandler = nil
        subscriptionAppStoreRestorer = nil
    }

    // MARK: - Tests for restoreAppStoreSubscription

    func testRestoreAppStoreSubscriptionSuccess() async throws {
        // Given
        appStoreRestoreFlow.restoreAccountFromPastPurchaseResult = .success("")

        // When
        await subscriptionAppStoreRestorer.restoreAppStoreSubscription()

        // Then
        XCTAssertEqual(uiEventsHappened, [.didPresentProgressViewController,
                                          .didDismissProgressViewController])

        let expectedPixels = Set([PrivacyProPixel.privacyProRestorePurchaseStoreSuccess.name + "_d",
                                  PrivacyProPixel.privacyProRestorePurchaseStoreSuccess.name + "_c"])

        XCTAssertTrue(expectedPixels.isSubset(of: pixelsFired))
        XCTAssertTrue(assertNoOtherPrivacyProPixelsExcept(expectedPixels), "Unexpected Privacy Pro pixels fired")
    }

    func testRestoreAppStoreSubscriptionWhenUserCancelsSyncAppleID() async throws {
        // Given
        storePurchaseManager.syncAppleIDAccountResultError = StoreKitError.userCancelled

        // When
        await subscriptionAppStoreRestorer.restoreAppStoreSubscription()

        // Then
        XCTAssertEqual(uiEventsHappened, [.didPresentProgressViewController,
                                          .didDismissProgressViewController])

        XCTAssertTrue(pixelsFired.isEmpty)
    }

    func testRestoreAppStoreSubscriptionSuccessWhenSyncAppleIDFailsButUserProceedsRegardeless() async throws {
        // Given
        storePurchaseManager.syncAppleIDAccountResultError = StoreKitError.unknown
        await uiHandler.setAlertResponse(alertResponse: .alertFirstButtonReturn)
        appStoreRestoreFlow.restoreAccountFromPastPurchaseResult = .success("")

        // When
        await subscriptionAppStoreRestorer.restoreAppStoreSubscription()

        // Then
        XCTAssertEqual(uiEventsHappened, [.didPresentProgressViewController,
                                          .didDismissProgressViewController,
                                          .didShowAlert(.appleIDSyncFailed),
                                          .didPresentProgressViewController,
                                          .didDismissProgressViewController])

        let expectedPixels = Set([PrivacyProPixel.privacyProRestorePurchaseStoreSuccess.name + "_d",
                                  PrivacyProPixel.privacyProRestorePurchaseStoreSuccess.name + "_c"])

        XCTAssertTrue(expectedPixels.isSubset(of: pixelsFired))
        XCTAssertTrue(assertNoOtherPrivacyProPixelsExcept(expectedPixels), "Unexpected Privacy Pro pixels fired")
    }

    // MARK: - Tests for different restore failures

    func testRestoreAppStoreSubscriptionWhenRestoreFailsDueToMissingAccountOrTransactions() async throws {
        // Given
        appStoreRestoreFlow.restoreAccountFromPastPurchaseResult = .failure(.missingAccountOrTransactions)
        await uiHandler.setAlertResponse(alertResponse: .alertFirstButtonReturn)
        subscriptionManager.resultURL = URL(string: "https://www.duckduckgo.com")

        // When
        await subscriptionAppStoreRestorer.restoreAppStoreSubscription()

        // Then
        XCTAssertEqual(uiEventsHappened, [.didPresentProgressViewController,
                                          .didDismissProgressViewController,
                                          .didShowAlert(.subscriptionNotFound),
                                          .didShowTab(.subscription(subscriptionManager.url(for: .purchase)))])

        let expectedPixels = Set([PrivacyProPixel.privacyProRestorePurchaseStoreFailureNotFound.name + "_d",
                                  PrivacyProPixel.privacyProRestorePurchaseStoreFailureNotFound.name + "_c",
                                  PrivacyProPixel.privacyProPurchaseFailureStoreError.name + "_d",
                                  PrivacyProPixel.privacyProPurchaseFailureStoreError.name + "_c",
                                  PrivacyProPixel.privacyProOfferScreenImpression.name])

        XCTAssertTrue(expectedPixels.isSubset(of: pixelsFired))
        XCTAssertTrue(assertNoOtherPrivacyProPixelsExcept(expectedPixels), "Unexpected Privacy Pro pixels fired")
    }

    func testRestoreAppStoreSubscriptionWhenRestoreFailsDueToPastTransactionAuthenticationError() async throws {
        // Given
        appStoreRestoreFlow.restoreAccountFromPastPurchaseResult = .failure(.pastTransactionAuthenticationError)
        await uiHandler.setAlertResponse(alertResponse: .alertFirstButtonReturn)

        // When
        await subscriptionAppStoreRestorer.restoreAppStoreSubscription()

        // Then
        XCTAssertEqual(uiEventsHappened, [.didPresentProgressViewController,
                                          .didDismissProgressViewController,
                                          .didShowAlert(.somethingWentWrong)])

        let expectedPixels = Set([PrivacyProPixel.privacyProRestorePurchaseStoreFailureOther.name + "_d",
                                  PrivacyProPixel.privacyProRestorePurchaseStoreFailureOther.name + "_c",
                                  PrivacyProPixel.privacyProPurchaseFailure.name + "_d",
                                  PrivacyProPixel.privacyProPurchaseFailure.name + "_c"])

        XCTAssertTrue(expectedPixels.isSubset(of: pixelsFired))
        XCTAssertTrue(assertNoOtherPrivacyProPixelsExcept(expectedPixels), "Unexpected Privacy Pro pixels fired")
    }

    func testRestoreAppStoreSubscriptionWhenRestoreFailsDueToFailedToObtainAccessToken() async throws {
        // Given
        appStoreRestoreFlow.restoreAccountFromPastPurchaseResult = .failure(.failedToObtainAccessToken)
        await uiHandler.setAlertResponse(alertResponse: .alertFirstButtonReturn)

        // When
        await subscriptionAppStoreRestorer.restoreAppStoreSubscription()

        // Then
        XCTAssertEqual(uiEventsHappened, [.didPresentProgressViewController,
                                          .didDismissProgressViewController,
                                          .didShowAlert(.somethingWentWrong)])

        let expectedPixels = Set([PrivacyProPixel.privacyProRestorePurchaseStoreFailureOther.name + "_d",
                                  PrivacyProPixel.privacyProRestorePurchaseStoreFailureOther.name + "_c",
                                  PrivacyProPixel.privacyProPurchaseFailure.name + "_d",
                                  PrivacyProPixel.privacyProPurchaseFailure.name + "_c"])

        XCTAssertTrue(expectedPixels.isSubset(of: pixelsFired))
        XCTAssertTrue(assertNoOtherPrivacyProPixelsExcept(expectedPixels), "Unexpected Privacy Pro pixels fired")
    }

    func testRestoreAppStoreSubscriptionWhenRestoreFailsDueToFailedToFetchAccountDetails() async throws {
        // Given
        appStoreRestoreFlow.restoreAccountFromPastPurchaseResult = .failure(.failedToFetchAccountDetails)
        await uiHandler.setAlertResponse(alertResponse: .alertFirstButtonReturn)

        // When
        await subscriptionAppStoreRestorer.restoreAppStoreSubscription()

        // Then
        XCTAssertEqual(uiEventsHappened, [.didPresentProgressViewController,
                                          .didDismissProgressViewController,
                                          .didShowAlert(.somethingWentWrong)])

        let expectedPixels = Set([PrivacyProPixel.privacyProRestorePurchaseStoreFailureOther.name + "_d",
                                  PrivacyProPixel.privacyProRestorePurchaseStoreFailureOther.name + "_c",
                                  PrivacyProPixel.privacyProPurchaseFailure.name + "_d",
                                  PrivacyProPixel.privacyProPurchaseFailure.name + "_c"])

        XCTAssertTrue(expectedPixels.isSubset(of: pixelsFired))
        XCTAssertTrue(assertNoOtherPrivacyProPixelsExcept(expectedPixels), "Unexpected Privacy Pro pixels fired")
    }

    func testRestoreAppStoreSubscriptionWhenRestoreFailsDueToFailedToFetchSubscriptionDetails() async throws {
        // Given
        appStoreRestoreFlow.restoreAccountFromPastPurchaseResult = .failure(.failedToFetchSubscriptionDetails)
        await uiHandler.setAlertResponse(alertResponse: .alertFirstButtonReturn)

        // When
        await subscriptionAppStoreRestorer.restoreAppStoreSubscription()

        // Then
        XCTAssertEqual(uiEventsHappened, [.didPresentProgressViewController,
                                          .didDismissProgressViewController,
                                          .didShowAlert(.somethingWentWrong)])

        let expectedPixels = Set([PrivacyProPixel.privacyProRestorePurchaseStoreFailureOther.name + "_d",
                                  PrivacyProPixel.privacyProRestorePurchaseStoreFailureOther.name + "_c",
                                  PrivacyProPixel.privacyProPurchaseFailure.name + "_d",
                                  PrivacyProPixel.privacyProPurchaseFailure.name + "_c"])

        XCTAssertTrue(expectedPixels.isSubset(of: pixelsFired))
        XCTAssertTrue(assertNoOtherPrivacyProPixelsExcept(expectedPixels), "Unexpected Privacy Pro pixels fired")
    }

    func testRestoreAppStoreSubscriptionWhenRestoreFailsDueToSubscriptionBeingExpired() async throws {
        // Given
        appStoreRestoreFlow.restoreAccountFromPastPurchaseResult = .failure(AppStoreRestoreFlowError.subscriptionExpired)
        await uiHandler.setAlertResponse(alertResponse: .alertFirstButtonReturn)
        subscriptionManager.resultURL = URL(string: "https://www.duckduckgo.com")

        // When
        await subscriptionAppStoreRestorer.restoreAppStoreSubscription()

        // Then
        XCTAssertEqual(uiEventsHappened, [.didPresentProgressViewController,
                                          .didDismissProgressViewController,
                                          .didShowAlert(.subscriptionInactive),
                                          .didShowTab(.subscription(subscriptionManager.url(for: .purchase)))])

        let expectedPixels = Set([PrivacyProPixel.privacyProRestorePurchaseStoreFailureOther.name + "_d",
                                  PrivacyProPixel.privacyProRestorePurchaseStoreFailureOther.name + "_c",
                                  PrivacyProPixel.privacyProPurchaseFailureStoreError.name + "_d",
                                  PrivacyProPixel.privacyProPurchaseFailureStoreError.name + "_c",
                                  PrivacyProPixel.privacyProOfferScreenImpression.name])

        XCTAssertTrue(expectedPixels.isSubset(of: pixelsFired))
        XCTAssertTrue(assertNoOtherPrivacyProPixelsExcept(expectedPixels), "Unexpected Privacy Pro pixels fired")
    }

    private func assertNoOtherPrivacyProPixelsExcept(_ expectedPixels: Set<String>) -> Bool {
#if APPSTORE
        let appDistribution = "store"
#else
        let appDistribution = "direct"
#endif
        let privacyProPixelPrefix = "m_mac_\(appDistribution)_privacy-pro"

        let otherPixels = pixelsFired.subtracting(expectedPixels)
        return !otherPixels.contains { $0.hasPrefix(privacyProPixelPrefix) }
    }
}<|MERGE_RESOLUTION|>--- conflicted
+++ resolved
@@ -69,29 +69,11 @@
         })
 
         storePurchaseManager = StorePurchaseManagerMock()
-<<<<<<< HEAD
-=======
-        subscriptionFeatureMappingCache = SubscriptionFeatureMappingCacheMock()
->>>>>>> 1811bf27
-
-        subscriptionEnvironment = SubscriptionEnvironment(serviceEnvironment: .production,
-                                                           purchasePlatform: .appStore)
-
-<<<<<<< HEAD
+        subscriptionEnvironment = SubscriptionEnvironment(serviceEnvironment: .production, purchasePlatform: .appStore)
         subscriptionManager = SubscriptionManagerMock()
         subscriptionManager.currentEnvironment = subscriptionEnvironment
         subscriptionManager.resultStorePurchaseManager = storePurchaseManager
-=======
-        subscriptionManager = SubscriptionManagerMock(accountManager: accountManager,
-                                                      subscriptionEndpointService: subscriptionService,
-                                                      authEndpointService: authService,
-                                                      storePurchaseManager: storePurchaseManager,
-                                                      currentEnvironment: subscriptionEnvironment,
-                                                      canPurchase: true,
-                                                      subscriptionFeatureMappingCache: subscriptionFeatureMappingCache)
->>>>>>> 1811bf27
         appStoreRestoreFlow = AppStoreRestoreFlowMock()
-
         subscriptionAppStoreRestorer = DefaultSubscriptionAppStoreRestorer(subscriptionManager: subscriptionManager,
                                                                            appStoreRestoreFlow: appStoreRestoreFlow,
                                                                            uiHandler: uiHandler)
