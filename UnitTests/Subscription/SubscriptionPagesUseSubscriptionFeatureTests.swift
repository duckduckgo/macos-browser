//
//  SubscriptionPagesUseSubscriptionFeatureTests.swift
//
//  Copyright © 2024 DuckDuckGo. All rights reserved.
//
//  Licensed under the Apache License, Version 2.0 (the "License");
//  you may not use this file except in compliance with the License.
//  You may obtain a copy of the License at
//
//  http://www.apache.org/licenses/LICENSE-2.0
//
//  Unless required by applicable law or agreed to in writing, software
//  distributed under the License is distributed on an "AS IS" BASIS,
//  WITHOUT WARRANTIES OR CONDITIONS OF ANY KIND, either express or implied.
//  See the License for the specific language governing permissions and
//  limitations under the License.
//

import XCTest
@testable import DuckDuckGo_Privacy_Browser
@testable import Subscription
import SubscriptionTestingUtilities
import Common
import WebKit
import UserScript
@testable import PixelKit
import PixelKitTestingUtilities
import os.log
import DataBrokerProtection
import Networking
import TestUtils

@available(macOS 12.0, *)
final class SubscriptionPagesUseSubscriptionFeatureTests: XCTestCase {

    private struct Constants {
        static let userDefaultsSuiteName = "SubscriptionPagesUseSubscriptionFeatureTests"
        static let externalID = UUID().uuidString
        static let email = "dax@duck.com"
        static let entitlements: [SubscriptionEntitlement] = [.dataBrokerProtection,
                                                            .identityTheftRestoration,
                                                            .networkProtection]

        static let mostRecentTransactionJWS = "dGhpcyBpcyBub3QgYSByZWFsIEFw(...)cCBTdG9yZSB0cmFuc2FjdGlvbiBKV1M="
<<<<<<< HEAD
        static let subscriptionOptions = SubscriptionOptions(platform: SubscriptionPlatformName.ios.rawValue,
=======

        static let subscriptionOptions = SubscriptionOptions(platform: SubscriptionPlatformName.macos,
>>>>>>> 1811bf27
                                                             options: [
                                                                SubscriptionOption(id: "1",
                                                                                   cost: SubscriptionOptionCost(displayPrice: "9 USD", recurrence: "monthly")),
                                                                SubscriptionOption(id: "2",
                                                                                   cost: SubscriptionOptionCost(displayPrice: "99 USD", recurrence: "yearly"))
                                                             ],
                                                             features: [
                                                                SubscriptionFeature(name: .networkProtection),
                                                                SubscriptionFeature(name: .dataBrokerProtection),
                                                                SubscriptionFeature(name: .identityTheftRestoration)
                                                             ])
        static let mockParams: [String: String] = [:]
        @MainActor static let mockScriptMessage = MockWKScriptMessage(name: "", body: "", webView: WKWebView() )
    }

    var userDefaults: UserDefaults!
    var broker: UserScriptMessageBroker = UserScriptMessageBroker(context: "testBroker")
    var uiHandler: SubscriptionUIHandlerMock!
    var pixelKit: PixelKit!
    var storePurchaseManager: StorePurchaseManagerMock!
    var subscriptionEnvironment: SubscriptionEnvironment!
<<<<<<< HEAD
=======

    var subscriptionFeatureMappingCache: SubscriptionFeatureMappingCacheMock!
    var subscriptionFeatureFlagger: FeatureFlaggerMapping<SubscriptionFeatureFlags>!

>>>>>>> 1811bf27
    var appStorePurchaseFlow: AppStorePurchaseFlow!
    var appStoreRestoreFlow: AppStoreRestoreFlow!
    var stripePurchaseFlow: StripePurchaseFlow!
    var subscriptionAttributionPixelHandler: SubscriptionAttributionPixelHandler!
    var subscriptionFeatureAvailability: SubscriptionFeatureAvailabilityMock!
    var subscriptionManager: SubscriptionManagerMock!
    var mockFreemiumDBPExperimentManager: MockFreemiumDBPExperimentManager!
    private var mockPixelHandler: MockFreemiumDBPExperimentPixelHandler!
    private var mockFreemiumDBPUserStateManager: MockFreemiumDBPUserStateManager!
    var pixelsFired: [String] = []
    var uiEventsHappened: [SubscriptionUIHandlerMock.UIHandlerMockPerformedAction] = []

    var feature: SubscriptionPagesUseSubscriptionFeature!

    @MainActor override func setUpWithError() throws {
        // Mocks
        userDefaults = UserDefaults(suiteName: Constants.userDefaultsSuiteName)!
        userDefaults.removePersistentDomain(forName: Constants.userDefaultsSuiteName)

        pixelKit = PixelKit(dryRun: false,
                            appVersion: "1.0.0",
                            defaultHeaders: [:],
                            defaults: userDefaults) { pixelName, _, _, _, _, _ in
            self.pixelsFired.append(pixelName)
        }
        pixelKit.clearFrequencyHistoryForAllPixels()
        PixelKit.setSharedForTesting(pixelKit: pixelKit)

        uiHandler = SubscriptionUIHandlerMock { action in
            self.uiEventsHappened.append(action)
        }

        storePurchaseManager = StorePurchaseManagerMock()
<<<<<<< HEAD
        subscriptionEnvironment = SubscriptionEnvironment(serviceEnvironment: .production, purchasePlatform: .appStore)
        subscriptionManager = SubscriptionManagerMock()
        subscriptionManager.resultStorePurchaseManager = storePurchaseManager
        subscriptionManager.resultURL = URL(string: "https://example.com")
        subscriptionManager.currentEnvironment = subscriptionEnvironment
        appStoreRestoreFlow = DefaultAppStoreRestoreFlow(subscriptionManager: subscriptionManager,
                                                         storePurchaseManager: storePurchaseManager)
        appStorePurchaseFlow = DefaultAppStorePurchaseFlow(subscriptionManager: subscriptionManager,
=======
        subscriptionEnvironment = SubscriptionEnvironment(serviceEnvironment: .production,
                                                          purchasePlatform: .appStore)
        accountStorage = AccountKeychainStorageMock()
        accessTokenStorage = SubscriptionTokenKeychainStorageMock()

        entitlementsCache = UserDefaultsCache<[Entitlement]>(userDefaults: userDefaults,
                                                             key: UserDefaultsCacheKey.subscriptionEntitlements,
                                                             settings: UserDefaultsCacheSettings(defaultExpirationInterval: .minutes(20)))

        subscriptionFeatureMappingCache = SubscriptionFeatureMappingCacheMock()
        subscriptionFeatureFlagger = FeatureFlaggerMapping<SubscriptionFeatureFlags>(mapping: { $0.defaultState })

        // Real AccountManager
        accountManager = DefaultAccountManager(storage: accountStorage,
                                               accessTokenStorage: accessTokenStorage,
                                               entitlementsCache: entitlementsCache,
                                               subscriptionEndpointService: subscriptionService,
                                               authEndpointService: authService)

        // Real Flows
        appStoreRestoreFlow = DefaultAppStoreRestoreFlow(accountManager: accountManager,
                                                         storePurchaseManager: storePurchaseManager,
                                                         subscriptionEndpointService: subscriptionService,
                                                         authEndpointService: authService)

        appStorePurchaseFlow = DefaultAppStorePurchaseFlow(subscriptionEndpointService: subscriptionService,
>>>>>>> 1811bf27
                                                           storePurchaseManager: storePurchaseManager,
                                                           appStoreRestoreFlow: appStoreRestoreFlow)
        stripePurchaseFlow = DefaultStripePurchaseFlow(subscriptionManager: subscriptionManager)
        subscriptionAttributionPixelHandler = PrivacyProSubscriptionAttributionPixelHandler()
        subscriptionFeatureAvailability = SubscriptionFeatureAvailabilityMock(isFeatureAvailable: true,
                                                                              isSubscriptionPurchaseAllowed: true,
                                                                              usesUnifiedFeedbackForm: false)
<<<<<<< HEAD
=======

        // Real SubscriptionManager
        subscriptionManager = DefaultSubscriptionManager(storePurchaseManager: storePurchaseManager,
                                                         accountManager: accountManager,
                                                         subscriptionEndpointService: subscriptionService,
                                                         authEndpointService: authService,
                                                         subscriptionFeatureMappingCache: subscriptionFeatureMappingCache,
                                                         subscriptionEnvironment: subscriptionEnvironment,
                                                         subscriptionFeatureFlagger: subscriptionFeatureFlagger)

>>>>>>> 1811bf27
        mockFreemiumDBPExperimentManager = MockFreemiumDBPExperimentManager()
        mockPixelHandler = MockFreemiumDBPExperimentPixelHandler()
        mockFreemiumDBPUserStateManager = MockFreemiumDBPUserStateManager()
        feature = SubscriptionPagesUseSubscriptionFeature(subscriptionManager: subscriptionManager,
                                                          subscriptionSuccessPixelHandler: subscriptionAttributionPixelHandler,
                                                          stripePurchaseFlow: stripePurchaseFlow,
                                                          uiHandler: uiHandler,
                                                          subscriptionFeatureAvailability: subscriptionFeatureAvailability,
                                                          freemiumDBPUserStateManager: mockFreemiumDBPUserStateManager,
                                                          freemiumDBPPixelExperimentManager: mockFreemiumDBPExperimentManager,
                                                          freemiumDBPExperimentPixelHandler: mockPixelHandler)
        feature.with(broker: broker)
    }

    override func tearDownWithError() throws {
        userDefaults = nil
        pixelsFired.removeAll()
        uiEventsHappened.removeAll()
        storePurchaseManager = nil
        subscriptionEnvironment = nil
        appStorePurchaseFlow = nil
        appStoreRestoreFlow = nil
        stripePurchaseFlow = nil
        subscriptionFeatureAvailability = nil
        subscriptionManager = nil
        feature = nil
    }

    // MARK: - Tests for getSubscription

    func testGetSubscriptionSuccessWithoutRefreshingAuthToken() async throws {
        // Given
        ensureUserAuthenticatedState()
        subscriptionManager.resultTokenContainer = OAuthTokensFactory.makeValidTokenContainerWithEntitlements()

        // When
        let result = try await feature.getSubscription(params: Constants.mockParams, original: Constants.mockScriptMessage)

        // Then
        let subscription = try XCTUnwrap(result as? SubscriptionPagesUseSubscriptionFeature.Subscription)
        XCTAssertEqual(subscription.token, subscriptionManager.resultTokenContainer?.accessToken)
        XCTAssertPrivacyPixelsFired([])
    }

    func testGetSubscriptionSuccessErrorWhenUnauthenticated() async throws {
        // Given
        ensureUserUnauthenticatedState()

        subscriptionManager.resultTokenContainer = nil
        storePurchaseManager.mostRecentTransactionResult = nil

        // When
        let result = try await feature.getSubscription(params: Constants.mockParams, original: Constants.mockScriptMessage)

        // Then
        let subscription = try XCTUnwrap(result as? SubscriptionPagesUseSubscriptionFeature.Subscription)
        XCTAssertEqual(subscription.token, "")
        XCTAssertFalse(subscriptionManager.isUserAuthenticated)
        XCTAssertPrivacyPixelsFired([])
    }

    // MARK: - Tests for setSubscription

    func testSetSubscriptionSuccess() async throws {
        // Given
        ensureUserUnauthenticatedState()
        subscriptionManager.resultExchangeTokenContainer = OAuthTokensFactory.makeValidTokenContainerWithEntitlements()

        // When
        let setSubscriptionParams = ["token": subscriptionManager.resultExchangeTokenContainer!.accessToken]
        let result = try await feature.setSubscription(params: setSubscriptionParams, original: Constants.mockScriptMessage)

        // Then
        let tokens = try await subscriptionManager.getTokenContainer(policy: .local)
        XCTAssertEqual(tokens, subscriptionManager.resultExchangeTokenContainer)
        XCTAssertNil(result)
        XCTAssertPrivacyPixelsFired([PrivacyProPixel.privacyProRestorePurchaseEmailSuccess.name + "_d",
                                     PrivacyProPixel.privacyProRestorePurchaseEmailSuccess.name + "_c"])
    }

    func testSetSubscriptionErrorWhenFailedToExchangeToken() async throws {
        // Given
        ensureUserUnauthenticatedState()
        subscriptionManager.resultExchangeTokenContainer = nil

        // When
        let setSubscriptionParams = ["token": "sometoken"]
        let result = try await feature.setSubscription(params: setSubscriptionParams, original: Constants.mockScriptMessage)

        // Then
        let tokens = try? await subscriptionManager.getTokenContainer(policy: .local)
        XCTAssertNil(tokens)
        XCTAssertFalse(subscriptionManager.isUserAuthenticated)
        XCTAssertNil(result)
        XCTAssertPrivacyPixelsFired([PrivacyProPixel.privacyProRestorePurchaseEmailSuccess.name + "_d",
                                     PrivacyProPixel.privacyProRestorePurchaseEmailSuccess.name + "_c"])
    }

    // MARK: - Tests for backToSettings

    func testBackToSettingsSuccess() async throws {
        // Given
        ensureUserAuthenticatedState()
        XCTAssertNil(subscriptionManager.userEmail)

        let notificationPostedExpectation = expectation(forNotification: .subscriptionPageCloseAndOpenPreferences, object: nil)

        // When
        let result = try await feature.backToSettings(params: Constants.mockParams, original: Constants.mockScriptMessage)

        // Then
        await fulfillment(of: [notificationPostedExpectation], timeout: 1)
        XCTAssertNil(result)
        XCTAssertPrivacyPixelsFired([])
    }

    func testBackToSettingsErrorOnFetchingAccountDetails() async throws {
        // Given
        ensureUserUnauthenticatedState()

        let notificationPostedExpectation = expectation(forNotification: .subscriptionPageCloseAndOpenPreferences, object: nil)

        // When
        let result = try await feature.backToSettings(params: Constants.mockParams, original: Constants.mockScriptMessage)

        // Then
        await fulfillment(of: [notificationPostedExpectation], timeout: 1)
        XCTAssertNil(result)
        XCTAssertPrivacyPixelsFired([])
    }

    // MARK: - Tests for getSubscriptionOptions

    func testGetSubscriptionOptionsSuccess() async throws {
        // Given
        XCTAssertEqual(subscriptionEnvironment.purchasePlatform, .appStore)
        storePurchaseManager.subscriptionOptionsResult = Constants.subscriptionOptions

        // When
        let result = try await feature.getSubscriptionOptions(params: Constants.mockParams, original: Constants.mockScriptMessage)

        // Then
        let subscriptionOptionsResult = try XCTUnwrap(result as? SubscriptionOptions)
        XCTAssertEqual(subscriptionOptionsResult, Constants.subscriptionOptions)
        XCTAssertPrivacyPixelsFired([])
    }

    func testGetSubscriptionOptionsReturnsEmptyOptionsWhenNoSubscriptionOptions() async throws {
        // Given
        XCTAssertEqual(subscriptionEnvironment.purchasePlatform, .appStore)
        storePurchaseManager.subscriptionOptionsResult = nil

        // When
        let result = try await feature.getSubscriptionOptions(params: Constants.mockParams, original: Constants.mockScriptMessage)

        // Then
        let subscriptionOptionsResult = try XCTUnwrap(result as? SubscriptionOptions)
        XCTAssertEqual(subscriptionOptionsResult, SubscriptionOptions.empty)
        XCTAssertPrivacyPixelsFired([])
    }

    func testGetSubscriptionOptionsReturnsEmptyOptionsWhenPurchaseNotAllowed() async throws {
        // Given
        XCTAssertEqual(subscriptionEnvironment.purchasePlatform, .appStore)
        subscriptionFeatureAvailability.isSubscriptionPurchaseAllowed = false

        storePurchaseManager.subscriptionOptionsResult = Constants.subscriptionOptions

        // When
        let result = try await feature.getSubscriptionOptions(params: Constants.mockParams, original: Constants.mockScriptMessage)

        // Then
        let subscriptionOptionsResult = try XCTUnwrap(result as? SubscriptionOptions)
        XCTAssertEqual(subscriptionOptionsResult, SubscriptionOptions.empty)
        XCTAssertPrivacyPixelsFired([])
    }

    // MARK: - Tests for subscriptionSelected

    func testSubscriptionSelectedSuccessWhenPurchasingFirstTime() async throws {
        // Given
        ensureUserUnauthenticatedState()
        XCTAssertEqual(subscriptionEnvironment.purchasePlatform, .appStore)
        XCTAssertFalse(subscriptionManager.isUserAuthenticated)

        storePurchaseManager.hasActiveSubscriptionResult = false
        storePurchaseManager.mostRecentTransactionResult = nil

        subscriptionManager.resultCreateAccountTokenContainer = OAuthTokensFactory.makeValidTokenContainerWithEntitlements()
        storePurchaseManager.purchaseSubscriptionResult = .success(Constants.mostRecentTransactionJWS)
        subscriptionManager.confirmPurchaseResponse = .success(SubscriptionMockFactory.subscription)

        // When
        let subscriptionSelectedParams = ["id": "some-subscription-id"]
        let result = try await feature.subscriptionSelected(params: subscriptionSelectedParams, original: Constants.mockScriptMessage)

        // Then
        XCTAssertEqual(uiEventsHappened, [.didPresentProgressViewController,
                                          .didUpdateProgressViewController,
                                          .didDismissProgressViewController])
        XCTAssertNil(result)
        XCTAssertPrivacyPixelsFired([PrivacyProPixel.privacyProPurchaseAttempt.name + "_d",
                                     PrivacyProPixel.privacyProPurchaseAttempt.name + "_c",
                                     PrivacyProPixel.privacyProPurchaseSuccess.name + "_d",
                                     PrivacyProPixel.privacyProPurchaseSuccess.name + "_c",
                                     PrivacyProPixel.privacyProSubscriptionActivated.name])
    }

    func testSubscriptionSelectedSuccessWhenPurchasingFirstTimeAndUserIsFreemium() async throws {
        // Given
        mockFreemiumDBPUserStateManager.didActivate = true
        mockFreemiumDBPExperimentManager.pixelParameters = ["daysEnrolled": "1"]
        ensureUserUnauthenticatedState()
        XCTAssertEqual(subscriptionEnvironment.purchasePlatform, .appStore)
        XCTAssertFalse(subscriptionManager.isUserAuthenticated)

        storePurchaseManager.hasActiveSubscriptionResult = false
        storePurchaseManager.mostRecentTransactionResult = nil

        await uiHandler.setAlertResponse(alertResponse: .alertFirstButtonReturn)

        subscriptionManager.resultCreateAccountTokenContainer = OAuthTokensFactory.makeValidTokenContainerWithEntitlements()
        subscriptionManager.resultSubscription = SubscriptionMockFactory.subscription
        storePurchaseManager.purchaseSubscriptionResult = .success(Constants.mostRecentTransactionJWS)
        subscriptionManager.confirmPurchaseResponse = .success(SubscriptionMockFactory.subscription)

        // When
        let subscriptionSelectedParams = ["id": "some-subscription-id"]
        let result = try await feature.subscriptionSelected(params: subscriptionSelectedParams, original: Constants.mockScriptMessage)

        // Then
        XCTAssertEqual(uiEventsHappened, [.didPresentProgressViewController,
                                          .didUpdateProgressViewController,
                                          .didDismissProgressViewController])
        XCTAssertNil(result)
        XCTAssertPrivacyPixelsFired([PrivacyProPixel.privacyProPurchaseAttempt.name + "_d",
                                     PrivacyProPixel.privacyProPurchaseAttempt.name + "_c",
                                     PrivacyProPixel.privacyProPurchaseSuccess.name + "_d",
                                     PrivacyProPixel.privacyProPurchaseSuccess.name + "_c",
                                     PrivacyProPixel.privacyProSubscriptionActivated.name])
        XCTAssertEqual(mockPixelHandler.lastFiredEvent, FreemiumDBPExperimentPixel.subscription)
        XCTAssertEqual(mockPixelHandler.lastPassedParameters?["daysEnrolled"], "1")
    }

    func testSubscriptionSelectedSuccessWhenRepurchasingForExpiredAppleSubscription() async throws {
        // Given
        ensureUserAuthenticatedState()
        XCTAssertEqual(subscriptionEnvironment.purchasePlatform, .appStore)

        storePurchaseManager.hasActiveSubscriptionResult = false
        storePurchaseManager.mostRecentTransactionResult = Constants.mostRecentTransactionJWS
        await uiHandler.setAlertResponse(alertResponse: .alertFirstButtonReturn)
        storePurchaseManager.purchaseSubscriptionResult = .success(Constants.mostRecentTransactionJWS)
        subscriptionManager.resultCreateAccountTokenContainer = OAuthTokensFactory.makeValidTokenContainerWithEntitlements()
        subscriptionManager.resultSubscription = SubscriptionMockFactory.expiredSubscription
        let newSub = SubscriptionMockFactory.subscription
        subscriptionManager.confirmPurchaseResponse = .success(newSub)

        // When
        let subscriptionSelectedParams = ["id": "some-subscription-id"]
        let result = try await feature.subscriptionSelected(params: subscriptionSelectedParams, original: Constants.mockScriptMessage)

        // Then
//        XCTAssertFalse(authService.createAccountCalled)
        XCTAssertEqual(uiEventsHappened, [.didPresentProgressViewController,
                                          .didUpdateProgressViewController,
                                          .didDismissProgressViewController])
        XCTAssertTrue(storePurchaseManager.purchaseSubscriptionCalled)
        XCTAssertNil(result)
        XCTAssertPrivacyPixelsFired([PrivacyProPixel.privacyProPurchaseAttempt.name + "_d",
                                     PrivacyProPixel.privacyProPurchaseAttempt.name + "_c",
                                     PrivacyProPixel.privacyProPurchaseSuccess.name + "_d",
                                     PrivacyProPixel.privacyProPurchaseSuccess.name + "_c",
                                     PrivacyProPixel.privacyProSubscriptionActivated.name])
    }

    func testSubscriptionSelectedSuccessWhenRepurchasingForExpiredStripeSubscription() async throws {
        // Given
        ensureUserAuthenticatedState()
        XCTAssertEqual(subscriptionEnvironment.purchasePlatform, .appStore)
        await uiHandler.setAlertResponse(alertResponse: .alertFirstButtonReturn)
        storePurchaseManager.hasActiveSubscriptionResult = false
        await uiHandler.setAlertResponse(alertResponse: .alertFirstButtonReturn)
        subscriptionManager.resultSubscription = SubscriptionMockFactory.expiredSubscription
        storePurchaseManager.purchaseSubscriptionResult = .success(Constants.mostRecentTransactionJWS)
        subscriptionManager.confirmPurchaseResponse = .success(SubscriptionMockFactory.subscription)
        subscriptionManager.resultCreateAccountTokenContainer = OAuthTokensFactory.makeValidTokenContainerWithEntitlements()

        // When
        let subscriptionSelectedParams = ["id": "some-subscription-id"]
        let result = try await feature.subscriptionSelected(params: subscriptionSelectedParams, original: Constants.mockScriptMessage)

        // Then
        XCTAssertTrue(storePurchaseManager.purchaseSubscriptionCalled)
        XCTAssertEqual(uiEventsHappened, [.didPresentProgressViewController,
                                          .didUpdateProgressViewController,
                                          .didDismissProgressViewController])
        XCTAssertNil(result)
        XCTAssertPrivacyPixelsFired([PrivacyProPixel.privacyProPurchaseAttempt.name + "_d",
                                     PrivacyProPixel.privacyProPurchaseAttempt.name + "_c",
                                     PrivacyProPixel.privacyProPurchaseSuccess.name + "_d",
                                     PrivacyProPixel.privacyProPurchaseSuccess.name + "_c",
                                     PrivacyProPixel.privacyProSubscriptionActivated.name])
    }

    func testSubscriptionSelectedErrorWhenPurchasingWhenHavingActiveSubscription() async throws {
        // Given
        ensureUserAuthenticatedState()
        XCTAssertEqual(subscriptionEnvironment.purchasePlatform, .appStore)

        storePurchaseManager.hasActiveSubscriptionResult = true
        await uiHandler.setAlertResponse(alertResponse: .alertFirstButtonReturn)

        // When
        let subscriptionSelectedParams = ["id": "some-subscription-id"]
        let result = try await feature.subscriptionSelected(params: subscriptionSelectedParams, original: Constants.mockScriptMessage)

        // Then
        XCTAssertFalse(storePurchaseManager.purchaseSubscriptionCalled)
        XCTAssertEqual(uiEventsHappened, [.didPresentProgressViewController,
                                          .didDismissProgressViewController,
                                          .didShowAlert(.subscriptionFound)])
        XCTAssertNil(result)
        XCTAssertPrivacyPixelsFired([PrivacyProPixel.privacyProPurchaseAttempt.name + "_d",
                                     PrivacyProPixel.privacyProPurchaseAttempt.name + "_c",
                                     PrivacyProPixel.privacyProRestoreAfterPurchaseAttempt.name,
                                     PrivacyProPixel.privacyProPurchaseFailureStoreError.name + "_d",
                                     PrivacyProPixel.privacyProPurchaseFailureStoreError.name + "_c",
                                     PrivacyProPixel.privacyProPurchaseFailureBackendError.name + "_d",
                                     PrivacyProPixel.privacyProPurchaseFailureBackendError.name + "_c"])
    }

    func testSubscriptionSelectedErrorWhenPurchasingWhenUnauthenticatedAndHavingActiveSubscriptionOnAppleID() async throws {
        // Given
        ensureUserUnauthenticatedState()
        XCTAssertEqual(subscriptionEnvironment.purchasePlatform, .appStore)

        storePurchaseManager.hasActiveSubscriptionResult = true
        await uiHandler.setAlertResponse(alertResponse: .alertFirstButtonReturn)
        storePurchaseManager.mostRecentTransactionResult = Constants.mostRecentTransactionJWS
        subscriptionManager.resultSubscription = SubscriptionMockFactory.subscription

        // When
        let subscriptionSelectedParams = ["id": "some-subscription-id"]
        let result = try await feature.subscriptionSelected(params: subscriptionSelectedParams, original: Constants.mockScriptMessage)

        // Then
        XCTAssertFalse(storePurchaseManager.purchaseSubscriptionCalled)
        XCTAssertEqual(uiEventsHappened, [.didPresentProgressViewController,
                                          .didDismissProgressViewController,
                                          .didShowAlert(.subscriptionFound)])
        XCTAssertNil(result)
        XCTAssertPrivacyPixelsFired([PrivacyProPixel.privacyProPurchaseAttempt.name + "_d",
                                     PrivacyProPixel.privacyProPurchaseAttempt.name + "_c",
                                     PrivacyProPixel.privacyProRestoreAfterPurchaseAttempt.name,
                                     PrivacyProPixel.privacyProPurchaseFailureStoreError.name + "_d",
                                     PrivacyProPixel.privacyProPurchaseFailureStoreError.name + "_c",
                                     PrivacyProPixel.privacyProPurchaseFailureBackendError.name + "_d",
                                     PrivacyProPixel.privacyProPurchaseFailureBackendError.name + "_c",
                                     PrivacyProPixel.privacyProRestorePurchaseStoreSuccess.name + "_d",
                                     PrivacyProPixel.privacyProRestorePurchaseStoreSuccess.name + "_c"])
    }

    func testSubscriptionSelectedErrorWhenUnauthenticatedAndAccountCreationFails() async throws {
        // Given
        ensureUserUnauthenticatedState()
        XCTAssertEqual(subscriptionEnvironment.purchasePlatform, .appStore)

        storePurchaseManager.hasActiveSubscriptionResult = false
        storePurchaseManager.mostRecentTransactionResult = nil

//        authService.createAccountResult = .failure(Constants.invalidTokenError)
        await uiHandler.setAlertResponse(alertResponse: .alertFirstButtonReturn)

        // When
        let subscriptionSelectedParams = ["id": "some-subscription-id"]
        let result = try await feature.subscriptionSelected(params: subscriptionSelectedParams, original: Constants.mockScriptMessage)

        // Then
        XCTAssertFalse(storePurchaseManager.purchaseSubscriptionCalled)
        XCTAssertEqual(uiEventsHappened, [.didPresentProgressViewController,
                                          .didDismissProgressViewController,
                                          .didShowAlert(.somethingWentWrong),
                                          .didShowTab(.subscription(subscriptionManager.url(for: .purchase)))])
        XCTAssertNil(result)
        XCTAssertPrivacyPixelsFired([PrivacyProPixel.privacyProPurchaseAttempt.name + "_d",
                                     PrivacyProPixel.privacyProPurchaseAttempt.name + "_c",
                                     PrivacyProPixel.privacyProPurchaseFailureAccountNotCreated.name + "_d",
                                     PrivacyProPixel.privacyProPurchaseFailureAccountNotCreated.name + "_c",
                                     PrivacyProPixel.privacyProPurchaseFailure.name + "_d",
                                     PrivacyProPixel.privacyProPurchaseFailure.name + "_c",
                                     PrivacyProPixel.privacyProOfferScreenImpression.name])
    }

    func testSubscriptionSelectedErrorWhenPurchaseCancelledByUser() async throws {
        // Given
        ensureUserAuthenticatedState()
        XCTAssertEqual(subscriptionEnvironment.purchasePlatform, .appStore)

        storePurchaseManager.hasActiveSubscriptionResult = false
        subscriptionManager.resultSubscription = SubscriptionMockFactory.expiredStripeSubscription
        storePurchaseManager.purchaseSubscriptionResult = .failure(StorePurchaseManagerError.purchaseCancelledByUser)

        await uiHandler.setAlertResponse(alertResponse: .abort)

        let subscriptionSelectedParams = ["id": "some-subscription-id"]
        let result = try await feature.subscriptionSelected(params: subscriptionSelectedParams, original: Constants.mockScriptMessage)

        // Then
        XCTAssertTrue(storePurchaseManager.purchaseSubscriptionCalled)
        XCTAssertEqual(uiEventsHappened, [.didPresentProgressViewController,
                                          .didDismissProgressViewController])
        XCTAssertNil(result)
        XCTAssertPrivacyPixelsFired([PrivacyProPixel.privacyProPurchaseAttempt.name + "_d",
                                     PrivacyProPixel.privacyProPurchaseAttempt.name + "_c"])
    }

    func testSubscriptionSelectedErrorWhenProductNotFound() async throws {
        // Given
        ensureUserAuthenticatedState()
        XCTAssertEqual(subscriptionEnvironment.purchasePlatform, .appStore)

        storePurchaseManager.hasActiveSubscriptionResult = false
        subscriptionManager.resultSubscription = SubscriptionMockFactory.expiredStripeSubscription
        storePurchaseManager.purchaseSubscriptionResult = .failure(StorePurchaseManagerError.productNotFound)
        await uiHandler.setAlertResponse(alertResponse: .alertFirstButtonReturn)

        // When
        let subscriptionSelectedParams = ["id": "some-subscription-id"]
        let result = try await feature.subscriptionSelected(params: subscriptionSelectedParams, original: Constants.mockScriptMessage)

        // Then
        XCTAssertTrue(storePurchaseManager.purchaseSubscriptionCalled)
        XCTAssertEqual(uiEventsHappened, [.didPresentProgressViewController,
                                          .didDismissProgressViewController,
                                          .didShowAlert(.somethingWentWrong),
                                          .didShowTab(.subscription(subscriptionManager.url(for: .purchase)))])
        XCTAssertNil(result)
        XCTAssertPrivacyPixelsFired([PrivacyProPixel.privacyProPurchaseAttempt.name + "_d",
                                     PrivacyProPixel.privacyProPurchaseAttempt.name + "_c",
                                     PrivacyProPixel.privacyProPurchaseFailureStoreError.name + "_d",
                                     PrivacyProPixel.privacyProPurchaseFailureStoreError.name + "_c",
                                     PrivacyProPixel.privacyProPurchaseFailure.name + "_d",
                                     PrivacyProPixel.privacyProPurchaseFailure.name + "_c",
                                     PrivacyProPixel.privacyProOfferScreenImpression.name])
    }

    func testSubscriptionSelectedErrorWhenExternalIDIsNotValidUUID() async throws {
        // Given
        ensureUserAuthenticatedState()
        XCTAssertEqual(subscriptionEnvironment.purchasePlatform, .appStore)

        storePurchaseManager.hasActiveSubscriptionResult = false
        subscriptionManager.resultSubscription = SubscriptionMockFactory.expiredStripeSubscription
        storePurchaseManager.purchaseSubscriptionResult = .failure(StorePurchaseManagerError.externalIDisNotAValidUUID)
        await uiHandler.setAlertResponse(alertResponse: .alertFirstButtonReturn)

        // When
        let subscriptionSelectedParams = ["id": "some-subscription-id"]
        let result = try await feature.subscriptionSelected(params: subscriptionSelectedParams, original: Constants.mockScriptMessage)

        // Then
        XCTAssertTrue(storePurchaseManager.purchaseSubscriptionCalled)
        XCTAssertEqual(uiEventsHappened, [.didPresentProgressViewController,
                                          .didDismissProgressViewController,
                                          .didShowAlert(.somethingWentWrong),
                                          .didShowTab(.subscription(subscriptionManager.url(for: .purchase)))])
        XCTAssertNil(result)
        XCTAssertPrivacyPixelsFired([PrivacyProPixel.privacyProPurchaseAttempt.name + "_d",
                                     PrivacyProPixel.privacyProPurchaseAttempt.name + "_c",
                                     PrivacyProPixel.privacyProPurchaseFailureStoreError.name + "_d",
                                     PrivacyProPixel.privacyProPurchaseFailureStoreError.name + "_c",
                                     PrivacyProPixel.privacyProPurchaseFailure.name + "_d",
                                     PrivacyProPixel.privacyProPurchaseFailure.name + "_c",
                                     PrivacyProPixel.privacyProOfferScreenImpression.name])
    }

    func testSubscriptionSelectedErrorWhenPurchaseFailed() async throws {
        // Given
        ensureUserAuthenticatedState()
        XCTAssertEqual(subscriptionEnvironment.purchasePlatform, .appStore)

        storePurchaseManager.hasActiveSubscriptionResult = false
        subscriptionManager.resultSubscription = SubscriptionMockFactory.expiredStripeSubscription
        storePurchaseManager.purchaseSubscriptionResult = .failure(StorePurchaseManagerError.purchaseFailed)
        await uiHandler.setAlertResponse(alertResponse: .alertFirstButtonReturn)

        // When
        let subscriptionSelectedParams = ["id": "some-subscription-id"]
        let result = try await feature.subscriptionSelected(params: subscriptionSelectedParams, original: Constants.mockScriptMessage)

        // Then
        XCTAssertTrue(storePurchaseManager.purchaseSubscriptionCalled)
        XCTAssertEqual(uiEventsHappened, [.didPresentProgressViewController,
                                          .didDismissProgressViewController,
                                          .didShowAlert(.somethingWentWrong),
                                          .didShowTab(.subscription(subscriptionManager.url(for: .purchase)))])
        XCTAssertNil(result)
        XCTAssertPrivacyPixelsFired([PrivacyProPixel.privacyProPurchaseAttempt.name + "_d",
                                     PrivacyProPixel.privacyProPurchaseAttempt.name + "_c",
                                     PrivacyProPixel.privacyProPurchaseFailureStoreError.name + "_d",
                                     PrivacyProPixel.privacyProPurchaseFailureStoreError.name + "_c",
                                     PrivacyProPixel.privacyProPurchaseFailure.name + "_d",
                                     PrivacyProPixel.privacyProPurchaseFailure.name + "_c",
                                     PrivacyProPixel.privacyProOfferScreenImpression.name])
    }

    func testSubscriptionSelectedErrorWhenTransactionCannotBeVerified() async throws {
        // Given
        ensureUserAuthenticatedState()
        XCTAssertEqual(subscriptionEnvironment.purchasePlatform, .appStore)

        storePurchaseManager.hasActiveSubscriptionResult = false
        subscriptionManager.resultSubscription = SubscriptionMockFactory.expiredStripeSubscription
        storePurchaseManager.purchaseSubscriptionResult = .failure(StorePurchaseManagerError.transactionCannotBeVerified)
        await uiHandler.setAlertResponse(alertResponse: .alertFirstButtonReturn)

        // When
        let subscriptionSelectedParams = ["id": "some-subscription-id"]
        let result = try await feature.subscriptionSelected(params: subscriptionSelectedParams, original: Constants.mockScriptMessage)

        // Then
        XCTAssertTrue(storePurchaseManager.purchaseSubscriptionCalled)
        XCTAssertEqual(uiEventsHappened, [.didPresentProgressViewController,
                                          .didDismissProgressViewController,
                                          .didShowAlert(.somethingWentWrong),
                                          .didShowTab(.subscription(subscriptionManager.url(for: .purchase)))])
        XCTAssertNil(result)
        XCTAssertPrivacyPixelsFired([PrivacyProPixel.privacyProPurchaseAttempt.name + "_d",
                                     PrivacyProPixel.privacyProPurchaseAttempt.name + "_c",
                                     PrivacyProPixel.privacyProPurchaseFailureStoreError.name + "_d",
                                     PrivacyProPixel.privacyProPurchaseFailureStoreError.name + "_c",
                                     PrivacyProPixel.privacyProPurchaseFailure.name + "_d",
                                     PrivacyProPixel.privacyProPurchaseFailure.name + "_c",
                                     PrivacyProPixel.privacyProOfferScreenImpression.name])
    }

    func testSubscriptionSelectedErrorWhenTransactionPendingAuthentication() async throws {
        // Given
        ensureUserAuthenticatedState()
        XCTAssertEqual(subscriptionEnvironment.purchasePlatform, .appStore)

        storePurchaseManager.hasActiveSubscriptionResult = false
        subscriptionManager.resultSubscription = SubscriptionMockFactory.expiredStripeSubscription
        storePurchaseManager.purchaseSubscriptionResult = .failure(StorePurchaseManagerError.transactionPendingAuthentication)
        await uiHandler.setAlertResponse(alertResponse: .alertFirstButtonReturn)

        // When
        let subscriptionSelectedParams = ["id": "some-subscription-id"]
        let result = try await feature.subscriptionSelected(params: subscriptionSelectedParams, original: Constants.mockScriptMessage)

        // Then
        XCTAssertTrue(storePurchaseManager.purchaseSubscriptionCalled)
        XCTAssertEqual(uiEventsHappened, [.didPresentProgressViewController,
                                          .didDismissProgressViewController,
                                          .didShowAlert(.somethingWentWrong),
                                          .didShowTab(.subscription(subscriptionManager.url(for: .purchase)))])
        XCTAssertNil(result)
        XCTAssertPrivacyPixelsFired([PrivacyProPixel.privacyProPurchaseAttempt.name + "_d",
                                     PrivacyProPixel.privacyProPurchaseAttempt.name + "_c",
                                     PrivacyProPixel.privacyProPurchaseFailureStoreError.name + "_d",
                                     PrivacyProPixel.privacyProPurchaseFailureStoreError.name + "_c",
                                     PrivacyProPixel.privacyProPurchaseFailure.name + "_d",
                                     PrivacyProPixel.privacyProPurchaseFailure.name + "_c",
                                     PrivacyProPixel.privacyProOfferScreenImpression.name])
    }

    func testSubscriptionSelectedErrorDueToUnknownPurchaseError() async throws {
        // Given
        ensureUserAuthenticatedState()
        XCTAssertEqual(subscriptionEnvironment.purchasePlatform, .appStore)

        storePurchaseManager.hasActiveSubscriptionResult = false
        subscriptionManager.resultSubscription = SubscriptionMockFactory.expiredStripeSubscription
        storePurchaseManager.purchaseSubscriptionResult = .failure(StorePurchaseManagerError.unknownError)
        await uiHandler.setAlertResponse(alertResponse: .alertFirstButtonReturn)

        // When
        let subscriptionSelectedParams = ["id": "some-subscription-id"]
        let result = try await feature.subscriptionSelected(params: subscriptionSelectedParams, original: Constants.mockScriptMessage)

        // Then
        XCTAssertTrue(storePurchaseManager.purchaseSubscriptionCalled)
        XCTAssertEqual(uiEventsHappened, [.didPresentProgressViewController,
                                          .didDismissProgressViewController,
                                          .didShowAlert(.somethingWentWrong),
                                          .didShowTab(.subscription(subscriptionManager.url(for: .purchase)))])
        XCTAssertNil(result)
        XCTAssertPrivacyPixelsFired([PrivacyProPixel.privacyProPurchaseAttempt.name + "_d",
                                     PrivacyProPixel.privacyProPurchaseAttempt.name + "_c",
                                     PrivacyProPixel.privacyProPurchaseFailureStoreError.name + "_d",
                                     PrivacyProPixel.privacyProPurchaseFailureStoreError.name + "_c",
                                     PrivacyProPixel.privacyProPurchaseFailure.name + "_d",
                                     PrivacyProPixel.privacyProPurchaseFailure.name + "_c",
                                     PrivacyProPixel.privacyProOfferScreenImpression.name])
    }

    // MARK: - Tests for activateSubscription

    func testActivateSubscriptionTokenSuccess() async throws {
        // Given
        ensureUserAuthenticatedState()

        let uiHandlerCalledExpectation = expectation(description: "onActivateSubscription")
        await uiHandler.setDidPerformActionCallback { action in
            if action == .didPresentSubscriptionAccessViewController {
                uiHandlerCalledExpectation.fulfill()
            }
        }

        // When
        let result = try await feature.activateSubscription(params: Constants.mockParams, original: Constants.mockScriptMessage)

        // Then
        await fulfillment(of: [uiHandlerCalledExpectation], timeout: 0.5)
        XCTAssertNil(result)
        XCTAssertPrivacyPixelsFired([PrivacyProPixel.privacyProRestorePurchaseOfferPageEntry.name])
    }

    // MARK: - Tests for featureSelected

    func testFeatureSelectedSuccessForNetworkProtection() async throws {
        // Given
        ensureUserAuthenticatedState()
        let selectedFeature = Entitlement.ProductName.networkProtection

        let notificationPostedExpectation = expectation(forNotification: .ToggleNetworkProtectionInMainWindow, object: nil)

        // When
        let featureSelectionParams = ["productFeature": selectedFeature.rawValue]
        let result = try await feature.featureSelected(params: featureSelectionParams, original: Constants.mockScriptMessage)

        // Then
        await fulfillment(of: [notificationPostedExpectation], timeout: 0.5)
        XCTAssertNil(result)
        XCTAssertPrivacyPixelsFired([PrivacyProPixel.privacyProWelcomeVPN.name])
    }

    func testFeatureSelectedSuccessForPersonalInformationRemoval() async throws {
        // Given
        ensureUserAuthenticatedState()
        let selectedFeature = Entitlement.ProductName.dataBrokerProtection

        let notificationPostedExpectation = expectation(forNotification: .openPersonalInformationRemoval, object: nil)
        let uiHandlerCalledExpectation = expectation(description: "uiHandlerCalled")

        await uiHandler.setDidPerformActionCallback { action in
            if action == .didShowTab(.dataBrokerProtection) {
                uiHandlerCalledExpectation.fulfill()
            }
        }

        // When
        let featureSelectionParams = ["productFeature": selectedFeature.rawValue]
        let result = try await feature.featureSelected(params: featureSelectionParams, original: Constants.mockScriptMessage)

        // Then
        await fulfillment(of: [notificationPostedExpectation, uiHandlerCalledExpectation], timeout: 0.5)
        XCTAssertNil(result)
        XCTAssertPrivacyPixelsFired([PrivacyProPixel.privacyProWelcomePersonalInformationRemoval.name])
    }

    func testFeatureSelectedSuccessForIdentityTheftRestoration() async throws {
        // Given
        ensureUserAuthenticatedState()
        let selectedFeature = Entitlement.ProductName.identityTheftRestoration

        let uiHandlerCalledExpectation = expectation(description: "uiHandlerCalled")

        await uiHandler.setDidPerformActionCallback { action in
            if case let .didShowTab(.identityTheftRestoration(url)) = action {
                if url == self.subscriptionManager.url(for: .identityTheftRestoration) {
                    uiHandlerCalledExpectation.fulfill()
                }
            }
        }

        // When
        let featureSelectionParams = ["productFeature": selectedFeature.rawValue]
        let result = try await feature.featureSelected(params: featureSelectionParams, original: Constants.mockScriptMessage)

        // Then
        await fulfillment(of: [uiHandlerCalledExpectation], timeout: 0.5)
        XCTAssertNil(result)
        XCTAssertPrivacyPixelsFired([PrivacyProPixel.privacyProWelcomeIdentityRestoration.name])
    }

    // MARK: - Tests for getAccessToken

    func testGetAccessTokenSuccess() async throws {
        // Given
        ensureUserAuthenticatedState()

        // When
        let result = try await feature.getAccessToken(params: Constants.mockParams, original: Constants.mockScriptMessage)

        // Then
        let tokenResponse = try XCTUnwrap(result as? [String: String])
        XCTAssertEqual(tokenResponse["token"], subscriptionManager.resultTokenContainer!.accessToken)
        XCTAssertPrivacyPixelsFired([])
    }

    func testGetAccessTokenEmptyOnMissingToken() async throws {
        // Given
        ensureUserUnauthenticatedState()
        XCTAssertFalse(subscriptionManager.isUserAuthenticated)

        // When
        let result = try await feature.getAccessToken(params: Constants.mockParams, original: Constants.mockScriptMessage)

        // Then
        let tokenResponse = try XCTUnwrap(result as? [String: String])
        XCTAssertTrue(tokenResponse.isEmpty)
        XCTAssertPrivacyPixelsFired([])
    }

    func testSubscriptionUpgradeNotificationSentWhenSubscriptionSelectedSuccessFromFreemium() async throws {
        // Given
        ensureUserUnauthenticatedState()
        XCTAssertEqual(subscriptionEnvironment.purchasePlatform, .appStore)
        XCTAssertFalse(subscriptionManager.isUserAuthenticated)

        subscriptionManager.resultCreateAccountTokenContainer = OAuthTokensFactory.makeValidTokenContainerWithEntitlements()
        storePurchaseManager.hasActiveSubscriptionResult = false
        storePurchaseManager.mostRecentTransactionResult = nil
        subscriptionManager.confirmPurchaseResponse = .success(SubscriptionMockFactory.subscription)
        subscriptionManager.resultCreateAccountTokenContainer = OAuthTokensFactory.makeValidTokenContainerWithEntitlements()
        storePurchaseManager.purchaseSubscriptionResult = .success(Constants.mostRecentTransactionJWS)

        mockFreemiumDBPUserStateManager.didActivate = true
        feature.with(broker: broker)
        let notificationPostedExpectation = expectation(forNotification: .subscriptionUpgradeFromFreemium, object: nil)

        // When
        let subscriptionSelectedParams = ["id": "some-subscription-id"]
        let result = try await feature.subscriptionSelected(params: subscriptionSelectedParams, original: Constants.mockScriptMessage)

        await fulfillment(of: [notificationPostedExpectation], timeout: 1)

        // Then
        XCTAssertNil(result)
    }

    func testSubscriptionUpgradeNotificationNotSentWhenSubscriptionSelectedSuccessNotFromFreemium() async throws {
        // Given
        ensureUserUnauthenticatedState()
        XCTAssertEqual(subscriptionEnvironment.purchasePlatform, .appStore)
        XCTAssertFalse(subscriptionManager.isUserAuthenticated)

        storePurchaseManager.hasActiveSubscriptionResult = false
        storePurchaseManager.mostRecentTransactionResult = nil

        subscriptionManager.resultCreateAccountTokenContainer = OAuthTokensFactory.makeValidTokenContainerWithEntitlements()
        storePurchaseManager.purchaseSubscriptionResult = .success(Constants.mostRecentTransactionJWS)
        subscriptionManager.confirmPurchaseResponse = .success(SubscriptionMockFactory.subscription)

        mockFreemiumDBPUserStateManager.didActivate = false
        feature.with(broker: broker)
        let notificationPostedExpectation = expectation(forNotification: .subscriptionUpgradeFromFreemium, object: nil)
        notificationPostedExpectation.isInverted = true

        // When
        let subscriptionSelectedParams = ["id": "some-subscription-id"]
        let result = try await feature.subscriptionSelected(params: subscriptionSelectedParams, original: Constants.mockScriptMessage)

        await fulfillment(of: [notificationPostedExpectation], timeout: 1)

        // Then
        XCTAssertNil(result)
    }

    func testFreemiumPixelOriginSetWhenSubscriptionSelectedSuccessFromFreemium() async throws {
        // Given
        ensureUserUnauthenticatedState()
        XCTAssertEqual(subscriptionEnvironment.purchasePlatform, .appStore)
        XCTAssertFalse(subscriptionManager.isUserAuthenticated)

        storePurchaseManager.hasActiveSubscriptionResult = false
        storePurchaseManager.mostRecentTransactionResult = nil

        await uiHandler.setAlertResponse(alertResponse: .alertFirstButtonReturn)

        subscriptionManager.resultCreateAccountTokenContainer = OAuthTokensFactory.makeValidTokenContainerWithEntitlements()
        subscriptionManager.confirmPurchaseResponse = .success(SubscriptionMockFactory.subscription)

        storePurchaseManager.purchaseSubscriptionResult = .success(Constants.mostRecentTransactionJWS)

        mockFreemiumDBPUserStateManager.didPostFirstProfileSavedNotification = true
        feature.with(broker: broker)
        let freeiumOrigin = PrivacyProSubscriptionAttributionPixelHandler.Consts.freemiumOrigin

        // When
        let subscriptionSelectedParams = ["id": "some-subscription-id"]
        let result = try await feature.subscriptionSelected(params: subscriptionSelectedParams, original: Constants.mockScriptMessage)

        // Then
        XCTAssertNil(result)
        XCTAssertEqual(subscriptionAttributionPixelHandler.origin, freeiumOrigin)
    }

    func testFreemiumPixelOriginNotSetWhenSubscriptionSelectedSuccessNotFromFreemium() async throws {
        // Given
        ensureUserUnauthenticatedState()
        XCTAssertEqual(subscriptionEnvironment.purchasePlatform, .appStore)
        XCTAssertFalse(subscriptionManager.isUserAuthenticated)

        await uiHandler.setAlertResponse(alertResponse: .alertFirstButtonReturn)
        storePurchaseManager.hasActiveSubscriptionResult = false
        storePurchaseManager.mostRecentTransactionResult = nil

        subscriptionManager.resultTokenContainer = OAuthTokensFactory.makeValidTokenContainerWithEntitlements()
        storePurchaseManager.purchaseSubscriptionResult = .success(Constants.mostRecentTransactionJWS)
        subscriptionManager.confirmPurchaseResponse = .success(SubscriptionMockFactory.subscription)

        mockFreemiumDBPUserStateManager.didPostFirstProfileSavedNotification = false
        feature.with(broker: broker)
        let freeiumOrigin = PrivacyProSubscriptionAttributionPixelHandler.Consts.freemiumOrigin

        // When
        let subscriptionSelectedParams = ["id": "some-subscription-id"]
        let result = try await feature.subscriptionSelected(params: subscriptionSelectedParams, original: Constants.mockScriptMessage)

        // Then
        XCTAssertNil(result)
        XCTAssertNotEqual(subscriptionAttributionPixelHandler.origin, freeiumOrigin)
    }
}

@available(macOS 12.0, *)
extension SubscriptionPagesUseSubscriptionFeatureTests {

    func ensureUserAuthenticatedState() {
        subscriptionManager.resultTokenContainer = OAuthTokensFactory.makeValidTokenContainerWithEntitlements()
        XCTAssertTrue(subscriptionManager.isUserAuthenticated)
    }

    func ensureUserUnauthenticatedState() {
        subscriptionManager.resultTokenContainer = nil
        XCTAssertFalse(subscriptionManager.isUserAuthenticated)
    }

    public func XCTAssertPrivacyPixelsFired(_ pixels: [String], file: StaticString = #file, line: UInt = #line) {
        let pixelsFired = Set(pixelsFired)
        let expectedPixels = Set(pixels)

        // Assert expected pixels were fired
        XCTAssertTrue(expectedPixels.isSubset(of: pixelsFired),
                      "Expected Privacy Pro pixels were not fired: \(expectedPixels.subtracting(pixelsFired))",
                      file: file,
                      line: line)

        // Assert no other Privacy Pro pixels were fired except the expected
#if APPSTORE
        let privacyProPixelPrefix = "m_mac_store_privacy-pro"
#else
        let privacyProPixelPrefix = "m_mac_direct_privacy-pro"
#endif
        let otherPixels = pixelsFired.subtracting(expectedPixels)
        let otherPrivacyProPixels = otherPixels.filter { $0.hasPrefix(privacyProPixelPrefix) }
        XCTAssertTrue(otherPrivacyProPixels.isEmpty,
                      "Unexpected Privacy Pro pixels fired: \(otherPrivacyProPixels)",
                      file: file,
                      line: line)
    }
}<|MERGE_RESOLUTION|>--- conflicted
+++ resolved
@@ -42,12 +42,7 @@
                                                             .networkProtection]
 
         static let mostRecentTransactionJWS = "dGhpcyBpcyBub3QgYSByZWFsIEFw(...)cCBTdG9yZSB0cmFuc2FjdGlvbiBKV1M="
-<<<<<<< HEAD
-        static let subscriptionOptions = SubscriptionOptions(platform: SubscriptionPlatformName.ios.rawValue,
-=======
-
         static let subscriptionOptions = SubscriptionOptions(platform: SubscriptionPlatformName.macos,
->>>>>>> 1811bf27
                                                              options: [
                                                                 SubscriptionOption(id: "1",
                                                                                    cost: SubscriptionOptionCost(displayPrice: "9 USD", recurrence: "monthly")),
@@ -69,13 +64,6 @@
     var pixelKit: PixelKit!
     var storePurchaseManager: StorePurchaseManagerMock!
     var subscriptionEnvironment: SubscriptionEnvironment!
-<<<<<<< HEAD
-=======
-
-    var subscriptionFeatureMappingCache: SubscriptionFeatureMappingCacheMock!
-    var subscriptionFeatureFlagger: FeatureFlaggerMapping<SubscriptionFeatureFlags>!
-
->>>>>>> 1811bf27
     var appStorePurchaseFlow: AppStorePurchaseFlow!
     var appStoreRestoreFlow: AppStoreRestoreFlow!
     var stripePurchaseFlow: StripePurchaseFlow!
@@ -109,7 +97,6 @@
         }
 
         storePurchaseManager = StorePurchaseManagerMock()
-<<<<<<< HEAD
         subscriptionEnvironment = SubscriptionEnvironment(serviceEnvironment: .production, purchasePlatform: .appStore)
         subscriptionManager = SubscriptionManagerMock()
         subscriptionManager.resultStorePurchaseManager = storePurchaseManager
@@ -118,34 +105,6 @@
         appStoreRestoreFlow = DefaultAppStoreRestoreFlow(subscriptionManager: subscriptionManager,
                                                          storePurchaseManager: storePurchaseManager)
         appStorePurchaseFlow = DefaultAppStorePurchaseFlow(subscriptionManager: subscriptionManager,
-=======
-        subscriptionEnvironment = SubscriptionEnvironment(serviceEnvironment: .production,
-                                                          purchasePlatform: .appStore)
-        accountStorage = AccountKeychainStorageMock()
-        accessTokenStorage = SubscriptionTokenKeychainStorageMock()
-
-        entitlementsCache = UserDefaultsCache<[Entitlement]>(userDefaults: userDefaults,
-                                                             key: UserDefaultsCacheKey.subscriptionEntitlements,
-                                                             settings: UserDefaultsCacheSettings(defaultExpirationInterval: .minutes(20)))
-
-        subscriptionFeatureMappingCache = SubscriptionFeatureMappingCacheMock()
-        subscriptionFeatureFlagger = FeatureFlaggerMapping<SubscriptionFeatureFlags>(mapping: { $0.defaultState })
-
-        // Real AccountManager
-        accountManager = DefaultAccountManager(storage: accountStorage,
-                                               accessTokenStorage: accessTokenStorage,
-                                               entitlementsCache: entitlementsCache,
-                                               subscriptionEndpointService: subscriptionService,
-                                               authEndpointService: authService)
-
-        // Real Flows
-        appStoreRestoreFlow = DefaultAppStoreRestoreFlow(accountManager: accountManager,
-                                                         storePurchaseManager: storePurchaseManager,
-                                                         subscriptionEndpointService: subscriptionService,
-                                                         authEndpointService: authService)
-
-        appStorePurchaseFlow = DefaultAppStorePurchaseFlow(subscriptionEndpointService: subscriptionService,
->>>>>>> 1811bf27
                                                            storePurchaseManager: storePurchaseManager,
                                                            appStoreRestoreFlow: appStoreRestoreFlow)
         stripePurchaseFlow = DefaultStripePurchaseFlow(subscriptionManager: subscriptionManager)
@@ -153,19 +112,6 @@
         subscriptionFeatureAvailability = SubscriptionFeatureAvailabilityMock(isFeatureAvailable: true,
                                                                               isSubscriptionPurchaseAllowed: true,
                                                                               usesUnifiedFeedbackForm: false)
-<<<<<<< HEAD
-=======
-
-        // Real SubscriptionManager
-        subscriptionManager = DefaultSubscriptionManager(storePurchaseManager: storePurchaseManager,
-                                                         accountManager: accountManager,
-                                                         subscriptionEndpointService: subscriptionService,
-                                                         authEndpointService: authService,
-                                                         subscriptionFeatureMappingCache: subscriptionFeatureMappingCache,
-                                                         subscriptionEnvironment: subscriptionEnvironment,
-                                                         subscriptionFeatureFlagger: subscriptionFeatureFlagger)
-
->>>>>>> 1811bf27
         mockFreemiumDBPExperimentManager = MockFreemiumDBPExperimentManager()
         mockPixelHandler = MockFreemiumDBPExperimentPixelHandler()
         mockFreemiumDBPUserStateManager = MockFreemiumDBPUserStateManager()
