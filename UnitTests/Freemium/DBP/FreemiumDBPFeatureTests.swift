--- conflicted
+++ resolved
@@ -46,22 +46,10 @@
         let currentEnvironment = SubscriptionEnvironment(serviceEnvironment: .production,
                                                          purchasePlatform: .appStore)
 
-<<<<<<< HEAD
         mockSubscriptionManager = SubscriptionManagerMock()
         mockSubscriptionManager.currentEnvironment = currentEnvironment
-=======
-        mockSubscriptionManager = SubscriptionManagerMock(accountManager: mockAccountManager,
-                                                          subscriptionEndpointService: mockSubscriptionService,
-                                                          authEndpointService: mockAuthService,
-                                                          storePurchaseManager: mockStorePurchaseManager,
-                                                          currentEnvironment: currentEnvironment,
-                                                          canPurchase: false,
-                                                          subscriptionFeatureMappingCache: mockSubscriptionFeatureMappingCache)
->>>>>>> 1811bf27
-
         mockFreemiumDBPUserStateManagerManager = MockFreemiumDBPUserStateManager()
         mockFeatureDisabler = MockFeatureDisabler()
-
     }
 
     func testWhenFeatureFlagDisabled_thenFreemiumDBPIsNotAvailable() throws {
