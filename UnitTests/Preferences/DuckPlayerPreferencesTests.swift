--- conflicted
+++ resolved
@@ -27,11 +27,7 @@
             persistor: DuckPlayerPreferencesPersistorMock(
                 duckPlayerMode: .alwaysAsk,
                 youtubeOverlayInteracted: false,
-<<<<<<< HEAD
-                youtubeOverlayUserPressedButtons: false
-=======
                 youtubeOverlayAnyButtonPressed: false
->>>>>>> 7e5affb0
             )
         )
 
@@ -43,11 +39,7 @@
             persistor: DuckPlayerPreferencesPersistorMock(
                 duckPlayerMode: .enabled,
                 youtubeOverlayInteracted: true,
-<<<<<<< HEAD
-                youtubeOverlayUserPressedButtons: true
-=======
                 youtubeOverlayAnyButtonPressed: true
->>>>>>> 7e5affb0
             )
         )
 
@@ -73,15 +65,9 @@
         XCTAssertEqual(persistor.youtubeOverlayInteracted, false)
 
         model.youtubeOverlayUserPressedButtons = true
-<<<<<<< HEAD
-        XCTAssertEqual(persistor.youtubeOverlayUserPressedButtons, true)
-        model.youtubeOverlayUserPressedButtons = false
-        XCTAssertEqual(persistor.youtubeOverlayUserPressedButtons, false)
-=======
         XCTAssertEqual(persistor.youtubeOverlayAnyButtonPressed, true)
         model.youtubeOverlayUserPressedButtons = false
         XCTAssertEqual(persistor.youtubeOverlayAnyButtonPressed, false)
->>>>>>> 7e5affb0
     }
 
     func testPersisterReturnsValuesFromDisk() {
@@ -93,20 +79,11 @@
         persister1.duckPlayerModeBool = true
         persister2.youtubeOverlayInteracted = false
         persister1.youtubeOverlayInteracted = true
-<<<<<<< HEAD
-        persister2.youtubeOverlayUserPressedButtons = false
-        persister1.youtubeOverlayUserPressedButtons = true
-
-        XCTAssertTrue(persister2.duckPlayerModeBool!)
-        XCTAssertTrue(persister2.youtubeOverlayInteracted)
-        XCTAssertTrue(persister2.youtubeOverlayUserPressedButtons)
-=======
         persister2.youtubeOverlayAnyButtonPressed = false
         persister1.youtubeOverlayAnyButtonPressed = true
 
         XCTAssertTrue(persister2.duckPlayerModeBool!)
         XCTAssertTrue(persister2.youtubeOverlayInteracted)
         XCTAssertTrue(persister2.youtubeOverlayAnyButtonPressed)
->>>>>>> 7e5affb0
     }
 }