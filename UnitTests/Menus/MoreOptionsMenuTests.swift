//
//  MoreOptionsMenuTests.swift
//
//  Copyright © 2023 DuckDuckGo. All rights reserved.
//
//  Licensed under the Apache License, Version 2.0 (the "License");
//  you may not use this file except in compliance with the License.
//  You may obtain a copy of the License at
//
//  http://www.apache.org/licenses/LICENSE-2.0
//
//  Unless required by applicable law or agreed to in writing, software
//  distributed under the License is distributed on an "AS IS" BASIS,
//  WITHOUT WARRANTIES OR CONDITIONS OF ANY KIND, either express or implied.
//  See the License for the specific language governing permissions and
//  limitations under the License.
//

import XCTest
<<<<<<< HEAD
=======

#if SUBSCRIPTION
import Subscription
#endif

#if NETWORK_PROTECTION
>>>>>>> debc8031
import NetworkProtection

@testable import DuckDuckGo_Privacy_Browser

final class MoreOptionsMenuTests: XCTestCase {

    var tabCollectionViewModel: TabCollectionViewModel!
    var passwordManagerCoordinator: PasswordManagerCoordinator!
    var capturingActionDelegate: CapturingOptionsButtonMenuDelegate!
    @MainActor
    lazy var moreOptionMenu: MoreOptionsMenu! = {
        let menu = MoreOptionsMenu(tabCollectionViewModel: tabCollectionViewModel,
                                   passwordManagerCoordinator: passwordManagerCoordinator,
                                   networkProtectionFeatureVisibility: networkProtectionVisibilityMock,
                                   sharingMenu: NSMenu(),
                                   internalUserDecider: internalUserDecider)
        menu.actionDelegate = capturingActionDelegate
        return menu
    }()

    var internalUserDecider: InternalUserDeciderMock!

    var networkProtectionVisibilityMock: NetworkProtectionVisibilityMock!

    @MainActor
    override func setUp() {
        super.setUp()
        tabCollectionViewModel = TabCollectionViewModel()
        passwordManagerCoordinator = PasswordManagerCoordinator()
        capturingActionDelegate = CapturingOptionsButtonMenuDelegate()
        internalUserDecider = InternalUserDeciderMock()

<<<<<<< HEAD
        networkProtectionVisibilityMock = NetworkProtectionVisibilityMock(visible: false)
=======
#if NETWORK_PROTECTION
        networkProtectionVisibilityMock = NetworkProtectionVisibilityMock(isInstalled: false, visible: false)
#endif
>>>>>>> debc8031
    }

    @MainActor
    override func tearDown() {
        tabCollectionViewModel = nil
        passwordManagerCoordinator = nil
        capturingActionDelegate = nil
        moreOptionMenu = nil
        super.tearDown()
    }

    @MainActor
    func testThatMoreOptionMenuHasTheExpectedItems_WhenNetworkProtectionIsEnabled() {
        moreOptionMenu = MoreOptionsMenu(tabCollectionViewModel: tabCollectionViewModel,
                                         passwordManagerCoordinator: passwordManagerCoordinator,
                                         networkProtectionFeatureVisibility: NetworkProtectionVisibilityMock(isInstalled: false, visible: true),
                                         sharingMenu: NSMenu(),
                                         internalUserDecider: internalUserDecider)

        XCTAssertEqual(moreOptionMenu.items[0].title, UserText.sendFeedback)
        XCTAssertTrue(moreOptionMenu.items[1].isSeparatorItem)
        XCTAssertEqual(moreOptionMenu.items[2].title, UserText.plusButtonNewTabMenuItem)
        XCTAssertEqual(moreOptionMenu.items[3].title, UserText.newWindowMenuItem)
        XCTAssertEqual(moreOptionMenu.items[4].title, UserText.newBurnerWindowMenuItem)
        XCTAssertTrue(moreOptionMenu.items[5].isSeparatorItem)
        XCTAssertEqual(moreOptionMenu.items[6].title, UserText.zoom)
        XCTAssertTrue(moreOptionMenu.items[7].isSeparatorItem)
        XCTAssertEqual(moreOptionMenu.items[8].title, UserText.bookmarks)
        XCTAssertEqual(moreOptionMenu.items[9].title, UserText.downloads)
        XCTAssertEqual(moreOptionMenu.items[10].title, UserText.passwordManagement)
        XCTAssertTrue(moreOptionMenu.items[11].isSeparatorItem)
        XCTAssertEqual(moreOptionMenu.items[12].title, UserText.emailOptionsMenuItem)

<<<<<<< HEAD
        XCTAssertTrue(moreOptionMenu.items[13].isSeparatorItem)
        XCTAssertTrue(moreOptionMenu.items[14].title.hasPrefix(UserText.networkProtection))
        XCTAssertTrue(moreOptionMenu.items[15].isSeparatorItem)
        XCTAssertEqual(moreOptionMenu.items[16].title, UserText.settings)
=======
#if NETWORK_PROTECTION
        if AccountManager(subscriptionAppGroup: Bundle.main.appGroup(bundle: .subs)).isUserAuthenticated {
            XCTAssertTrue(moreOptionMenu.items[13].isSeparatorItem)
            XCTAssertTrue(moreOptionMenu.items[14].title.hasPrefix(UserText.networkProtection))
            XCTAssertTrue(moreOptionMenu.items[15].title.hasPrefix(UserText.identityTheftRestorationOptionsMenuItem))
            XCTAssertTrue(moreOptionMenu.items[16].isSeparatorItem)
            XCTAssertEqual(moreOptionMenu.items[17].title, UserText.settings)
        } else {
            XCTAssertTrue(moreOptionMenu.items[13].isSeparatorItem)
            XCTAssertTrue(moreOptionMenu.items[14].title.hasPrefix(UserText.networkProtection))
            XCTAssertTrue(moreOptionMenu.items[15].isSeparatorItem)
            XCTAssertEqual(moreOptionMenu.items[16].title, UserText.settings)
        }
#else
        XCTAssertTrue(moreOptionMenu.items[13].isSeparatorItem)
        XCTAssertEqual(moreOptionMenu.items[14].title, UserText.settings)
#endif
>>>>>>> debc8031
    }

    @MainActor
    func testThatMoreOptionMenuHasTheExpectedItems_WhenNetworkProtectionIsDisabled() {
        moreOptionMenu = MoreOptionsMenu(tabCollectionViewModel: tabCollectionViewModel,
                                         passwordManagerCoordinator: passwordManagerCoordinator,
                                         networkProtectionFeatureVisibility: NetworkProtectionVisibilityMock(isInstalled: false, visible: false),
                                         sharingMenu: NSMenu(),
                                         internalUserDecider: internalUserDecider)

        XCTAssertEqual(moreOptionMenu.items[0].title, UserText.sendFeedback)
        XCTAssertTrue(moreOptionMenu.items[1].isSeparatorItem)
        XCTAssertEqual(moreOptionMenu.items[2].title, UserText.plusButtonNewTabMenuItem)
        XCTAssertEqual(moreOptionMenu.items[3].title, UserText.newWindowMenuItem)
        XCTAssertEqual(moreOptionMenu.items[4].title, UserText.newBurnerWindowMenuItem)
        XCTAssertTrue(moreOptionMenu.items[5].isSeparatorItem)
        XCTAssertEqual(moreOptionMenu.items[6].title, UserText.zoom)
        XCTAssertTrue(moreOptionMenu.items[7].isSeparatorItem)
        XCTAssertEqual(moreOptionMenu.items[8].title, UserText.bookmarks)
        XCTAssertEqual(moreOptionMenu.items[9].title, UserText.downloads)
        XCTAssertEqual(moreOptionMenu.items[10].title, UserText.passwordManagement)
        XCTAssertTrue(moreOptionMenu.items[11].isSeparatorItem)
        XCTAssertEqual(moreOptionMenu.items[12].title, UserText.emailOptionsMenuItem)
#if SUBSCRIPTION
        XCTAssertTrue(moreOptionMenu.items[13].isSeparatorItem)

        if AccountManager(subscriptionAppGroup: Bundle.main.appGroup(bundle: .subs)).isUserAuthenticated {
            XCTAssertTrue(moreOptionMenu.items[14].title.hasPrefix(UserText.identityTheftRestorationOptionsMenuItem))
            XCTAssertTrue(moreOptionMenu.items[15].isSeparatorItem)
            XCTAssertEqual(moreOptionMenu.items[16].title, UserText.settings)
        } else {
            XCTAssertEqual(moreOptionMenu.items[14].title, UserText.settings)
        }
#else
        XCTAssertTrue(moreOptionMenu.items[13].isSeparatorItem)
        XCTAssertEqual(moreOptionMenu.items[14].title, UserText.settings)
#endif
    }

    // MARK: Zoom

    @MainActor
    func testWhenClickingDefaultZoomInZoomSubmenuThenTheActionDelegateIsAlerted() {
        guard let zoomSubmenu = moreOptionMenu.zoomMenuItem.submenu else {
            XCTFail("No zoom submenu available")
            return
        }
        let defaultZoomItemIndex = zoomSubmenu.indexOfItem(withTitle: UserText.defaultZoomPageMoreOptionsItem)

        zoomSubmenu.performActionForItem(at: defaultZoomItemIndex)

        XCTAssertTrue(capturingActionDelegate.optionsButtonMenuRequestedAppearancePreferencesCalled)
    }

    // MARK: Preferences

    @MainActor
    func testWhenClickingOnPreferenceMenuItemThenTheActionDelegateIsAlerted() {
        moreOptionMenu.performActionForItem(at: moreOptionMenu.items.count - 1)
        XCTAssertTrue(capturingActionDelegate.optionsButtonMenuRequestedPreferencesCalled)
    }

}

final class NetworkProtectionVisibilityMock: NetworkProtectionFeatureVisibility {

    var isInstalled: Bool
    var visible: Bool

    init(isInstalled: Bool, visible: Bool) {
        self.isInstalled = isInstalled
        self.visible = visible
    }

    func isVPNVisible() -> Bool {
        return visible
    }

    func shouldUninstallAutomatically() -> Bool {
        return !visible
    }

    func isNetworkProtectionBetaVisible() -> Bool {
        return visible
    }

    func canStartVPN() async throws -> Bool {
        return false
    }

    func disableForAllUsers() async {
        // intentional no-op
    }

    func disableForWaitlistUsers() {
        // intentional no-op
    }

    var isEligibleForThankYouMessage: Bool {
        false
    }

    func disableIfUserHasNoAccess() async -> Bool {
        return false
    }
}<|MERGE_RESOLUTION|>--- conflicted
+++ resolved
@@ -17,15 +17,11 @@
 //
 
 import XCTest
-<<<<<<< HEAD
-=======
 
 #if SUBSCRIPTION
 import Subscription
 #endif
 
-#if NETWORK_PROTECTION
->>>>>>> debc8031
 import NetworkProtection
 
 @testable import DuckDuckGo_Privacy_Browser
@@ -58,13 +54,7 @@
         capturingActionDelegate = CapturingOptionsButtonMenuDelegate()
         internalUserDecider = InternalUserDeciderMock()
 
-<<<<<<< HEAD
-        networkProtectionVisibilityMock = NetworkProtectionVisibilityMock(visible: false)
-=======
-#if NETWORK_PROTECTION
         networkProtectionVisibilityMock = NetworkProtectionVisibilityMock(isInstalled: false, visible: false)
-#endif
->>>>>>> debc8031
     }
 
     @MainActor
@@ -98,13 +88,6 @@
         XCTAssertTrue(moreOptionMenu.items[11].isSeparatorItem)
         XCTAssertEqual(moreOptionMenu.items[12].title, UserText.emailOptionsMenuItem)
 
-<<<<<<< HEAD
-        XCTAssertTrue(moreOptionMenu.items[13].isSeparatorItem)
-        XCTAssertTrue(moreOptionMenu.items[14].title.hasPrefix(UserText.networkProtection))
-        XCTAssertTrue(moreOptionMenu.items[15].isSeparatorItem)
-        XCTAssertEqual(moreOptionMenu.items[16].title, UserText.settings)
-=======
-#if NETWORK_PROTECTION
         if AccountManager(subscriptionAppGroup: Bundle.main.appGroup(bundle: .subs)).isUserAuthenticated {
             XCTAssertTrue(moreOptionMenu.items[13].isSeparatorItem)
             XCTAssertTrue(moreOptionMenu.items[14].title.hasPrefix(UserText.networkProtection))
@@ -117,11 +100,6 @@
             XCTAssertTrue(moreOptionMenu.items[15].isSeparatorItem)
             XCTAssertEqual(moreOptionMenu.items[16].title, UserText.settings)
         }
-#else
-        XCTAssertTrue(moreOptionMenu.items[13].isSeparatorItem)
-        XCTAssertEqual(moreOptionMenu.items[14].title, UserText.settings)
-#endif
->>>>>>> debc8031
     }
 
     @MainActor
