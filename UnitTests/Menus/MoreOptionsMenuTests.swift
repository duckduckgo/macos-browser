--- conflicted
+++ resolved
@@ -95,13 +95,8 @@
         XCTAssertEqual(moreOptionMenu.items[12].title, UserText.emailOptionsMenuItem)
 
 #if NETWORK_PROTECTION
-<<<<<<< HEAD
         XCTAssertTrue(moreOptionMenu.items[13].isSeparatorItem)
-        XCTAssertEqual(moreOptionMenu.items[14].title, UserText.networkProtection)
-=======
-        XCTAssertTrue(moreOptionMenu.items[13].title.hasPrefix(UserText.networkProtection))
-        XCTAssertTrue(moreOptionMenu.items[14].isSeparatorItem)
->>>>>>> 9ac373be
+        XCTAssertTrue(moreOptionMenu.items[14].title.hasPrefix(UserText.networkProtection))
         XCTAssertEqual(moreOptionMenu.items[15].title, UserText.settings)
 #else
         XCTAssertTrue(moreOptionMenu.items[13].isSeparatorItem)
