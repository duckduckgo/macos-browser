//
//  MoreOptionsMenuTests.swift
//
//  Copyright © 2023 DuckDuckGo. All rights reserved.
//
//  Licensed under the Apache License, Version 2.0 (the "License");
//  you may not use this file except in compliance with the License.
//  You may obtain a copy of the License at
//
//  http://www.apache.org/licenses/LICENSE-2.0
//
//  Unless required by applicable law or agreed to in writing, software
//  distributed under the License is distributed on an "AS IS" BASIS,
//  WITHOUT WARRANTIES OR CONDITIONS OF ANY KIND, either express or implied.
//  See the License for the specific language governing permissions and
//  limitations under the License.
//

import Combine
import NetworkProtection
import NetworkProtectionUI
import XCTest
import Subscription

@testable import DuckDuckGo_Privacy_Browser

final class MoreOptionsMenuTests: XCTestCase {

    var tabCollectionViewModel: TabCollectionViewModel!
    var passwordManagerCoordinator: PasswordManagerCoordinator!
    var capturingActionDelegate: CapturingOptionsButtonMenuDelegate!
    @MainActor
    lazy var moreOptionMenu: MoreOptionsMenu! = {
        let menu = MoreOptionsMenu(tabCollectionViewModel: tabCollectionViewModel,
                                   passwordManagerCoordinator: passwordManagerCoordinator,
                                   networkProtectionFeatureVisibility: networkProtectionVisibilityMock,
                                   sharingMenu: NSMenu(),
                                   internalUserDecider: internalUserDecider)
        menu.actionDelegate = capturingActionDelegate
        return menu
    }()

    var internalUserDecider: InternalUserDeciderMock!

    var networkProtectionVisibilityMock: NetworkProtectionVisibilityMock!

    @MainActor
    override func setUp() {
        super.setUp()
        tabCollectionViewModel = TabCollectionViewModel()
        passwordManagerCoordinator = PasswordManagerCoordinator()
        capturingActionDelegate = CapturingOptionsButtonMenuDelegate()
        internalUserDecider = InternalUserDeciderMock()

        networkProtectionVisibilityMock = NetworkProtectionVisibilityMock(isInstalled: false, visible: false)
    }

    @MainActor
    override func tearDown() {
        tabCollectionViewModel = nil
        passwordManagerCoordinator = nil
        capturingActionDelegate = nil
        moreOptionMenu = nil
        super.tearDown()
    }

    @MainActor
    func testThatMoreOptionMenuHasTheExpectedItems() {
        moreOptionMenu = MoreOptionsMenu(tabCollectionViewModel: tabCollectionViewModel,
                                         passwordManagerCoordinator: passwordManagerCoordinator,
                                         networkProtectionFeatureVisibility: NetworkProtectionVisibilityMock(isInstalled: false, visible: true),
                                         sharingMenu: NSMenu(),
                                         internalUserDecider: internalUserDecider)

        XCTAssertEqual(moreOptionMenu.items[0].title, UserText.sendFeedback)
        XCTAssertTrue(moreOptionMenu.items[1].isSeparatorItem)
        XCTAssertEqual(moreOptionMenu.items[2].title, UserText.plusButtonNewTabMenuItem)
        XCTAssertEqual(moreOptionMenu.items[3].title, UserText.newWindowMenuItem)
        XCTAssertEqual(moreOptionMenu.items[4].title, UserText.newBurnerWindowMenuItem)
        XCTAssertTrue(moreOptionMenu.items[5].isSeparatorItem)
        XCTAssertEqual(moreOptionMenu.items[6].title, UserText.zoom)
        XCTAssertTrue(moreOptionMenu.items[7].isSeparatorItem)
        XCTAssertEqual(moreOptionMenu.items[8].title, UserText.bookmarks)
        XCTAssertEqual(moreOptionMenu.items[9].title, UserText.downloads)
        XCTAssertEqual(moreOptionMenu.items[10].title, UserText.passwordManagementTitle)
        XCTAssertTrue(moreOptionMenu.items[11].isSeparatorItem)
        XCTAssertEqual(moreOptionMenu.items[12].title, UserText.emailOptionsMenuItem)

        if AccountManager(subscriptionAppGroup: Bundle.main.appGroup(bundle: .subs)).isUserAuthenticated {
            XCTAssertTrue(moreOptionMenu.items[13].isSeparatorItem)
            XCTAssertTrue(moreOptionMenu.items[14].title.hasPrefix(UserText.networkProtection))
            XCTAssertTrue(moreOptionMenu.items[15].title.hasPrefix(UserText.identityTheftRestorationOptionsMenuItem))
            XCTAssertTrue(moreOptionMenu.items[16].isSeparatorItem)
            XCTAssertEqual(moreOptionMenu.items[17].title, UserText.settings)
        } else {
            XCTAssertTrue(moreOptionMenu.items[13].isSeparatorItem)
            XCTAssertTrue(moreOptionMenu.items[14].title.hasPrefix(UserText.networkProtection))
            XCTAssertTrue(moreOptionMenu.items[15].isSeparatorItem)
            XCTAssertEqual(moreOptionMenu.items[16].title, UserText.settings)
        }
    }

<<<<<<< HEAD
    @MainActor
    func testThatMoreOptionMenuHasTheExpectedItems_WhenNetworkProtectionIsDisabled() {
        moreOptionMenu = MoreOptionsMenu(tabCollectionViewModel: tabCollectionViewModel,
                                         passwordManagerCoordinator: passwordManagerCoordinator,
                                         networkProtectionFeatureVisibility: NetworkProtectionVisibilityMock(isInstalled: false, visible: false),
                                         sharingMenu: NSMenu(),
                                         internalUserDecider: internalUserDecider)

        XCTAssertEqual(moreOptionMenu.items[0].title, UserText.sendFeedback)
        XCTAssertTrue(moreOptionMenu.items[1].isSeparatorItem)
        XCTAssertEqual(moreOptionMenu.items[2].title, UserText.plusButtonNewTabMenuItem)
        XCTAssertEqual(moreOptionMenu.items[3].title, UserText.newWindowMenuItem)
        XCTAssertEqual(moreOptionMenu.items[4].title, UserText.newBurnerWindowMenuItem)
        XCTAssertTrue(moreOptionMenu.items[5].isSeparatorItem)
        XCTAssertEqual(moreOptionMenu.items[6].title, UserText.zoom)
        XCTAssertTrue(moreOptionMenu.items[7].isSeparatorItem)
        XCTAssertEqual(moreOptionMenu.items[8].title, UserText.bookmarks)
        XCTAssertEqual(moreOptionMenu.items[9].title, UserText.downloads)
        XCTAssertEqual(moreOptionMenu.items[10].title, UserText.passwordManagementTitle)
        XCTAssertTrue(moreOptionMenu.items[11].isSeparatorItem)
        XCTAssertEqual(moreOptionMenu.items[12].title, UserText.emailOptionsMenuItem)
        XCTAssertTrue(moreOptionMenu.items[13].isSeparatorItem)

        if AccountManager(subscriptionAppGroup: Bundle.main.appGroup(bundle: .subs)).isUserAuthenticated {
            XCTAssertTrue(moreOptionMenu.items[14].title.hasPrefix(UserText.identityTheftRestorationOptionsMenuItem))
            XCTAssertTrue(moreOptionMenu.items[15].isSeparatorItem)
            XCTAssertEqual(moreOptionMenu.items[16].title, UserText.settings)
        } else {
            XCTAssertEqual(moreOptionMenu.items[14].title, UserText.settings)
        }
    }

=======
>>>>>>> 9ef6a4c5
    // MARK: Zoom

    @MainActor
    func testWhenClickingDefaultZoomInZoomSubmenuThenTheActionDelegateIsAlerted() {
        guard let zoomSubmenu = moreOptionMenu.zoomMenuItem.submenu else {
            XCTFail("No zoom submenu available")
            return
        }
        let defaultZoomItemIndex = zoomSubmenu.indexOfItem(withTitle: UserText.defaultZoomPageMoreOptionsItem)

        zoomSubmenu.performActionForItem(at: defaultZoomItemIndex)

        XCTAssertTrue(capturingActionDelegate.optionsButtonMenuRequestedAppearancePreferencesCalled)
    }

    // MARK: Preferences

    @MainActor
    func testWhenClickingOnPreferenceMenuItemThenTheActionDelegateIsAlerted() {
        moreOptionMenu.performActionForItem(at: moreOptionMenu.items.count - 1)
        XCTAssertTrue(capturingActionDelegate.optionsButtonMenuRequestedPreferencesCalled)
    }

    // MARK: - Bookmarks

    @MainActor
    func testWhenClickingOnBookmarkAllTabsMenuItemThenTheActionDelegateIsAlerted() throws {
        // GIVEN
        let bookmarksMenu = try XCTUnwrap(moreOptionMenu.item(at: 8)?.submenu)
        let bookmarkAllTabsIndex = try XCTUnwrap(bookmarksMenu.indexOfItem(withTitle: UserText.bookmarkAllTabs))
        let bookmarkAllTabsMenuItem = try XCTUnwrap(bookmarksMenu.items[bookmarkAllTabsIndex])
        bookmarkAllTabsMenuItem.isEnabled = true

        // WHEN
        bookmarksMenu.performActionForItem(at: bookmarkAllTabsIndex)

        // THEN
        XCTAssertTrue(capturingActionDelegate.optionsButtonMenuRequestedBookmarkAllOpenTabsCalled)
    }

}

final class NetworkProtectionVisibilityMock: NetworkProtectionFeatureVisibility {
    var onboardStatusPublisher: AnyPublisher<NetworkProtectionUI.OnboardingStatus, Never> {
        Just(.default).eraseToAnyPublisher()
    }

    var isInstalled: Bool
    var visible: Bool

    init(isInstalled: Bool, visible: Bool) {
        self.isInstalled = isInstalled
        self.visible = visible
    }

    func isVPNVisible() -> Bool {
        return visible
    }

    func shouldUninstallAutomatically() -> Bool {
        return !visible
    }

    func canStartVPN() async throws -> Bool {
        return false
    }

    func disableForAllUsers() async {
        // intentional no-op
    }

    var isEligibleForThankYouMessage: Bool {
        false
    }

    func disableIfUserHasNoAccess() async -> Bool {
        return false
    }
}<|MERGE_RESOLUTION|>--- conflicted
+++ resolved
@@ -100,41 +100,6 @@
         }
     }
 
-<<<<<<< HEAD
-    @MainActor
-    func testThatMoreOptionMenuHasTheExpectedItems_WhenNetworkProtectionIsDisabled() {
-        moreOptionMenu = MoreOptionsMenu(tabCollectionViewModel: tabCollectionViewModel,
-                                         passwordManagerCoordinator: passwordManagerCoordinator,
-                                         networkProtectionFeatureVisibility: NetworkProtectionVisibilityMock(isInstalled: false, visible: false),
-                                         sharingMenu: NSMenu(),
-                                         internalUserDecider: internalUserDecider)
-
-        XCTAssertEqual(moreOptionMenu.items[0].title, UserText.sendFeedback)
-        XCTAssertTrue(moreOptionMenu.items[1].isSeparatorItem)
-        XCTAssertEqual(moreOptionMenu.items[2].title, UserText.plusButtonNewTabMenuItem)
-        XCTAssertEqual(moreOptionMenu.items[3].title, UserText.newWindowMenuItem)
-        XCTAssertEqual(moreOptionMenu.items[4].title, UserText.newBurnerWindowMenuItem)
-        XCTAssertTrue(moreOptionMenu.items[5].isSeparatorItem)
-        XCTAssertEqual(moreOptionMenu.items[6].title, UserText.zoom)
-        XCTAssertTrue(moreOptionMenu.items[7].isSeparatorItem)
-        XCTAssertEqual(moreOptionMenu.items[8].title, UserText.bookmarks)
-        XCTAssertEqual(moreOptionMenu.items[9].title, UserText.downloads)
-        XCTAssertEqual(moreOptionMenu.items[10].title, UserText.passwordManagementTitle)
-        XCTAssertTrue(moreOptionMenu.items[11].isSeparatorItem)
-        XCTAssertEqual(moreOptionMenu.items[12].title, UserText.emailOptionsMenuItem)
-        XCTAssertTrue(moreOptionMenu.items[13].isSeparatorItem)
-
-        if AccountManager(subscriptionAppGroup: Bundle.main.appGroup(bundle: .subs)).isUserAuthenticated {
-            XCTAssertTrue(moreOptionMenu.items[14].title.hasPrefix(UserText.identityTheftRestorationOptionsMenuItem))
-            XCTAssertTrue(moreOptionMenu.items[15].isSeparatorItem)
-            XCTAssertEqual(moreOptionMenu.items[16].title, UserText.settings)
-        } else {
-            XCTAssertEqual(moreOptionMenu.items[14].title, UserText.settings)
-        }
-    }
-
-=======
->>>>>>> 9ef6a4c5
     // MARK: Zoom
 
     @MainActor
