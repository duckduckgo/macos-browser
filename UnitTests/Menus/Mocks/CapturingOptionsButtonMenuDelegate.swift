--- conflicted
+++ resolved
@@ -68,11 +68,11 @@
         optionsButtonMenuRequestedAppearancePreferencesCalled = true
     }
 
-<<<<<<< HEAD
+    func optionsButtonMenuRequestedBookmarkExportInterface(_ menu: NSMenu) {
+
+    }
+
     func optionsButtonMenuRequestedNetworkProtectionPopover(_ menu: NSMenu) {
-=======
-    func optionsButtonMenuRequestedBookmarkExportInterface(_ menu: NSMenu) {
->>>>>>> f0345819
 
     }
 
