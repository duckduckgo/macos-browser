//
//  StatisticsLoaderTests.swift
//
//  Copyright © 2017 DuckDuckGo. All rights reserved.
//
//  Licensed under the Apache License, Version 2.0 (the "License");
//  you may not use this file except in compliance with the License.
//  You may obtain a copy of the License at
//
//  http://www.apache.org/licenses/LICENSE-2.0
//
//  Unless required by applicable law or agreed to in writing, software
//  distributed under the License is distributed on an "AS IS" BASIS,
//  WITHOUT WARRANTIES OR CONDITIONS OF ANY KIND, either express or implied.
//  See the License for the specific language governing permissions and
//  limitations under the License.
//

import XCTest
import OHHTTPStubs
import OHHTTPStubsSwift
@testable import DuckDuckGo_Privacy_Browser
import PixelKit

class StatisticsLoaderTests: XCTestCase {

<<<<<<< HEAD
    var mockStatisticsStore: StatisticsStore!
    var testee: StatisticsLoader!
    let pixelKit = PixelKit(dryRun: false,
                                appVersion: "1.0.0",
                                defaultHeaders: [:],
                                defaults: UserDefaults(),
                                fireRequest: { _, _, _, _, _, _ in

        })

    override func setUp() {
        PixelKit.shared = pixelKit
=======
    private var mockAttributionsPixelHandler: MockAttributionsPixelHandler!
    private var mockStatisticsStore: StatisticsStore!
    private var testee: StatisticsLoader!

    override func setUp() {
        mockAttributionsPixelHandler = MockAttributionsPixelHandler()
>>>>>>> 22fbc839
        mockStatisticsStore = MockStatisticsStore()
        testee = StatisticsLoader(statisticsStore: mockStatisticsStore, attributionPixelHandler: mockAttributionsPixelHandler)
    }

    override func tearDown() {
        PixelKit.tearDown()
        HTTPStubs.removeAllStubs()
        mockStatisticsStore = nil
        mockAttributionsPixelHandler = nil
        testee = nil
        super.tearDown()
    }

    func testWhenSearchRefreshHasSuccessfulUpdateAtbRequestThenSearchRetentionAtbUpdated() {

        mockStatisticsStore.atb = "atb"
        mockStatisticsStore.searchRetentionAtb = "retentionatb"
        mockStatisticsStore.variant = "test"
        loadSuccessfulUpdateAtbStub()

        let expect = expectation(description: "Successful atb updates retention store")
        testee.refreshSearchRetentionAtb {
            XCTAssertEqual(self.mockStatisticsStore.atb, "v20-1")
            XCTAssertEqual(self.mockStatisticsStore.searchRetentionAtb, "v77-5")
            XCTAssertNil(self.mockStatisticsStore.variant)
            expect.fulfill()
        }

        waitForExpectations(timeout: 1, handler: nil)
    }

    func testWhenAppRefreshHasSuccessfulUpdateAtbRequestThenAppRetentionAtbUpdated() {

        mockStatisticsStore.atb = "atb"
        mockStatisticsStore.appRetentionAtb = "retentionatb"
        loadSuccessfulUpdateAtbStub()

        let expect = expectation(description: "Successful atb updates retention store")
        testee.refreshAppRetentionAtb {
            XCTAssertEqual(self.mockStatisticsStore.atb, "v20-1")
            XCTAssertEqual(self.mockStatisticsStore.appRetentionAtb, "v77-5")
            expect.fulfill()
        }

        waitForExpectations(timeout: 1, handler: nil)
    }

    func testWhenLoadHasSuccessfulAtbAndExtiRequestsThenStoreUpdatedWithVariant() {

        loadSuccessfulAtbStub()
        loadSuccessfulExiStub()

        let expect = expectation(description: "Successful atb and exti updates store")
        testee.load {
            XCTAssertTrue(self.mockStatisticsStore.hasInstallStatistics)
            XCTAssertEqual(self.mockStatisticsStore.atb, "v77-5")
            expect.fulfill()
        }

        waitForExpectations(timeout: 1, handler: nil)
    }

    func testWhenLoadHasUnsuccessfulAtbThenStoreNotUpdated() {

        loadUnsuccessfulAtbStub()
        loadSuccessfulExiStub()

        let expect = expectation(description: "Unsuccessful atb does not update store")
        testee.load {
            XCTAssertFalse(self.mockStatisticsStore.hasInstallStatistics)
            XCTAssertNil(self.mockStatisticsStore.atb)
            expect.fulfill()
        }

        waitForExpectations(timeout: 1, handler: nil)
    }

    func testWhenLoadHasUnsuccessfulExtiThenStoreNotUpdated() {

        loadSuccessfulAtbStub()
        loadUnsuccessfulExiStub()

        let expect = expectation(description: "Unsuccessful exti does not update store")
        testee.load {
            XCTAssertFalse(self.mockStatisticsStore.hasInstallStatistics)
            XCTAssertNil(self.mockStatisticsStore.atb)
            expect.fulfill()
        }

        waitForExpectations(timeout: 1, handler: nil)
    }

    func testWhenSearchRefreshHasSuccessfulAtbRequestThenSearchRetentionAtbUpdated() {

        mockStatisticsStore.atb = "atb"
        mockStatisticsStore.searchRetentionAtb = "retentionatb"
        loadSuccessfulAtbStub()

        let expect = expectation(description: "Successful atb updates retention store")
        testee.refreshSearchRetentionAtb {
            XCTAssertEqual(self.mockStatisticsStore.atb, "atb")
            XCTAssertEqual(self.mockStatisticsStore.searchRetentionAtb, "v77-5")
            expect.fulfill()
        }

        waitForExpectations(timeout: 1, handler: nil)
    }

    func testWhenAppRefreshHasSuccessfulAtbRequestThenAppRetentionAtbUpdated() {

        mockStatisticsStore.atb = "atb"
        mockStatisticsStore.appRetentionAtb = "retentionatb"
        loadSuccessfulAtbStub()

        let expect = expectation(description: "Successful atb updates retention store")
        testee.refreshAppRetentionAtb {
            XCTAssertEqual(self.mockStatisticsStore.atb, "atb")
            XCTAssertEqual(self.mockStatisticsStore.appRetentionAtb, "v77-5")
            expect.fulfill()
        }

        waitForExpectations(timeout: 1, handler: nil)
    }

    func testWhenSearchRefreshHasUnsuccessfulAtbRequestThenSearchRetentionAtbNotUpdated() {
        mockStatisticsStore.atb = "atb"
        mockStatisticsStore.searchRetentionAtb = "retentionAtb"
        loadUnsuccessfulAtbStub()

        let expect = expectation(description: "Unsuccessful atb does not update store")
        testee.refreshSearchRetentionAtb {
            XCTAssertEqual(self.mockStatisticsStore.atb, "atb")
            XCTAssertEqual(self.mockStatisticsStore.searchRetentionAtb, "retentionAtb")
            expect.fulfill()
        }

        waitForExpectations(timeout: 1, handler: nil)
    }

    func testWhenAppRefreshHasUnsuccessfulAtbRequestThenSearchRetentionAtbNotUpdated() {
        mockStatisticsStore.atb = "atb"
        mockStatisticsStore.appRetentionAtb = "retentionAtb"
        loadUnsuccessfulAtbStub()

        let expect = expectation(description: "Unsuccessful atb does not update store")
        testee.refreshAppRetentionAtb {
            XCTAssertEqual(self.mockStatisticsStore.atb, "atb")
            XCTAssertEqual(self.mockStatisticsStore.appRetentionAtb, "retentionAtb")
            expect.fulfill()
        }

        waitForExpectations(timeout: 1, handler: nil)
    }

    func testWhenSearchRefreshCompletesThenLastAppRetentionRequestDateNotUpdated() {
        mockStatisticsStore.atb = "atb"
        mockStatisticsStore.appRetentionAtb = "retentionAtb"
        mockStatisticsStore.searchRetentionAtb = "retentionAtb"
        loadSuccessfulAtbStub()
        XCTAssertFalse(self.mockStatisticsStore.isAppRetentionFiredToday)

        let expect = expectation(description: "Search retention atb does not update lastAppRetentionRequestDate")
        testee.refreshSearchRetentionAtb {
            XCTAssertNil(self.mockStatisticsStore.lastAppRetentionRequestDate)
            XCTAssertFalse(self.mockStatisticsStore.isAppRetentionFiredToday)
            expect.fulfill()
        }

        waitForExpectations(timeout: 1, handler: nil)
    }

    func testWhenAppRefreshCompletesThenLastAppRetentionRequestDateUpdated() {
        mockStatisticsStore.atb = "atb"
        mockStatisticsStore.appRetentionAtb = "retentionAtb"
        mockStatisticsStore.searchRetentionAtb = "retentionAtb"
        loadSuccessfulAtbStub()
        XCTAssertFalse(self.mockStatisticsStore.isAppRetentionFiredToday)

        let expect = expectation(description: "App retention atb updates lastAppRetentionRequestDate")
        testee.refreshAppRetentionAtb {
            XCTAssertNotNil(self.mockStatisticsStore.lastAppRetentionRequestDate)
            XCTAssertTrue(self.mockStatisticsStore.isAppRetentionFiredToday)
            expect.fulfill()
        }

        waitForExpectations(timeout: 1, handler: nil)
    }

    func testWhenAppRefreshFailsThenLastAppRetentionRequestDateNotUpdated() {
        mockStatisticsStore.atb = "atb"
        mockStatisticsStore.appRetentionAtb = "retentionAtb"
        mockStatisticsStore.searchRetentionAtb = "retentionAtb"
        loadUnsuccessfulAtbStub()
        XCTAssertFalse(self.mockStatisticsStore.isAppRetentionFiredToday)

        let expect = expectation(description: "Unsuccessful App retention atb does not update lastAppRetentionRequestDate")
        testee.refreshAppRetentionAtb {
            XCTAssertNil(self.mockStatisticsStore.lastAppRetentionRequestDate)
            XCTAssertFalse(self.mockStatisticsStore.isAppRetentionFiredToday)
            expect.fulfill()
        }

        waitForExpectations(timeout: 1, handler: nil)
    }

    func testWhenRefreshRetentionAtbIsPerformedForSearchThenSearchRetentionAtbRequested() {
        mockStatisticsStore.appRetentionAtb = "appRetentionAtb"
        mockStatisticsStore.searchRetentionAtb = "searchRetentionAtb"
        loadSuccessfulUpdateAtbStub()

        let expect = expectation(description: "Search retention ATB requested")
        testee.refreshRetentionAtb(isSearch: true) {
            XCTAssertEqual(self.mockStatisticsStore.atb, "v20-1")
            XCTAssertEqual(self.mockStatisticsStore.searchRetentionAtb, "v77-5")
            expect.fulfill()
        }

        waitForExpectations(timeout: 1, handler: nil)
    }

    // Disabled, app retention ATB is not currently used
    func testWhenRefreshRetentionAtbIsPerformedForNavigationThenAppRetentionAtbRequested() {
        mockStatisticsStore.atb = "atb"
        mockStatisticsStore.appRetentionAtb = "appRetentionAtb"
        mockStatisticsStore.searchRetentionAtb = "searchRetentionAtb"
        loadSuccessfulUpdateAtbStub()

        let expect = expectation(description: "App retention ATB requested")
        testee.refreshRetentionAtb(isSearch: false) {
            XCTAssertEqual(self.mockStatisticsStore.atb, "v20-1")
            XCTAssertEqual(self.mockStatisticsStore.appRetentionAtb, "v77-5")
            XCTAssertEqual(self.mockStatisticsStore.searchRetentionAtb, "searchRetentionAtb")
            XCTAssertTrue(self.mockStatisticsStore.isAppRetentionFiredToday)
            expect.fulfill()
        }

        waitForExpectations(timeout: 1, handler: nil)
    }

    func testWhenRefreshRetentionAtbIsPerformedTwiceADayThenAppRetentionAtbNotRequested() {
        mockStatisticsStore.atb = "atb"
        mockStatisticsStore.appRetentionAtb = "appRetentionAtb"
        mockStatisticsStore.searchRetentionAtb = "searchRetentionAtb"
        mockStatisticsStore.lastAppRetentionRequestDate = Date()
        loadSuccessfulUpdateAtbStub()

        let expect = expectation(description: "App retention ATB not requested")
        testee.refreshRetentionAtb(isSearch: false) {
            XCTAssertEqual(self.mockStatisticsStore.atb, "atb")
            XCTAssertEqual(self.mockStatisticsStore.appRetentionAtb, "appRetentionAtb")
            XCTAssertEqual(self.mockStatisticsStore.searchRetentionAtb, "searchRetentionAtb")
            XCTAssertTrue(self.mockStatisticsStore.isAppRetentionFiredToday)
            expect.fulfill()
        }

        waitForExpectations(timeout: 1, handler: nil)
    }

    func testWhenRefreshRetentionAtbIsPerformedForNonSearchAndNoInstallStatisticsExistThenAtbNotRequested() {
        loadSuccessfulUpdateAtbStub()

        let expect = expectation(description: "App retention ATB not requested")
        testee.refreshRetentionAtb(isSearch: false) {
            XCTAssertNil(self.mockStatisticsStore.atb)
            XCTAssertNil(self.mockStatisticsStore.appRetentionAtb)
            XCTAssertNil(self.mockStatisticsStore.searchRetentionAtb)
            XCTAssertFalse(self.mockStatisticsStore.isAppRetentionFiredToday)
            expect.fulfill()
        }

        waitForExpectations(timeout: 1, handler: nil)
    }

    func testWhenLoadHasSuccessfulAtbThenAttributionPixelShouldFire() {
        // GIVEN
        loadSuccessfulAtbStub()
        let expect = expectation(description: #function)
        XCTAssertFalse(mockAttributionsPixelHandler.didCallFireInstallationAttributionPixel)

        // WHEN
        testee.load {
            expect.fulfill()
        }

        // THEN
        waitForExpectations(timeout: 1, handler: nil)
        XCTAssertTrue(mockAttributionsPixelHandler.didCallFireInstallationAttributionPixel)
    }

    func testWhenLoadHasUnsuccessfulAtbThenAttributionPixelShouldNotFire() {
        // GIVEN
        loadUnsuccessfulAtbStub()
        let expect = expectation(description: #function)
        XCTAssertFalse(mockAttributionsPixelHandler.didCallFireInstallationAttributionPixel)

        testee.load {
            expect.fulfill()
        }

        // THEN
        waitForExpectations(timeout: 1, handler: nil)
        XCTAssertFalse(mockAttributionsPixelHandler.didCallFireInstallationAttributionPixel)
    }

    func testWhenLoadHasSuccessfulAtbSubsequentlyThenAttributionPixelShouldNotFire() {
        // GIVEN
        loadSuccessfulAtbStub()
        let firstATBCallExpectation = XCTestExpectation(description: "First ATB call")
        let secondATBCallExpectation = XCTestExpectation(description: "Second ATB call")
        testee.load { firstATBCallExpectation.fulfill() }
        wait(for: [firstATBCallExpectation], timeout: 1.0)
        XCTAssertTrue(mockAttributionsPixelHandler.didCallFireInstallationAttributionPixel)
        XCTAssertEqual(mockAttributionsPixelHandler.fireInstallationAttributionPixelCount, 1)

        // WHEN
        testee.load { secondATBCallExpectation.fulfill() }

        // THEN
        wait(for: [secondATBCallExpectation], timeout: 1.0)
        XCTAssertEqual(mockAttributionsPixelHandler.fireInstallationAttributionPixelCount, 1)
    }

    func loadSuccessfulAtbStub() {
        stub(condition: isHost(URL.initialAtb.host!)) { _ in
            let path = OHPathForFile("atb.json", type(of: self))!
            return fixture(filePath: path, status: 200, headers: nil)
        }
    }

    func loadSuccessfulUpdateAtbStub() {
        stub(condition: isHost(URL.initialAtb.host!)) { _ in
            let path = OHPathForFile("atb-with-update.json", type(of: self))!
            return fixture(filePath: path, status: 200, headers: nil)
        }
    }

    func loadUnsuccessfulAtbStub() {
        stub(condition: isHost(URL.initialAtb.host!)) { _ in
            let path = OHPathForFile("invalid.json", type(of: self))!
            return fixture(filePath: path, status: 400, headers: nil)
        }
    }

    func loadSuccessfulExiStub() {
        stub(condition: isPath(URL.exti(forAtb: "").path)) { _ -> HTTPStubsResponse in
            let path = OHPathForFile("empty", type(of: self))!
            return fixture(filePath: path, status: 200, headers: nil)
        }
    }

    func loadUnsuccessfulExiStub() {
        stub(condition: isPath(URL.exti(forAtb: "").path)) { _ -> HTTPStubsResponse in
            let path = OHPathForFile("empty", type(of: self))!
            return fixture(filePath: path, status: 400, headers: nil)
        }
    }

}<|MERGE_RESOLUTION|>--- conflicted
+++ resolved
@@ -20,31 +20,24 @@
 import OHHTTPStubs
 import OHHTTPStubsSwift
 @testable import DuckDuckGo_Privacy_Browser
-import PixelKit
 
 class StatisticsLoaderTests: XCTestCase {
 
-<<<<<<< HEAD
-    var mockStatisticsStore: StatisticsStore!
-    var testee: StatisticsLoader!
-    let pixelKit = PixelKit(dryRun: false,
-                                appVersion: "1.0.0",
-                                defaultHeaders: [:],
-                                defaults: UserDefaults(),
-                                fireRequest: { _, _, _, _, _, _ in
-
-        })
-
-    override func setUp() {
-        PixelKit.shared = pixelKit
-=======
     private var mockAttributionsPixelHandler: MockAttributionsPixelHandler!
     private var mockStatisticsStore: StatisticsStore!
     private var testee: StatisticsLoader!
+    let pixelKit = PixelKit(dryRun: false,
+                                    appVersion: "1.0.0",
+                                    defaultHeaders: [:],
+                                    defaults: UserDefaults(),
+                                    fireRequest: { _, _, _, _, _, _ in
+
+            })
 
     override func setUp() {
+        PixelKit.shared = pixelKit
+
         mockAttributionsPixelHandler = MockAttributionsPixelHandler()
->>>>>>> 22fbc839
         mockStatisticsStore = MockStatisticsStore()
         testee = StatisticsLoader(statisticsStore: mockStatisticsStore, attributionPixelHandler: mockAttributionsPixelHandler)
     }
