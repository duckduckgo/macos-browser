--- conflicted
+++ resolved
@@ -61,21 +61,13 @@
         return nil
     }
 
-<<<<<<< HEAD
     func makeBookmark(for url: URL, title: String, isFavorite: Bool, index: Int?, parent: BookmarkFolder?) -> DuckDuckGo_Privacy_Browser.Bookmark? {
-=======
-    func makeBookmark(for url: URL, title: String, isFavorite: Bool, index: Int?, parent: DuckDuckGo_Privacy_Browser.BookmarkFolder?) -> DuckDuckGo_Privacy_Browser.Bookmark? {
->>>>>>> a387ea7c
         return nil
     }
 
     func makeBookmarks(for websitesInfo: [DuckDuckGo_Privacy_Browser.WebsiteInfo], inNewFolderNamed folderName: String, withinParentFolder parent: DuckDuckGo_Privacy_Browser.ParentFolderType) {}
 
-<<<<<<< HEAD
-    func makeFolder(withTitle title: String, parent: BookmarkFolder?, completion: @escaping (Result<DuckDuckGo_Privacy_Browser.BookmarkFolder, any Error>) -> Void) {}
-=======
     func makeFolder(for title: String, parent: BookmarkFolder?, completion: @escaping (Result<BookmarkFolder, Error>) -> Void) {}
->>>>>>> a387ea7c
 
     var removeBookmarkCalled = false
     func remove(bookmark: DuckDuckGo_Privacy_Browser.Bookmark, undoManager: UndoManager?) {
