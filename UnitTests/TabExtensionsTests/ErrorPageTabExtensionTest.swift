//
//  ErrorPageTabExtensionTest.swift
//
//  Copyright © 2024 DuckDuckGo. All rights reserved.
//
//  Licensed under the Apache License, Version 2.0 (the "License");
//  you may not use this file except in compliance with the License.
//  You may obtain a copy of the License at
//
//  http://www.apache.org/licenses/LICENSE-2.0
//
//  Unless required by applicable law or agreed to in writing, software
//  distributed under the License is distributed on an "AS IS" BASIS,
//  WITHOUT WARRANTIES OR CONDITIONS OF ANY KIND, either express or implied.
//  See the License for the specific language governing permissions and
//  limitations under the License.
//

import BrowserServicesKit
import Combine
import Navigation
import Common
import WebKit
import XCTest
import SpecialErrorPages

@testable import DuckDuckGo_Privacy_Browser

final class ErrorPageTabExtensionTest: XCTestCase {
    var mockWebViewPublisher: PassthroughSubject<WKWebView, Never>!
    var scriptPublisher: PassthroughSubject<MockSpecialErrorPageScriptProvider, Never>!
    var errorPageExtention: SpecialErrorPageTabExtension!
    var credentialCreator: MockCredentialCreator!
    var phishingDetection: MockPhishingSiteDetector!
    var phishingStateManager: PhishingTabStateManager!
    let errorURLString = "com.example.error"
    let phishingURLString = "https://privacy-test-pages.site/security/phishing.html"

    override func setUpWithError() throws {
        mockWebViewPublisher = PassthroughSubject<WKWebView, Never>()
        scriptPublisher = PassthroughSubject<MockSpecialErrorPageScriptProvider, Never>()
        let featureFlagger = MockFeatureFlagger()
<<<<<<< HEAD
        errorPageExtention = SpecialErrorPageTabExtension(webViewPublisher: mockWebViewPublisher, scriptsPublisher: scriptPublisher, urlCredentialCreator: credentialCreator, featureFlagger: featureFlagger, phishingDetector: MockPhishingSiteDetector(isMalicious: true), phishingStateManager: PhishingTabStateManager())
=======
        credentialCreator = MockCredentialCreator()
        phishingStateManager = PhishingTabStateManager()
        phishingDetection = MockPhishingSiteDetector(isMalicious: true)
        errorPageExtention = SpecialErrorPageTabExtension(webViewPublisher: mockWebViewPublisher, scriptsPublisher: scriptPublisher, urlCredentialCreator: credentialCreator, featureFlagger: featureFlagger, phishingDetector: phishingDetection,
                                                          phishingStateManager: phishingStateManager)
>>>>>>> b0040c21
    }

    override func tearDownWithError() throws {
        mockWebViewPublisher = nil
        scriptPublisher = nil
        errorPageExtention = nil
        credentialCreator = nil
    }

    func testWhenWebViewPublisherPublishWebViewThenErrorPageExtensionHasCorrectWebView() throws {
        // GIVEN
        let aWebView = WKWebView()

        // WHEN
        mockWebViewPublisher.send(aWebView)

        // THEN
        XCTAssertTrue(errorPageExtention.webView === aWebView)
    }

    @MainActor func testWhenCertificateExpired_ThenTabExtenstionErrorIsExpectedError() {
        // GIVEN
        let mockWebView = MockWKWebView(url: URL(string: errorURLString)!)
        errorPageExtention.webView = mockWebView
        let error = WKError(_nsError: NSError(domain: "com.example.error", code: NSURLErrorServerCertificateUntrusted, userInfo: ["_kCFStreamErrorCodeKey": -9814, "NSErrorFailingURLKey": URL(string: errorURLString)!]))
        let navigation = Navigation(identity: .init(nil), responders: .init(), state: .started, redirectHistory: [], isCurrent: true, isCommitted: true)
        let eTldPlus1 = TLD().eTLDplus1(errorURLString) ?? errorURLString

        // WHEN
        errorPageExtention.navigation(navigation, didFailWith: error)

        // THEN
        XCTAssertEqual(errorPageExtention.errorData, SpecialErrorData(kind: .ssl, errorType: "expired", domain: eTldPlus1))
    }

    @MainActor func testWhenCertificateSelfSigned_ThenExpectedErrorPageIsShown() {
        // GIVEN
        let mockWebView = MockWKWebView(url: URL(string: errorURLString)!)
        errorPageExtention.webView = mockWebView
        let error = WKError(_nsError: NSError(domain: "com.example.error", code: NSURLErrorServerCertificateUntrusted, userInfo: ["_kCFStreamErrorCodeKey": -9807, "NSErrorFailingURLKey": URL(string: errorURLString)!]))
        let navigation = Navigation(identity: .init(nil), responders: .init(), state: .started, redirectHistory: [], isCurrent: true, isCommitted: true)
        let eTldPlus1 = TLD().eTLDplus1(errorURLString) ?? errorURLString

        // WHEN
        errorPageExtention.navigation(navigation, didFailWith: error)

        // THEN
        XCTAssertEqual(errorPageExtention.errorData, SpecialErrorData(kind: .ssl, errorType: "selfSigned", domain: eTldPlus1))
    }

    @MainActor func testWhenCertificateWrongHost_ThenExpectedErrorPageIsShown() {
        // GIVEN
        let mockWebView = MockWKWebView(url: URL(string: errorURLString)!)
        errorPageExtention.webView = mockWebView
        let error = WKError(_nsError: NSError(domain: "com.example.error", code: NSURLErrorServerCertificateUntrusted, userInfo: ["_kCFStreamErrorCodeKey": -9843, "NSErrorFailingURLKey": URL(string: errorURLString)!]))
        let navigation = Navigation(identity: .init(nil), responders: .init(), state: .started, redirectHistory: [], isCurrent: true, isCommitted: true)
        let eTldPlus1 = TLD().eTLDplus1(errorURLString) ?? errorURLString

        // WHEN
        errorPageExtention.navigation(navigation, didFailWith: error)

        // THEN
        XCTAssertEqual(errorPageExtention.errorData, SpecialErrorData(kind: .ssl, errorType: "wrongHost", domain: eTldPlus1))
    }

    @MainActor func test_WhenUserScriptsPublisherPublishSSLErrorPageScript_ThenErrorPageExtensionIsSetAsUserScriptDelegate() {
        // GIVEN
        let userScript = SpecialErrorPageUserScript(localeStrings: SpecialErrorPageUserScript.localeStrings(),
                                                    languageCode: Locale.current.languageCode ?? "en")
        let mockScriptProvider = MockSpecialErrorPageScriptProvider(script: userScript)

        // WHEN
        scriptPublisher.send(mockScriptProvider)

        // THEN
        XCTAssertNotNil(userScript.delegate)
    }

    @MainActor func testWhenNavigationEnded_IfNoFailure_SSLUserScriptIsNotEnabled() {
        // GIVEN
        let userScript = SpecialErrorPageUserScript(localeStrings: SpecialErrorPageUserScript.localeStrings(),
                                                    languageCode: Locale.current.languageCode ?? "en")
        let mockScriptProvider = MockSpecialErrorPageScriptProvider(script: userScript)
        let mockWebView = MockWKWebView(url: URL(string: errorURLString)!)
        let action = NavigationAction(request: URLRequest(url: URL(string: "com.example.error")!), navigationType: .custom(.userEnteredUrl), currentHistoryItemIdentity: nil, redirectHistory: nil, isUserInitiated: true, sourceFrame: FrameInfo(frame: WKFrameInfo()), targetFrame: nil, shouldDownload: false, mainFrameNavigation: nil)
        let navigation = Navigation(identity: .init(nil), responders: .init(), state: .started, redirectHistory: [action], isCurrent: true, isCommitted: true)
        errorPageExtention.webView = mockWebView
        scriptPublisher.send(mockScriptProvider)

        // WHEN
        errorPageExtention.navigationDidFinish(navigation)

        // THEN
        XCTAssertFalse(userScript.isEnabled)
        XCTAssertNil(errorPageExtention.failingURL)
    }

    @MainActor func testWhenNavigationEnded_IfNonSSLFailure_SSLUserScriptIsNotEnabled() {
        // GIVEN
        let userScript = SpecialErrorPageUserScript(localeStrings: SpecialErrorPageUserScript.localeStrings(),
                                                    languageCode: Locale.current.languageCode ?? "en")
        let mockScriptProvider = MockSpecialErrorPageScriptProvider(script: userScript)
        let mockWebView = MockWKWebView(url: URL(string: errorURLString)!)
        let action = NavigationAction(request: URLRequest(url: URL(string: "com.example.error")!), navigationType: .custom(.userEnteredUrl), currentHistoryItemIdentity: nil, redirectHistory: nil, isUserInitiated: true, sourceFrame: FrameInfo(frame: WKFrameInfo()), targetFrame: nil, shouldDownload: false, mainFrameNavigation: nil)
        let navigation = Navigation(identity: .init(nil), responders: .init(), state: .started, redirectHistory: [action], isCurrent: true, isCommitted: true)
        let errorDescription = "some error"
        let error = WKError(_nsError: NSError(domain: "com.example.error", code: NSURLErrorUnknown, userInfo: ["_kCFStreamErrorCodeKey": -9843, "NSErrorFailingURLKey": URL(string: errorURLString)!, NSLocalizedDescriptionKey: errorDescription]))
        errorPageExtention.webView = mockWebView
        scriptPublisher.send(mockScriptProvider)
        errorPageExtention.navigation(navigation, didFailWith: error)

        // WHEN
        errorPageExtention.navigationDidFinish(navigation)

        // THEN
        XCTAssertFalse(userScript.isEnabled)
        XCTAssertNil(errorPageExtention.failingURL)
    }

    @MainActor func testWhenNavigationEnded_IfSSLFailure_AndErrorURLIsDifferentFromNavigationURL_SSLUserScriptIsNotEnabled() {
        // GIVEN
        let userScript = SpecialErrorPageUserScript(localeStrings: SpecialErrorPageUserScript.localeStrings(),
                                                    languageCode: Locale.current.languageCode ?? "en")
        let mockScriptProvider = MockSpecialErrorPageScriptProvider(script: userScript)
        let mockWebView = MockWKWebView(url: URL(string: errorURLString)!)
        let action = NavigationAction(request: URLRequest(url: URL(string: "com.different.error")!), navigationType: .custom(.userEnteredUrl), currentHistoryItemIdentity: nil, redirectHistory: nil, isUserInitiated: true, sourceFrame: FrameInfo(frame: WKFrameInfo()), targetFrame: nil, shouldDownload: false, mainFrameNavigation: nil)
        let navigation = Navigation(identity: .init(nil), responders: .init(), state: .started, redirectHistory: [action], isCurrent: true, isCommitted: true)
        let error = WKError(_nsError: NSError(domain: "com.example.error", code: NSURLErrorServerCertificateUntrusted, userInfo: ["_kCFStreamErrorCodeKey": -9843, "NSErrorFailingURLKey": URL(string: errorURLString)!]))
        errorPageExtention.webView = mockWebView
        scriptPublisher.send(mockScriptProvider)
        errorPageExtention.navigation(navigation, didFailWith: error)

        // WHEN
        errorPageExtention.navigationDidFinish(navigation)

        // THEN
        XCTAssertFalse(userScript.isEnabled)
        XCTAssertEqual(errorPageExtention.failingURL?.absoluteString, errorURLString)
    }

    @MainActor func testWhenNavigationEnded_IfSSLFailure_AndErrorURLIsTheSameAsNavigationURL_SSLUserScriptIsEnabled() {
        // GIVEN
        let userScript = SpecialErrorPageUserScript(localeStrings: SpecialErrorPageUserScript.localeStrings(),
                                                    languageCode: Locale.current.languageCode ?? "en")
        let mockScriptProvider = MockSpecialErrorPageScriptProvider(script: userScript)
        let mockWebView = MockWKWebView(url: URL(string: errorURLString)!)
        let action = NavigationAction(request: URLRequest(url: URL(string: "com.example.error")!), navigationType: .custom(.userEnteredUrl), currentHistoryItemIdentity: nil, redirectHistory: nil, isUserInitiated: true, sourceFrame: FrameInfo(frame: WKFrameInfo()), targetFrame: nil, shouldDownload: false, mainFrameNavigation: nil)
        let navigation = Navigation(identity: .init(nil), responders: .init(), state: .started, redirectHistory: [action], isCurrent: true, isCommitted: true)
        let error = WKError(_nsError: NSError(domain: "com.example.error", code: NSURLErrorServerCertificateUntrusted, userInfo: ["_kCFStreamErrorCodeKey": -9843, "NSErrorFailingURLKey": URL(string: errorURLString)!]))
        errorPageExtention.webView = mockWebView
        scriptPublisher.send(mockScriptProvider)
        errorPageExtention.navigation(navigation, didFailWith: error)

        // WHEN
        errorPageExtention.navigationDidFinish(navigation)

        // THEN
        XCTAssertTrue(userScript.isEnabled)
        XCTAssertEqual(errorPageExtention.failingURL?.absoluteString, errorURLString)
    }

    func testWhenLeaveSiteCalled_AndCanGoBackTrue_ThenWebViewGoesBack() {
        // GIVEN
        let mockWebView = MockWKWebView(url: URL(string: errorURLString)!)
        errorPageExtention.webView = mockWebView

        // WHEN
        errorPageExtention.leaveSite()

        // THEN
        XCTAssertTrue(mockWebView.goBackCalled)
    }

    func testWhenLeaveSiteCalled_AndCanGoBackFalse_ThenWebViewCloses() {
        // GIVEN
        let mockWebView = MockWKWebView(url: URL(string: errorURLString)!)
        mockWebView.canGoBack = false
        errorPageExtention.webView = mockWebView

        // WHEN
        errorPageExtention.leaveSite()

        // THEN
        XCTAssertTrue(mockWebView.closedCalled)
    }

    func testWhenVisitSiteCalled_ThenWebViewReloads() {
        // GIVEN
        let mockWebView = MockWKWebView(url: URL(string: errorURLString)!)
        errorPageExtention.webView = mockWebView

        // WHEN
        errorPageExtention.visitSite()

        // THEN
        XCTAssertTrue(mockWebView.reloadCalled)
    }

    @MainActor
    func testWhenDidReceiveChallange_IfChallangeForCertificateValidation_AndUserRequestBypass_AndNavigationURLIsTheSameAsWevViewURL_ThenReturnsCredentials() async {
        // GIVEN
        let protectionSpace = URLProtectionSpace(host: "", port: 4, protocol: nil, realm: nil, authenticationMethod: NSURLAuthenticationMethodServerTrust)
        let action = NavigationAction(request: URLRequest(url: URL(string: "com.example.error")!), navigationType: .custom(.userEnteredUrl), currentHistoryItemIdentity: nil, redirectHistory: nil, isUserInitiated: true, sourceFrame: FrameInfo(frame: WKFrameInfo()), targetFrame: nil, shouldDownload: false, mainFrameNavigation: nil)
        let navigation = Navigation(identity: .init(nil), responders: .init(), state: .started, redirectHistory: [action], isCurrent: true, isCommitted: true)
        let mockWebView = MockWKWebView(url: URL(string: errorURLString)!)
        let error = WKError(_nsError: NSError(domain: "com.example.error", code: NSURLErrorServerCertificateUntrusted, userInfo: ["_kCFStreamErrorCodeKey": -9843, "NSErrorFailingURLKey": URL(string: errorURLString)!]))
        errorPageExtention.webView = mockWebView
        errorPageExtention.navigation(navigation, didFailWith: error)
        errorPageExtention.visitSite()

        // WHEN
        var disposition = await errorPageExtention.didReceive(URLAuthenticationChallenge(protectionSpace: protectionSpace, proposedCredential: nil, previousFailureCount: 0, failureResponse: nil, error: nil, sender: ChallangeSender()), for: navigation)

        // THEN
        if case .credential(let credential) = disposition {
            XCTAssertNotNil(credential)
        } else {
            XCTFail("No credentials found")
        }

        // WHEN
        disposition = await errorPageExtention.didReceive(URLAuthenticationChallenge(protectionSpace: protectionSpace, proposedCredential: nil, previousFailureCount: 0, failureResponse: nil, error: nil, sender: ChallangeSender()), for: navigation)

        // THEN
        XCTAssertNil(disposition)
    }

    @MainActor
    func testWhenDidReceiveChallange_IfChallangeNotForCertificateValidation_AndUserRequestBypass_AndNavigationURLIsTheSameAsWevViewURL_ThenReturnsNoCredentials() async {
        // GIVEN
        let protectionSpace = URLProtectionSpace(host: "", port: 4, protocol: nil, realm: nil, authenticationMethod: NSURLAuthenticationMethodClientCertificate)
        let action = NavigationAction(request: URLRequest(url: URL(string: "com.example.error")!), navigationType: .custom(.userEnteredUrl), currentHistoryItemIdentity: nil, redirectHistory: nil, isUserInitiated: true, sourceFrame: FrameInfo(frame: WKFrameInfo()), targetFrame: nil, shouldDownload: false, mainFrameNavigation: nil)
        let navigation = Navigation(identity: .init(nil), responders: .init(), state: .started, redirectHistory: [action], isCurrent: true, isCommitted: true)
        let mockWebView = MockWKWebView(url: URL(string: errorURLString)!)
        errorPageExtention.webView = mockWebView
        errorPageExtention.visitSite()

        // WHEN
        let disposition = await errorPageExtention.didReceive(URLAuthenticationChallenge(protectionSpace: protectionSpace, proposedCredential: nil, previousFailureCount: 0, failureResponse: nil, error: nil, sender: ChallangeSender()), for: navigation)

        // THEN
        XCTAssertNil(disposition)
    }

    @MainActor
    func testWhenDidReceiveChallange_IfChallangeForCertificateValidation_AndUserDoesNotRequestBypass_AndNavigationURLIsTheSameAsWevViewURL_ThenReturnsNoCredentials() async {
        // GIVEN
        let protectionSpace = URLProtectionSpace(host: "", port: 4, protocol: nil, realm: nil, authenticationMethod: NSURLAuthenticationMethodServerTrust)
        let action = NavigationAction(request: URLRequest(url: URL(string: "com.example.error")!), navigationType: .custom(.userEnteredUrl), currentHistoryItemIdentity: nil, redirectHistory: nil, isUserInitiated: true, sourceFrame: FrameInfo(frame: WKFrameInfo()), targetFrame: nil, shouldDownload: false, mainFrameNavigation: nil)
        let navigation = Navigation(identity: .init(nil), responders: .init(), state: .started, redirectHistory: [action], isCurrent: true, isCommitted: true)
        let mockWebView = MockWKWebView(url: URL(string: errorURLString)!)
        errorPageExtention.webView = mockWebView
        errorPageExtention.leaveSite()

        // WHEN
        let disposition = await errorPageExtention.didReceive(URLAuthenticationChallenge(protectionSpace: protectionSpace, proposedCredential: nil, previousFailureCount: 0, failureResponse: nil, error: nil, sender: ChallangeSender()), for: navigation)

        // THEN
        XCTAssertNil(disposition)
    }

    @MainActor
    func testWhenDidReceiveChallange_IfChallangeNotForCertificateValidation_AndUserDoesNotRequestBypass_AndNavigationURLIsNotTheSameAsWevViewURL_ThenReturnsNoCredentials() async {
        // GIVEN
        let protectionSpace = URLProtectionSpace(host: "", port: 4, protocol: nil, realm: nil, authenticationMethod: NSURLAuthenticationMethodServerTrust)
        let action = NavigationAction(request: URLRequest(url: URL(string: "com.different.error")!), navigationType: .custom(.userEnteredUrl), currentHistoryItemIdentity: nil, redirectHistory: nil, isUserInitiated: true, sourceFrame: FrameInfo(frame: WKFrameInfo()), targetFrame: nil, shouldDownload: false, mainFrameNavigation: nil)
        let navigation = Navigation(identity: .init(nil), responders: .init(), state: .started, redirectHistory: [action], isCurrent: true, isCommitted: true)
        let mockWebView = MockWKWebView(url: URL(string: errorURLString)!)
        errorPageExtention.webView = mockWebView
        errorPageExtention.visitSite()

        // WHEN
        let disposition = await errorPageExtention.didReceive(URLAuthenticationChallenge(protectionSpace: protectionSpace, proposedCredential: nil, previousFailureCount: 0, failureResponse: nil, error: nil, sender: ChallangeSender()), for: navigation)

        // THEN
        XCTAssertNil(disposition)
    }

    @MainActor func testWhenPhishingDetected_ThenPhishingErrorPageIsShown() async {
        // GIVEN
        let mockWebView = MockWKWebView(url: URL(string: phishingURLString)!)
        let mainFrameNavigation = Navigation(identity: NavigationIdentity(nil), responders: ResponderChain(), state: .started, isCurrent: true)
        let urlRequest = URLRequest(url: URL(string: phishingURLString)!)
        let mainFrameTarget = FrameInfo(webView: nil, handle: FrameHandle(rawValue: 1 as UInt64)!, isMainFrame: true, url: URL(string: phishingURLString)!, securityOrigin: .empty)
        let navigationAction = NavigationAction(request: urlRequest, navigationType: .custom(.userEnteredUrl), currentHistoryItemIdentity: nil, redirectHistory: [NavigationAction](), isUserInitiated: true, sourceFrame: FrameInfo(frame: WKFrameInfo()), targetFrame: mainFrameTarget, shouldDownload: false, mainFrameNavigation: mainFrameNavigation)
        var preferences = NavigationPreferences(userAgent: "dummy", contentMode: .desktop, javaScriptEnabled: true)
        errorPageExtention.webView = mockWebView

        // WHEN
        let policy = await errorPageExtention.decidePolicy(for: navigationAction, preferences: &preferences)

        // THEN
        XCTAssertEqual(policy.debugDescription, "next")
        XCTAssertTrue(mockWebView.loadCalled)
        XCTAssertTrue(phishingStateManager.isShowingPhishingError)
    }

    @MainActor func testWhenPhishingDetected_AndVisitSiteClicked_ThenNavigationProceeds() async {
        // GIVEN
        let mockWebView = MockWKWebView(url: URL(string: phishingURLString)!)
        let mainFrameNavigation = Navigation(identity: NavigationIdentity(nil), responders: ResponderChain(), state: .started, isCurrent: true)
        let urlRequest = URLRequest(url: URL(string: phishingURLString)!)
        let mainFrameTarget = FrameInfo(webView: nil, handle: FrameHandle(rawValue: 1 as UInt64)!, isMainFrame: true, url: URL(string: phishingURLString)!, securityOrigin: .empty)
        let navigationAction = NavigationAction(request: urlRequest, navigationType: .custom(.userEnteredUrl), currentHistoryItemIdentity: nil, redirectHistory: [NavigationAction](), isUserInitiated: true, sourceFrame: FrameInfo(frame: WKFrameInfo()), targetFrame: mainFrameTarget, shouldDownload: false, mainFrameNavigation: mainFrameNavigation)
        var preferences = NavigationPreferences(userAgent: "dummy", contentMode: .desktop, javaScriptEnabled: true)
        errorPageExtention.webView = mockWebView
        _ = await errorPageExtention.decidePolicy(for: navigationAction, preferences: &preferences)

        // WHEN
        errorPageExtention.visitSite()
        let policy = await errorPageExtention.decidePolicy(for: navigationAction, preferences: &preferences)

        // THEN
        XCTAssertEqual(policy.debugDescription, "next")
        XCTAssertTrue(mockWebView.reloadCalled)
        XCTAssertTrue(mockWebView.canGoBack)
        XCTAssertFalse(phishingStateManager.isShowingPhishingError)
        XCTAssertTrue(phishingStateManager.didBypassError)
    }

    @MainActor func testWhenPhishingNotDetected_ThenNavigationProceeds() async {
         // GIVEN
        phishingDetection.isMalicious = false
         let mockWebView = MockWKWebView(url: URL(string: phishingURLString)!)
        let mainFrameNavigation = Navigation(identity: NavigationIdentity(nil), responders: ResponderChain(), state: .started, isCurrent: true)
        let urlRequest = URLRequest(url: URL(string: phishingURLString)!)
        let mainFrameTarget = FrameInfo(webView: nil, handle: FrameHandle(rawValue: 1 as UInt64)!, isMainFrame: true, url: URL(string: phishingURLString)!, securityOrigin: .empty)
        let navigationAction = NavigationAction(request: urlRequest, navigationType: .custom(.userEnteredUrl), currentHistoryItemIdentity: nil, redirectHistory: [NavigationAction](), isUserInitiated: true, sourceFrame: FrameInfo(frame: WKFrameInfo()), targetFrame: mainFrameTarget, shouldDownload: false, mainFrameNavigation: mainFrameNavigation)
        var preferences = NavigationPreferences(userAgent: "dummy", contentMode: .desktop, javaScriptEnabled: true)
        errorPageExtention.webView = mockWebView

        // WHEN
        let policy = await errorPageExtention.decidePolicy(for: navigationAction, preferences: &preferences)

        // THEN
        XCTAssertEqual(policy.debugDescription, "next")
        XCTAssertFalse(mockWebView.reloadCalled)
        XCTAssertFalse(phishingStateManager.isShowingPhishingError)
     }
}

class MockWKWebView: NSObject, ErrorPageTabExtensionNavigationDelegate {
    var canGoBack: Bool = true
    var url: URL?
    var capturedHTML: String = ""
    var goBackCalled = false
    var reloadCalled = false
    var closedCalled = false
    var loadCalled = false

    init(url: URL) {
        self.url = url
    }

    func loadAlternateHTML(_ html: String, baseURL: URL, forUnreachableURL failingURL: URL) {
        capturedHTML = html
    }

    func setDocumentHtml(_ html: String) {
        capturedHTML = html
    }

    func goBack() -> WKNavigation? {
        goBackCalled = true
        return nil
    }

    func reloadPage() -> WKNavigation? {
        reloadCalled = true
        return nil
    }

    func close() {
        closedCalled = true
    }

    func load(_ request: URLRequest) -> WKNavigation? {
        loadCalled = true
<<<<<<< HEAD
        return .some(WKNavigation())
=======
        return .none
>>>>>>> b0040c21
    }
}

class MockSpecialErrorPageScriptProvider: SpecialErrorPageScriptProvider {
    var specialErrorPageUserScript: SpecialErrorPageUserScript?

    init(script: SpecialErrorPageUserScript?) {
        self.specialErrorPageUserScript = script
    }
}

class MockCredentialCreator: URLCredentialCreating {
    func urlCredentialFrom(trust: SecTrust?) -> URLCredential? {
        return URLCredential(user: "", password: "", persistence: .forSession)
    }
}

class ChallangeSender: URLAuthenticationChallengeSender {
    func use(_ credential: URLCredential, for challenge: URLAuthenticationChallenge) {}
    func continueWithoutCredential(for challenge: URLAuthenticationChallenge) {}
    func cancel(_ challenge: URLAuthenticationChallenge) {}
    func isEqual(_ object: Any?) -> Bool {
        return false
    }
    var hash: Int = 0
    var superclass: AnyClass?
    func `self`() -> Self {
        self
    }
    func perform(_ aSelector: Selector!) -> Unmanaged<AnyObject>! {
        return nil
    }
    func perform(_ aSelector: Selector!, with object: Any!) -> Unmanaged<AnyObject>! {
        return nil
    }
    func perform(_ aSelector: Selector!, with object1: Any!, with object2: Any!) -> Unmanaged<AnyObject>! {
        return nil
    }
    func isProxy() -> Bool {
        return false
    }
    func isKind(of aClass: AnyClass) -> Bool {
        return false
    }
    func isMember(of aClass: AnyClass) -> Bool {
        return false
    }
    func conforms(to aProtocol: Protocol) -> Bool {
        return false
    }
    func responds(to aSelector: Selector!) -> Bool {
        return false
    }
    var description: String = ""
}

class MockFeatureFlagger: FeatureFlagger {
    func isFeatureOn<F>(forProvider: F) -> Bool where F: BrowserServicesKit.FeatureFlagSourceProviding {
        return true
    }
}<|MERGE_RESOLUTION|>--- conflicted
+++ resolved
@@ -40,15 +40,11 @@
         mockWebViewPublisher = PassthroughSubject<WKWebView, Never>()
         scriptPublisher = PassthroughSubject<MockSpecialErrorPageScriptProvider, Never>()
         let featureFlagger = MockFeatureFlagger()
-<<<<<<< HEAD
-        errorPageExtention = SpecialErrorPageTabExtension(webViewPublisher: mockWebViewPublisher, scriptsPublisher: scriptPublisher, urlCredentialCreator: credentialCreator, featureFlagger: featureFlagger, phishingDetector: MockPhishingSiteDetector(isMalicious: true), phishingStateManager: PhishingTabStateManager())
-=======
         credentialCreator = MockCredentialCreator()
         phishingStateManager = PhishingTabStateManager()
         phishingDetection = MockPhishingSiteDetector(isMalicious: true)
         errorPageExtention = SpecialErrorPageTabExtension(webViewPublisher: mockWebViewPublisher, scriptsPublisher: scriptPublisher, urlCredentialCreator: credentialCreator, featureFlagger: featureFlagger, phishingDetector: phishingDetection,
                                                           phishingStateManager: phishingStateManager)
->>>>>>> b0040c21
     }
 
     override func tearDownWithError() throws {
@@ -427,11 +423,7 @@
 
     func load(_ request: URLRequest) -> WKNavigation? {
         loadCalled = true
-<<<<<<< HEAD
-        return .some(WKNavigation())
-=======
         return .none
->>>>>>> b0040c21
     }
 }
 
