--- conflicted
+++ resolved
@@ -39,12 +39,7 @@
         scriptPublisher = PassthroughSubject<MockSpecialErrorPageScriptProvider, Never>()
         credentialCreator = MockCredentialCreator()
         let featureFlagger = MockFeatureFlagger()
-<<<<<<< HEAD
-        let phishingSiteDetector = MockPhishingSiteDetector(isMalicious: true)
-        errorPageExtention = SpecialErrorPageTabExtension(webViewPublisher: mockWebViewPublisher, scriptsPublisher: scriptPublisher, urlCredentialCreator: credentialCreator, featureFlagger: featureFlagger, phishingDetector: phishingSiteDetector, phishingStateManager: PhishingTabStateManager())
-=======
         errorPageExtention = SpecialErrorPageTabExtension(webViewPublisher: mockWebViewPublisher, scriptsPublisher: scriptPublisher, urlCredentialCreator: credentialCreator, featureFlagger: featureFlagger, phishingDetector: MockPhishingSiteDetector(isMalicious: true), phishingStateManager: PhishingTabStateManager())
->>>>>>> 58b70bc5
     }
 
     override func tearDownWithError() throws {
@@ -363,12 +358,7 @@
 
     func load(_ request: URLRequest) -> WKNavigation? {
         loadCalled = true
-<<<<<<< HEAD
-        url = request.url
-        return .none
-=======
         return .some(WKNavigation())
->>>>>>> 58b70bc5
     }
 }
 
