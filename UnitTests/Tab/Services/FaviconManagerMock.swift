//
//  FaviconManagerMock.swift
//
//  Copyright © 2021 DuckDuckGo. All rights reserved.
//
//  Licensed under the Apache License, Version 2.0 (the "License");
//  you may not use this file except in compliance with the License.
//  You may obtain a copy of the License at
//
//  http://www.apache.org/licenses/LICENSE-2.0
//
//  Unless required by applicable law or agreed to in writing, software
//  distributed under the License is distributed on an "AS IS" BASIS,
//  WITHOUT WARRANTIES OR CONDITIONS OF ANY KIND, either express or implied.
//  See the License for the specific language governing permissions and
//  limitations under the License.
//

import XCTest
import Combine
import BrowserServicesKit
import Common
import History
@testable import DuckDuckGo_Privacy_Browser

final class FaviconManagerMock: FaviconManagement {

    func loadFavicons() {}
    @Published var areFaviconsLoaded = true
    var faviconsLoadedPublisher: Published<Bool>.Publisher { $areFaviconsLoaded }

    func handleFaviconLinks(_ faviconLinks: [FaviconUserScript.FaviconLink], documentUrl: URL, completion: @escaping @MainActor (Favicon?) -> Void) {
        completion(nil)
    }

    func handleFaviconsByDocumentUrl(_ faviconsByDocumentUrl: [URL: [Favicon]]) {
        // no-op
    }

    func getCachedFavicon(for documentUrl: URL, sizeCategory: Favicon.SizeCategory) -> Favicon? {
        return nil
    }

    func getCachedFavicon(for host: String, sizeCategory: Favicon.SizeCategory) -> Favicon? {
        return nil
    }

    func getCachedFavicon(forDomainOrAnySubdomain host: String, sizeCategory: Favicon.SizeCategory) -> Favicon? {
        return nil
    }

    func burnExcept(fireproofDomains: DuckDuckGo_Privacy_Browser.FireproofDomains, bookmarkManager: DuckDuckGo_Privacy_Browser.BookmarkManager, savedLogins: Set<String>, completion: @escaping @MainActor () -> Void) {
        completion()
    }

    // swiftlint:disable:next function_parameter_count
<<<<<<< HEAD
    func burnDomains(_ domains: Set<String>, exceptBookmarks bookmarkManager: DuckDuckGo_Privacy_Browser.BookmarkManager, exceptSavedLogins: Set<String>, exceptExistingHistory history: BrowsingHistory, tld: Common.TLD, completion: @escaping () -> Void) {
=======
    func burnDomains(_ domains: Set<String>, exceptBookmarks bookmarkManager: DuckDuckGo_Privacy_Browser.BookmarkManager, exceptSavedLogins: Set<String>, exceptExistingHistory history: History, tld: Common.TLD, completion: @escaping @MainActor () -> Void) {
>>>>>>> 774adaa8
        completion()
    }
}<|MERGE_RESOLUTION|>--- conflicted
+++ resolved
@@ -54,11 +54,7 @@
     }
 
     // swiftlint:disable:next function_parameter_count
-<<<<<<< HEAD
     func burnDomains(_ domains: Set<String>, exceptBookmarks bookmarkManager: DuckDuckGo_Privacy_Browser.BookmarkManager, exceptSavedLogins: Set<String>, exceptExistingHistory history: BrowsingHistory, tld: Common.TLD, completion: @escaping () -> Void) {
-=======
-    func burnDomains(_ domains: Set<String>, exceptBookmarks bookmarkManager: DuckDuckGo_Privacy_Browser.BookmarkManager, exceptSavedLogins: Set<String>, exceptExistingHistory history: History, tld: Common.TLD, completion: @escaping @MainActor () -> Void) {
->>>>>>> 774adaa8
         completion()
     }
 }