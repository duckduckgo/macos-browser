--- conflicted
+++ resolved
@@ -16,12 +16,13 @@
 //  limitations under the License.
 //
 
-import XCTest
 import Subscription
 import SubscriptionTestingUtilities
+import XCTest
+
 @testable import DuckDuckGo_Privacy_Browser
+@testable import Networking
 @testable import TestUtils
-@testable import Networking
 
 final class UnifiedFeedbackFormViewModelTests: XCTestCase {
     enum Error: String, Swift.Error {
@@ -271,11 +272,12 @@
 
 }
 
-<<<<<<< HEAD
 extension MockAPIService {
     convenience init(apiResponse: Result<APIResponseV2, Error>) {
         self.init { _ in apiResponse }
-=======
+    }
+}
+
 extension SubscriptionManagerMock {
 
     convenience init() {
@@ -289,6 +291,5 @@
                                                               purchasePlatform: .appStore),
                   canPurchase: false,
                   subscriptionFeatureMappingCache: SubscriptionFeatureMappingCacheMock())
->>>>>>> 1811bf27
     }
 }