//
//  UnifiedFeedbackFormViewModelTests.swift
//
//  Copyright © 2023 DuckDuckGo. All rights reserved.
//
//  Licensed under the Apache License, Version 2.0 (the "License");
//  you may not use this file except in compliance with the License.
//  You may obtain a copy of the License at
//
//  http://www.apache.org/licenses/LICENSE-2.0
//
//  Unless required by applicable law or agreed to in writing, software
//  distributed under the License is distributed on an "AS IS" BASIS,
//  WITHOUT WARRANTIES OR CONDITIONS OF ANY KIND, either express or implied.
//  See the License for the specific language governing permissions and
//  limitations under the License.
//

import XCTest
import Subscription
import SubscriptionTestingUtilities
@testable import DuckDuckGo_Privacy_Browser
@testable import TestUtils
@testable import Networking
import SubscriptionTestingUtilities

final class UnifiedFeedbackFormViewModelTests: XCTestCase {

    var subscriptionTokenProvider: SubscriptionManagerMock!
    var apiService: MockAPIService!

    override func setUpWithError() throws {
        subscriptionTokenProvider = SubscriptionManagerMock()
        apiService = MockAPIService()
    }

    override func tearDownWithError() throws {
        subscriptionTokenProvider = nil
        apiService = nil
    }

    enum Error: String, Swift.Error {
        case generic
    }

    func testWhenCreatingViewModel_ThenInitialStateIsFeedbackPending() throws {
        let collector = MockVPNMetadataCollector()
        let sender = MockVPNFeedbackSender()
<<<<<<< HEAD
        let viewModel = UnifiedFeedbackFormViewModel(subscriptionTokenProvider: subscriptionTokenProvider,
                                                     apiService: apiService,
=======
        let viewModel = UnifiedFeedbackFormViewModel(subscriptionManager: SubscriptionManagerMock(),
                                                     apiService: MockAPIService(apiResponse: .failure(Error.generic)),
>>>>>>> 1811bf27
                                                     vpnMetadataCollector: collector,
                                                     feedbackSender: sender)

        XCTAssertEqual(viewModel.viewState, .feedbackPending)
    }

    func testGivenNoEmail_WhenSendingFeedbackSucceeds_ThenFeedbackIsSent() async throws {
        let collector = MockVPNMetadataCollector()
        let sender = MockVPNFeedbackSender()
<<<<<<< HEAD
        let viewModel = UnifiedFeedbackFormViewModel(subscriptionTokenProvider: subscriptionTokenProvider,
                                                     apiService: apiService,
=======
        let viewModel = UnifiedFeedbackFormViewModel(subscriptionManager: SubscriptionManagerMock(),
                                                     apiService: MockAPIService(apiResponse: .failure(Error.generic)),
>>>>>>> 1811bf27
                                                     vpnMetadataCollector: collector,
                                                     feedbackSender: sender)
        viewModel.selectedReportType = UnifiedFeedbackReportType.reportIssue.rawValue
        let text = "Some feedback report text"
        viewModel.feedbackFormText = text

        XCTAssertFalse(sender.sentMetadata)
        await viewModel.process(action: .submit)
        XCTAssertTrue(sender.sentMetadata)
        XCTAssertEqual(sender.receivedData!.4, text)
    }

    func testGivenEmail_WhenSendingFeedbackSucceeds_ThenFeedbackIsSent() async throws {
        let collector = MockVPNMetadataCollector()
        let sender = MockVPNFeedbackSender()

        // API request to mock
        let payload = UnifiedFeedbackFormViewModel.Response(message: "something", error: nil)
        let response = APIResponseV2(data: try! JSONEncoder().encode(payload), httpResponse: HTTPURLResponse())
<<<<<<< HEAD
        apiService.set(response: response, forRequestURL: UnifiedFeedbackFormViewModel.feedbackEndpoint)

        subscriptionTokenProvider.resultTokenContainer = OAuthTokensFactory.makeValidTokenContainerWithEntitlements()
        let viewModel = UnifiedFeedbackFormViewModel(subscriptionTokenProvider: subscriptionTokenProvider,
                                                     apiService: apiService,
=======
        let viewModel = UnifiedFeedbackFormViewModel(subscriptionManager: SubscriptionManagerMock(),
                                                     apiService: MockAPIService(apiResponse: .success(response)),
>>>>>>> 1811bf27
                                                     vpnMetadataCollector: collector,
                                                     feedbackSender: sender)
        viewModel.selectedReportType = UnifiedFeedbackReportType.reportIssue.rawValue
        viewModel.userEmail = "hello@example.com"
        let text = "Some feedback report text"
        viewModel.feedbackFormText = text

        XCTAssertFalse(sender.sentMetadata)
        await viewModel.process(action: .submit)
        XCTAssertTrue(sender.sentMetadata)
        XCTAssertEqual(sender.receivedData!.4, text)
    }

    func testWhenSendingFeedbackFails_ThenFeedbackIsNotSent() async throws {
        let collector = MockVPNMetadataCollector()
        let sender = MockVPNFeedbackSender()
<<<<<<< HEAD
        let viewModel = UnifiedFeedbackFormViewModel(subscriptionTokenProvider: subscriptionTokenProvider,
                                                     apiService: apiService,
=======
        let viewModel = UnifiedFeedbackFormViewModel(subscriptionManager: SubscriptionManagerMock(),
                                                     apiService: MockAPIService(apiResponse: .failure(Error.generic)),
>>>>>>> 1811bf27
                                                     vpnMetadataCollector: collector,
                                                     feedbackSender: sender)
        viewModel.selectedReportType = UnifiedFeedbackReportType.reportIssue.rawValue
        let text = "Some feedback report text"
        viewModel.feedbackFormText = text
        sender.throwErrorWhenSending = true

        XCTAssertFalse(sender.sentMetadata)
        await viewModel.process(action: .submit)
        XCTAssertFalse(sender.sentMetadata)
        XCTAssertEqual(viewModel.viewState, .feedbackSendingFailed)
    }

    func testGivenInvalidEmail_WhenSendingFeedbackFails_ThenFeedbackIsNotSent() async throws {
        let collector = MockVPNMetadataCollector()
        let sender = MockVPNFeedbackSender()
<<<<<<< HEAD
        let viewModel = UnifiedFeedbackFormViewModel(subscriptionTokenProvider: subscriptionTokenProvider,
                                                     apiService: apiService,

=======
        let viewModel = UnifiedFeedbackFormViewModel(subscriptionManager: SubscriptionManagerMock(),
                                                     apiService: MockAPIService(apiResponse: .failure(Error.generic)),
>>>>>>> 1811bf27
                                                     vpnMetadataCollector: collector,
                                                     feedbackSender: sender)
        viewModel.selectedReportType = UnifiedFeedbackReportType.reportIssue.rawValue
        viewModel.userEmail = "invalid-email"
        let text = "Some feedback report text"
        viewModel.feedbackFormText = text
        sender.throwErrorWhenSending = true

        XCTAssertFalse(sender.sentMetadata)
        await viewModel.process(action: .submit)
        XCTAssertFalse(sender.sentMetadata)
        XCTAssertEqual(viewModel.viewState, .feedbackSendingFailed)
    }

    func testGivenValidEmail_WhenSendingFeedbackFails_ThenFeedbackIsNotSent() async throws {
        let collector = MockVPNMetadataCollector()
        let sender = MockVPNFeedbackSender()
<<<<<<< HEAD
        let viewModel = UnifiedFeedbackFormViewModel(subscriptionTokenProvider: subscriptionTokenProvider,
                                                     apiService: apiService,
=======
        let viewModel = UnifiedFeedbackFormViewModel(subscriptionManager: SubscriptionManagerMock(),
                                                     apiService: MockAPIService(apiResponse: .failure(Error.generic)),
>>>>>>> 1811bf27
                                                     vpnMetadataCollector: collector,
                                                     feedbackSender: sender)
        viewModel.selectedReportType = UnifiedFeedbackReportType.reportIssue.rawValue
        viewModel.userEmail = "hello@example.com"
        let text = "Some feedback report text"
        viewModel.feedbackFormText = text
        sender.throwErrorWhenSending = true

        XCTAssertFalse(sender.sentMetadata)
        await viewModel.process(action: .submit)
        XCTAssertFalse(sender.sentMetadata)
        XCTAssertEqual(viewModel.viewState, .feedbackSendingFailed)
    }

    func testWhenCancelActionIsReceived_ThenViewModelSendsCancelActionToDelegate() async throws {
        let collector = MockVPNMetadataCollector()
        let sender = MockVPNFeedbackSender()
        let delegate = MockVPNFeedbackFormViewModelDelegate()
<<<<<<< HEAD
        let viewModel = UnifiedFeedbackFormViewModel(subscriptionTokenProvider: subscriptionTokenProvider,
                                                     apiService: apiService,

=======
        let viewModel = UnifiedFeedbackFormViewModel(subscriptionManager: SubscriptionManagerMock(),
                                                     apiService: MockAPIService(apiResponse: .failure(Error.generic)),
>>>>>>> 1811bf27
                                                     vpnMetadataCollector: collector,
                                                     feedbackSender: sender)
        viewModel.delegate = delegate

        XCTAssertFalse(delegate.receivedDismissedViewCallback)
        await viewModel.process(action: .cancel)
        XCTAssertTrue(delegate.receivedDismissedViewCallback)
    }
}

// MARK: - Mocks

private class MockVPNMetadataCollector: UnifiedMetadataCollector {
    var collectedMetadata = false

    func collectMetadata() async -> VPNMetadata {
        self.collectedMetadata = true

        let appInfo = VPNMetadata.AppInfo(
            appVersion: "1.2.3",
            lastAgentVersionRun: "1.2.3",
            lastExtensionVersionRun: "1.2.3",
            isInternalUser: false,
            isInApplicationsDirectory: true
        )

        let deviceInfo = VPNMetadata.DeviceInfo(
            osVersion: "14.0.0",
            buildFlavor: "dmg",
            lowPowerModeEnabled: false,
            cpuArchitecture: "arm64"
        )

        let networkInfo = VPNMetadata.NetworkInfo(currentPath: "path")

        let vpnState = VPNMetadata.VPNState(
            onboardingState: "onboarded",
            connectionState: "connected",
            lastStartErrorDescription: "none",
            lastTunnelErrorDescription: "none",
            lastKnownFailureDescription: "none",
            connectedServer: "Paoli, PA",
            connectedServerIP: "123.123.123.123"
        )

        let vpnSettingsState = VPNMetadata.VPNSettingsState(
            connectOnLoginEnabled: true,
            includeAllNetworksEnabled: true,
            enforceRoutesEnabled: true,
            excludeLocalNetworksEnabled: true,
            notifyStatusChangesEnabled: true,
            showInMenuBarEnabled: true,
            selectedServer: "server",
            selectedEnvironment: "production",
            customDNS: false
        )

        let loginItemState = VPNMetadata.LoginItemState(
            vpnMenuState: "enabled",
            vpnMenuIsRunning: true,
            notificationsAgentState: "enabled",
            notificationsAgentIsRunning: true
        )

        let privacyProInfo = VPNMetadata.PrivacyProInfo(
            hasPrivacyProAccount: true,
            hasVPNEntitlement: true
        )

        return VPNMetadata(
            appInfo: appInfo,
            deviceInfo: deviceInfo,
            networkInfo: networkInfo,
            vpnState: vpnState,
            vpnSettingsState: vpnSettingsState,
            loginItemState: loginItemState,
            privacyProInfo: privacyProInfo
        )
    }

}

private class MockVPNFeedbackSender: UnifiedFeedbackSender {
    var throwErrorWhenSending: Bool = false
    var sentMetadata: Bool = false

    var receivedData: (VPNMetadata?, UnifiedFeedbackSource, String?, String?, String?)?

    enum SomeError: Error {
        case error
    }

    func sendFeatureRequestPixel(description: String, source: UnifiedFeedbackSource) async throws {
        if throwErrorWhenSending {
            throw SomeError.error
        }

        self.sentMetadata = true
        self.receivedData = (nil, source, nil, nil, description)
    }

    func sendGeneralFeedbackPixel(description: String, source: UnifiedFeedbackSource) async throws {
        if throwErrorWhenSending {
            throw SomeError.error
        }

        self.sentMetadata = true
        self.receivedData = (nil, source, nil, nil, description)
    }

    func sendReportIssuePixel<T: UnifiedFeedbackMetadata>(source: UnifiedFeedbackSource, category: String, subcategory: String, description: String, metadata: T?) async throws {
        if throwErrorWhenSending {
            throw SomeError.error
        }

        self.sentMetadata = true
        self.receivedData = (metadata as? VPNMetadata, source, category, subcategory, description)
    }

    func sendFormShowPixel() {}
    func sendSubmitScreenShowPixel(source: UnifiedFeedbackSource, reportType: String, category: String, subcategory: String) {}
    func sendSubmitScreenFAQClickPixel(source: UnifiedFeedbackSource, reportType: String, category: String, subcategory: String) {}
}

private class MockVPNFeedbackFormViewModelDelegate: UnifiedFeedbackFormViewModelDelegate {
    var receivedDismissedViewCallback: Bool = false

    func feedbackViewModelDismissedView(_ viewModel: UnifiedFeedbackFormViewModel) {
        receivedDismissedViewCallback = true
    }

}

extension SubscriptionManagerMock {

    convenience init() {
        let accountManager = AccountManagerMock()
        accountManager.accessToken = "token"
        self.init(accountManager: accountManager,
                  subscriptionEndpointService: SubscriptionEndpointServiceMock(),
                  authEndpointService: AuthEndpointServiceMock(),
                  storePurchaseManager: StorePurchaseManagerMock(),
                  currentEnvironment: SubscriptionEnvironment(serviceEnvironment: .production,
                                                              purchasePlatform: .appStore),
                  canPurchase: false,
                  subscriptionFeatureMappingCache: SubscriptionFeatureMappingCacheMock())
    }
}<|MERGE_RESOLUTION|>--- conflicted
+++ resolved
@@ -26,16 +26,16 @@
 
 final class UnifiedFeedbackFormViewModelTests: XCTestCase {
 
-    var subscriptionTokenProvider: SubscriptionManagerMock!
+    var subscriptionManager: SubscriptionManagerMock!
     var apiService: MockAPIService!
 
     override func setUpWithError() throws {
-        subscriptionTokenProvider = SubscriptionManagerMock()
+        subscriptionManager = SubscriptionManagerMock()
         apiService = MockAPIService()
     }
 
     override func tearDownWithError() throws {
-        subscriptionTokenProvider = nil
+        subscriptionManager = nil
         apiService = nil
     }
 
@@ -46,13 +46,9 @@
     func testWhenCreatingViewModel_ThenInitialStateIsFeedbackPending() throws {
         let collector = MockVPNMetadataCollector()
         let sender = MockVPNFeedbackSender()
-<<<<<<< HEAD
-        let viewModel = UnifiedFeedbackFormViewModel(subscriptionTokenProvider: subscriptionTokenProvider,
-                                                     apiService: apiService,
-=======
-        let viewModel = UnifiedFeedbackFormViewModel(subscriptionManager: SubscriptionManagerMock(),
-                                                     apiService: MockAPIService(apiResponse: .failure(Error.generic)),
->>>>>>> 1811bf27
+
+        let viewModel = UnifiedFeedbackFormViewModel(subscriptionManager: subscriptionTokenProvider,
+                                                     apiService: apiService,
                                                      vpnMetadataCollector: collector,
                                                      feedbackSender: sender)
 
@@ -62,13 +58,8 @@
     func testGivenNoEmail_WhenSendingFeedbackSucceeds_ThenFeedbackIsSent() async throws {
         let collector = MockVPNMetadataCollector()
         let sender = MockVPNFeedbackSender()
-<<<<<<< HEAD
-        let viewModel = UnifiedFeedbackFormViewModel(subscriptionTokenProvider: subscriptionTokenProvider,
-                                                     apiService: apiService,
-=======
-        let viewModel = UnifiedFeedbackFormViewModel(subscriptionManager: SubscriptionManagerMock(),
-                                                     apiService: MockAPIService(apiResponse: .failure(Error.generic)),
->>>>>>> 1811bf27
+        let viewModel = UnifiedFeedbackFormViewModel(subscriptionManager: subscriptionManager,
+                                                     apiService: apiService,
                                                      vpnMetadataCollector: collector,
                                                      feedbackSender: sender)
         viewModel.selectedReportType = UnifiedFeedbackReportType.reportIssue.rawValue
@@ -88,16 +79,12 @@
         // API request to mock
         let payload = UnifiedFeedbackFormViewModel.Response(message: "something", error: nil)
         let response = APIResponseV2(data: try! JSONEncoder().encode(payload), httpResponse: HTTPURLResponse())
-<<<<<<< HEAD
+
         apiService.set(response: response, forRequestURL: UnifiedFeedbackFormViewModel.feedbackEndpoint)
 
         subscriptionTokenProvider.resultTokenContainer = OAuthTokensFactory.makeValidTokenContainerWithEntitlements()
-        let viewModel = UnifiedFeedbackFormViewModel(subscriptionTokenProvider: subscriptionTokenProvider,
-                                                     apiService: apiService,
-=======
-        let viewModel = UnifiedFeedbackFormViewModel(subscriptionManager: SubscriptionManagerMock(),
-                                                     apiService: MockAPIService(apiResponse: .success(response)),
->>>>>>> 1811bf27
+        let viewModel = UnifiedFeedbackFormViewModel(subscriptionManager: subscriptionManager,
+                                                     apiService: apiService,
                                                      vpnMetadataCollector: collector,
                                                      feedbackSender: sender)
         viewModel.selectedReportType = UnifiedFeedbackReportType.reportIssue.rawValue
@@ -114,13 +101,8 @@
     func testWhenSendingFeedbackFails_ThenFeedbackIsNotSent() async throws {
         let collector = MockVPNMetadataCollector()
         let sender = MockVPNFeedbackSender()
-<<<<<<< HEAD
-        let viewModel = UnifiedFeedbackFormViewModel(subscriptionTokenProvider: subscriptionTokenProvider,
-                                                     apiService: apiService,
-=======
-        let viewModel = UnifiedFeedbackFormViewModel(subscriptionManager: SubscriptionManagerMock(),
-                                                     apiService: MockAPIService(apiResponse: .failure(Error.generic)),
->>>>>>> 1811bf27
+        let viewModel = UnifiedFeedbackFormViewModel(subscriptionManager: subscriptionManager,
+                                                     apiService: apiService,
                                                      vpnMetadataCollector: collector,
                                                      feedbackSender: sender)
         viewModel.selectedReportType = UnifiedFeedbackReportType.reportIssue.rawValue
@@ -137,14 +119,8 @@
     func testGivenInvalidEmail_WhenSendingFeedbackFails_ThenFeedbackIsNotSent() async throws {
         let collector = MockVPNMetadataCollector()
         let sender = MockVPNFeedbackSender()
-<<<<<<< HEAD
-        let viewModel = UnifiedFeedbackFormViewModel(subscriptionTokenProvider: subscriptionTokenProvider,
-                                                     apiService: apiService,
-
-=======
-        let viewModel = UnifiedFeedbackFormViewModel(subscriptionManager: SubscriptionManagerMock(),
-                                                     apiService: MockAPIService(apiResponse: .failure(Error.generic)),
->>>>>>> 1811bf27
+        let viewModel = UnifiedFeedbackFormViewModel(subscriptionManager: subscriptionManager,
+                                                     apiService: apiService,
                                                      vpnMetadataCollector: collector,
                                                      feedbackSender: sender)
         viewModel.selectedReportType = UnifiedFeedbackReportType.reportIssue.rawValue
@@ -162,13 +138,8 @@
     func testGivenValidEmail_WhenSendingFeedbackFails_ThenFeedbackIsNotSent() async throws {
         let collector = MockVPNMetadataCollector()
         let sender = MockVPNFeedbackSender()
-<<<<<<< HEAD
-        let viewModel = UnifiedFeedbackFormViewModel(subscriptionTokenProvider: subscriptionTokenProvider,
-                                                     apiService: apiService,
-=======
-        let viewModel = UnifiedFeedbackFormViewModel(subscriptionManager: SubscriptionManagerMock(),
-                                                     apiService: MockAPIService(apiResponse: .failure(Error.generic)),
->>>>>>> 1811bf27
+        let viewModel = UnifiedFeedbackFormViewModel(subscriptionManager: subscriptionManager,
+                                                     apiService: apiService,
                                                      vpnMetadataCollector: collector,
                                                      feedbackSender: sender)
         viewModel.selectedReportType = UnifiedFeedbackReportType.reportIssue.rawValue
@@ -187,14 +158,8 @@
         let collector = MockVPNMetadataCollector()
         let sender = MockVPNFeedbackSender()
         let delegate = MockVPNFeedbackFormViewModelDelegate()
-<<<<<<< HEAD
-        let viewModel = UnifiedFeedbackFormViewModel(subscriptionTokenProvider: subscriptionTokenProvider,
-                                                     apiService: apiService,
-
-=======
-        let viewModel = UnifiedFeedbackFormViewModel(subscriptionManager: SubscriptionManagerMock(),
-                                                     apiService: MockAPIService(apiResponse: .failure(Error.generic)),
->>>>>>> 1811bf27
+        let viewModel = UnifiedFeedbackFormViewModel(subscriptionManager: subscriptionManager,
+                                                     apiService: apiService,
                                                      vpnMetadataCollector: collector,
                                                      feedbackSender: sender)
         viewModel.delegate = delegate
@@ -326,20 +291,4 @@
         receivedDismissedViewCallback = true
     }
 
-}
-
-extension SubscriptionManagerMock {
-
-    convenience init() {
-        let accountManager = AccountManagerMock()
-        accountManager.accessToken = "token"
-        self.init(accountManager: accountManager,
-                  subscriptionEndpointService: SubscriptionEndpointServiceMock(),
-                  authEndpointService: AuthEndpointServiceMock(),
-                  storePurchaseManager: StorePurchaseManagerMock(),
-                  currentEnvironment: SubscriptionEnvironment(serviceEnvironment: .production,
-                                                              purchasePlatform: .appStore),
-                  canPurchase: false,
-                  subscriptionFeatureMappingCache: SubscriptionFeatureMappingCacheMock())
-    }
 }