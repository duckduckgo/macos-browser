--- conflicted
+++ resolved
@@ -28,26 +28,12 @@
     func testPhishingErrorTemplate() {
         let url = URL(string: "https://example.com")!
         let error = MaliciousSiteError(code: .phishing, failingUrl: url)
-<<<<<<< HEAD
-        let html = ErrorPageHTMLFactory.html(for: error)
-=======
         let html = ErrorPageHTMLFactory.html(for: WKError(_nsError: error as NSError), featureFlagger: MockFeatureFlagger())
->>>>>>> 0eac1a92
 
         XCTAssertNotNil(html)
         XCTAssertTrue(html.contains("Phishing")) // Check if the HTML contains "Phishing"
     }
 
-<<<<<<< HEAD
-    func testMalwareErrorTemplate() {
-        let url = URL(string: "https://example.com")!
-        let error = MaliciousSiteError(code: .malware, failingUrl: url)
-        let html = ErrorPageHTMLFactory.html(for: error)
-
-        XCTAssertNotNil(html)
-        XCTAssertTrue(html.contains("Malware")) // Check if the HTML contains "Phishing"
-    }
-=======
     // func testMalwareErrorTemplate() {
     //     let url = URL(string: "https://example.com")!
     //     let error = MaliciousSiteError(code: .malware, failingUrl: url)
@@ -56,16 +42,11 @@
     //     XCTAssertNotNil(html)
     //     XCTAssertTrue(html.contains("Malware")) // Check if the HTML contains "Phishing"
     // }
->>>>>>> 0eac1a92
 
     func testDefaultErrorTemplate() {
         let url = URL(string: "https://example.com")!
         let error = NSError(domain: "TestDomain", code: 999, userInfo: [NSURLErrorFailingURLErrorKey: url])
-<<<<<<< HEAD
-        let html = ErrorPageHTMLFactory.html(for: error, header: "Custom Header")
-=======
         let html = ErrorPageHTMLFactory.html(for: WKError(_nsError: error as NSError), featureFlagger: MockFeatureFlagger(), header: "Custom Header")
->>>>>>> 0eac1a92
 
         XCTAssertNotNil(html)
         XCTAssertTrue(html.contains("Custom Header")) // Check if the custom header is included in the HTML
@@ -74,11 +55,7 @@
     func testDefaultErrorTemplate_WhenNetworkTimeoutError() {
         let url = URL(string: "https://example.com")!
         let networkTimeoutError = NSError(domain: NSURLErrorDomain, code: NSURLErrorTimedOut, userInfo: [NSURLErrorFailingURLErrorKey: url])
-<<<<<<< HEAD
-        let html = ErrorPageHTMLFactory.html(for: networkTimeoutError)
-=======
         let html = ErrorPageHTMLFactory.html(for: WKError(_nsError: networkTimeoutError as NSError), featureFlagger: MockFeatureFlagger())
->>>>>>> 0eac1a92
 
         XCTAssertNotNil(html)
         XCTAssertTrue(html.contains("NSURLErrorDomain")) // Check if the domain is included in the HTML
