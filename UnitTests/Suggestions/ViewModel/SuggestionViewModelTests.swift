//
//  SuggestionViewModelTests.swift
//
//  Copyright © 2020 DuckDuckGo. All rights reserved.
//
//  Licensed under the Apache License, Version 2.0 (the "License");
//  you may not use this file except in compliance with the License.
//  You may obtain a copy of the License at
//
//  http://www.apache.org/licenses/LICENSE-2.0
//
//  Unless required by applicable law or agreed to in writing, software
//  distributed under the License is distributed on an "AS IS" BASIS,
//  WITHOUT WARRANTIES OR CONDITIONS OF ANY KIND, either express or implied.
//  See the License for the specific language governing permissions and
//  limitations under the License.
//

<<<<<<< HEAD
import Suggestions
import Macros
=======
import BrowserServicesKit
>>>>>>> 4000ffe1
import XCTest

@testable import DuckDuckGo_Privacy_Browser

final class SuggestionViewModelTests: XCTestCase {

    func testWhenSuggestionIsPhrase_ThenStringIsTheSame() {
        let phrase = "phrase"
        let suggestion = Suggestion.phrase(phrase: phrase)
        let suggestionViewModel = SuggestionViewModel(suggestion: suggestion, userStringValue: "")

        XCTAssertEqual(phrase, suggestionViewModel.string)
    }

    func testWhenSuggestionIsWebsite_ThenStringIsUrlStringWithoutSchemeAndWWW() {
        let urlString = "https://spreadprivacy.com"
        let url = URL(string: urlString)!
        let suggestion = Suggestion.website(url: url)
        let suggestionViewModel = SuggestionViewModel(suggestion: suggestion, userStringValue: "")

        XCTAssertEqual(suggestionViewModel.string, "spreadprivacy.com")
    }

    func testWhenSuggestionIsWebsiteAndUserEnteredW_ThenStringIsUrlStringWithoutSchemeAndWithWWW() {
        let urlString = "https://spreadprivacy.com"
        let url = URL(string: urlString)!
        let suggestion = Suggestion.website(url: url)
        let suggestionViewModel = SuggestionViewModel(isHomePage: true, suggestion: suggestion, userStringValue: "w")

        XCTAssertEqual(suggestionViewModel.string, "www.spreadprivacy.com")
    }

    func testWhenSuggestionIsWebsiteAndUserEnteredWWW_ThenStringIsUrlStringWithoutSchemeAndWithWWW() {
        let urlString = "https://spreadprivacy.com"
        let url = URL(string: urlString)!
        let suggestion = Suggestion.website(url: url)
        let suggestionViewModel = SuggestionViewModel(suggestion: suggestion, userStringValue: "www")

        XCTAssertEqual(suggestionViewModel.string, "www.spreadprivacy.com")
    }

    func testWhenSuggestionIsWebsiteAndUserEnteredWWWAndDot_ThenStringIsUrlStringWithoutSchemeAndWithWWW() {
        let urlString = "https://spreadprivacy.com"
        let url = URL(string: urlString)!
        let suggestion = Suggestion.website(url: url)
        let suggestionViewModel = SuggestionViewModel(suggestion: suggestion, userStringValue: "www.")

        XCTAssertEqual(suggestionViewModel.string, "www.spreadprivacy.com")
    }

    func testWhenSuggestionIsWebsiteAndUserEnteredH_ThenStringIsUrlStringWithSchemeAndWithoutWWW() {
        let urlString = "https://spreadprivacy.com"
        let url = URL(string: urlString)!
        let suggestion = Suggestion.website(url: url)
        let suggestionViewModel = SuggestionViewModel(suggestion: suggestion, userStringValue: "h")

        XCTAssertEqual(suggestionViewModel.string, "https://spreadprivacy.com")
    }

    func testWhenSuggestionIsWebsiteAndUserEnteredHTTP_ThenStringIsUrlStringWithSchemeAndWithoutWWW() {
        let urlString = "https://spreadprivacy.com"
        let url = URL(string: urlString)!
        let suggestion = Suggestion.website(url: url)
        let suggestionViewModel = SuggestionViewModel(suggestion: suggestion, userStringValue: "http")

        XCTAssertEqual(suggestionViewModel.string, "https://spreadprivacy.com")
    }

    func testWhenSuggestionIsWebsiteAndUserEnteredHTTPS_ThenStringIsUrlStringWithSchemeAndWithoutWWW() {
        let urlString = "https://spreadprivacy.com"
        let url = URL(string: urlString)!
        let suggestion = Suggestion.website(url: url)
        let suggestionViewModel = SuggestionViewModel(suggestion: suggestion, userStringValue: "https")

        XCTAssertEqual(suggestionViewModel.string, "https://spreadprivacy.com")
    }

    func testWhenSuggestionIsWebsiteAndUserEnteredHTTPSAndSeparator_ThenStringIsUrlStringWithScheme() {
        let urlString = "https://spreadprivacy.com"
        let url = URL(string: urlString)!
        let suggestion = Suggestion.website(url: url)
        let suggestionViewModel = SuggestionViewModel(suggestion: suggestion, userStringValue: "https://")

        XCTAssertEqual(suggestionViewModel.string, "https://spreadprivacy.com")
    }

    func testWhenSuggestionIsWebsiteAndUserEnteredHTTPSAndSeparatorAndWWW_ThenStringIsUrlStringWithScheme() {
        let urlString = "https://spreadprivacy.com"
        let url = URL(string: urlString)!
        let suggestion = Suggestion.website(url: url)
        let suggestionViewModel = SuggestionViewModel(suggestion: suggestion, userStringValue: "https://ww")

        XCTAssertEqual(suggestionViewModel.string, "https://www.spreadprivacy.com")
    }

    func testWhenSuggestionIsWebsiteAndUserEnteredHTTPSAndSeparatorWWWAndDot_ThenStringIsUrlStringWithScheme() {
        let urlString = "https://spreadprivacy.com"
        let url = URL(string: urlString)!
        let suggestion = Suggestion.website(url: url)
        let suggestionViewModel = SuggestionViewModel(suggestion: suggestion, userStringValue: "https://www.")

        XCTAssertEqual(suggestionViewModel.string, "https://www.spreadprivacy.com")
    }

    func testWhenSuggestionIsBookmark_ThenStringIsTitle() {
        let url = URL(string: "https://spreadprivacy.com")!
        let title = "Title"
        let suggestion = Suggestion.bookmark(title: title, url: url, isFavorite: true, allowedInTopHits: true)
        let suggestionViewModel = SuggestionViewModel(suggestion: suggestion, userStringValue: "")

        XCTAssertEqual(suggestionViewModel.string, title)
    }

    func testWhenSuggestionIsHistoryEntryOfDuckDuckGoSearch_ThenStringIsQuery() {
        let query = "test search"
        let searchUrl = URL.makeSearchUrl(from: query)!
        let title = "Title"
        let suggestion = Suggestion.historyEntry(title: title, url: searchUrl, allowedInTopHits: true)
        let suggestionViewModel = SuggestionViewModel(suggestion: suggestion, userStringValue: "")

        XCTAssertEqual(suggestionViewModel.string, query)
    }

    func testWhenSuggestionIsHistoryEntryOfDuckDuckGoSearch_ThenSuffixIsSearchDuckDuckGo() {
        let searchUrl = URL.makeSearchUrl(from: "test search")!
        let title = "Title"
        let suggestion = Suggestion.historyEntry(title: title, url: searchUrl, allowedInTopHits: true)
        let suggestionViewModel = SuggestionViewModel(suggestion: suggestion, userStringValue: "")

        XCTAssert(suggestionViewModel.suffix.hasSuffix(UserText.searchDuckDuckGoSuffix))
    }

    func testWhenSuggestionIsHistoryEntryOfDuckDuckGoSearch_ThenTitleIsSearchQuery() {
        let query = "test search"
        let searchUrl = URL.makeSearchUrl(from: query)!
        let title = "Title"
        let suggestion = Suggestion.historyEntry(title: title, url: searchUrl, allowedInTopHits: true)
        let suggestionViewModel = SuggestionViewModel(suggestion: suggestion, userStringValue: "")

        XCTAssertEqual(suggestionViewModel.title, query)
    }

}

extension SuggestionViewModel {
    init(suggestion: Suggestion, userStringValue: String) {
        self.init(isHomePage: false, suggestion: suggestion, userStringValue: userStringValue)
    }
}<|MERGE_RESOLUTION|>--- conflicted
+++ resolved
@@ -16,12 +16,7 @@
 //  limitations under the License.
 //
 
-<<<<<<< HEAD
 import Suggestions
-import Macros
-=======
-import BrowserServicesKit
->>>>>>> 4000ffe1
 import XCTest
 
 @testable import DuckDuckGo_Privacy_Browser
