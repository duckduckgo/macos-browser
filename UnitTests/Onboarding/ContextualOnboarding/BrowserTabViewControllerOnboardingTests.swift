//
//  BrowserTabViewControllerOnboardingTests.swift
//
//  Copyright © 2024 DuckDuckGo. All rights reserved.
//
//  Licensed under the Apache License, Version 2.0 (the "License");
//  you may not use this file except in compliance with the License.
//  You may obtain a copy of the License at
//
//  http://www.apache.org/licenses/LICENSE-2.0
//
//  Unless required by applicable law or agreed to in writing, software
//  distributed under the License is distributed on an "AS IS" BASIS,
//  WITHOUT WARRANTIES OR CONDITIONS OF ANY KIND, either express or implied.
//  See the License for the specific language governing permissions and
//  limitations under the License.
//

<<<<<<< HEAD
=======
import XCTest
import struct SwiftUI.AnyView
import Onboarding
import Combine
>>>>>>> 687c1dec
import BrowserServicesKit
import Combine
import Onboarding
import PrivacyDashboard
import struct SwiftUI.AnyView
import XCTest
@testable import DuckDuckGo_Privacy_Browser

final class BrowserTabViewControllerOnboardingTests: XCTestCase {

    var viewController: BrowserTabViewController!
    var dialogProvider: MockDialogsProvider!
    var factory: CapturingDialogFactory!
    var tab: Tab!
    var cancellables: Set<AnyCancellable> = []
    var expectation: XCTestExpectation!

    @MainActor override func setUpWithError() throws {
        try super.setUpWithError()
        let tabCollectionViewModel = TabCollectionViewModel()
        dialogProvider = MockDialogsProvider()
        expectation = .init()
        factory = CapturingDialogFactory(expectation: expectation)
        tab = Tab()
        tab.setContent(.url(URL.duckDuckGo, credential: nil, source: .appOpenUrl))
        let tabViewModel = TabViewModel(tab: tab)
        viewController = BrowserTabViewController(tabCollectionViewModel: tabCollectionViewModel, onboardingDialogTypeProvider: dialogProvider, onboardingDialogFactory: factory, featureFlagger: MockFeatureFlagger())
        viewController.tabViewModel = tabViewModel
        let window = NSWindow()
        window.contentViewController = viewController
        window.makeKeyAndOrderFront(nil)
    }

    override func tearDownWithError() throws {
        dialogProvider = nil
        factory = nil
        tab = nil
        viewController = nil
        cancellables = []
        expectation = nil
        try super.tearDownWithError()
    }

    func testWhenNavigationCompletedAndNoDialogTypeThenOnlyWebViewVisible() throws {
        let expectation = self.expectation(description: "Wait for webViewDidFinishNavigationPublisher to emit")
        tab.navigateTo(url: URL(string: "some.url")!)

        tab.webViewDidFinishNavigationPublisher
            .sink {
                expectation.fulfill()
            }
            .store(in: &cancellables)

        wait(for: [expectation], timeout: 2.0)
        XCTAssertNil(factory.capturedType)
    }

    func testWhenNavigationCompletedAndHighFiveDialogTypeThenCorrectDialogCapturedInFactory() throws {
        dialogProvider.dialog = .highFive
        tab.navigateTo(url: URL(string: "some.url")!)

        wait(for: [expectation], timeout: 3.0)
        XCTAssertEqual(factory.capturedType, .highFive)
        XCTAssertIdentical(factory.capturedDelegate, viewController.tabViewModel?.tab)
    }

    func testWhenNavigationCompletedAndSearchDoneDialogTypeThenCorrectDialogCapturedInFactory() throws {
        dialogProvider.dialog = .searchDone(shouldFollowUp: true)
        tab.navigateTo(url: URL(string: "some.url")!)

        wait(for: [expectation], timeout: 3.0)
        XCTAssertEqual(factory.capturedType, .searchDone(shouldFollowUp: true))
        XCTAssertIdentical(factory.capturedDelegate, viewController.tabViewModel?.tab)
    }

    func testWhenNavigationCompletedAndTrackersDialogTypeThenCorrectDialogCapturedInFactory() throws {
        dialogProvider.dialog = .trackers(message: NSMutableAttributedString(string: ""), shouldFollowUp: true)
        tab.navigateTo(url: URL(string: "some.url")!)

        wait(for: [expectation], timeout: 3.0)
        XCTAssertEqual(factory.capturedType, .trackers(message: NSMutableAttributedString(string: ""), shouldFollowUp: true))
        XCTAssertIdentical(factory.capturedDelegate, viewController.tabViewModel?.tab)
    }

    func testWhenNavigationCompletedAndTryASearchDialogTypeThenCorrectDialogCapturedInFactory() throws {
        dialogProvider.dialog = .tryASearch
        tab.navigateTo(url: URL(string: "some.url")!)

        wait(for: [expectation], timeout: 3.0)
        XCTAssertEqual(factory.capturedType, .tryASearch)
        XCTAssertIdentical(factory.capturedDelegate, viewController.tabViewModel?.tab)
    }

    func testWhenNavigationCompletedAndTryASiteDialogTypeThenCorrectDialogCapturedInFactory() throws {
        dialogProvider.dialog = .tryASite
        tab.navigateTo(url: URL(string: "some.url")!)

        wait(for: [expectation], timeout: 3.0)
        XCTAssertEqual(factory.capturedType, .tryASite)
        XCTAssertIdentical(factory.capturedDelegate, viewController.tabViewModel?.tab)
    }

    func testWhenNavigationCompletedAndTryFireButtonDialogTypeThenCorrectDialogCapturedInFactory() throws {
        dialogProvider.dialog = .tryFireButton
        tab.navigateTo(url: URL(string: "some.url")!)

        wait(for: [expectation], timeout: 3.0)
        XCTAssertEqual(factory.capturedType, .tryFireButton)
        XCTAssertIdentical(factory.capturedDelegate, viewController.tabViewModel?.tab)
    }

    func testWhenNavigationCompletedAndDialogTypeNilThenAskDelegateToRemoveViewHighlights() throws {
        // GIVEN
        let expectation = self.expectation(description: "Wait for webViewDidFinishNavigationPublisher to emit")
        let delegate = BrowserTabViewControllerDelegateSpy()
        let url = try XCTUnwrap(URL(string: "some.url"))
        dialogProvider.dialogTypeForTabExpectation = expectation
        dialogProvider.dialog = nil
        viewController.delegate = delegate

        // WHEN
        tab.navigateTo(url: url)

        // THEN
        wait(for: [expectation], timeout: 3.0)
        XCTAssertTrue(delegate.didCallDismissViewHighlight)
    }

    func testWhenNavigationCompletedAndStateIsShowFireButtonThenAskDelegateToHighlightFireButton() throws {
        // GIVEN
        dialogProvider.dialog = .tryFireButton
        dialogProvider.state = .showFireButton
        let url = try XCTUnwrap(URL(string: "some.url"))
        let delegate = BrowserTabViewControllerDelegateSpy()
        viewController.delegate = delegate
        XCTAssertFalse(delegate.didCallHighlightFireButton)

        // WHEN
        tab.navigateTo(url: url)

        // THEN
        wait(for: [expectation], timeout: 3.0)
        XCTAssertTrue(delegate.didCallHighlightFireButton)
    }

    func testWhenNavigationCompletedAndStateIsShowBlockedTrackersThenAskDelegateToHighlightPrivacyShield() throws {
        // GIVEN
        dialogProvider.dialog = .trackers(message: .init(string: ""), shouldFollowUp: true)
        dialogProvider.state = .showBlockedTrackers
        let url = try XCTUnwrap(URL(string: "some.url"))
        let delegate = BrowserTabViewControllerDelegateSpy()
        viewController.delegate = delegate
        XCTAssertFalse(delegate.didCallHighlightPrivacyShield)

        // WHEN
        tab.navigateTo(url: url)

        // THEN
        wait(for: [expectation], timeout: 3.0)
        XCTAssertTrue(delegate.didCallHighlightPrivacyShield)
    }

    func testWhenNavigationCompletedViewHighlightsAreRemoved() throws {
        // GIVEN
        dialogProvider.dialog = .searchDone(shouldFollowUp: false)
        let url = try XCTUnwrap(URL(string: "some.url"))
        let delegate = BrowserTabViewControllerDelegateSpy()
        viewController.delegate = delegate
        XCTAssertFalse(delegate.didCallDismissViewHighlight)

        // WHEN
        tab.navigateTo(url: url)

        // THEN
        wait(for: [expectation], timeout: 3.0)
        XCTAssertTrue(delegate.didCallDismissViewHighlight)
    }

    func testWhenGotItButtonPressedThenAskDelegateToRemoveViewHighlights() throws {
        // GIVEN
        let expectation = self.expectation(description: "Wait for webViewDidFinishNavigationPublisher to emit")
        let delegate = BrowserTabViewControllerDelegateSpy()
        let url = try XCTUnwrap(URL(string: "some.url"))
        dialogProvider.dialogTypeForTabExpectation = expectation
        dialogProvider.dialog = nil
        viewController.delegate = delegate
        tab.navigateTo(url: url)
        XCTAssertFalse(delegate.didCallDismissViewHighlight)
        wait(for: [expectation], timeout: 3.0)

        // WHEN
        factory.performOnGotItPressed()

        // THEN
        XCTAssertTrue(delegate.didCallDismissViewHighlight)
    }

    func testWhenGotItButtonPressedAndStateIsShowFireButtonThenAskDelegateToHighlightFireButton() throws {
        // GIVEN
        dialogProvider.dialog = .trackers(message: .init(string: ""), shouldFollowUp: true)
        dialogProvider.state = .showFireButton
        let url = try XCTUnwrap(URL(string: "some.url"))
        let delegate = BrowserTabViewControllerDelegateSpy()
        viewController.delegate = delegate
        XCTAssertFalse(delegate.didCallHighlightFireButton)
        tab.navigateTo(url: url)
        wait(for: [expectation], timeout: 3.0)

        // WHEN
        factory.performOnGotItPressed()

        // THEN
        XCTAssertTrue(delegate.didCallHighlightFireButton)
    }

    func testWhenFireButtonPressedThenAskDelegateToRemoveViewHighlights() throws {
        // GIVEN
        dialogProvider.dialog = .tryFireButton
        let url = try XCTUnwrap(URL(string: "some.url"))
        let delegate = BrowserTabViewControllerDelegateSpy()
        viewController.delegate = delegate
        XCTAssertFalse(delegate.didCallDismissViewHighlight)
        tab.navigateTo(url: url)
        wait(for: [expectation], timeout: 3.0)

        // WHEN
        factory.performOnFireButtonPressed()

        // THEN
        XCTAssertTrue(delegate.didCallDismissViewHighlight)
    }

}

class MockDialogsProvider: ContextualOnboardingDialogTypeProviding, ContextualOnboardingStateUpdater {
    var state: ContextualOnboardingState = .onboardingCompleted

    func updateStateFor(tab: DuckDuckGo_Privacy_Browser.Tab) {}

    var dialogTypeForTabExpectation: XCTestExpectation?

    var dialog: ContextualDialogType?

    func dialogTypeForTab(_ tab: Tab, privacyInfo: PrivacyInfo?) -> ContextualDialogType? {
        dialogTypeForTabExpectation?.fulfill()
        return dialog
    }

    func gotItPressed() {}

    func fireButtonUsed() {}
}

class CapturingDialogFactory: ContextualDaxDialogsFactory {

    let expectation: XCTestExpectation
    var capturedType: ContextualDialogType?
    var capturedDelegate: OnboardingNavigationDelegate?

    private var onGotItPressed: (() -> Void)?
    private var onFireButtonPressed: (() -> Void)?

    init(expectation: XCTestExpectation) {
        self.expectation = expectation
    }

    func makeView(for type: ContextualDialogType, delegate: OnboardingNavigationDelegate, onDismiss: @escaping () -> Void, onGotItPressed: @escaping () -> Void, onFireButtonPressed: @escaping () -> Void) -> AnyView {
        capturedType = type
        capturedDelegate = delegate
        self.onGotItPressed = onGotItPressed
        self.onFireButtonPressed = onFireButtonPressed
        expectation.fulfill()
        return AnyView(OnboardingFinalDialog(highFiveAction: {}))
    }

    func performOnGotItPressed() {
        onGotItPressed?()
    }

    func performOnFireButtonPressed() {
        onFireButtonPressed?()
    }

}

final class BrowserTabViewControllerDelegateSpy: BrowserTabViewControllerDelegate {
    private(set) var didCallHighlightFireButton = false
    private(set) var didCallHighlightPrivacyShield = false
    private(set) var didCallDismissViewHighlight = false

    func highlightFireButton() {
        didCallHighlightFireButton = true
    }

    func highlightPrivacyShield() {
        didCallHighlightPrivacyShield = true
    }

    func dismissViewHighlight() {
        didCallDismissViewHighlight = true
    }
}<|MERGE_RESOLUTION|>--- conflicted
+++ resolved
@@ -16,13 +16,6 @@
 //  limitations under the License.
 //
 
-<<<<<<< HEAD
-=======
-import XCTest
-import struct SwiftUI.AnyView
-import Onboarding
-import Combine
->>>>>>> 687c1dec
 import BrowserServicesKit
 import Combine
 import Onboarding
