//
//  HistoryStoreTests.swift
//
//  Copyright © 2021 DuckDuckGo. All rights reserved.
//
//  Licensed under the Apache License, Version 2.0 (the "License");
//  you may not use this file except in compliance with the License.
//  You may obtain a copy of the License at
//
//  http://www.apache.org/licenses/LICENSE-2.0
//
//  Unless required by applicable law or agreed to in writing, software
//  distributed under the License is distributed on an "AS IS" BASIS,
//  WITHOUT WARRANTIES OR CONDITIONS OF ANY KIND, either express or implied.
//  See the License for the specific language governing permissions and
//  limitations under the License.
//

import class Persistence.CoreDataDatabase
import Combine
import Macros
import XCTest

@testable import DuckDuckGo_Privacy_Browser
<<<<<<< HEAD
=======
import Combine
import class Persistence.CoreDataDatabase
import History
>>>>>>> 774adaa8

final class HistoryStoreTests: XCTestCase {

    private var cancellables = Set<AnyCancellable>()

    private var context: NSManagedObjectContext!
    private var historyStore: EncryptedHistoryStore!
    private var location: URL!

    override func setUp() {
        super.setUp()
        let model = CoreDataDatabase.loadModel(from: .main, named: "History")!
        location = FileManager.default.temporaryDirectory.appendingPathComponent(UUID().uuidString)
        let database = CoreDataDatabase(name: className, containerLocation: location, model: model)
        database.loadStore { _, error in
            if let e = error {
                XCTFail("Could not load store: \(e.localizedDescription)")
            }
        }
        context = database.makeContext(concurrencyType: .mainQueueConcurrencyType)
        historyStore = EncryptedHistoryStore(context: context)
    }

    override func tearDownWithError() throws {
        try FileManager.default.removeItem(at: location)
        context = nil
        historyStore = nil
        cancellables.removeAll()
        try super.tearDownWithError()
    }

    func testWhenHistoryEntryIsSavedMultipleTimes_ThenTheNewestValueMustBeLoadedFromStore() {
        let historyEntry = HistoryEntry(identifier: UUID(),
                                        url: URL.duckDuckGo,
                                        title: "Test",
                                        numberOfVisits: 1,
                                        lastVisit: Date(),
                                        visits: [])
        let firstSavingExpectation = self.expectation(description: "Saving")
        save(entry: historyEntry, expectation: firstSavingExpectation)

        let newTitle = "New Title"
        historyEntry.title = newTitle
        let secondSavingExpectation = self.expectation(description: "Saving")
        save(entry: historyEntry, expectation: secondSavingExpectation)

        cleanOldAndWait(cleanUntil: Date(timeIntervalSince1970: 0)) { history in
            XCTAssertEqual(history.count, 1)
            XCTAssertEqual(history.first!.title, newTitle)
        }
    }

    func testWhenCleanOldIsCalled_ThenOlderEntriesThanDateAreCleaned() {
        let toBeKeptIdentifier = UUID()
        let newHistoryEntry = HistoryEntry(identifier: toBeKeptIdentifier,
                                           url: #URL("http://wikipedia.org"),
                                           title: nil,
                                           numberOfVisits: 1,
                                           lastVisit: Date(),
                                           visits: [])
        let savingExpectation = self.expectation(description: "Saving")
        save(entry: newHistoryEntry, expectation: savingExpectation)

        var toBeDeleted: [HistoryEntry] = []
        for i in 0..<150 {
            let identifier = UUID()
            let visitDate = Date(timeIntervalSince1970: 1000.0 * Double(i))
            let visit = Visit(date: visitDate)
            let toRemoveHistoryEntry = HistoryEntry(identifier: identifier,
                                                    url: URL(string: "wikipedia.org/\(identifier)")!,
                                                    title: nil,
                                                    numberOfVisits: 1,
                                                    lastVisit: visitDate,
                                                    visits: [visit])
            visit.historyEntry = toRemoveHistoryEntry
            save(entry: toRemoveHistoryEntry)
            toBeDeleted.append(toRemoveHistoryEntry)
        }

        cleanOldAndWait(cleanUntil: .weekAgo) { history in
            XCTAssertEqual(history.count, 1)
            XCTAssertEqual(history.first!.identifier, toBeKeptIdentifier)
        }
    }

    func testWhenRemoveEntriesIsCalled_ThenEntriesMustBeCleaned() {
        let visitDate = Date(timeIntervalSince1970: 1234)
        let visit = Visit(date: visitDate)
        let firstSavingExpectation = self.expectation(description: "Saving")
        let toBeKept = saveNewHistoryEntry(including: [visit], lastVisit: visitDate, expectation: firstSavingExpectation)

        var toBeDeleted: [HistoryEntry] = []
        for _ in 0..<150 {
            let identifier = UUID()
            let visitDate = Date()
            let visit = Visit(date: visitDate)
            let toRemoveHistoryEntry = HistoryEntry(identifier: identifier,
                                                    url: URL(string: "wikipedia.org/\(identifier)")!,
                                                    title: nil,
                                                    numberOfVisits: 1,
                                                    lastVisit: visitDate,
                                                    visits: [visit])
            visit.historyEntry = toRemoveHistoryEntry
            save(entry: toRemoveHistoryEntry)
            toBeDeleted.append(toRemoveHistoryEntry)
        }

        removeEntriesAndWait(toBeDeleted)

        context.performAndWait {
            let request = DuckDuckGo_Privacy_Browser.HistoryEntryManagedObject.fetchRequest()
            do {
                let results = try context.fetch(request)
                XCTAssertEqual(results.first?.identifier, toBeKept.identifier)
                XCTAssertEqual(results.count, 1)
            } catch {
                XCTFail(error.localizedDescription)
            }
        }
    }

    func removeEntriesAndWait(_ entries: [HistoryEntry], file: StaticString = #file, line: UInt = #line) {
        let loadingExpectation = self.expectation(description: "Loading")
        historyStore.removeEntries(entries)
            .receive(on: DispatchQueue.main)
            .sink { completion in
                switch completion {
                case .finished:
                    loadingExpectation.fulfill()
                case .failure(let error):
                    XCTFail("Loading of history failed - \(error.localizedDescription)", file: file, line: line)
                }
            } receiveValue: {}
            .store(in: &cancellables)

        waitForExpectations(timeout: 1, handler: nil)
    }

    func testWhenRemoveEntriesIsCalled_visitsCascadeDelete() {
        var toBeDeleted = [Visit]()
        for j in 0..<10 {
            let visitDate = Date(timeIntervalSince1970: Double(j))
            let visit = Visit(date: visitDate)
            toBeDeleted.append(visit)
        }
        let history = saveNewHistoryEntry(including: toBeDeleted, lastVisit: toBeDeleted.last!.date)

        removeEntriesAndWait([history])

        context.performAndWait {
            let request = DuckDuckGo_Privacy_Browser.VisitManagedObject.fetchRequest()
            do {
                let results = try context.fetch(request)
                XCTAssertEqual(results.count, 0)
            } catch {
                XCTFail(error.localizedDescription)
            }
        }
    }

    func testWhenRemoveVisitsIsCalled_ThenVisitsMustBeCleaned() {
        let visitDate = Date(timeIntervalSince1970: 1234)
        let toBeKept = Visit(date: visitDate)
        let firstSavingExpectation = self.expectation(description: "Saving")
        let toBeKeptsHistory = saveNewHistoryEntry(including: [toBeKept], lastVisit: visitDate, expectation: firstSavingExpectation)

        var toBeDeleted: [Visit] = []
        var historiesToPreventFromDeallocation = [HistoryEntry]()
        let addVisitsToEntry = { [weak self] (visits: [Visit]) in
            guard let self = self else { return }
            let history = self.saveNewHistoryEntry(including: visits, lastVisit: visits.last!.date)
            historiesToPreventFromDeallocation.append(history)
        }

        for _ in 0..<3 {
            var visits = [Visit]()
            for j in 0..<50 {
                let visitDate = Date(timeIntervalSince1970: Double(j))
                let visit = Visit(date: visitDate)
                visits.append(visit)
                toBeDeleted.append(visit)
            }
            addVisitsToEntry(visits)
        }

        let loadingExpectation = self.expectation(description: "Loading")
        withExtendedLifetime(historiesToPreventFromDeallocation) { _ in
            historyStore.removeVisits(toBeDeleted)
                .receive(on: DispatchQueue.main)
                .sink { completion in
                    switch completion {
                    case .finished:
                        loadingExpectation.fulfill()
                    case .failure(let error):
                        XCTFail("Loading of history failed - \(error.localizedDescription)")
                    }
                } receiveValue: {}
                .store(in: &cancellables)

            waitForExpectations(timeout: 1, handler: nil)
        }

        context.performAndWait {
            let request = DuckDuckGo_Privacy_Browser.VisitManagedObject.fetchRequest()
            do {
                let results = try context.fetch(request)
                XCTAssertEqual(results.first?.historyEntry?.identifier, toBeKeptsHistory.identifier)
                XCTAssertEqual(results.first?.date, toBeKept.date)
                XCTAssertEqual(results.count, 1)
            } catch {
                XCTFail(error.localizedDescription)
            }
        }
    }

    func testWhenCleanOldIsCalled_ThenFollowingSaveShouldSucceed() {
        let oldVisitDate = Date(timeIntervalSince1970: 0)
        let newVisitDate = Date(timeIntervalSince1970: 12345)

        let oldVisit = Visit(date: oldVisitDate)
        let newVisit = Visit(date: newVisitDate)

        let firstSavingExpectation = self.expectation(description: "Saving")
        saveNewHistoryEntry(including: [oldVisit, newVisit],
                            lastVisit: newVisitDate,
                            expectation: firstSavingExpectation)

        cleanOldAndWait(cleanUntil: Date(timeIntervalSince1970: 1)) { history in
            XCTAssertEqual(history.count, 1)
            for entry in history {
                XCTAssertEqual(entry.visits.count, 1)
            }
        }

        let secondSavingExpectation = self.expectation(description: "Saving")
        // This should not fail, but apparently internal version of objects is broken after BatchDelete request causing merge failure.
        saveNewHistoryEntry(including: [oldVisit, newVisit],
                            lastVisit: newVisitDate,
                            expectation: secondSavingExpectation)

        waitForExpectations(timeout: 2, handler: nil)
    }

    func testWhenRemoveVisitsIsCalled_ThenFollowingSaveShouldSucceed() {
        let oldVisitDate = Date(timeIntervalSince1970: 0)
        let newVisitDate = Date(timeIntervalSince1970: 12345)

        let oldVisit = Visit(date: oldVisitDate)
        let newVisit = Visit(date: newVisitDate)

        let firstSavingExpectation = self.expectation(description: "Saving")
        let history = saveNewHistoryEntry(including: [oldVisit, newVisit],
                                          lastVisit: newVisitDate,
                                          expectation: firstSavingExpectation)

        withExtendedLifetime(history) { [weak self] _ in
            guard let self = self else { return }
            let loadingExpectation = self.expectation(description: "Loading")
            self.historyStore.removeVisits([oldVisit])
                .receive(on: DispatchQueue.main)
                .sink { completion in
                    switch completion {
                    case .finished:
                        loadingExpectation.fulfill()
                    case .failure(let error):
                        XCTFail("Loading of history failed - \(error.localizedDescription)")
                    }
                } receiveValue: { _ in }
                .store(in: &cancellables)
            waitForExpectations(timeout: 2, handler: nil)
        }

        let secondSavingExpectation = self.expectation(description: "Saving")
        saveNewHistoryEntry(including: [oldVisit, newVisit],
                            lastVisit: newVisitDate,
                            expectation: secondSavingExpectation)

        waitForExpectations(timeout: 2, handler: nil)
    }

    func testWhenRemoveEntriesIsCalled_ThenFollowingSaveShouldSucceed() {
        let oldVisitDate = Date(timeIntervalSince1970: 0)
        let newVisitDate = Date(timeIntervalSince1970: 12345)

        let oldVisit = Visit(date: oldVisitDate)
        let newVisit = Visit(date: newVisitDate)

        let firstSavingExpectation = self.expectation(description: "Saving")
        let historyEntry = saveNewHistoryEntry(including: [oldVisit, newVisit],
                                               lastVisit: newVisitDate,
                                               expectation: firstSavingExpectation)

        removeEntriesAndWait([historyEntry])

        let secondSavingExpectation = self.expectation(description: "Saving")
        saveNewHistoryEntry(including: [oldVisit, newVisit],
                            lastVisit: newVisitDate,
                            expectation: secondSavingExpectation)

        waitForExpectations(timeout: 2, handler: nil)
    }

    private func cleanOldAndWait(cleanUntil date: Date, assertion: @escaping (History) -> Void, file: StaticString = #file, line: UInt = #line) {
        let loadingExpectation = self.expectation(description: "Loading")
        historyStore.cleanOld(until: date)
            .receive(on: DispatchQueue.main)
            .sink(receiveCompletion: { completion in
                switch completion {
                case .finished:
                    loadingExpectation.fulfill()
                case .failure(let error):
                    XCTFail("Loading of history failed - \(error.localizedDescription)", file: file, line: line)
                }
            }, receiveValue: assertion)
            .store(in: &cancellables)

        waitForExpectations(timeout: 2, handler: nil)
    }

    @discardableResult
    private func saveNewHistoryEntry(including visits: [Visit], lastVisit: Date, expectation: XCTestExpectation? = nil, file: StaticString = #file, line: UInt = #line) -> HistoryEntry {
        let historyEntry = HistoryEntry(identifier: UUID(),
                                        url: URL.duckDuckGo,
                                        title: nil,
                                        numberOfVisits: visits.count,
                                        lastVisit: lastVisit,
                                        visits: visits)
        for visit in visits {
            visit.historyEntry = historyEntry
        }
        save(entry: historyEntry, expectation: expectation, file: file, line: line)
        return historyEntry
    }

    private func save(entry: HistoryEntry, expectation: XCTestExpectation? = nil, file: StaticString = #file, line: UInt = #line) {
        historyStore.save(entry: entry)
            .receive(on: DispatchQueue.main)
            .sink { completion in
                switch completion {
                case .finished:
                    expectation?.fulfill()
                case .failure(let error):
                    XCTFail("Saving of history entry failed - \(error.localizedDescription)", file: file, line: line)
                }
            } receiveValue: { _ in }
            .store(in: &cancellables)
    }
}

fileprivate extension HistoryEntry {

    convenience init(identifier: UUID, url: URL, title: String?, numberOfVisits: Int, lastVisit: Date, visits: [Visit]) {
        self.init(identifier: identifier,
                  url: url,
                  title: title,
                  failedToLoad: false,
                  numberOfTotalVisits: numberOfVisits,
                  lastVisit: lastVisit,
                  visits: Set(visits),
                  numberOfTrackersBlocked: 0,
                  blockedTrackingEntities: .init(),
                  trackersFound: false)
    }

}<|MERGE_RESOLUTION|>--- conflicted
+++ resolved
@@ -18,16 +18,11 @@
 
 import class Persistence.CoreDataDatabase
 import Combine
+import History
 import Macros
 import XCTest
 
 @testable import DuckDuckGo_Privacy_Browser
-<<<<<<< HEAD
-=======
-import Combine
-import class Persistence.CoreDataDatabase
-import History
->>>>>>> 774adaa8
 
 final class HistoryStoreTests: XCTestCase {
 
