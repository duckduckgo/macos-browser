//
//  TabBarViewItemTests.swift
//
//  Copyright © 2023 DuckDuckGo. All rights reserved.
//
//  Licensed under the Apache License, Version 2.0 (the "License");
//  you may not use this file except in compliance with the License.
//  You may obtain a copy of the License at
//
//  http://www.apache.org/licenses/LICENSE-2.0
//
//  Unless required by applicable law or agreed to in writing, software
//  distributed under the License is distributed on an "AS IS" BASIS,
//  WITHOUT WARRANTIES OR CONDITIONS OF ANY KIND, either express or implied.
//  See the License for the specific language governing permissions and
//  limitations under the License.
//

import XCTest
import Subscription

@testable import DuckDuckGo_Privacy_Browser

@MainActor
final class TabBarViewItemTests: XCTestCase {

    var delegate: MockTabViewItemDelegate!
    var menu: NSMenu!
    var tabBarViewItem: TabBarViewItem!

    override func setUp() {
        delegate = MockTabViewItemDelegate()
        menu = NSMenu()
        tabBarViewItem = TabBarViewItem()
        tabBarViewItem.delegate = delegate
    }

    override func tearDown() {
        delegate.clear()
    }

    func testThatAllExpectedItemsAreShown() {
        tabBarViewItem.menuNeedsUpdate(menu)

        XCTAssertEqual(menu.item(at: 0)?.title, UserText.duplicateTab)
        XCTAssertEqual(menu.item(at: 1)?.title, UserText.pinTab)
        XCTAssertTrue(menu.item(at: 2)?.isSeparatorItem ?? false)
        XCTAssertEqual(menu.item(at: 3)?.title, UserText.fireproofSite)
        XCTAssertEqual(menu.item(at: 4)?.title, UserText.bookmarkThisPage)
        XCTAssertTrue(menu.item(at: 5)?.isSeparatorItem ?? false)
<<<<<<< HEAD
        XCTAssertEqual(menu.item(at: 6)?.title, UserText.closeTab)
        XCTAssertEqual(menu.item(at: 7)?.title, UserText.closeOtherTabs)
        XCTAssertEqual(menu.item(at: 8)?.title, UserText.moveTabToNewWindow)

        // Check "Close Other Tabs" submenu
        guard let submenu = menu.item(at: 7)?.submenu else {
            XCTFail("\"Close Other Tabs\" menu item should have a submenu")
            return
        }
        XCTAssertEqual(submenu.item(at: 0)?.title, UserText.closeTabsToTheLeft)
        XCTAssertEqual(submenu.item(at: 1)?.title, UserText.closeTabsToTheRight)
        XCTAssertEqual(submenu.item(at: 2)?.title, UserText.closeAllOtherTabs)
=======
        XCTAssertEqual(menu.item(at: 6)?.title, UserText.bookmarkAllTabs)
        XCTAssertTrue(menu.item(at: 7)?.isSeparatorItem ?? false)
        XCTAssertEqual(menu.item(at: 8)?.title, UserText.closeTab)
        XCTAssertEqual(menu.item(at: 9)?.title, UserText.closeOtherTabs)
        XCTAssertEqual(menu.item(at: 10)?.title, UserText.closeTabsToTheRight)
        XCTAssertEqual(menu.item(at: 11)?.title, UserText.moveTabToNewWindow)
>>>>>>> 4441fbab
    }

    func testThatMuteIsShownWhenCurrentAudioStateIsUnmuted() {
        delegate.audioState = .unmuted
        tabBarViewItem.menuNeedsUpdate(menu)

        XCTAssertFalse(menu.item(at: 1)?.isSeparatorItem ?? true)
        XCTAssertEqual(menu.item(at: 2)?.title, UserText.muteTab)
        XCTAssertTrue(menu.item(at: 3)?.isSeparatorItem ?? false)
    }

    func testThatUnmuteIsShownWhenCurrentAudioStateIsMuted() {
        delegate.audioState = .muted
        tabBarViewItem.menuNeedsUpdate(menu)

        XCTAssertFalse(menu.item(at: 1)?.isSeparatorItem ?? true)
        XCTAssertEqual(menu.item(at: 2)?.title, UserText.unmuteTab)
        XCTAssertTrue(menu.item(at: 3)?.isSeparatorItem ?? false)
    }

    func testWhenOneTabCloseThenOtherTabsItemIsDisabled() {
        tabBarViewItem.menuNeedsUpdate(menu)

        let submenu = menu.items .first { $0.title == UserText.closeOtherTabs }
        let item = submenu?.submenu?.items .first { $0.title == UserText.closeAllOtherTabs }
        XCTAssertFalse(item?.isEnabled ?? true)
    }

    func testWhenMultipleTabsThenCloseOtherTabsItemIsEnabled() {
        delegate.hasItemsToTheRight = true
        tabBarViewItem.menuNeedsUpdate(menu)

        let submenu = menu.items .first { $0.title == UserText.closeOtherTabs }
        let item = submenu?.submenu?.items .first { $0.title == UserText.closeAllOtherTabs }
        XCTAssertTrue(item?.isEnabled ?? false)
    }

    func testWhenOneTabThenMoveTabToNewWindowIsDisabled() {
        tabBarViewItem.menuNeedsUpdate(menu)

        let item = menu.items .first { $0.title == UserText.moveTabToNewWindow }
        XCTAssertFalse(item?.isEnabled ?? true)
    }

    func testWhenMultipleTabsThenMoveTabToNewWindowIsEnabled() {
        delegate.hasItemsToTheRight = true
        tabBarViewItem.menuNeedsUpdate(menu)

        let item = menu.items .first { $0.title == UserText.moveTabToNewWindow }
        XCTAssertTrue(item?.isEnabled ?? false)
    }

    func testWhenNoTabsToTheLeftThenCloseTabsToTheLeftIsDisabled() {
        tabBarViewItem.menuNeedsUpdate(menu)

        let submenu = menu.items .first { $0.title == UserText.closeOtherTabs }
        let item = submenu?.submenu?.items .first { $0.title == UserText.closeTabsToTheLeft }
        XCTAssertFalse(item?.isEnabled ?? true)
    }

    func testWhenTabsToTheLeftThenCloseTabsToTheLeftIsEnabled() {
        delegate.hasItemsToTheLeft = true
        tabBarViewItem.menuNeedsUpdate(menu)

        let submenu = menu.items .first { $0.title == UserText.closeOtherTabs }
        let item = submenu?.submenu?.items .first { $0.title == UserText.closeTabsToTheLeft }
        XCTAssertTrue(item?.isEnabled ?? false)
    }

    func testWhenNoTabsToTheRightThenCloseTabsToTheRightIsDisabled() {
        tabBarViewItem.menuNeedsUpdate(menu)

        let submenu = menu.items .first { $0.title == UserText.closeOtherTabs }
        let item = submenu?.submenu?.items .first { $0.title == UserText.closeTabsToTheRight }
        XCTAssertFalse(item?.isEnabled ?? true)
    }

    func testWhenTabsToTheRightThenCloseTabsToTheRightIsEnabled() {
        delegate.hasItemsToTheRight = true
        tabBarViewItem.menuNeedsUpdate(menu)

        let submenu = menu.items .first { $0.title == UserText.closeOtherTabs }
        let item = submenu?.submenu?.items .first { $0.title == UserText.closeTabsToTheRight }
        XCTAssertTrue(item?.isEnabled ?? false)
    }

    func testWhenNoUrlThenFireProofSiteItemIsDisabled() {
        tabBarViewItem.menuNeedsUpdate(menu)

        let item = menu.items .first { $0.title == UserText.fireproofSite }
        XCTAssertFalse(item?.isEnabled ?? true)
    }

    func testWhenFireproofableThenUrlFireProofSiteItemIsDisabled() {
        // Set up fake views for the TabBarViewItems
        let textField = NSTextField()
        let imageView = NSImageView()
        let constraints = NSLayoutConstraint()
        let button = NSButton()
        let mouseButton = MouseOverButton()
        tabBarViewItem.titleTextField = textField
        tabBarViewItem.faviconImageView = imageView
        tabBarViewItem.faviconWrapperView = imageView
        tabBarViewItem.titleTextFieldLeadingConstraint = constraints
        tabBarViewItem.permissionButton = button
        tabBarViewItem.tabLoadingPermissionLeadingConstraint = constraints
        tabBarViewItem.closeButton = mouseButton

        // Update url
        let tab = Tab()
        tab.url = URL(string: "https://www.apple.com")!
        delegate.mockedCurrentTab = tab
        let vm = TabViewModel(tab: tab)
        tabBarViewItem.subscribe(to: vm, tabCollectionViewModel: TabCollectionViewModel())
        // update menu
        tabBarViewItem.menuNeedsUpdate(menu)
        let item = menu.items .first { $0.title == UserText.fireproofSite }
        XCTAssertTrue(item?.isEnabled ?? false)

        let duplicateItem = menu.items.first { $0.title == UserText.duplicateTab }
        XCTAssertTrue(duplicateItem?.isEnabled ?? false)

        let pinItem = menu.items.first { $0.title == UserText.pinTab }
        XCTAssertTrue(pinItem?.isEnabled ?? false)

        let bookmarkItem = menu.items.first { $0.title == UserText.bookmarkThisPage }
        XCTAssertTrue(bookmarkItem?.isEnabled ?? false)
    }

    func testSubscriptionTabDisabledItems() {
        // Set up fake views for the TabBarViewItems
        let textField = NSTextField()
        let imageView = NSImageView()
        let constraints = NSLayoutConstraint()
        let button = NSButton()
        let mouseButton = MouseOverButton()
        tabBarViewItem.titleTextField = textField
        tabBarViewItem.faviconImageView = imageView
        tabBarViewItem.faviconWrapperView = imageView
        tabBarViewItem.titleTextFieldLeadingConstraint = constraints
        tabBarViewItem.permissionButton = button
        tabBarViewItem.tabLoadingPermissionLeadingConstraint = constraints
        tabBarViewItem.closeButton = mouseButton

        // Update url
        let tab = Tab(content: .subscription(.subscriptionPurchase))
        delegate.mockedCurrentTab = tab
        let vm = TabViewModel(tab: tab)
        tabBarViewItem.subscribe(to: vm, tabCollectionViewModel: TabCollectionViewModel())
        // update menu
        tabBarViewItem.menuNeedsUpdate(menu)

        let duplicateItem = menu.items.first { $0.title == UserText.duplicateTab }
        XCTAssertFalse(duplicateItem?.isEnabled ?? true)

        let pinItem = menu.items.first { $0.title == UserText.pinTab }
        XCTAssertFalse(pinItem?.isEnabled ?? true)

        let bookmarkItem = menu.items.first { $0.title == UserText.bookmarkThisPage }
        XCTAssertFalse(bookmarkItem?.isEnabled ?? true)
    }

    func testWhenCanBookmarkAllOpenTabsThenBookmarkAllOpenTabsItemIsEnabled() throws {
        // GIVEN
        delegate.canBookmarkAllOpenTabs = true
        tabBarViewItem.menuNeedsUpdate(menu)

        // WHEN
        let item = try XCTUnwrap(menu.item(withTitle: UserText.bookmarkAllTabs))

        // THEN
        XCTAssertTrue(item.isEnabled)
    }

    func testWhenCannotBookmarkAllOpenTabsThenBookmarkAllOpenTabsItemIsDisabled() throws {
        // GIVEN
        delegate.canBookmarkAllOpenTabs = false
        tabBarViewItem.menuNeedsUpdate(menu)

        // WHEN
        let item = try XCTUnwrap(menu.item(withTitle: UserText.bookmarkAllTabs))

        // THEN
        XCTAssertFalse(item.isEnabled)
    }

    func testWhenClickingOnBookmarkAllTabsThenTheActionDelegateIsNotified() throws {
        // GIVEN
        delegate.canBookmarkAllOpenTabs = true
        tabBarViewItem.menuNeedsUpdate(menu)
        let index = try XCTUnwrap(menu.indexOfItem(withTitle: UserText.bookmarkAllTabs))
        XCTAssertFalse(delegate.tabBarViewItemBookmarkAllOpenTabsActionCalled)

        // WHEN
        menu.performActionForItem(at: index)

        // THEN
        XCTAssertTrue(delegate.tabBarViewItemBookmarkAllOpenTabsActionCalled)
    }

}<|MERGE_RESOLUTION|>--- conflicted
+++ resolved
@@ -48,27 +48,20 @@
         XCTAssertEqual(menu.item(at: 3)?.title, UserText.fireproofSite)
         XCTAssertEqual(menu.item(at: 4)?.title, UserText.bookmarkThisPage)
         XCTAssertTrue(menu.item(at: 5)?.isSeparatorItem ?? false)
-<<<<<<< HEAD
-        XCTAssertEqual(menu.item(at: 6)?.title, UserText.closeTab)
-        XCTAssertEqual(menu.item(at: 7)?.title, UserText.closeOtherTabs)
-        XCTAssertEqual(menu.item(at: 8)?.title, UserText.moveTabToNewWindow)
+        XCTAssertEqual(menu.item(at: 6)?.title, UserText.bookmarkAllTabs)
+        XCTAssertTrue(menu.item(at: 7)?.isSeparatorItem ?? false)
+        XCTAssertEqual(menu.item(at: 8)?.title, UserText.closeTab)
+        XCTAssertEqual(menu.item(at: 9)?.title, UserText.closeOtherTabs)
+        XCTAssertEqual(menu.item(at: 10)?.title, UserText.moveTabToNewWindow)
 
         // Check "Close Other Tabs" submenu
-        guard let submenu = menu.item(at: 7)?.submenu else {
+        guard let submenu = menu.item(at: 9)?.submenu else {
             XCTFail("\"Close Other Tabs\" menu item should have a submenu")
             return
         }
         XCTAssertEqual(submenu.item(at: 0)?.title, UserText.closeTabsToTheLeft)
         XCTAssertEqual(submenu.item(at: 1)?.title, UserText.closeTabsToTheRight)
         XCTAssertEqual(submenu.item(at: 2)?.title, UserText.closeAllOtherTabs)
-=======
-        XCTAssertEqual(menu.item(at: 6)?.title, UserText.bookmarkAllTabs)
-        XCTAssertTrue(menu.item(at: 7)?.isSeparatorItem ?? false)
-        XCTAssertEqual(menu.item(at: 8)?.title, UserText.closeTab)
-        XCTAssertEqual(menu.item(at: 9)?.title, UserText.closeOtherTabs)
-        XCTAssertEqual(menu.item(at: 10)?.title, UserText.closeTabsToTheRight)
-        XCTAssertEqual(menu.item(at: 11)?.title, UserText.moveTabToNewWindow)
->>>>>>> 4441fbab
     }
 
     func testThatMuteIsShownWhenCurrentAudioStateIsUnmuted() {
