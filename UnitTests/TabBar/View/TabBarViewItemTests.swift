//
//  TabBarViewItemTests.swift
//
//  Copyright © 2023 DuckDuckGo. All rights reserved.
//
//  Licensed under the Apache License, Version 2.0 (the "License");
//  you may not use this file except in compliance with the License.
//  You may obtain a copy of the License at
//
//  http://www.apache.org/licenses/LICENSE-2.0
//
//  Unless required by applicable law or agreed to in writing, software
//  distributed under the License is distributed on an "AS IS" BASIS,
//  WITHOUT WARRANTIES OR CONDITIONS OF ANY KIND, either express or implied.
//  See the License for the specific language governing permissions and
//  limitations under the License.
//

import XCTest
import Subscription

@testable import DuckDuckGo_Privacy_Browser

@MainActor
final class TabBarViewItemTests: XCTestCase {

    var delegate: MockTabViewItemDelegate!
    var menu: NSMenu!
    var tabBarViewItem: TabBarViewItem!

    override func setUp() {
        delegate = MockTabViewItemDelegate()
        menu = NSMenu()
        tabBarViewItem = TabBarViewItem()
        tabBarViewItem.delegate = delegate
    }

    override func tearDown() {
        delegate.clear()
    }

    func testThatAllExpectedItemsAreShown() {
        tabBarViewItem.menuNeedsUpdate(menu)

        XCTAssertEqual(menu.item(at: 0)?.title, UserText.duplicateTab)
        XCTAssertEqual(menu.item(at: 1)?.title, UserText.pinTab)
        XCTAssertTrue(menu.item(at: 2)?.isSeparatorItem ?? false)
        XCTAssertEqual(menu.item(at: 3)?.title, UserText.fireproofSite)
        XCTAssertEqual(menu.item(at: 4)?.title, UserText.bookmarkThisPage)
        XCTAssertTrue(menu.item(at: 5)?.isSeparatorItem ?? false)
        XCTAssertEqual(menu.item(at: 6)?.title, UserText.bookmarkAllTabs)
        XCTAssertTrue(menu.item(at: 7)?.isSeparatorItem ?? false)
        XCTAssertEqual(menu.item(at: 8)?.title, UserText.closeTab)
        XCTAssertEqual(menu.item(at: 9)?.title, UserText.closeOtherTabs)
        XCTAssertEqual(menu.item(at: 10)?.title, UserText.closeTabsToTheRight)
        XCTAssertEqual(menu.item(at: 11)?.title, UserText.moveTabToNewWindow)
    }

    func testThatMuteIsShownWhenCurrentAudioStateIsUnmuted() {
        delegate.audioState = .unmuted
        tabBarViewItem.menuNeedsUpdate(menu)

        XCTAssertFalse(menu.item(at: 1)?.isSeparatorItem ?? true)
        XCTAssertEqual(menu.item(at: 2)?.title, UserText.muteTab)
        XCTAssertTrue(menu.item(at: 3)?.isSeparatorItem ?? false)
    }

    func testThatUnmuteIsShownWhenCurrentAudioStateIsMuted() {
        delegate.audioState = .muted
        tabBarViewItem.menuNeedsUpdate(menu)

        XCTAssertFalse(menu.item(at: 1)?.isSeparatorItem ?? true)
        XCTAssertEqual(menu.item(at: 2)?.title, UserText.unmuteTab)
        XCTAssertTrue(menu.item(at: 3)?.isSeparatorItem ?? false)
    }

    func testWhenOneTabCloseThenOtherTabsItemIsDisabled() {
        tabBarViewItem.menuNeedsUpdate(menu)

        let item = menu.items .first { $0.title == UserText.closeOtherTabs }
        XCTAssertFalse(item?.isEnabled ?? true)
    }

    func testWhenMultipleTabsThenCloseOtherTabsItemIsEnabled() {
        delegate.hasItemsToTheRight = true
        tabBarViewItem.menuNeedsUpdate(menu)

        let item = menu.items .first { $0.title == UserText.closeOtherTabs }
        XCTAssertTrue(item?.isEnabled ?? false)
    }

    func testWhenOneTabThenMoveTabToNewWindowIsDisabled() {
        tabBarViewItem.menuNeedsUpdate(menu)

        let item = menu.items .first { $0.title == UserText.moveTabToNewWindow }
        XCTAssertFalse(item?.isEnabled ?? true)
    }

    func testWhenMultipleTabsThenMoveTabToNewWindowIsEnabled() {
        delegate.hasItemsToTheRight = true
        tabBarViewItem.menuNeedsUpdate(menu)

        let item = menu.items .first { $0.title == UserText.moveTabToNewWindow }
        XCTAssertTrue(item?.isEnabled ?? false)
    }

    func testWhenNoTabsToTheRightThenCloseTabsToTheRightIsDisabled() {
        tabBarViewItem.menuNeedsUpdate(menu)

        let item = menu.items .first { $0.title == UserText.closeTabsToTheRight }
        XCTAssertFalse(item?.isEnabled ?? true)
    }

    func testWhenTabsToTheRightThenCloseTabsToTheRightIsEnabled() {
        delegate.hasItemsToTheRight = true
        tabBarViewItem.menuNeedsUpdate(menu)

        let item = menu.items .first { $0.title == UserText.closeTabsToTheRight }
        XCTAssertTrue(item?.isEnabled ?? false)
    }

    func testWhenNoUrlThenFireProofSiteItemIsDisabled() {
        tabBarViewItem.menuNeedsUpdate(menu)

        let item = menu.items .first { $0.title == UserText.fireproofSite }
        XCTAssertFalse(item?.isEnabled ?? true)
    }

    func testWhenFireproofableThenUrlFireProofSiteItemIsDisabled() {
        // Set up fake views for the TabBarViewItems
        let textField = NSTextField()
        let imageView = NSImageView()
        let constraints = NSLayoutConstraint()
        let button = NSButton()
        let mouseButton = MouseOverButton()
        tabBarViewItem.titleTextField = textField
        tabBarViewItem.faviconImageView = imageView
        tabBarViewItem.faviconWrapperView = imageView
        tabBarViewItem.titleTextFieldLeadingConstraint = constraints
        tabBarViewItem.permissionButton = button
        tabBarViewItem.tabLoadingPermissionLeadingConstraint = constraints
        tabBarViewItem.closeButton = mouseButton

        // Update url
        let tab = Tab()
        tab.url = URL(string: "https://www.apple.com")!
        delegate.mockedCurrentTab = tab
        let vm = TabViewModel(tab: tab)
        tabBarViewItem.subscribe(to: vm, tabCollectionViewModel: TabCollectionViewModel())
        // update menu
        tabBarViewItem.menuNeedsUpdate(menu)
        let item = menu.items .first { $0.title == UserText.fireproofSite }
        XCTAssertTrue(item?.isEnabled ?? false)

        let duplicateItem = menu.items.first { $0.title == UserText.duplicateTab }
        XCTAssertTrue(duplicateItem?.isEnabled ?? false)

        let pinItem = menu.items.first { $0.title == UserText.pinTab }
        XCTAssertTrue(pinItem?.isEnabled ?? false)

        let bookmarkItem = menu.items.first { $0.title == UserText.bookmarkThisPage }
        XCTAssertTrue(bookmarkItem?.isEnabled ?? false)
    }

    func testSubscriptionTabDisabledItems() {
        // Set up fake views for the TabBarViewItems
        let textField = NSTextField()
        let imageView = NSImageView()
        let constraints = NSLayoutConstraint()
        let button = NSButton()
        let mouseButton = MouseOverButton()
        tabBarViewItem.titleTextField = textField
        tabBarViewItem.faviconImageView = imageView
        tabBarViewItem.faviconWrapperView = imageView
        tabBarViewItem.titleTextFieldLeadingConstraint = constraints
        tabBarViewItem.permissionButton = button
        tabBarViewItem.tabLoadingPermissionLeadingConstraint = constraints
        tabBarViewItem.closeButton = mouseButton

        // Update url
        let tab = Tab(content: .subscription(.subscriptionPurchase))
        delegate.mockedCurrentTab = tab
        let vm = TabViewModel(tab: tab)
        tabBarViewItem.subscribe(to: vm, tabCollectionViewModel: TabCollectionViewModel())
        // update menu
        tabBarViewItem.menuNeedsUpdate(menu)

        let duplicateItem = menu.items.first { $0.title == UserText.duplicateTab }
        XCTAssertFalse(duplicateItem?.isEnabled ?? true)

        let pinItem = menu.items.first { $0.title == UserText.pinTab }
        XCTAssertFalse(pinItem?.isEnabled ?? true)
<<<<<<< HEAD
=======
    }

    func testWhenCanBookmarkAllOpenTabsThenBookmarkAllOpenTabsItemIsEnabled() throws {
        // GIVEN
        delegate.canBookmarkAllOpenTabs = true
        tabBarViewItem.menuNeedsUpdate(menu)

        // WHEN
        let item = try XCTUnwrap(menu.item(withTitle: UserText.bookmarkAllTabs))

        // THEN
        XCTAssertTrue(item.isEnabled)
    }

    func testWhenCannotBookmarkAllOpenTabsThenBookmarkAllOpenTabsItemIsDisabled() throws {
        // GIVEN
        delegate.canBookmarkAllOpenTabs = false
        tabBarViewItem.menuNeedsUpdate(menu)

        // WHEN
        let item = try XCTUnwrap(menu.item(withTitle: UserText.bookmarkAllTabs))

        // THEN
        XCTAssertFalse(item.isEnabled)
    }

    func testWhenClickingOnBookmarkAllTabsThenTheActionDelegateIsNotified() throws {
        // GIVEN
        delegate.canBookmarkAllOpenTabs = true
        tabBarViewItem.menuNeedsUpdate(menu)
        let index = try XCTUnwrap(menu.indexOfItem(withTitle: UserText.bookmarkAllTabs))
        XCTAssertFalse(delegate.tabBarViewItemBookmarkAllOpenTabsActionCalled)

        // WHEN
        menu.performActionForItem(at: index)

        // THEN
        XCTAssertTrue(delegate.tabBarViewItemBookmarkAllOpenTabsActionCalled)
>>>>>>> 78f919cd
    }

}<|MERGE_RESOLUTION|>--- conflicted
+++ resolved
@@ -190,8 +190,6 @@
 
         let pinItem = menu.items.first { $0.title == UserText.pinTab }
         XCTAssertFalse(pinItem?.isEnabled ?? true)
-<<<<<<< HEAD
-=======
     }
 
     func testWhenCanBookmarkAllOpenTabsThenBookmarkAllOpenTabsItemIsEnabled() throws {
@@ -230,7 +228,6 @@
 
         // THEN
         XCTAssertTrue(delegate.tabBarViewItemBookmarkAllOpenTabsActionCalled)
->>>>>>> 78f919cd
     }
 
 }