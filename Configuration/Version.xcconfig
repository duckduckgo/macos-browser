<<<<<<< HEAD
MARKETING_VERSION = 1.34.4
=======
MARKETING_VERSION = 1.34.5
>>>>>>> ea36b2ec
<|MERGE_RESOLUTION|>--- conflicted
+++ resolved
@@ -1,5 +1 @@
-<<<<<<< HEAD
-MARKETING_VERSION = 1.34.4
-=======
-MARKETING_VERSION = 1.34.5
->>>>>>> ea36b2ec
+MARKETING_VERSION = 1.34.5