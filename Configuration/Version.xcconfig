--- conflicted
+++ resolved
@@ -1,6 +1,2 @@
-<<<<<<< HEAD
-MARKETING_VERSION = 0.30.2
+MARKETING_VERSION = 0.30.5
 
-=======
-MARKETING_VERSION = 0.30.5
->>>>>>> 59ccf20a
