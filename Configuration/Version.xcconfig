<<<<<<< HEAD
MARKETING_VERSION = 1.61.0
=======
MARKETING_VERSION = 1.60.1
>>>>>>> c761ed5c
<|MERGE_RESOLUTION|>--- conflicted
+++ resolved
@@ -1,5 +1 @@
-<<<<<<< HEAD
-MARKETING_VERSION = 1.61.0
-=======
-MARKETING_VERSION = 1.60.1
->>>>>>> c761ed5c
+MARKETING_VERSION = 1.60.1