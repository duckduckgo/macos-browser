//
//  DuckDuckGoPrivacyPro.xcconfig
//
//  Copyright © 2023 DuckDuckGo. All rights reserved.
//
//  Licensed under the Apache License, Version 2.0 (the "License");
//  you may not use this file except in compliance with the License.
//  You may obtain a copy of the License at
//
//  http://www.apache.org/licenses/LICENSE-2.0
//
//  Unless required by applicable law or agreed to in writing, software
//  distributed under the License is distributed on an "AS IS" BASIS,
//  WITHOUT WARRANTIES OR CONDITIONS OF ANY KIND, either express or implied.
//  See the License for the specific language governing permissions and
//  limitations under the License.
//

// Configuration settings file format documentation can be found at:
// https://help.apple.com/xcode/#/dev745c5c974

#include "DuckDuckGo.xcconfig"

<<<<<<< HEAD
FEATURE_FLAGS = FEEDBACK SPARKLE SUBSCRIPTION NOSTRIPE
=======
FEATURE_FLAGS = FEEDBACK NETWORK_PROTECTION SPARKLE SUBSCRIPTION DBP
>>>>>>> 250719fa
PRODUCT_NAME = $(PRODUCT_NAME_PREFIX) Privacy Pro<|MERGE_RESOLUTION|>--- conflicted
+++ resolved
@@ -21,9 +21,5 @@
 
 #include "DuckDuckGo.xcconfig"
 
-<<<<<<< HEAD
-FEATURE_FLAGS = FEEDBACK SPARKLE SUBSCRIPTION NOSTRIPE
-=======
-FEATURE_FLAGS = FEEDBACK NETWORK_PROTECTION SPARKLE SUBSCRIPTION DBP
->>>>>>> 250719fa
+FEATURE_FLAGS = FEEDBACK NETWORK_PROTECTION SPARKLE SUBSCRIPTION DBP NOSTRIPE
 PRODUCT_NAME = $(PRODUCT_NAME_PREFIX) Privacy Pro