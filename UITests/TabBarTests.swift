//
//  TabBarTests.swift
//
//  Copyright © 2021 DuckDuckGo. All rights reserved.
//
//  Licensed under the Apache License, Version 2.0 (the "License");
//  you may not use this file except in compliance with the License.
//  You may obtain a copy of the License at
//
//  http://www.apache.org/licenses/LICENSE-2.0
//
//  Unless required by applicable law or agreed to in writing, software
//  distributed under the License is distributed on an "AS IS" BASIS,
//  WITHOUT WARRANTIES OR CONDITIONS OF ANY KIND, either express or implied.
//  See the License for the specific language governing permissions and
//  limitations under the License.
//

import XCTest

class TabBarTests: XCTestCase {
<<<<<<< HEAD
=======
    private var app: XCUIApplication!

>>>>>>> 56ef7c8b
    override func setUpWithError() throws {
        continueAfterFailure = false
        app = XCUIApplication()
        app.launchEnvironment["UITEST_MODE"] = "1"
        app.launch()
    }

    func testWhenClickingAddTab_ThenTabsOpen() throws {
//        let app = XCUIApplication()
//
//        let tabbarviewitemElementsQuery = app.windows.collectionViews.otherElements.containing(.group, identifier: "TabBarViewItem")
//        // click on add tab button twice
//        tabbarviewitemElementsQuery.children(matching: .group).element(boundBy: 1).children(matching: .button).element.click()
//        tabbarviewitemElementsQuery.children(matching: .group).element(boundBy: 2).children(matching: .button).element.click()
//
//        let tabs = app.windows.collectionViews.otherElements.containing(.group, identifier: "TabBarViewItem").children(matching: .group)
//            .matching(identifier: "TabBarViewItem")
//
//        XCTAssertEqual(tabs.count, 3)
        _ = XCTSkip("Test needs accessibility identifier debugging before usage")
    }
}<|MERGE_RESOLUTION|>--- conflicted
+++ resolved
@@ -19,11 +19,8 @@
 import XCTest
 
 class TabBarTests: XCTestCase {
-<<<<<<< HEAD
-=======
     private var app: XCUIApplication!
 
->>>>>>> 56ef7c8b
     override func setUpWithError() throws {
         continueAfterFailure = false
         app = XCUIApplication()
