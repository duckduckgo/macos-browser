//
//  BookmarkSortTests.swift
//
//  Copyright © 2024 DuckDuckGo. All rights reserved.
//
//  Licensed under the Apache License, Version 2.0 (the "License");
//  you may not use this file except in compliance with the License.
//  You may obtain a copy of the License at
//
//  http://www.apache.org/licenses/LICENSE-2.0
//
//  Unless required by applicable law or agreed to in writing, software
//  distributed under the License is distributed on an "AS IS" BASIS,
//  WITHOUT WARRANTIES OR CONDITIONS OF ANY KIND, either express or implied.
//  See the License for the specific language governing permissions and
//  limitations under the License.
//

import XCTest

class BookmarkSortTests: UITestCase {
    private var app: XCUIApplication!

    private enum AccessibilityIdentifiers {
        static let addressBarTextField = "AddressBarViewController.addressBarTextField"
        static let resetBookmarksMenuItem = "MainMenu.resetBookmarks"
        static let sortBookmarksButtonPanel = "BookmarkListViewController.sortBookmarksButton"
        static let sortBookmarksButtonManager = "BookmarkManagementDetailViewController.sortItemsButton"
    }

    override class func setUp() {
        super.setUp()
        UITests.firstRun()
    }

    override func setUpWithError() throws {
        continueAfterFailure = false
        app = XCUIApplication()
        app.launchEnvironment["UITEST_MODE"] = "1"
        app.launch()
        app.resetBookmarks()
        app.enforceSingleWindow()
    }

    func testWhenNoBookmarksThenSortIsDisabledOnThePanel() {
        app.openBookmarksPanel()

        let bookmarksPanelPopover = app.popovers.firstMatch
        let sortBookmarksButton = bookmarksPanelPopover.buttons[AccessibilityIdentifiers.sortBookmarksButtonPanel]
        XCTAssertFalse(sortBookmarksButton.isEnabled)
    }

    func testWhenNoBookmarksThenSortIsDisabledOnTheManager() {
        app.openBookmarksManager()

        let sortBookmarksButton = app.buttons[AccessibilityIdentifiers.sortBookmarksButtonManager]
        XCTAssertFalse(sortBookmarksButton.isEnabled)
    }

    func testWhenChangingSortingInThePanelIsReflectedInTheManager() {
        addBookmark(pageTitle: "Bookmark #1")
        app.dismissPopover(buttonIdentifier: "Hide")
        app.openBookmarksPanel()
        selectSortByName(mode: .panel)
<<<<<<< HEAD
        app.openBookmarksPanel() // in reality, this closes the panel
=======
        app.openBookmarksPanel() // Here we do not open the panel, we close it by tapping the shortcut button again.
>>>>>>> 9280027b
        app.openBookmarksManager()

        app.buttons[AccessibilityIdentifiers.sortBookmarksButtonManager].tap()

        /// If the ascending and descending sort options are enabled, means that the sort in the panel was reflected here.
        XCTAssertTrue(app.menuItems["Ascending"].isEnabled)
        XCTAssertTrue(app.menuItems["Descending"].isEnabled)
    }

    func testWhenChangingSortingInTheManagerIsReflectedInThePanel() {
        addBookmark(pageTitle: "Bookmark #1")
        app.dismissPopover(buttonIdentifier: "Hide")
        app.openBookmarksManager()
        selectSortByName(mode: .manager)
        app.openBookmarksPanel()

        let bookmarksPanelPopover = app.popovers.firstMatch
        bookmarksPanelPopover.buttons[AccessibilityIdentifiers.sortBookmarksButtonPanel].tap()

        XCTAssertTrue(bookmarksPanelPopover.menuItems["Ascending"].isEnabled)
        XCTAssertTrue(bookmarksPanelPopover.menuItems["Descending"].isEnabled)
    }

    func testManualSortWorksAsExpectedOnBookmarksPanel() {
        ["Bookmark #2", "Bookmark #3", "Bookmark #1"].forEach {
            addBookmark(pageTitle: $0)
            app.openNewTab()
        }

        closeShowBookmarksBarAlert()
        app.openBookmarksPanel()
        app.verifyBookmarkOrder(expectedOrder: ["Bookmark #2", "Bookmark #3", "Bookmark #1"], mode: .panel)
    }

    func testManualSortWorksAsExpectedOnBookmarksManager() {
        ["Bookmark #2", "Bookmark #3", "Bookmark #1"].forEach {
            addBookmark(pageTitle: $0)
            app.openNewTab()
        }

        closeShowBookmarksBarAlert()
        app.openBookmarksManager()
        app.verifyBookmarkOrder(expectedOrder: ["Bookmark #2", "Bookmark #3", "Bookmark #1"], mode: .manager)
    }

    func testNameAscendingSortWorksAsExpectedOnBookmarksPanel() {
        ["Bookmark #2", "Bookmark #3", "Bookmark #1"].forEach {
            addBookmark(pageTitle: $0)
            app.openNewTab()
        }

        closeShowBookmarksBarAlert()
        app.openBookmarksPanel()
        selectSortByName(mode: .panel)
        app.verifyBookmarkOrder(expectedOrder: ["Bookmark #1", "Bookmark #2", "Bookmark #3"], mode: .panel)
    }

    func testNameAscendingSortWorksAsExpectedOnBookmarksManager() {
        ["Bookmark #2", "Bookmark #3", "Bookmark #1"].forEach {
            addBookmark(pageTitle: $0)
            app.openNewTab()
        }

        closeShowBookmarksBarAlert()
        app.openBookmarksManager()
        selectSortByName(mode: .manager)
        app.verifyBookmarkOrder(expectedOrder: ["Bookmark #1", "Bookmark #2", "Bookmark #3"], mode: .manager)
    }

    func testNameDescendingSortWorksAsExpectedOnBookmarksPanel() {
        ["Bookmark #2", "Bookmark #3", "Bookmark #1"].forEach {
            addBookmark(pageTitle: $0)
            app.openNewTab()
        }

        closeShowBookmarksBarAlert()
        app.openBookmarksPanel()
        selectSortByName(mode: .panel, descending: true)
        app.verifyBookmarkOrder(expectedOrder: ["Bookmark #3", "Bookmark #2", "Bookmark #1"], mode: .panel)
    }

    func testNameDescendingSortWorksAsExpectedOnBookmarksManager() {
        ["Bookmark #2", "Bookmark #3", "Bookmark #1"].forEach {
            addBookmark(pageTitle: $0)
            app.openNewTab()
        }

        closeShowBookmarksBarAlert()
        app.openBookmarksManager()
        selectSortByName(mode: .manager, descending: true)
        app.verifyBookmarkOrder(expectedOrder: ["Bookmark #3", "Bookmark #2", "Bookmark #1"], mode: .manager)
    }

    func testThatSortIsPersistedThroughBrowserRestarts() {
        addBookmark(pageTitle: "Bookmark #1")
        app.openBookmarksPanel()
        selectSortByName(mode: .panel)

        app.terminate()
        let newApp = XCUIApplication()
        newApp.launchEnvironment["UITEST_MODE"] = "1"
        newApp.launch()
        newApp.enforceSingleWindow()

        // Wait for new application to start
        XCTAssertTrue(newApp.waitForExistence(timeout: UITests.Timeouts.elementExistence))

        newApp.openBookmarksPanel()

        let sortBookmarksPanelButton = newApp.buttons[AccessibilityIdentifiers.sortBookmarksButtonPanel]
        sortBookmarksPanelButton.tap()

        let sortByNameManual = newApp.menuItems["Manual"]
        let sortByNameMenuItem = newApp.menuItems["Name"]
        let sortByNameAscendingMenuItem = newApp.menuItems["Ascending"]
        let sortByNameDescendingMenuItem = newApp.menuItems["Descending"]

        XCTAssertTrue(sortByNameManual.isEnabled)
        XCTAssertTrue(sortByNameMenuItem.isEnabled)
        XCTAssertTrue(sortByNameAscendingMenuItem.isEnabled)
        XCTAssertTrue(sortByNameDescendingMenuItem.isEnabled)
    }

    // MARK: - Utilities

    private func tapPanelSortButton() {
        let bookmarksPanelPopover = app.popovers.firstMatch
        let sortBookmarksButton = bookmarksPanelPopover.buttons[AccessibilityIdentifiers.sortBookmarksButtonPanel]
        sortBookmarksButton.tap()
    }

    private func selectSortByName(mode: BookmarkMode, descending: Bool = false) {
        if mode == .panel {
            let bookmarksPanelPopover = app.popovers.firstMatch
            let sortBookmarksButton = bookmarksPanelPopover.buttons[AccessibilityIdentifiers.sortBookmarksButtonPanel]
            sortBookmarksButton.tap()
            bookmarksPanelPopover.menuItems["Name"].tap()

            if descending {
                sortBookmarksButton.tap()
                bookmarksPanelPopover.menuItems["Descending"].tap()
            }
        } else {
            let sortBookmarksButton = app.buttons[AccessibilityIdentifiers.sortBookmarksButtonManager]
            sortBookmarksButton.tap()
            app.menuItems["Name"].tap()

            if descending {
                sortBookmarksButton.tap()
                app.menuItems["Descending"].tap()
                /// Here we hover over the sort button, because if we stay where the 'Descending' was selected
                /// the label of the bookmark being hovered is different because it shows the URL.
                sortBookmarksButton.hover()
            }
        }
    }

    private func addBookmark(pageTitle: String, in folder: String? = nil) {
        let urlForBookmarksBar = UITests.simpleServedPage(titled: pageTitle)
        app.openSiteToBookmark(url: urlForBookmarksBar,
                               pageTitle: pageTitle,
                               bookmarkingViaDialog: true,
                               escapingDialog: true,
                               folderName: folder)
    }

    private func closeShowBookmarksBarAlert() {
        app.dismissPopover(buttonIdentifier: "Hide")
    }
}<|MERGE_RESOLUTION|>--- conflicted
+++ resolved
@@ -62,11 +62,7 @@
         app.dismissPopover(buttonIdentifier: "Hide")
         app.openBookmarksPanel()
         selectSortByName(mode: .panel)
-<<<<<<< HEAD
-        app.openBookmarksPanel() // in reality, this closes the panel
-=======
         app.openBookmarksPanel() // Here we do not open the panel, we close it by tapping the shortcut button again.
->>>>>>> 9280027b
         app.openBookmarksManager()
 
         app.buttons[AccessibilityIdentifiers.sortBookmarksButtonManager].tap()
