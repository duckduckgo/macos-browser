--- conflicted
+++ resolved
@@ -37,10 +37,7 @@
     override func setUpWithError() throws {
         continueAfterFailure = false
         app = XCUIApplication()
-<<<<<<< HEAD
-=======
         app.launchEnvironment["UITEST_MODE"] = "1"
->>>>>>> 56ef7c8b
         addressBarTextField = app.windows.textFields["AddressBarViewController.addressBarTextField"]
         loremIpsumWebView = app.windows.webViews["Lorem Ipsum"]
         findInPageCloseButton = app.windows.buttons["FindInPageController.closeButton"]
@@ -258,11 +255,7 @@
         )
     }
 
-<<<<<<< HEAD
-    func test_findInPage_findNextGoesToNextOccurrence() throws {
-=======
     func test_findNext_menuItemGoesToNextOccurrence() throws {
->>>>>>> 56ef7c8b
         XCTAssertTrue(
             addressBarTextField.waitForExistence(timeout: elementExistenceTimeout),
             "The Address Bar text field did not exist when it was expected."
@@ -308,11 +301,7 @@
             .matchingPixels(of: .findHighlightColor)) // Coordinates of highlighted pixels in the find next screenshot
         let findNextHighlightPoints = highlightedPixelsInFindNextScreenshot.map { $0.point }
         let pixelSetIntersection = findHighlightPoints
-<<<<<<< HEAD
-            .intersection(findNextHighlightPoints) // If the highlighted text has moved as expected, this should have no elements
-=======
             .intersection(findNextHighlightPoints) // If the highlighted text has moved as expected, this should not have many elements
->>>>>>> 56ef7c8b
 
         XCTAssertGreaterThan(
             highlightedPixelsInFindNextScreenshot.count,
@@ -320,21 +309,12 @@
             "There are expected to be more than \(minimumExpectedMatchingPixelsInFindHighlight) pixels of NSColor.findHighlightColor in a screenshot of a \"Find in Page\" search where there is a match for a \"Find next\" operation, but this test found \(highlightedPixelsInFindNextScreenshot) matching pixels."
         )
         XCTAssertTrue(
-<<<<<<< HEAD
-            pixelSetIntersection.count == 0,
-            "There should be no points in common for the highlighted pixels in the initial \"Find in Page\" operation, and the highlighted pixel coordinates in the \"Find Next\" operation."
-        )
-    }
-
-    func test_findInPage_findNextNextArrowGoesToNextOccurrence() throws {
-=======
             pixelSetIntersection.count <= findNextHighlightPoints.count / 2,
             "When the selection rectangle has moved as expected, fewer than half of the highlighted pixel coordinates from \"Find Next\" should intersect with the highlighted pixel coordinates from the initial \"Find\" operation."
         )
     }
 
     func test_findNext_nextArrowGoesToNextOccurrence() throws {
->>>>>>> 56ef7c8b
         XCTAssertTrue(
             addressBarTextField.waitForExistence(timeout: elementExistenceTimeout),
             "The Address Bar text field did not exist when it was expected."
@@ -379,11 +359,7 @@
         let highlightedPixelsInFindNextScreenshot = findNextScreenshot.image.matchingPixels(of: .findHighlightColor)
         let findNextHighlightPoints = highlightedPixelsInFindNextScreenshot.map { $0.point }
         let pixelSetIntersection = findHighlightPoints
-<<<<<<< HEAD
-            .intersection(findNextHighlightPoints) // If the highlighted text has moved as expected, this should have no elements
-=======
             .intersection(findNextHighlightPoints) // If the highlighted text has moved as expected, this should not have many elements
->>>>>>> 56ef7c8b
 
         XCTAssertGreaterThan(
             highlightedPixelsInFindNextScreenshot.count,
@@ -391,21 +367,12 @@
             "There are expected to be more than \(minimumExpectedMatchingPixelsInFindHighlight) pixels of NSColor.findHighlightColor in a screenshot of a \"Find in Page\" search where there is a match, but this test found \(highlightedPixelsInFindNextScreenshot) matching pixels."
         )
         XCTAssertTrue(
-<<<<<<< HEAD
-            pixelSetIntersection.count == 0,
-            "There should be no points in common for the highlighted pixels in the initial \"Find in Page\" operation, and the highlighted pixel coordinates in the \"Find Next\" operation."
-        )
-    }
-
-    func test_findInPage_commandGGoesToNextOccurrence() throws {
-=======
             pixelSetIntersection.count <= findNextHighlightPoints.count / 2,
             "When the selection rectangle has moved as expected, fewer than half of the highlighted pixel coordinates from \"Find Next\" should intersect with the highlighted pixel coordinates from the initial \"Find\" operation."
         )
     }
 
     func test_findNext_commandGGoesToNextOccurrence() throws {
->>>>>>> 56ef7c8b
         XCTAssertTrue(
             addressBarTextField.waitForExistence(timeout: elementExistenceTimeout),
             "The Address Bar text field did not exist when it was expected."
@@ -446,11 +413,7 @@
         let highlightedPixelsInFindNextScreenshot = findNextScreenshot.image.matchingPixels(of: .findHighlightColor)
         let findNextHighlightPoints = highlightedPixelsInFindNextScreenshot.map { $0.point }
         let pixelSetIntersection = findHighlightPoints
-<<<<<<< HEAD
-            .intersection(findNextHighlightPoints) // If the highlighted text has moved as expected, this should have no elements
-=======
             .intersection(findNextHighlightPoints) // If the highlighted text has moved as expected, this should not have many elements
->>>>>>> 56ef7c8b
 
         XCTAssertGreaterThan(
             highlightedPixelsInFindNextScreenshot.count,
@@ -458,13 +421,8 @@
             "There are expected to be more than \(minimumExpectedMatchingPixelsInFindHighlight) pixels of NSColor.findHighlightColor in a screenshot of a \"Find in Page\" search where there is a match, but this test found \(highlightedPixelsInFindNextScreenshot) matching pixels."
         )
         XCTAssertTrue(
-<<<<<<< HEAD
-            pixelSetIntersection.count == 0,
-            "There should be no points in common for the highlighted pixels in the initial \"Find in Page\" operation, and the highlighted pixel coordinates in the \"Find Next\" operation."
-=======
             pixelSetIntersection.count <= findNextHighlightPoints.count / 2,
             "When the selection rectangle has moved as expected, fewer than half of the highlighted pixel coordinates from \"Find Next\" should intersect with the highlighted pixel coordinates from the initial \"Find\" operation."
->>>>>>> 56ef7c8b
         )
     }
 }
