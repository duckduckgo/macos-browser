//
//  FindInPageTests.swift
//
//  Copyright © 2024 DuckDuckGo. All rights reserved.
//
//  Licensed under the Apache License, Version 2.0 (the "License");
//  you may not use this file except in compliance with the License.
//  You may obtain a copy of the License at
//
//  http://www.apache.org/licenses/LICENSE-2.0
//
//  Unless required by applicable law or agreed to in writing, software
//  distributed under the License is distributed on an "AS IS" BASIS,
//  WITHOUT WARRANTIES OR CONDITIONS OF ANY KIND, either express or implied.
//  See the License for the specific language governing permissions and
//  limitations under the License.
//

import XCTest

class FindInPageTests: XCTestCase {
    private var app: XCUIApplication!
<<<<<<< HEAD
    private let elementExistenceTimeout = 2.0
=======
>>>>>>> 1e696827
    private var addressBarTextField: XCUIElement!
    private var loremIpsumWebView: XCUIElement!
    private var findInPageCloseButton: XCUIElement!
    private let minimumExpectedMatchingPixelsInFindHighlight = 150

    override class func setUp() {
        saveLocalHTML()
    }

    override class func tearDown() {
        removeLocalHTML()
    }

    override func setUpWithError() throws {
        continueAfterFailure = false
        app = XCUIApplication()
        app.launchEnvironment["UITEST_MODE"] = "1"
        addressBarTextField = app.windows.textFields["AddressBarViewController.addressBarTextField"]
        loremIpsumWebView = app.windows.webViews["Lorem Ipsum"]
        findInPageCloseButton = app.windows.buttons["FindInPageController.closeButton"]
        app.launch()
        app.typeKey("w", modifierFlags: [.command, .option, .shift]) // Let's enforce a single window
        app.typeKey("n", modifierFlags: .command)
    }

    func test_findInPage_canBeOpenedWithKeyCommand() throws {
        XCTAssertTrue(
            addressBarTextField.waitForExistence(timeout: UITests.Timeouts.elementExistence),
            "The Address Bar text field did not exist when it was expected."
        )
        addressBarTextField.typeText("\(Self.loremIpsumFileURL.absoluteString)\r")
        XCTAssertTrue(
            loremIpsumWebView.waitForExistence(timeout: UITests.Timeouts.elementExistence),
            "Local \"Lorem Ipsum\" web page didn't load with the expected title in a reasonable timeframe."
        )

        app.typeKey("f", modifierFlags: .command)

        XCTAssertTrue(
            findInPageCloseButton.waitForExistence(timeout: UITests.Timeouts.elementExistence),
            "After invoking \"Find in Page\" with command-f, the elements of the \"Find in Page\" interface should exist."
        )
    }

    func test_findInPage_canBeOpenedWithMenuBarItem() throws {
        XCTAssertTrue(
            addressBarTextField.waitForExistence(timeout: UITests.Timeouts.elementExistence),
            "The Address Bar text field did not exist when it was expected."
        )
        addressBarTextField.typeText("\(Self.loremIpsumFileURL.absoluteString)\r")
        XCTAssertTrue(
            loremIpsumWebView.waitForExistence(timeout: UITests.Timeouts.elementExistence),
            "Local \"Lorem Ipsum\" web page didn't load with the expected title in a reasonable timeframe."
        )
        let findInPageMenuBarItem = app.menuItems["MainMenu.findInPage"]
        XCTAssertTrue(
            findInPageMenuBarItem.waitForExistence(timeout: UITests.Timeouts.elementExistence),
            "Couldn't find \"Find in Page\" main menu bar item in a reasonable timeframe."
        )

        findInPageMenuBarItem.click()

        XCTAssertTrue(
            findInPageCloseButton.waitForExistence(timeout: UITests.Timeouts.elementExistence),
            "After invoking \"Find in Page\" via the menu items Edit->Find->\"Find in Page\", the elements of the \"Find in Page\" interface should exist."
        )
    }

    func test_findInPage_canBeOpenedWithMoreOptionsMenuItem() throws {
        XCTAssertTrue(
            addressBarTextField.waitForExistence(timeout: UITests.Timeouts.elementExistence),
            "The Address Bar text field did not exist when it was expected."
        )
        addressBarTextField.typeText("\(Self.loremIpsumFileURL.absoluteString)\r")
        XCTAssertTrue(
            loremIpsumWebView.waitForExistence(timeout: UITests.Timeouts.elementExistence),
            "Local \"Lorem Ipsum\" web page didn't load with the expected title in a reasonable timeframe."
        )
        let optionsButton = app.windows.buttons["NavigationBarViewController.optionsButton"]
        XCTAssertTrue(optionsButton.waitForExistence(timeout: UITests.Timeouts.elementExistence), "Couldn't find options item in a reasonable timeframe.")
        optionsButton.click()

        let findInPageMoreOptionsMenuItem = app.menuItems["MoreOptionsMenu.findInPage"]
        XCTAssertTrue(
            findInPageMoreOptionsMenuItem.waitForExistence(timeout: UITests.Timeouts.elementExistence),
            "Couldn't find More Options \"Find in Page\" menu item in a reasonable timeframe."
        )
        findInPageMoreOptionsMenuItem.click()

        XCTAssertTrue(
            findInPageCloseButton.waitForExistence(timeout: UITests.Timeouts.elementExistence),
            "After invoking \"Find in Page\" via the More Options \"Find in Page\" menu item, the elements of the \"Find in Page\" interface should exist."
        )
    }

    func test_findInPage_canBeClosedWithEscape() throws {
        XCTAssertTrue(
            addressBarTextField.waitForExistence(timeout: UITests.Timeouts.elementExistence),
            "The Address Bar text field did not exist when it was expected."
        )
        addressBarTextField.typeText("\(Self.loremIpsumFileURL.absoluteString)\r")
        XCTAssertTrue(
            loremIpsumWebView.waitForExistence(timeout: UITests.Timeouts.elementExistence),
            "Local \"Lorem Ipsum\" web page didn't load with the expected title in a reasonable timeframe."
        )
        app.typeKey("f", modifierFlags: .command)
        XCTAssertTrue(
            findInPageCloseButton.waitForExistence(timeout: UITests.Timeouts.elementExistence),
            "After invoking \"Find in Page\" with command-f, the elements of the \"Find in Page\" interface should exist."
        )

        app.typeKey(.escape, modifierFlags: [])

        XCTAssertTrue(
            findInPageCloseButton.waitForNonExistence(timeout: UITests.Timeouts.elementExistence),
            "After closing \"Find in Page\" with escape, the elements of the \"Find in Page\" interface should no longer exist."
        )
    }

    func test_findInPage_canBeClosedWithShiftCommandF() throws {
        XCTAssertTrue(
            addressBarTextField.waitForExistence(timeout: UITests.Timeouts.elementExistence),
            "The Address Bar text field did not exist when it was expected."
        )
        addressBarTextField.typeText("\(Self.loremIpsumFileURL.absoluteString)\r")
        XCTAssertTrue(
            loremIpsumWebView.waitForExistence(timeout: UITests.Timeouts.elementExistence),
            "Local \"Lorem Ipsum\" web page didn't load with the expected title in a reasonable timeframe."
        )
        app.typeKey("f", modifierFlags: .command)
        XCTAssertTrue(
            findInPageCloseButton.waitForExistence(timeout: UITests.Timeouts.elementExistence),
            "After invoking \"Find in Page\" with command-f, the elements of the \"Find in Page\" interface should exist."
        )

        app.typeKey("f", modifierFlags: [.command, .shift])

        XCTAssertTrue(
            findInPageCloseButton.waitForNonExistence(timeout: UITests.Timeouts.elementExistence),
            "After closing \"Find in Page\" with escape, the elements of the \"Find in Page\" interface should no longer exist."
        )
    }

    func test_findInPage_canBeClosedWithHideFindMenuItem() throws {
        XCTAssertTrue(
            addressBarTextField.waitForExistence(timeout: UITests.Timeouts.elementExistence),
            "The Address Bar text field did not exist when it was expected."
        )
        addressBarTextField.typeText("\(Self.loremIpsumFileURL.absoluteString)\r")
        XCTAssertTrue(
            loremIpsumWebView.waitForExistence(timeout: UITests.Timeouts.elementExistence),
            "Local \"Lorem Ipsum\" web page didn't load with the expected title in a reasonable timeframe."
        )
        app.typeKey("f", modifierFlags: .command)
        XCTAssertTrue(
            findInPageCloseButton.waitForExistence(timeout: UITests.Timeouts.elementExistence),
            "After invoking \"Find in Page\" with command-f, the elements of the \"Find in Page\" interface should exist."
        )

        let findInPageDoneMenuBarItem = app.menuItems["MainMenu.findInPageDone"]
        XCTAssertTrue(
            findInPageDoneMenuBarItem.waitForExistence(timeout: UITests.Timeouts.elementExistence),
            "Couldn't find \"Find in Page\" done main menu item in a reasonable timeframe."
        )
        findInPageDoneMenuBarItem.click()

        XCTAssertTrue(
            findInPageCloseButton.waitForNonExistence(timeout: UITests.Timeouts.elementExistence),
            "After closing \"Find in Page\" with escape, the elements of the \"Find in Page\" interface should no longer exist."
        )
    }

    func test_findInPage_showsCorrectNumberOfOccurrences() throws {
        XCTAssertTrue(
            addressBarTextField.waitForExistence(timeout: UITests.Timeouts.elementExistence),
            "The Address Bar text field did not exist when it was expected."
        )
        addressBarTextField.typeText("\(Self.loremIpsumFileURL.absoluteString)\r")
        XCTAssertTrue(
            loremIpsumWebView.waitForExistence(timeout: UITests.Timeouts.elementExistence),
            "Local \"Lorem Ipsum\" web page didn't load with the expected title in a reasonable timeframe."
        )

        app.typeKey("f", modifierFlags: .command)
        XCTAssertTrue(
            findInPageCloseButton.waitForExistence(timeout: UITests.Timeouts.elementExistence),
            "After invoking \"Find in Page\" with command-f, the elements of the \"Find in Page\" interface should exist."
        )

        app.typeText("maximus\r")
        let statusField = app.textFields["FindInPageController.statusField"]
        XCTAssertTrue(
            statusField.waitForExistence(timeout: UITests.Timeouts.elementExistence),
            "Couldn't find \"Find in Page\" statusField in a reasonable timeframe."
        )
        let statusFieldTextContent = try XCTUnwrap(statusField.value as? String)
        XCTAssertEqual(statusFieldTextContent, "1 of 4") // Note: this is not a localized test element, and it should have a localization strategy.
    }

    func test_findInPage_showsFocusAndOccurrenceHighlighting() throws {
        XCTAssertTrue(
            addressBarTextField.waitForExistence(timeout: UITests.Timeouts.elementExistence),
            "The Address Bar text field did not exist when it was expected."
        )
        addressBarTextField.typeText("\(Self.loremIpsumFileURL.absoluteString)\r")
        XCTAssertTrue(
            loremIpsumWebView.waitForExistence(timeout: UITests.Timeouts.elementExistence),
            "Local \"Lorem Ipsum\" web page didn't load with the expected title in a reasonable timeframe."
        )
        app.typeKey("f", modifierFlags: .command)
        XCTAssertTrue(
            findInPageCloseButton.waitForExistence(timeout: UITests.Timeouts.elementExistence),
            "After invoking \"Find in Page\" with command-f, the elements of the \"Find in Page\" interface should exist."
        )

        app.typeText("maximus\r")
        let statusField = app.textFields["FindInPageController.statusField"]
        XCTAssertTrue(
            statusField.waitForExistence(timeout: UITests.Timeouts.elementExistence),
            "Couldn't find \"Find in Page\" statusField in a reasonable timeframe."
        )
        let statusFieldTextContent = try XCTUnwrap(statusField.value as? String)
        // Note: the following is not a localized test element, but it should have a localization strategy.
        XCTAssertEqual(statusFieldTextContent, "1 of 4", "Unexpected status field text content after a \"Find in Page\" operation.")

        let webViewWithSelectedWordsScreenshot = loremIpsumWebView.screenshot()
        let highlightedPixelsInScreenshot = webViewWithSelectedWordsScreenshot.image.matchingPixels(of: .findHighlightColor)
        XCTAssertGreaterThan(
            highlightedPixelsInScreenshot.count,
            minimumExpectedMatchingPixelsInFindHighlight,
            "There are expected to be more than \(minimumExpectedMatchingPixelsInFindHighlight) pixels of NSColor.findHighlightColor in a screenshot of a \"Find in Page\" search where there is a match, but this test found \(highlightedPixelsInScreenshot) matching pixels."
        )
    }

    func test_findNext_menuItemGoesToNextOccurrence() throws {
        XCTAssertTrue(
            addressBarTextField.waitForExistence(timeout: UITests.Timeouts.elementExistence),
            "The Address Bar text field did not exist when it was expected."
        )
        addressBarTextField.typeText("\(Self.loremIpsumFileURL.absoluteString)\r")
        XCTAssertTrue(
            loremIpsumWebView.waitForExistence(timeout: UITests.Timeouts.elementExistence),
            "Local \"Lorem Ipsum\" web page didn't load with the expected title in a reasonable timeframe."
        )
        app.typeKey("f", modifierFlags: .command)
        XCTAssertTrue(
            findInPageCloseButton.waitForExistence(timeout: UITests.Timeouts.elementExistence),
            "After invoking \"Find in Page\" with command-f, the elements of the \"Find in Page\" interface should exist."
        )
        app.typeText("maximus\r")
        let statusField = app.textFields["FindInPageController.statusField"]
        XCTAssertTrue(
            statusField.waitForExistence(timeout: UITests.Timeouts.elementExistence),
            "Couldn't find \"Find in Page\" statusField in a reasonable timeframe."
        )
        let statusFieldTextContent = try XCTUnwrap(statusField.value as? String)
        // Note: the following is not a localized test element, but it should have a localization strategy.
        XCTAssertEqual(statusFieldTextContent, "1 of 4", "Unexpected status field text content after a \"Find in Page\" operation.")
        let findInPageScreenshot = loremIpsumWebView.screenshot()
        let highlightedPixelsInFindScreenshot = findInPageScreenshot.image.matchingPixels(of: .findHighlightColor)
        let findHighlightPoints = Set(highlightedPixelsInFindScreenshot.map { $0.point }) // Coordinates of highlighted pixels in the find screenshot

        let findNextMenuBarItem = app.menuItems["MainMenu.findNext"]
        XCTAssertTrue(
            findNextMenuBarItem.waitForExistence(timeout: UITests.Timeouts.elementExistence),
            "Couldn't find \"Find Next\" main menu bar item in a reasonable timeframe."
        )
        findNextMenuBarItem.click()
        let updatedStatusField = app.textFields["FindInPageController.statusField"]
        let updatedStatusFieldTextContent = updatedStatusField.value as! String
        XCTAssertTrue(
            updatedStatusField.waitForExistence(timeout: UITests.Timeouts.elementExistence),
            "Couldn't find the updated \"Find in Page\" statusField in a reasonable timeframe."
        )
        XCTAssertEqual(updatedStatusFieldTextContent, "2 of 4", "Unexpected status field text content after a \"Find Next\" operation.")
        let findNextScreenshot = loremIpsumWebView.screenshot()
        let highlightedPixelsInFindNextScreenshot = Set(findNextScreenshot.image
            .matchingPixels(of: .findHighlightColor)) // Coordinates of highlighted pixels in the find next screenshot
        let findNextHighlightPoints = highlightedPixelsInFindNextScreenshot.map { $0.point }
        let pixelSetIntersection = findHighlightPoints
            .intersection(findNextHighlightPoints) // If the highlighted text has moved as expected, this should not have many elements

        XCTAssertGreaterThan(
            highlightedPixelsInFindNextScreenshot.count,
            minimumExpectedMatchingPixelsInFindHighlight,
            "There are expected to be more than \(minimumExpectedMatchingPixelsInFindHighlight) pixels of NSColor.findHighlightColor in a screenshot of a \"Find in Page\" search where there is a match for a \"Find next\" operation, but this test found \(highlightedPixelsInFindNextScreenshot) matching pixels."
        )
        XCTAssertTrue(
            pixelSetIntersection.count <= findNextHighlightPoints.count / 2,
            "When the selection rectangle has moved as expected, fewer than half of the highlighted pixel coordinates from \"Find Next\" should intersect with the highlighted pixel coordinates from the initial \"Find\" operation."
        )
    }

    func test_findNext_nextArrowGoesToNextOccurrence() throws {
        XCTAssertTrue(
            addressBarTextField.waitForExistence(timeout: UITests.Timeouts.elementExistence),
            "The Address Bar text field did not exist when it was expected."
        )
        addressBarTextField.typeText("\(Self.loremIpsumFileURL.absoluteString)\r")
        XCTAssertTrue(
            loremIpsumWebView.waitForExistence(timeout: UITests.Timeouts.elementExistence),
            "Local \"Lorem Ipsum\" web page didn't load with the expected title in a reasonable timeframe."
        )
        app.typeKey("f", modifierFlags: .command)
        XCTAssertTrue(
            findInPageCloseButton.waitForExistence(timeout: UITests.Timeouts.elementExistence),
            "After invoking \"Find in Page\" with command-f, the elements of the \"Find in Page\" interface should exist."
        )
        app.typeText("maximus\r")
        let statusField = app.textFields["FindInPageController.statusField"]
        XCTAssertTrue(
            statusField.waitForExistence(timeout: UITests.Timeouts.elementExistence),
            "Couldn't find \"Find in Page\" statusField in a reasonable timeframe."
        )
        let statusFieldTextContent = try XCTUnwrap(statusField.value as? String)
        // Note: the following is not a localized test element, but it should have a localization strategy.
        XCTAssertEqual(statusFieldTextContent, "1 of 4", "Unexpected status field text content after a \"Find in Page\" operation.")
        let findInPageScreenshot = loremIpsumWebView.screenshot()
        let highlightedPixelsInFindScreenshot = findInPageScreenshot.image.matchingPixels(of: .findHighlightColor)
        let findHighlightPoints = Set(highlightedPixelsInFindScreenshot.map { $0.point }) // Coordinates of highlighted pixels in the find screenshot
        let findInPageNextButton = app.windows.buttons["FindInPageController.nextButton"]
        XCTAssertTrue(
            findInPageNextButton.waitForExistence(timeout: UITests.Timeouts.elementExistence),
            "Couldn't find \"Find Next\" main menu bar item in a reasonable timeframe."
        )

        findInPageNextButton.click()
        let updatedStatusField = app.textFields["FindInPageController.statusField"]
        let updatedStatusFieldTextContent = updatedStatusField.value as! String
        XCTAssertTrue(
            updatedStatusField.waitForExistence(timeout: UITests.Timeouts.elementExistence),
            "Couldn't find the updated \"Find in Page\" statusField in a reasonable timeframe."
        )
        XCTAssertEqual(updatedStatusFieldTextContent, "2 of 4", "Unexpected status field text content after a \"Find Next\" operation.")
        let findNextScreenshot = loremIpsumWebView.screenshot()
        let highlightedPixelsInFindNextScreenshot = findNextScreenshot.image.matchingPixels(of: .findHighlightColor)
        let findNextHighlightPoints = highlightedPixelsInFindNextScreenshot.map { $0.point }
        let pixelSetIntersection = findHighlightPoints
            .intersection(findNextHighlightPoints) // If the highlighted text has moved as expected, this should not have many elements

        XCTAssertGreaterThan(
            highlightedPixelsInFindNextScreenshot.count,
            minimumExpectedMatchingPixelsInFindHighlight,
            "There are expected to be more than \(minimumExpectedMatchingPixelsInFindHighlight) pixels of NSColor.findHighlightColor in a screenshot of a \"Find in Page\" search where there is a match, but this test found \(highlightedPixelsInFindNextScreenshot) matching pixels."
        )
        XCTAssertTrue(
            pixelSetIntersection.count <= findNextHighlightPoints.count / 2,
            "When the selection rectangle has moved as expected, fewer than half of the highlighted pixel coordinates from \"Find Next\" should intersect with the highlighted pixel coordinates from the initial \"Find\" operation."
        )
    }

    func test_findNext_commandGGoesToNextOccurrence() throws {
        XCTAssertTrue(
            addressBarTextField.waitForExistence(timeout: UITests.Timeouts.elementExistence),
            "The Address Bar text field did not exist when it was expected."
        )
        addressBarTextField.typeText("\(Self.loremIpsumFileURL.absoluteString)\r")
        XCTAssertTrue(
            loremIpsumWebView.waitForExistence(timeout: UITests.Timeouts.elementExistence),
            "Local \"Lorem Ipsum\" web page didn't load with the expected title in a reasonable timeframe."
        )
        app.typeKey("f", modifierFlags: .command)
        XCTAssertTrue(
            findInPageCloseButton.waitForExistence(timeout: UITests.Timeouts.elementExistence),
            "After invoking \"Find in Page\" with command-f, the elements of the \"Find in Page\" interface should exist."
        )
        app.typeText("maximus\r")
        let statusField = app.textFields["FindInPageController.statusField"]
        XCTAssertTrue(
            statusField.waitForExistence(timeout: UITests.Timeouts.elementExistence),
            "Couldn't find \"Find in Page\" statusField in a reasonable timeframe."
        )
        let statusFieldTextContent = try XCTUnwrap(statusField.value as? String)

        // Note: the following is not a localized test element, but it should have a localization strategy.
        XCTAssertEqual(statusFieldTextContent, "1 of 4", "Unexpected status field text content after a \"Find in Page\" operation.")
        let findInPageScreenshot = loremIpsumWebView.screenshot()
        let highlightedPixelsInFindScreenshot = findInPageScreenshot.image.matchingPixels(of: .findHighlightColor)
        let findHighlightPoints = Set(highlightedPixelsInFindScreenshot.map { $0.point }) // Coordinates of highlighted pixels in the find screenshot
        app.typeKey("g", modifierFlags: [.command])
        let updatedStatusField = app.textFields["FindInPageController.statusField"]
        let updatedStatusFieldTextContent = updatedStatusField.value as! String
        XCTAssertTrue(
            updatedStatusField.waitForExistence(timeout: UITests.Timeouts.elementExistence),
            "Couldn't find the updated \"Find in Page\" statusField in a reasonable timeframe."
        )

        XCTAssertEqual(updatedStatusFieldTextContent, "2 of 4", "Unexpected status field text content after a \"Find Next\" operation.")
        let findNextScreenshot = loremIpsumWebView.screenshot()
        let highlightedPixelsInFindNextScreenshot = findNextScreenshot.image.matchingPixels(of: .findHighlightColor)
        let findNextHighlightPoints = highlightedPixelsInFindNextScreenshot.map { $0.point }
        let pixelSetIntersection = findHighlightPoints
            .intersection(findNextHighlightPoints) // If the highlighted text has moved as expected, this should not have many elements

        XCTAssertGreaterThan(
            highlightedPixelsInFindNextScreenshot.count,
            minimumExpectedMatchingPixelsInFindHighlight,
            "There are expected to be more than \(minimumExpectedMatchingPixelsInFindHighlight) pixels of NSColor.findHighlightColor in a screenshot of a \"Find in Page\" search where there is a match, but this test found \(highlightedPixelsInFindNextScreenshot) matching pixels."
        )
        XCTAssertTrue(
            pixelSetIntersection.count <= findNextHighlightPoints.count / 2,
            "When the selection rectangle has moved as expected, fewer than half of the highlighted pixel coordinates from \"Find Next\" should intersect with the highlighted pixel coordinates from the initial \"Find\" operation."
        )
    }
}

/// Helpers for the Find in Page tests
private extension FindInPageTests {
    /// A shared URL to reference the local HTML file
    class var loremIpsumFileURL: URL {
        let loremIpsumFileName = "lorem_ipsum.html"
        XCTAssertNotNil(
            FileManager.default.urls(for: .documentDirectory, in: .userDomainMask).first,
            "It wasn't possible to obtain a local file URL for the sandbox Documents directory."
        )
        let documentsDirectory = FileManager.default.urls(for: .documentDirectory, in: .userDomainMask).first!
        let loremIpsumHTMLFileURL = documentsDirectory.appendingPathComponent(loremIpsumFileName)
        return loremIpsumHTMLFileURL
    }

    /// Save a local HTML file for testing find behavor against
    class func saveLocalHTML() {
        let loremIpsumHTML = """
        <html><head>
        <title>Lorem Ipsum</title></head><body><table><tr><td><p>Lorem ipsum dolor sit amet, consectetur adipiscing elit. Morbi ac sem nisi. Cras fermentum mi vitae turpis efficitur malesuada. Donec eget maxima ligula, et tincidunt sapien. Suspendisse posuere diam maxima, dignissim ex at, fringilla elit. Maecenas enim tellus, ornare non pretium a, sodales nec lectus. Vestibulum quis augue orci. Donec eget mi sed magna consequat auctor a a nulla. Etiam condimentum, neque at congue semper, arcu sem commodo tellus, venenatis finibus ex magna vitae erat. Nunc non enim sit amet mi posuere egestas. Donec nibh nisl, pretium sit amet aliquet, porta id nibh. Pellentesque ullamcorper mauris quam, semper hendrerit mi dictum non. Nullam pulvinar, nulla a maximus egestas, velit mi volutpat neque, vitae placerat eros sapien vitae tellus. Pellentesque malesuada accumsan dolor, ut feugiat enim. Curabitur nunc quam, maximus venenatis augue vel, accumsan eros.</p>

        <p>Donec consequat ultrices ante non maximus. Quisque eu semper diam. Nunc ullamcorper eget ex id luctus. Duis metus ex, dapibus sit amet vehicula eget, rhoncus eget lacus. Nulla maximus quis turpis vel pulvinar. Duis neque ligula, tristique et diam ut, fringilla sagittis arcu. Vestibulum suscipit semper lectus, quis placerat ex euismod eu. Vestibulum ante ipsum primis in faucibus orci luctus et ultrices posuere cubilia curae;</p>

        <p>Maecenas odio orci, eleifend et ipsum nec, interdum dictum turpis. Nunc nec velit diam. Sed nisl risus, imperdiet sit amet tempor ut, laoreet sed lorem. Aenean egestas ullamcorper sem. Sed accumsan vehicula augue, vitae tempor augue tincidunt id. Morbi ullamcorper posuere lacus id tempus. Ut vel tincidunt quam, quis consectetur velit. Mauris id lorem vitae odio consectetur vehicula. Vestibulum viverra scelerisque porta. Vestibulum eu consequat urna. Etiam dignissim ullamcorper faucibus.</p></td></tr></table></body></html>
        """
        let loremIpsumData = Data(loremIpsumHTML.utf8)

        do {
            try loremIpsumData.write(to: loremIpsumFileURL, options: [])
        } catch {
            XCTFail("It wasn't possible to write out the required local HTML file for the tests: \(error.localizedDescription)")
        }
    }

    /// Remove it when done
    class func removeLocalHTML() {
        do {
            try FileManager.default.removeItem(at: loremIpsumFileURL)
        } catch {
            XCTFail("It wasn't possible to remove the required local HTML file for the tests: \(error.localizedDescription)")
        }
    }
}

private extension NSImage {
    /// Find matching pixels in an NSImage for a specific NSColor
    /// - Parameter colorToMatch: the NSColor to match
    /// - Returns: An array of Pixel structs
    func matchingPixels(of colorToMatch: NSColor) -> [Pixel] {
        let cgImage = cgImage(forProposedRect: nil, context: nil, hints: nil)
        XCTAssertNotNil(cgImage, "It wasn't possible to obtain the CGImage of the NSImage.")
        let bitmap = NSBitmapImageRep(cgImage: cgImage!)
        let colorSpace = bitmap.colorSpace

        XCTAssertNotNil(
            colorToMatch.usingColorSpace(colorSpace),
            "It wasn't possible to get the color to match in the local colorspace."
        )
        let colorToMatchWithColorSpace = colorToMatch
            .usingColorSpace(colorSpace)! // Compare the color we want to look for in the image after it is in the same colorspace as the image

        XCTAssertNotNil(bitmap.bitmapData, "It wasn't possible to obtain the bitmapData of the bitmap.")
        var bitmapData: UnsafeMutablePointer<UInt8> = bitmap.bitmapData!
        var redInImage, greenInImage, blueInImage, alphaInImage: UInt8

        let redToMatch = UInt8(colorToMatchWithColorSpace.redComponent * 255.999999) // color components in 0-255 values in this colorspace
        let greenToMatch = UInt8(colorToMatchWithColorSpace.greenComponent * 255.999999)
        let blueToMatch = UInt8(colorToMatchWithColorSpace.blueComponent * 255.999999)

        var pixels: [Pixel] = []

        for yPoint in 0 ..< bitmap.pixelsHigh {
            for xPoint in 0 ..< bitmap.pixelsWide {
                redInImage = bitmapData.pointee
                bitmapData = bitmapData.advanced(by: 1)
                greenInImage = bitmapData.pointee
                bitmapData = bitmapData.advanced(by: 1)
                blueInImage = bitmapData.pointee
                bitmapData = bitmapData.advanced(by: 1)
                alphaInImage = bitmapData.pointee
                bitmapData = bitmapData.advanced(by: 1)
                if redInImage == redToMatch, greenInImage == greenToMatch, blueInImage == blueToMatch { // We aren't matching alpha
                    pixels.append(Pixel(
                        red: redInImage,
                        green: greenInImage,
                        blue: blueInImage,
                        alpha: alphaInImage,
                        point: CGPoint(x: xPoint, y: yPoint)
                    ))
                }
            }
        }
        return pixels
    }
}

/// A struct of pixel color and coordinate values in 0-255 color values
private struct Pixel: Hashable {
    var red: UInt8
    var green: UInt8
    var blue: UInt8
    var alpha: UInt8
    var point: CGPoint
}

extension CGPoint: Hashable {
    /// So we can do set operations with sets of CGPoints
    public func hash(into hasher: inout Hasher) {
        hasher.combine(x)
        hasher.combine(y)
    }
}<|MERGE_RESOLUTION|>--- conflicted
+++ resolved
@@ -20,10 +20,6 @@
 
 class FindInPageTests: XCTestCase {
     private var app: XCUIApplication!
-<<<<<<< HEAD
-    private let elementExistenceTimeout = 2.0
-=======
->>>>>>> 1e696827
     private var addressBarTextField: XCUIElement!
     private var loremIpsumWebView: XCUIElement!
     private var findInPageCloseButton: XCUIElement!
