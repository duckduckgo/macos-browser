#!/usr/bin/swift

// swiftlint:disable line_length
// swiftlint:disable file_header
// swiftlint:disable function_body_length

import Foundation

signal(SIGINT) { signal in
    print("Received Ctrl+C. Terminating...")
    exit(1)
}

let appcastURLString = "https://staticcdn.duckduckgo.com/macos-desktop-browser/appcast2.xml"
let appcastURL = URL(string: appcastURLString)!
let tmpDir = NSString(string: "~/Developer").expandingTildeInPath
let tmpDirURL = URL(fileURLWithPath: tmpDir, isDirectory: true)
let specificDir = tmpDirURL.appendingPathComponent("sparkle-updates")
let appcastFilePath = specificDir.appendingPathComponent("appcast2.xml")
let backupAppcastFilePath = "\(tmpDir)/appcast.xml.backup"
let backupFileURL = URL(fileURLWithPath: backupAppcastFilePath)
let lastCatalinaBuildVersion = "1.55.0"

// MARK: - Arguments

enum Action: String {
    case releaseToInternalChannel = "--release-to-internal-channel"
    case releaseToPublicChannel = "--release-to-public-channel"
    case releaseHotfixToPublicChannel = "--release-hotfix-to-public-channel"
    case help = "--help"
}

struct Arguments {
    let action: Action
    let parameters: [String: String]

    init(args: [String]) throws {
        guard args.count > 1 else {
            throw NSError(domain: "ArgumentsError", code: 1000, userInfo: ["message": "Missing action argument."])
        }
        guard let action = Action(rawValue: args[1]) else {
            throw NSError(domain: "ArgumentsError", code: 1001, userInfo: ["message": "Unknown action."])
        }
        self.action = action

        let remainingArgs = Array(args.dropFirst(2))
        guard remainingArgs.count % 2 == 0 else {
            throw NSError(domain: "ArgumentsError", code: 1002, userInfo: ["message": "Each argument must have a corresponding value."])
        }

        var parameters: [String: String] = [:]
        for index in stride(from: 0, to: remainingArgs.count, by: 2) {
            parameters[remainingArgs[index]] = remainingArgs[index+1]
        }
        self.parameters = parameters
    }
}

// Try to initialize Arguments struct
let arguments: Arguments
do {
    arguments = try Arguments(args: CommandLine.arguments)
} catch {
    if let errorMessage = (error as NSError).userInfo["message"] as? String {
        print(errorMessage)
    }
    exit(1)
}

// Use the arguments
switch arguments.action {

case .help:
    print("""
NAME
    appcastManager – automation of appcast file management

SYNOPSIS
    appcastManager --release-to-internal-channel --dmg <path_to_dmg_file> --release-notes <path_to_release_notes>
    appcastManager --release-to-public-channel --version <version_identifier> [--release-notes <path_to_release_notes>]
    appcastManager --release-hotfix-to-public-channel --dmg <path_to_dmg_file> --release-notes <path_to_release_notes>
    appcastManager --help

DESCRIPTION
    Automates the process of managing appcast updates, which include releasing app updates to internal or public channels and handling hotfix releases.

    --release-to-internal-channel
        Releases an app update to the internal channel. Requires a path to the DMG file and a path to the release notes.
        Example:
        appcastManager --release-to-internal-channel --dmg /path/to/app.dmg --release-notes /path/to/notes.txt

    --release-to-public-channel
        Releases an app update to the public channel. Requires the identifier of the version to be released
        (marketing version + build number, dot-separated). Optionally, a path to the release notes can be provided.
        Example:
        appcastManager --release-to-public-channel --version 1.2.3.45 --release-notes /path/to/notes.txt

    --release-hotfix-to-public-channel
        Releases a hotfix app update to the public channel. Requires a path to the DMG file and a path to the release notes.
        Example:
        appcastManager --release-hotfix-to-public-channel --dmg /path/to/app.dmg --release-notes /path/to/notes.txt

    --help
        Displays this help message.

""")

    exit(0)

case .releaseToInternalChannel, .releaseHotfixToPublicChannel:
    guard let dmgPath = arguments.parameters["--dmg"], let releaseNotesPath = arguments.parameters["--release-notes"] else {
        print("Missing required parameters")
        exit(1)
    }

    print("➡️  Action: Add to internal channel")
    print("➡️  DMG Path: \(dmgPath)")
    print("➡️  Release Notes Path: \(releaseNotesPath)")

    performCommonChecksAndOperations()

    // Handle dmg file
    guard let dmgURL = handleDMGFile(dmgPath: dmgPath, updatesDirectoryURL: specificDir) else {
        exit(1)
    }

    // Handle release notes file
    handleReleaseNotesFile(path: releaseNotesPath, updatesDirectoryURL: specificDir, dmgURL: dmgURL)

    // Extract version number from DMG file name
    let versionNumber = getVersionNumberFromDMGFileName(dmgURL: dmgURL)

    // Differentiate between the two actions
    if arguments.action == .releaseToInternalChannel {
        runGenerateAppcast(with: versionNumber, channel: "internal-channel")
    } else {
        runGenerateAppcast(with: versionNumber)
    }

case .releaseToPublicChannel:
    guard let versionIdentifier = arguments.parameters["--version"] else {
        print("Missing required version parameter for action '--release-to-public-channel'")
        exit(1)
    }

    let versionNumber = extractVersionNumber(from: versionIdentifier)

    print("Action: Release to public channel")
    print("Version: \(versionIdentifier)")

    performCommonChecksAndOperations()

    guard let dmgFileName = findDMG(for: versionIdentifier, in: specificDir) else {
        print("❌ Version \(versionIdentifier) does not exist in the downloaded appcast items.")
        exit(1)
    }
    print("Verified: Version \(versionIdentifier) exists in the downloaded appcast items: \(dmgFileName)")

    // Handle release notes if provided
    if let releaseNotesPath = arguments.parameters["--release-notes"] {
        print("Release Notes Path: \(releaseNotesPath)")
        let dmgURLForPublic = specificDir.appendingPathComponent(dmgFileName)
        handleReleaseNotesFile(path: releaseNotesPath, updatesDirectoryURL: specificDir, dmgURL: dmgURLForPublic)
    } else {
        print("👀 No new release notes provided. Keeping existing release notes.")
    }

    // Process appcast content
    guard processAppcast(removing: versionNumber, appcastFilePath: appcastFilePath) else {
        exit(1)
    }
    print("⚠️  Version \(versionIdentifier) removed from the appcast.")

    runGenerateAppcast(with: versionNumber, rolloutInterval: "43200")
}

// MARK: - Common

func extractVersionNumber(from versionIdentifier: String) -> String {
    let components = versionIdentifier.components(separatedBy: ".")
    guard components.count == 4 else {
        print("❌ Invalid version identifier format. Expected 'X.Y.Z.B'")
        exit(1)
    }
    let versionNumber = components[3]
    return versionNumber
}

func performCommonChecksAndOperations() {
    // Check if generate_appcast is recent
    guard checkSparkleToolRecency(toolName: "generate_appcast"),
          checkSparkleToolRecency(toolName: "generate_keys"),
          checkSparkleToolRecency(toolName: "sign_update"),
          checkSparkleToolRecency(toolName: "BinaryDelta") else {
        exit(1)
    }

    // Verify signing keys
    guard verifySigningKeys() else {
        exit(1)
    }

    // Download appcast and update files
    AppcastDownloader().download()
}

// MARK: - Checking the recency of Sparkle tools

func checkSparkleToolRecency(toolName: String) -> Bool {
    let binaryPath = shell("which", toolName).trimmingCharacters(in: .whitespacesAndNewlines)

    if binaryPath.isEmpty {
        print("❌ Failed to find the path for \(toolName).")
        return false
    }

    guard let binaryAttributes = try? FileManager.default.attributesOfItem(atPath: binaryPath),
          let modificationDate = binaryAttributes[.modificationDate] as? Date else {
        print("❌ Failed to get the modification date for \(toolName).")
        return false
    }

    // Get the current script's path and navigate to the root folder to get the release date file
    let currentScriptPath = URL(fileURLWithPath: #file)
    let rootDirectory = currentScriptPath.deletingLastPathComponent().deletingLastPathComponent().deletingLastPathComponent()
    let releaseDateFilePath = rootDirectory.appendingPathComponent(".sparkle_tools_release_date")

    guard let releaseDateString = try? String(contentsOf: releaseDateFilePath, encoding: .utf8).trimmingCharacters(in: .whitespacesAndNewlines),
          let releaseDate = DateFormatter.yyyyMMddUTC.date(from: releaseDateString) else {
        print("❌ Failed to get the release date from .sparkle_tools_release_date.")
        return false
    }

    if modificationDate < releaseDate {
        print("❌ \(toolName) from Sparkle binary utilities is outdated. Please visit https://github.com/sparkle-project/Sparkle/releases and install tools from the latest version.")
        return false
    }

    return true
}

extension DateFormatter {
    static let yyyyMMddUTC: DateFormatter = {
        let formatter = DateFormatter()
        formatter.dateFormat = "yyyy-MM-dd"
        formatter.timeZone = TimeZone(identifier: "UTC")
        return formatter
    }()
}

// MARK: - Verification of the signing keys

func verifySigningKeys() -> Bool {
    let publicKeyOutput = shell("generate_keys", "-p").trimmingCharacters(in: .whitespacesAndNewlines)
    let desiredPublicKey = "ZaO/DNMzMPBldh40b5xVrpNBmqRkuGY0BNRCUng2qRo="

    if publicKeyOutput == desiredPublicKey {
        return true
    } else {
        print("❌ Incorrect or missing public signing key. Please ensure you have the correct keys installed.")
        return false
    }
}

// MARK: - Downloading of Appcast and Files

final class AppcastDownloader {

    private let dispatchGroup = DispatchGroup()
    private let cacheDir = specificDir.appendingPathComponent("cache")
    private var downloadTasks = [String: URLSessionDownloadTask]() {
        didSet {
            guard oldValue.isEmpty && downloadTasks.count == 1 else { return }

            // Report download progress
            timer = DispatchSource.makeTimerSource(queue: queue)
            timer.schedule(deadline: .now(), repeating: 0.5)
            timer.setEventHandler {
                guard !self.downloadTasks.isEmpty else {
                    self.timer.cancel()
                    self.timer = nil
                    return
                }
                let progress = self.downloadTasks.values.reduce((total: Int64(0), received: Int64(0))) { result, task in
                    guard task.countOfBytesExpectedToReceive > 0 else { return result }
                    return (total: result.total + task.countOfBytesExpectedToReceive, received: result.received + task.countOfBytesReceived)
                }

                updateProgress(progress.total, received: progress.received)
            }
            timer.resume()
        }
    }
    private let queue = DispatchQueue(label: "AppcastDownloader.queue")
    private var timer: DispatchSourceTimer!

    func download() {
        prepareDirectories()
        downloadAppcast()
        dispatchGroup.wait()
        parseAndDownloadFilesFromAppcast()
        dispatchGroup.wait()

        print("🥬 All builds downloaded.",
              "                                              ") // overwrite progress bar
        cleanup()
    }

    private func prepareDirectories() {
        let fm = FileManager.default

        guard !fm.fileExists(atPath: specificDir.path) || specificDir.isDirectory else {
            print("❌ There‘s an existing file at \(specificDir.path)")
            exit(1)
        }

        do {
            if !cacheDir.isDirectory {
                print("Creating ", cacheDir.path)
                try? fm.removeItem(at: cacheDir)
                try fm.createDirectory(at: cacheDir, withIntermediateDirectories: true, attributes: nil)
            }
        } catch {
            print("❌ Failed to create directory \(cacheDir.path): \(error).")
            exit(1)
        }

        // Clean-up sparkle-updates directory
        for file in (try? fm.contentsOfDirectory(atPath: specificDir.path)) ?? [] {
            let url = specificDir.appendingPathComponent(file)
            guard url.path != cacheDir.path else { continue }

            do {
                // cache old .dmg and .delta files
                if ["dmg", "delta"].contains(url.pathExtension) {
                    do {
                        let cachedUrl = cacheDir.appendingPathComponent(file)
                        if fm.fileExists(atPath: cachedUrl.path) {
                            print("Removing \(cachedUrl.path)")
                            try fm.removeItem(at: cachedUrl)
                        }
                        print("Caching \(url.path)")
                        try fm.moveItem(at: url, to: cachedUrl)
                    } catch {
                        print("❗️ Failed to move file \(url.path) to cache, removing: \(error)")
                        try fm.removeItem(at: url)
                    }
                } else {
                    print("Removing \(url.path)")
                    try fm.removeItem(at: url)
                }

            } catch {
                print("❌ Failed to remove \(url.path): \(error).")
                exit(1)
            }
        }
    }

    private func downloadFile(_ url: URL, _ destinationURL: URL, cachePolicy: URLRequest.CachePolicy, completion: @escaping (Error?) -> Void) {
        var request = URLRequest(url: url)
        request.httpMethod = "HEAD"

        if cachePolicy != .returnCacheDataElseLoad {
            reallyDownloadFile(url, destinationURL, cachePolicy: cachePolicy, completion: completion)
            return
        }

        // Create a data task with the HEAD request to receive a remote file length
        let task = URLSession.shared.dataTask(with: request) { (data, response, error) in
            if let error = error {
                completion(error)

            } else if let response = response as? HTTPURLResponse {
                if response.statusCode == 200 {
                    // do we already have a cached file of the same size?
                    if self.useCachedFileIfValid(for: destinationURL, response: response) {
                        print("💾 Using cached file for \(destinationURL.path)")
                        completion(nil)
                        return
                    }

                    // file not cached, download
                    self.reallyDownloadFile(url, destinationURL, cachePolicy: cachePolicy, completion: completion)

                } else {
                    print("❌ Server did status code \(response.statusCode) for \(destinationURL.lastPathComponent). Aborting download.")
                    completion(NSError(domain: "HTTPURLResponseCode", code: response.statusCode, userInfo: nil))
                }

            } else {
                completion(NSError(domain: "NotHTTPURLResponse", code: 0, userInfo: nil))
            }
        }

        task.resume()
    }

    /// compare HTTP Response expected content length with a cached file size
    /// move it to the destinationURL if matches
    ///
    /// returns: `true` if cached file found and moved to the destinationURL, `false` - otherwise
    private func useCachedFileIfValid(for destinationURL: URL, response: HTTPURLResponse) -> Bool {
        let cachedFileUrl = cacheDir.appendingPathComponent(destinationURL.lastPathComponent)
        let fm = FileManager.default

        guard fm.fileExists(atPath: cachedFileUrl.path) else { return false }

        guard let attributes = try? fm.attributesOfItem(atPath: cachedFileUrl.path),
              let fileSize = attributes[.size] as? Int,
              fileSize == response.expectedContentLength else {
            print("❗️ Invalidating cached file: \(destinationURL.path)")
            try? fm.removeItem(at: destinationURL)
            return false
        }

        do {
            try fm.moveItem(at: cachedFileUrl, to: destinationURL)
            return true

        } catch {
            print("❗️ Could not move cached file \(cachedFileUrl.path) to \(destinationURL.path): \(error)")
            return false
        }
    }

    private func reallyDownloadFile(_ url: URL, _ destinationURL: URL, cachePolicy: URLRequest.CachePolicy, completion: @escaping (Error?) -> Void) {
        print("⬇️  Downloading file from: \(url.absoluteString)")
        let request = URLRequest(url: url, cachePolicy: cachePolicy)
        let task = URLSession.shared.downloadTask(with: request) { (location, _, error) in
            self.queue.async {
                self.downloadTasks[destinationURL.lastPathComponent] = nil
            }

            guard let location = location else {
                completion(error)
                return
            }

            do {
                try FileManager.default.moveItem(at: location, to: destinationURL)
                print("✅ File downloaded to: \(destinationURL.path)")
                completion(nil)
            } catch {
                completion(error)
            }
        }

        queue.async {
            self.downloadTasks[destinationURL.lastPathComponent] = task
        }

        task.resume()
    }

    private func downloadAppcast() {
        dispatchGroup.enter()
        downloadFile(appcastURL, appcastFilePath, cachePolicy: .useProtocolCachePolicy) { [self] error in
            if let error = error {
                print("❌ Error downloading appcast: \(error)")
                exit(1)
            } else {
                print("✅ Appcast downloaded to: \(appcastFilePath.path)")
                self.dispatchGroup.leave()
            }
        }
    }

    private func parseAndDownloadFilesFromAppcast() {
        let parser = XMLParser(contentsOf: specificDir.appendingPathComponent("appcast2.xml"))
        let delegate = AppcastXMLParserDelegate(downloadFile: downloadFile, dispatchGroup: dispatchGroup)
        parser?.delegate = delegate
        if !(parser?.parse() ?? false) {
            if let error = parser?.parserError {
                print("❌ Error parsing XML: \(error)")
                exit(1)
            }
        }
    }

    private func cleanup() {
        do {
            print("Removing \(cacheDir.path)")
            try FileManager.default.removeItem(at: cacheDir)
        } catch {
            print("❗️ Failed to remove cache directory \(cacheDir.path): \(error).")
        }
    }

    final class AppcastXMLParserDelegate: NSObject, XMLParserDelegate {
        var currentElement: String = ""
        var enclosureURL: String = ""
        var releaseNotesHTML: String?
        var currentVersion: String?
        var currentVersionNumber: String?

        var currentVersionIdentifier: String? {
            guard let currentVersion else {
                return nil
            }
            guard let currentVersionNumber, currentVersionNumber != currentVersion else {
                return currentVersion
            }
            return [currentVersion, currentVersionNumber].joined(separator: ".")
        }

        typealias DownloadFileCallback = (URL, URL, URLRequest.CachePolicy, @escaping (Error?) -> Void) -> Void

        private let downloadFile: DownloadFileCallback
        private let dispatchGroup: DispatchGroup

        init(downloadFile: @escaping DownloadFileCallback, dispatchGroup: DispatchGroup) {
            self.downloadFile = downloadFile
            self.dispatchGroup = dispatchGroup
        }

        func parser(_ parser: XMLParser, didStartElement elementName: String, namespaceURI: String?, qualifiedName qName: String?, attributes attributeDict: [String: String] = [:]) {
            currentElement = elementName
            if elementName == "enclosure" {
                enclosureURL = attributeDict["url"] ?? ""
                if let url = URL(string: enclosureURL) {
                    let fileName = url.lastPathComponent
                    let destinationURL = specificDir.appendingPathComponent(fileName)
                    self.dispatchGroup.enter()
                    self.downloadFile(url, destinationURL, .returnCacheDataElseLoad) { error in
                        if let error = error {
                            print("❌ Error downloading file: \(error)")
                            exit(1)
                        } else {
                            self.dispatchGroup.leave()
                        }
                    }
                }
            } else if elementName == "item" {
                currentVersion = nil
                currentVersionNumber = nil
                releaseNotesHTML = nil
            }
        }

        func parser(_ parser: XMLParser, foundCharacters string: String) {
            if currentElement == "description" {
                releaseNotesHTML = (releaseNotesHTML ?? "") + string.trimmingCharacters(in: .whitespacesAndNewlines)
            } else if currentElement == "sparkle:shortVersionString" {
                currentVersion = ((currentVersion ?? "") + string.trimmingCharacters(in: .whitespacesAndNewlines))
            } else if currentElement == "sparkle:version" {
                currentVersionNumber = ((currentVersionNumber ?? "") + string.trimmingCharacters(in: .whitespacesAndNewlines))
            }
        }

        func parser(_ parser: XMLParser, didEndElement elementName: String, namespaceURI: String?, qualifiedName qName: String?) {
            if elementName == "item" {
                if let releaseNotesHTML = releaseNotesHTML, let versionIdentifier = currentVersionIdentifier {
                    let releaseNotesPath = specificDir.appendingPathComponent("duckduckgo-\(versionIdentifier).html").path
                    do {
                        try releaseNotesHTML.write(toFile: releaseNotesPath, atomically: true, encoding: .utf8)
                    } catch {
                        print("❌ Failed to write release notes: \(error)")
                        exit(1)
                    }
<<<<<<< HEAD
                    print("✅ Release notes for \(version) saved into \(releaseNotesPath)")
=======
                    print("Release notes for \(versionIdentifier) saved into \(releaseNotesPath)")
>>>>>>> e474ef2e
                }
            }
        }

        func parser(_ parser: XMLParser, parseErrorOccurred parseError: Error) {
            print("❌ XML Parse Error: \(parseError)")
            exit(1)
        }
    }
}

// MARK: - Handling of Release Notes

func handleReleaseNotesFile(path: String, updatesDirectoryURL: URL, dmgURL: URL) {
    // Copy release notes file and rename it to match the dmg filename
    let releaseNotesURL = URL(fileURLWithPath: path)
    let destinationReleaseNotesURL = updatesDirectoryURL.appendingPathComponent(dmgURL.deletingPathExtension().lastPathComponent + ".html")

    do {
        if FileManager.default.fileExists(atPath: destinationReleaseNotesURL.path) {
            try FileManager.default.removeItem(at: destinationReleaseNotesURL)
            print("Old release notes file removed.")
        }

        // Load the release notes from the txt file
        let releaseNotes = try String(contentsOf: releaseNotesURL, encoding: .utf8)

        // Convert the release notes to HTML
        let releaseNotesLines = releaseNotes.split(separator: "\n")
        let releaseNotesListItems = releaseNotesLines.map { "<li>\($0)</li>" }.joined(separator: "\n")
        let releaseNotesHTML = """
        <h3 style="font-size:14px">What's new</h3>
        <ul style="font-size:12px">
        \(releaseNotesListItems)
        </ul>
        """

        // Save the converted release notes to the destination file
        try releaseNotesHTML.write(to: destinationReleaseNotesURL, atomically: true, encoding: .utf8)
        print("✅ New release notes file copied to the updates directory and converted to HTML.")

    } catch {
        print("❌ Failed to copy and convert release notes file: \(error).")
        exit(1)
    }
}

func getVersionNumberFromDMGFileName(dmgURL: URL) -> String {
    // Extract version number from DMG file name
    let filename = dmgURL.lastPathComponent
    let components = filename.components(separatedBy: "-")
    guard components.count >= 2 else {
        print("❌ Invalid DMG file name format. Expected 'duckduckgo-X.Y.Z.B.dmg'")
        exit(1)
    }
    let versionWithExtension = components[1]
    let versionComponents = versionWithExtension.components(separatedBy: ".dmg")
    let versionSubcomponents = versionComponents[0].split(separator: ".").map(String.init)
    if versionSubcomponents.count > 3 {
        return String(versionSubcomponents[3])
    }
    return String(versionComponents[0])
}

// MARK: - Handling of DMG Files

func handleDMGFile(dmgPath: String, updatesDirectoryURL: URL) -> URL? {
    let dmgURL = URL(fileURLWithPath: dmgPath)
    let destinationDMGURL = updatesDirectoryURL.appendingPathComponent(dmgURL.lastPathComponent)
    do {
        if FileManager.default.fileExists(atPath: destinationDMGURL.path) {
            try FileManager.default.removeItem(at: destinationDMGURL)
            print("Old dmg file removed.")
        }
        try FileManager.default.copyItem(at: dmgURL, to: destinationDMGURL)
        print("New dmg file copied to the updates directory.")
        return destinationDMGURL
    } catch {
        print("❌ Failed to copy dmg file: \(error).")
        return nil
    }
}

func findDMG(for versionIdentifier: String, in dir: URL) -> String? {
    let fileURL = dir.appending(component: "duckduckgo-\(versionIdentifier).dmg")
    var isDirectory: ObjCBool = false
    guard FileManager.default.fileExists(atPath: fileURL.path, isDirectory: &isDirectory), isDirectory.boolValue == false else {
        return nil
    }
    return fileURL.lastPathComponent
}

// MARK: - Processing of Appcast

func processAppcast(removing versionNumber: String, appcastFilePath: URL) -> Bool {
    guard let appcastContent = readAppcastContent(from: appcastFilePath) else {
        print("❌ Failed to read the appcast file.")
        return false
    }
    guard let modifiedAppcastContent = removeVersionFromAppcast(versionNumber, appcastContent: appcastContent) else {
        print("❌ Failed to remove version #\(versionNumber) from the appcast.")
        return false
    }
    writeAppcastContent(modifiedAppcastContent, to: appcastFilePath)
    return true
}

func readAppcastContent(from filePath: URL) -> String? {
    try? String(contentsOf: filePath, encoding: .utf8)
}

func removeVersionFromAppcast(_ version: String, appcastContent: String) -> String? {
    let pattern = "(<item>.*?<sparkle:version>\(version)</sparkle:version>.*?</item>)"

    guard let regex = try? NSRegularExpression(pattern: pattern, options: .dotMatchesLineSeparators),
          let startMatch = regex.firstMatch(in: appcastContent, range: NSRange(appcastContent.startIndex..., in: appcastContent)),
          let endRange = appcastContent.range(of: "</item>", options: [], range: Range(startMatch.range, in: appcastContent)!)
    else {
        print("❌ Failed to match version \(version) in the appcast content.")
        return nil
    }

    var modifiedAppcastContent = appcastContent
    modifiedAppcastContent.removeSubrange(Range(startMatch.range, in: appcastContent)!.lowerBound..<endRange.upperBound)
    return modifiedAppcastContent
}

func writeAppcastContent(_ content: String, to filePath: URL) {
    do {
        try content.write(to: filePath, atomically: true, encoding: .utf8)
    } catch {
        print("❌ Failed to write the modified appcast file: \(error).")
        exit(1)
    }
}

// MARK: - Generating of New Appcast

func runGenerateAppcast(with versionNumber: String, channel: String? = nil, rolloutInterval: String? = nil) {
    // Check if backup file already exists and remove it
    if FileManager.default.fileExists(atPath: backupFileURL.path) {
        do {
            try FileManager.default.removeItem(at: backupFileURL)
        } catch {
            print("❌ Error removing existing backup file: \(error)")
            exit(1)
        }
    }

    // Create a new backup of the appcast file
    do {
        try FileManager.default.copyItem(at: appcastFilePath, to: backupFileURL)
    } catch {
        print("❌ Error backing up appcast2.xml: \(error)")
        exit(1)
    }

    let maximumVersions = "2"
    let maximumDeltas = "2"

    var commandComponents: [String] = []
    commandComponents.append("generate_appcast")
    commandComponents.append("--versions \(versionNumber)")
    commandComponents.append("--maximum-versions \(maximumVersions)")
    commandComponents.append("--maximum-deltas \(maximumDeltas)")

    if let channel = channel {
        commandComponents.append("--channel \(channel)")
    }

    if let rolloutInterval = rolloutInterval {
        commandComponents.append("--phased-rollout-interval \(rolloutInterval)")
    }

    commandComponents.append("--embed-release-notes ")
    commandComponents.append("\(specificDir.path)")

    let command = commandComponents.joined(separator: " ")

    // Execute the command
    let task = Process()
    task.launchPath = "/usr/bin/env"
    task.arguments = ["bash", "-c", command]

    task.launch()
    task.waitUntilExit()

    if task.terminationStatus != 0 {
        print("❌ generate_appcast command failed with exit code \(task.terminationStatus).")
        exit(1)
    }

    print("✅ generate_appcast command executed successfully.")

    // Verify presense of old builds
    if !verifyAppcastContainsBuild(lastCatalinaBuildVersion, in: appcastFilePath) {
        print("❌ Error: Appcast does not contain the build (\(lastCatalinaBuildVersion)).")
        exit(1)
    }

    // Get and save the diff
    let diffResult = shell("diff", "-u", backupAppcastFilePath, appcastFilePath.path)
    let diffFilePath = specificDir.appendingPathComponent("appcast_diff.txt").path
    do {
        try diffResult.write(toFile: diffFilePath, atomically: true, encoding: .utf8)
        print("Differences in appcast file saved to: \(diffFilePath)")
    } catch {
        print("❗️ Error writing diff to file: \(error)")
    }

    // Move files back to the original location
    moveFiles(from: specificDir.appendingPathComponent("old_updates"), to: specificDir)
    print("Old update files moved back to \(specificDir.path)")

    // Open specific directory in Finder
    shell("open", specificDir.path)
}

func moveFiles(from sourceDir: URL, to destinationDir: URL) {
    let fileManager = FileManager.default
    do {
        let fileURLs = try fileManager.contentsOfDirectory(at: sourceDir, includingPropertiesForKeys: nil)
        for fileURL in fileURLs {
            let destinationURL = destinationDir.appendingPathComponent(fileURL.lastPathComponent)
            if fileManager.fileExists(atPath: destinationURL.path) {
                try fileManager.removeItem(at: destinationURL)
            }
            try fileManager.moveItem(at: fileURL, to: destinationURL)
        }
    } catch {
        print("❌ Failed to move files from \(sourceDir.path) to \(destinationDir.path): \(error).")
        exit(1)
    }
}

@discardableResult func shell(_ command: String, _ arguments: String...) -> String {
    let task = Process()
    task.launchPath = "/usr/bin/env"
    task.arguments = [command] + arguments

    let pipe = Pipe()
    task.standardOutput = pipe
    task.launch()
    task.waitUntilExit()

    let data = pipe.fileHandleForReading.readDataToEndOfFile()
    return String(data: data, encoding: .utf8) ?? ""
}

// - MARK: - Ensuring old builds remain in the appcast

func verifyAppcastContainsBuild(_ buildVersion: String, in filePath: URL) -> Bool {
    guard let appcastContent = try? String(contentsOf: filePath, encoding: .utf8) else {
        print("❌ Failed to read the appcast file.")
        return false
    }

    let buildString = "<sparkle:version>\(buildVersion)</sparkle:version>"
    return appcastContent.contains(buildString)
}

// MARK: - Helpers

/// pretty-print number of bytes (61,9 MB)
func formatBytes(_ bytes: Int64) -> String {
    let formatter = ByteCountFormatter()
    formatter.allowedUnits = [.useKB, .useMB, .useGB]
    formatter.countStyle = .file
    formatter.zeroPadsFractionDigits = true
    return formatter.string(fromByteCount: bytes)
}

enum ProgressSpinner: Int, CustomStringConvertible {
    case a, b, c, d
    var description: String {
        switch self {
        case .a: "-"
        case .b: "\\"
        case .c: "|"
        case .d: "/"
        }
    }
}

/// draws animated progress bar: [=========---------------------] / (19,8 MB of 61,9 MB)
var progressSpinnerState: ProgressSpinner!
func updateProgress(_ total: Int64, received: Int64) {
    guard total > 0 else { return }

    if progressSpinnerState == nil {
        progressSpinnerState = ProgressSpinner.a
        print("")
    }

    let max: Double = 30
    let progress = Double(received) / Double(total)
    let filled = Int(max * progress)
    let remaining = Int(max) - filled

    print("\r  [" + String(repeating: "=", count: filled) + String(repeating: "-", count: remaining) + "]",
          progressSpinnerState.description,
          "(" + formatBytes(received),
          "of",
          formatBytes(total) + ")",
          "           ", // overwrite last progress
          terminator: "")
    print("\r", terminator: "") // caret return for other log messages
    fflush(stdout)

    progressSpinnerState = .init(rawValue: progressSpinnerState.rawValue + 1) ?? .a
}

extension URL {
    var isDirectory: Bool {
        var isDir: ObjCBool = false
        return FileManager.default.fileExists(atPath: path, isDirectory: &isDir) && isDir.boolValue
    }
}

// swiftlint:enable line_length
// swiftlint:enable function_body_length<|MERGE_RESOLUTION|>--- conflicted
+++ resolved
@@ -558,11 +558,7 @@
                         print("❌ Failed to write release notes: \(error)")
                         exit(1)
                     }
-<<<<<<< HEAD
-                    print("✅ Release notes for \(version) saved into \(releaseNotesPath)")
-=======
-                    print("Release notes for \(versionIdentifier) saved into \(releaseNotesPath)")
->>>>>>> e474ef2e
+                    print("✅ Release notes for \(versionIdentifier) saved into \(releaseNotesPath)")
                 }
             }
         }
