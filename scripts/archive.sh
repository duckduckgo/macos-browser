#!/bin/bash

set -eo pipefail

<<<<<<< HEAD
cwd="$(dirname "${BASH_SOURCE[0]}")"
source "${cwd}/helpers/common.sh"

read_command_line_arguments() {
	if (( $# < 1 )); then
		print_usage_and_exit
	fi

	case "$1" in
		review)
			app_name="DuckDuckGo Review"
			scheme="Product Review Release"
			configuration="Review"
			;;
		release)
			app_name="DuckDuckGo"
			scheme="DuckDuckGo Privacy Browser"
			configuration="Release"
			;;
		clear-keychain)
			clear_keychain
			;;
		*)
			echo "Unknown build type '$1'"
			print_usage_and_exit
			;;
	esac

	shift 1

	while getopts 'a:d' OPTION; do
		case "${OPTION}" in
			a)
				asana_task_url="${OPTARG}"
				create_dmg_preflight
				;;
			d)
				create_dmg_preflight
				;;
			*)
				print_usage_and_exit
				;;
		esac
	done

	shift $((OPTIND-1))
=======
print_usage_and_exit() {
    echo "Usage:"
    echo "  $ $0 <review|release>"
    echo
    echo "To clean keychain entries:"
    echo "  $ $0 clean-keychain"
    exit 1
}

clean_keychain() {
    while security delete-generic-password -s "${KEYCHAIN_SERVICE_NAME}" >/dev/null 2>&1; do
        true
    done
    echo "Removed keychain entries used by the script."
    exit 0
}

set_up_environment() {
    KEYCHAIN_SERVICE_NAME="ddg-macos-app-archive-script"
    WORKDIR="${PWD}/release"
    ARCHIVE="${WORKDIR}/DuckDuckGo.xcarchive"
    NOTARIZATION_INFO_PLIST="${WORKDIR}/notarization-info.plist"

    if (( $# < 1 )); then
        print_usage_and_exit
    fi

    case "$1" in
        review)
            APP_NAME="DuckDuckGo Review"
            SCHEME="Product Review Release"
            CONFIGURATION="Review"
            ;;
        release)
            APP_NAME="DuckDuckGo"
            SCHEME="DuckDuckGo Privacy Browser"
            CONFIGURATION="Release"
            ;;
        clean-keychain)
            clean_keychain
            ;;
        *)
            echo "Unknown build type '$1'"
            print_usage_and_exit
            ;;
    esac

    local cwd
    cwd="$(dirname "$0")"
    if [[ -z $CI ]]; then
        EXPORT_OPTIONS_PLIST="${cwd}/ExportOptions.plist"
    else
        EXPORT_OPTIONS_PLIST="${cwd}/ExportOptions_CI.plist"
        CONFIGURATION="CI_${CONFIGURATION}"
    fi

    APP_PATH="${WORKDIR}/${APP_NAME}.app"
    DSYM_PATH="${ARCHIVE}/dSYMs"

    OUTPUT_APP_ZIP_PATH="${WORKDIR}/DuckDuckGo.zip"
    OUTPUT_DSYM_ZIP_PATH="${WORKDIR}/${APP_NAME}.app.dSYM.zip"
>>>>>>> a3b6f99b
}

print_usage_and_exit() {
	cat <<- EOF
	Usage:
	  $ $(basename "$0") <review|release> [-a <asana_task_url>] [-d]
	
	Options:
	 -a <asana_task_url>  Update Asana task after building the app (implies -d)
	 -d                   Create a DMG image alongside the zipped app and dSYMs
	
	To clear keychain entries:
	  $ $(basename "$0") clear-keychain

	EOF

	die "Build type not specified"
}

create_dmg_preflight() {
	if [[ ${create_dmg} -ne 1 ]]; then
		if ! command -v create-dmg &> /dev/null; then
			cat <<- EOF
			create-dmg is required to create DMG images. Install it with:
			  $ brew install create-dmg
			
			EOF
			die
		fi

		create_dmg=1
		echo "Will create DMG image after building the app."
	fi
}

set_up_environment() {
	workdir="${PWD}/release"
	archive="${workdir}/DuckDuckGo.xcarchive"
	notarization_info_plist="${workdir}/notarization-info.plist"

	if [[ -z $CI ]]; then
		export_options_plist="${cwd}/assets/ExportOptions.plist"
	else
		export_options_plist="${cwd}/assets/ExportOptions_CI.plist"
		configuration="CI_${configuration}"
	fi

	app_path="${workdir}/${app_name}.app"
	dsym_path="${archive}/dSYMs/${app_name}.app.dSYM"

	output_app_zip_path="${workdir}/DuckDuckGo.zip"
	output_dsym_zip_path="${workdir}/${app_name}.app.dSYM.zip"
}

get_developer_credentials() {
	developer_apple_id="${XCODE_DEVELOPER_APPLE_ID}"
	developer_password="${XCODE_DEVELOPER_PASSWORD}"

	if [[ -z "${developer_apple_id}" ]]; then

		while [[ -z "${developer_apple_id}" ]]; do
			cat <<- EOF
			Please enter Apple ID that will be used for requesting notarization
			Set it in XCODE_DEVELOPER_APPLE_ID environment variable to not be asked again.
			
			EOF
			read -rp "Apple ID: " developer_apple_id
			echo
		done

	else
		echo "Using ${developer_apple_id} Apple ID"
	fi

	if [[ -z "${developer_password}" ]]; then

		if user_has_password_in_keychain "${developer_apple_id}"; then
			echo "Found Apple ID password in the keychain"
			developer_password=$(retrieve_password_from_keychain "${developer_apple_id}")
		else
			while [[ -z "${developer_password}" ]]; do
				cat <<- EOF
				Set password in XCODE_DEVELOPER_PASSWORD environment variable to not be asked for password.
				Currently only application-specific password is supported (create one at https://appleid.apple.com).
				
				EOF
				read -srp "Password for ${developer_apple_id}: " developer_password
				echo
			done

			store_password_in_keychain "${developer_apple_id}" "${developer_password}"
		fi
	fi
}

clear_working_directory() {
	rm -rf "${workdir}"
	mkdir -p "${workdir}"
}

prepare_export_options_in_ci() {
	if [[ -n $CI ]]; then
		local signing_certificate
		local team_id
		
		signing_certificate=$(security find-certificate -Z -c "Developer ID Application:" | grep "SHA-1" | awk 'NF { print $NF }')
		team_id=$(security find-certificate -c "Developer ID Application:" | grep "alis" | awk 'NF { print $NF }' | tr -d \(\)\")

		plutil -replace signingCertificate -string "${signing_certificate}" "${export_options_plist}"
		plutil -replace teamID -string "${team_id}" "${export_options_plist}"
	fi
}

check_xcpretty() {
	if ! command -v xcpretty &> /dev/null; then
		echo
		echo "xcpretty not found - not prettifying Xcode logs. You can install it using 'gem install xcpretty'."
		echo
		xcpretty='tee'
	else
		xcpretty='xcpretty'
	fi
}

archive_and_export() {
	local xcpretty
	check_xcpretty

	echo
	echo "Building and archiving the app ..."
	echo
	
	xcrun xcodebuild archive \
		-scheme "${scheme}" \
		-configuration "${configuration}" \
		-archivePath "${archive}" \
		| ${xcpretty}

	echo
	echo "Exporting archive ..."
	echo

	prepare_export_options_in_ci

	xcrun xcodebuild -exportArchive \
		-archivePath "${archive}" \
		-exportPath "${workdir}" \
		-exportOptionsPlist "${export_options_plist}" \
		-configuration "${configuration}" \
		| ${xcpretty}
}

altool_upload() {
	xcrun altool --notarize-app \
		--primary-bundle-id "com.duckduckgo.macos.browser" \
		-u "${developer_apple_id}" \
		-p "${developer_password}" \
		-f "${notarization_zip_path}" \
		--output-format xml \
		2>/dev/null \
		> "${notarization_info_plist}"
}

upload_for_notarization() {
	local notarization_zip_path="${workdir}/DuckDuckGo-for-notarization.zip"

	ditto -c -k --keepParent "${app_path}" "${notarization_zip_path}"

	local retries=3
	while true; do
		echo
		printf '%s' "Uploading app for notarization ... "

		if altool_upload; then
			echo "Done"
			break
		else
			echo "Failed to upload, retrying ..."
			retries=$(( retries - 1 ))
		fi

		if (( retries == 0 )); then
			die "Maximum number of retries reached."
		fi
	done
	echo
}

get_notarization_info() {
	/usr/libexec/PlistBuddy -c "Print :notarization-upload:RequestUUID" "${notarization_info_plist}"
}

get_notarization_status() {
	/usr/libexec/PlistBuddy -c "Print :notarization-info:Status" "${notarization_status_info_plist}"
}

altool_check_notarization_status () {
	xcrun altool --notarization-info "$(get_notarization_info)" \
		-u "${developer_apple_id}" \
		-p "${developer_password}" \
		--output-format xml \
		2>/dev/null \
		> "${notarization_status_info_plist}"
}

wait_for_notarization() {
	local notarization_status_info_plist="${workdir}/notarization-status-info.plist"

	echo "Checking notarization status ..."
	while true; do
		if altool_check_notarization_status; then
			if [[ "$(get_notarization_status)" != "in progress" ]]; then
				echo "Notarization complete"
				break
			else
				echo "Still in progress, rechecking in 60 seconds ..."
				sleep 60
			fi
		else
			echo "Failed to fetch notarization info, rechecking in 10 seconds ..."
			sleep 10
		fi
	done
}

staple_notarized_app() {
	xcrun stapler staple "${app_path}"
}

compress_app_and_dsym() {
	echo
	echo "Compressing app and dSYMs ..."
	echo
	ditto -c -k --keepParent "${app_path}" "${output_app_zip_path}"
	ditto -c -k --keepParent "${dsym_path}" "${output_dsym_zip_path}"
}

create_dmg() {
	echo
	echo "Creating DMG image ..."
	echo
	local dmg_dir="${workdir}/dmg"
	local dmg_background="${cwd}/assets/dmg-background.png"
	dmg_output_path="${workdir}/${app_name}.dmg"

	rm -rf "${dmg_dir}" "${dmg_output_path}"
	mkdir -p "${dmg_dir}"
	cp -R "${app_path}" "${dmg_dir}"
	create-dmg --volname "${app_name}" \
		--icon "${app_name}.app" 140 160 \
		--background "${dmg_background}" \
		--window-size 600 400 \
		--icon-size 120 \
		--app-drop-link 430 160 "${dmg_output_path}" \
		"${dmg_dir}"
}

main() {
	# Load keychain-related functions first, because `clear-keychain`
	# is required when parsing command-line arguments.
	source "${cwd}/helpers/keychain.sh"
	read_command_line_arguments "$@"
	
	# Load Asana-related functions. This calls `_asana_preflight` which
	# will check for Asana access token if needed (if asana task was passed to the script).
	source "${cwd}/helpers/asana.sh"

	set_up_environment "$@"
	get_developer_credentials
	clear_working_directory
	archive_and_export
	upload_for_notarization
	wait_for_notarization
	staple_notarized_app
	compress_app_and_dsym

	if [[ ${create_dmg} ]]; then
		create_dmg

		if [[ ${asana_task_id} ]]; then
			asana_update_task "${dmg_output_path}" "${output_dsym_zip_path}"
		fi
	fi

	echo
	echo "Notarized app ready at ${app_path}"
	if [[ ${create_dmg} ]]; then
		echo "App DMG image ready at ${dmg_output_path}"
	fi
	echo "Compressed app ready at ${output_app_zip_path}"
	echo "Compressed debug symbols ready at ${output_dsym_zip_path}"

	if [[ -z $CI ]]; then
		open "${workdir}"
	fi
}

main "$@"<|MERGE_RESOLUTION|>--- conflicted
+++ resolved
@@ -2,7 +2,6 @@
 
 set -eo pipefail
 
-<<<<<<< HEAD
 cwd="$(dirname "${BASH_SOURCE[0]}")"
 source "${cwd}/helpers/common.sh"
 
@@ -49,69 +48,6 @@
 	done
 
 	shift $((OPTIND-1))
-=======
-print_usage_and_exit() {
-    echo "Usage:"
-    echo "  $ $0 <review|release>"
-    echo
-    echo "To clean keychain entries:"
-    echo "  $ $0 clean-keychain"
-    exit 1
-}
-
-clean_keychain() {
-    while security delete-generic-password -s "${KEYCHAIN_SERVICE_NAME}" >/dev/null 2>&1; do
-        true
-    done
-    echo "Removed keychain entries used by the script."
-    exit 0
-}
-
-set_up_environment() {
-    KEYCHAIN_SERVICE_NAME="ddg-macos-app-archive-script"
-    WORKDIR="${PWD}/release"
-    ARCHIVE="${WORKDIR}/DuckDuckGo.xcarchive"
-    NOTARIZATION_INFO_PLIST="${WORKDIR}/notarization-info.plist"
-
-    if (( $# < 1 )); then
-        print_usage_and_exit
-    fi
-
-    case "$1" in
-        review)
-            APP_NAME="DuckDuckGo Review"
-            SCHEME="Product Review Release"
-            CONFIGURATION="Review"
-            ;;
-        release)
-            APP_NAME="DuckDuckGo"
-            SCHEME="DuckDuckGo Privacy Browser"
-            CONFIGURATION="Release"
-            ;;
-        clean-keychain)
-            clean_keychain
-            ;;
-        *)
-            echo "Unknown build type '$1'"
-            print_usage_and_exit
-            ;;
-    esac
-
-    local cwd
-    cwd="$(dirname "$0")"
-    if [[ -z $CI ]]; then
-        EXPORT_OPTIONS_PLIST="${cwd}/ExportOptions.plist"
-    else
-        EXPORT_OPTIONS_PLIST="${cwd}/ExportOptions_CI.plist"
-        CONFIGURATION="CI_${CONFIGURATION}"
-    fi
-
-    APP_PATH="${WORKDIR}/${APP_NAME}.app"
-    DSYM_PATH="${ARCHIVE}/dSYMs"
-
-    OUTPUT_APP_ZIP_PATH="${WORKDIR}/DuckDuckGo.zip"
-    OUTPUT_DSYM_ZIP_PATH="${WORKDIR}/${APP_NAME}.app.dSYM.zip"
->>>>>>> a3b6f99b
 }
 
 print_usage_and_exit() {
@@ -160,7 +96,7 @@
 	fi
 
 	app_path="${workdir}/${app_name}.app"
-	dsym_path="${archive}/dSYMs/${app_name}.app.dSYM"
+	dsym_path="${archive}/dSYMs"
 
 	output_app_zip_path="${workdir}/DuckDuckGo.zip"
 	output_dsym_zip_path="${workdir}/${app_name}.app.dSYM.zip"
