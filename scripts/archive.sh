--- conflicted
+++ resolved
@@ -15,11 +15,7 @@
 
 	cat <<- EOF
 	Usage:
-<<<<<<< HEAD
-	  $ $(basename "$0") <review|release|review-appstore|release-appstore> [-a <asana_task_url>] [-d] [-s] [-v <version>]
-=======
 	  $ $(basename "$0") <review|release|review-sandbox|release-sandbox> [-a <asana_task_url>] [-d] [-s] [-v <version>]
->>>>>>> 0ba4168c
 
 	Options:
 	 -a <asana_task_url>  Update Asana task after building the app (implies -d)
@@ -49,17 +45,7 @@
 			;;
 		release)
 			app_name="DuckDuckGo"
-			scheme="DuckDuckGo Network Protection (System Extension)"
-			configuration="NetworkProtection_SystemExtension_Release"
-			;;
-		review-appstore)
-			app_name="DuckDuckGo App Store Review"
-			scheme="Product Review Release App Store"
-			configuration="Review"
-			;;
-		release-appstore)
-			app_name="DuckDuckGo"
-			scheme="DuckDuckGo Privacy Browser App Store"
+			scheme="DuckDuckGo Privacy Browser"
 			configuration="Release"
 			;;
 		review-sandbox)
