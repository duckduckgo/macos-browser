--- conflicted
+++ resolved
@@ -10,22 +10,14 @@
 
 old_revision="$(grep "static let embeddedDataRevision =" "${def_filename}" | awk -F '[=,]' '{print $2}' | xargs)"
 if [ -z "$old_revision" ]; then
-<<<<<<< HEAD
-    echo "Error: Could not read embeddedDataRevision"
-=======
     echo "❌ Could not read embeddedDataRevision"
->>>>>>> 0eac1a92
     exit 1
 fi
 
 temp_filename="phishing_data_new_file"
 new_revision=$(curl -s "${API_URL}/revision" | jq -r '.revision')
 
-<<<<<<< HEAD
-printf "Embedded revision: %s, actual revision: %s\n" "${old_revision}" "${new_revision}"
-=======
 printf "Embedded revision: %s, actual revision: %s\n\n" "${old_revision}" "${new_revision}"
->>>>>>> 0eac1a92
 rm -f "$temp_filename"
 
 performUpdate() {
@@ -37,20 +29,12 @@
 
 	old_sha="$(grep "static let ${threat_type}Embedded${capitalized_data_type}DataSHA =" "${def_filename}" | awk -F '"' '{print $2}')"
     if [ -z "$old_sha" ]; then
-<<<<<<< HEAD
-        echo "Error: Could not read ${threat_type}Embedded${capitalized_data_type}DataSHA"
-        exit 1
-=======
         echo "⚠️ Could not read ${threat_type}Embedded${capitalized_data_type}DataSHA"
         old_sha=""
->>>>>>> 0eac1a92
     fi
 
 	printf "Embedded SHA256: %s\n" "${old_sha}"
 
-<<<<<<< HEAD
-    curl -o "$temp_filename" -s "${API_URL}/${data_type}"
-=======
     url="${API_URL}/${data_type}?category=${threat_type}"
     printf "Fetching %s\n" "${url}"
     curl -o "$temp_filename" -H "Cache-Control: no-cache" -s "${url}"
@@ -63,17 +47,10 @@
         exit 1
     fi
     printf "writing to %s\n" "${data_path}"
->>>>>>> 0eac1a92
     jq -rc '.insert' "$temp_filename" > "$data_path"
 
     new_sha="$(shasum -a 256 "$data_path" | awk -F ' ' '{print $1}')"
 
-<<<<<<< HEAD
-    printf "New SHA256: %s\n" "$new_sha"
-
-    sed -i '' -e "s/$old_sha/$new_sha/g" "${def_filename}"
-    sed -i '' -e "s/${threat_type}EmbeddedDataRevision =.*/${threat_type}EmbeddedDataRevision = $new_revision/" "${def_filename}"
-=======
     if [ "$new_sha" != "$old_sha" ]; then
         printf "New SHA256: %s ✨\n" "$new_sha"
     fi
@@ -90,26 +67,16 @@
     else
         printf "✅ %s updated with %d records\n\n" "${threat_type}Embedded${capitalized_data_type}DataSHA" "$record_count"
     fi
->>>>>>> 0eac1a92
 
-    printf "${threat_type}Embedded${capitalized_data_type}DataSHA updated\n\n"
 	rm -f "$temp_filename"
 }
 
 updateRevision() {
-<<<<<<< HEAD
-    sed -i '' -e "s/revision = $old_revision/revision = $new_revision/" "${def_filename}"
-    printf "Updated revision from %s to %s\n" "$old_revision" "$new_revision"
-}
-
-if [ "$old_revision" -lt "$new_revision" ]; then
-=======
     sed -i '' -e "s/embeddedDataRevision = $old_revision/embeddedDataRevision = $new_revision/" "${def_filename}"
     printf "Updated revision from %s to %s\n" "$old_revision" "$new_revision"
 }
 
 if [[ "$old_revision" -lt "$new_revision" ]] || [[ "$*" == *"-f"* ]]; then
->>>>>>> 0eac1a92
     performUpdate phishing hashPrefix "${work_dir}/phishingHashPrefixes.json"
     performUpdate phishing filterSet "${work_dir}/phishingFilterSet.json"
 
