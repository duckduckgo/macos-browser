--- conflicted
+++ resolved
@@ -32,13 +32,8 @@
       "kind" : "remoteSourceControl",
       "location" : "https://github.com/duckduckgo/BrowserServicesKit",
       "state" : {
-<<<<<<< HEAD
-        "branch" : "dominik/htmlntp-recent-activity",
-        "revision" : "6db339cb036fcfa212bfd00eaef20ca0e6bff774"
-=======
-        "revision" : "8ea6cdb74fed2e9ff9d60aafe636291dff8024dc",
-        "version" : "235.0.0"
->>>>>>> 1cf2d019
+        "revision" : "bd4691f789bbfd48347339cf8bd09f44487e596b",
+        "version" : "235.1.0"
       }
     },
     {
@@ -46,8 +41,8 @@
       "kind" : "remoteSourceControl",
       "location" : "https://github.com/duckduckgo/content-scope-scripts",
       "state" : {
-        "branch" : "pr-releases/pr-1459",
-        "revision" : "3191584bfb6efdb68f2290db8b26285a4f1d2a48"
+        "revision" : "78cb93809c05ed9b9f58131ac90fa66d16393ae5",
+        "version" : "7.14.0"
       }
     },
     {
@@ -206,7 +201,7 @@
     {
       "identity" : "trackerradarkit",
       "kind" : "remoteSourceControl",
-      "location" : "https://github.com/duckduckgo/TrackerRadarKit",
+      "location" : "https://github.com/duckduckgo/TrackerRadarKit.git",
       "state" : {
         "revision" : "5de0a610a7927b638a5fd463a53032c9934a2c3b",
         "version" : "3.0.0"
