{
  "pins" : [
    {
      "identity" : "apple-toolbox",
      "kind" : "remoteSourceControl",
      "location" : "https://github.com/duckduckgo/apple-toolbox.git",
      "state" : {
        "revision" : "0c13c5f056805f2d403618ccc3bfb833c303c68d",
        "version" : "3.1.2"
      }
    },
    {
      "identity" : "barebonesbrowser",
      "kind" : "remoteSourceControl",
      "location" : "https://github.com/duckduckgo/BareBonesBrowser.git",
      "state" : {
        "revision" : "31e5bfedc3c2ca005640c4bf2b6959d69b0e18b9",
        "version" : "0.1.0"
      }
    },
    {
      "identity" : "bloom_cpp",
      "kind" : "remoteSourceControl",
      "location" : "https://github.com/duckduckgo/bloom_cpp.git",
      "state" : {
        "revision" : "8076199456290b61b4544bf2f4caf296759906a0",
        "version" : "3.0.0"
      }
    },
    {
      "identity" : "browserserviceskit",
      "kind" : "remoteSourceControl",
      "location" : "https://github.com/duckduckgo/BrowserServicesKit",
      "state" : {
<<<<<<< HEAD
        "revision" : "d7f329f9afd15dd97b846db6a4b262fe0cfeb1cd"
=======
        "revision" : "c5bf6b03bb683c5b08fa34e74a96fa3548d2a287",
        "version" : "233.0.0"
>>>>>>> 8080c1f9
      }
    },
    {
      "identity" : "content-scope-scripts",
      "kind" : "remoteSourceControl",
      "location" : "https://github.com/duckduckgo/content-scope-scripts",
      "state" : {
        "revision" : "5a463e35ce86fc11394fe62392d32960de22f7d7",
        "version" : "7.11.0"
      }
    },
    {
      "identity" : "duckduckgo-autofill",
      "kind" : "remoteSourceControl",
      "location" : "https://github.com/duckduckgo/duckduckgo-autofill.git",
      "state" : {
        "revision" : "676d42679296a175169e433f2332e55644151edd",
        "version" : "16.2.0"
      }
    },
    {
      "identity" : "grdb.swift",
      "kind" : "remoteSourceControl",
      "location" : "https://github.com/duckduckgo/GRDB.swift.git",
      "state" : {
        "revision" : "5b2f6a81099d26ae0f9e38788f51490cd6a4b202",
        "version" : "2.4.2"
      }
    },
    {
      "identity" : "gzipswift",
      "kind" : "remoteSourceControl",
      "location" : "https://github.com/1024jp/GzipSwift.git",
      "state" : {
        "revision" : "731037f6cc2be2ec01562f6597c1d0aa3fe6fd05",
        "version" : "6.0.1"
      }
    },
    {
      "identity" : "jwt-kit",
      "kind" : "remoteSourceControl",
      "location" : "https://github.com/vapor/jwt-kit.git",
      "state" : {
        "revision" : "c2595b9ad7f512d7f334830b4df1fed6e917946a",
        "version" : "4.13.4"
      }
    },
    {
      "identity" : "lottie-spm",
      "kind" : "remoteSourceControl",
      "location" : "https://github.com/airbnb/lottie-spm.git",
      "state" : {
        "revision" : "1d29eccc24cc8b75bff9f6804155112c0ffc9605",
        "version" : "4.4.3"
      }
    },
    {
      "identity" : "ohhttpstubs",
      "kind" : "remoteSourceControl",
      "location" : "https://github.com/AliSoftware/OHHTTPStubs.git",
      "state" : {
        "revision" : "12f19662426d0434d6c330c6974d53e2eb10ecd9",
        "version" : "9.1.0"
      }
    },
    {
      "identity" : "openssl-xcframework",
      "kind" : "remoteSourceControl",
      "location" : "https://github.com/duckduckgo/OpenSSL-XCFramework",
      "state" : {
        "revision" : "71d303cbfa150e1fac99ffc7b4f67aad9c7a5002",
        "version" : "3.1.5004"
      }
    },
    {
      "identity" : "privacy-dashboard",
      "kind" : "remoteSourceControl",
      "location" : "https://github.com/duckduckgo/privacy-dashboard",
      "state" : {
        "revision" : "c52bd5d851b1f8f0482e82b8720852670f525497",
        "version" : "8.1.0"
      }
    },
    {
      "identity" : "punycodeswift",
      "kind" : "remoteSourceControl",
      "location" : "https://github.com/gumob/PunycodeSwift.git",
      "state" : {
        "revision" : "30a462bdb4398ea835a3585472229e0d74b36ba5",
        "version" : "3.0.0"
      }
    },
    {
      "identity" : "sparkle",
      "kind" : "remoteSourceControl",
      "location" : "https://github.com/sparkle-project/Sparkle.git",
      "state" : {
        "revision" : "b456fd404954a9e13f55aa0c88cd5a40b8399638",
        "version" : "2.6.3"
      }
    },
    {
      "identity" : "swift-argument-parser",
      "kind" : "remoteSourceControl",
      "location" : "https://github.com/apple/swift-argument-parser.git",
      "state" : {
        "revision" : "0fbc8848e389af3bb55c182bc19ca9d5dc2f255b",
        "version" : "1.4.0"
      }
    },
    {
      "identity" : "swift-asn1",
      "kind" : "remoteSourceControl",
      "location" : "https://github.com/apple/swift-asn1.git",
      "state" : {
        "revision" : "ae33e5941bb88d88538d0a6b19ca0b01e6c76dcf",
        "version" : "1.3.1"
      }
    },
    {
      "identity" : "swift-crypto",
      "kind" : "remoteSourceControl",
      "location" : "https://github.com/apple/swift-crypto.git",
      "state" : {
        "revision" : "ff0f781cf7c6a22d52957e50b104f5768b50c779",
        "version" : "3.10.0"
      }
    },
    {
      "identity" : "swift-snapshot-testing",
      "kind" : "remoteSourceControl",
      "location" : "https://github.com/pointfreeco/swift-snapshot-testing",
      "state" : {
        "revision" : "5b0c434778f2c1a4c9b5ebdb8682b28e84dd69bd",
        "version" : "1.15.4"
      }
    },
    {
      "identity" : "swift-syntax",
      "kind" : "remoteSourceControl",
      "location" : "https://github.com/apple/swift-syntax",
      "state" : {
        "revision" : "64889f0c732f210a935a0ad7cda38f77f876262d",
        "version" : "509.1.1"
      }
    },
    {
      "identity" : "swifter",
      "kind" : "remoteSourceControl",
      "location" : "https://github.com/httpswift/swifter.git",
      "state" : {
        "revision" : "9483a5d459b45c3ffd059f7b55f9638e268632fd",
        "version" : "1.5.0"
      }
    },
    {
      "identity" : "sync_crypto",
      "kind" : "remoteSourceControl",
      "location" : "https://github.com/duckduckgo/sync_crypto",
      "state" : {
        "revision" : "cc726cebb67367466bc31ced4784e16d44ac68d1",
        "version" : "0.4.0"
      }
    },
    {
      "identity" : "trackerradarkit",
      "kind" : "remoteSourceControl",
      "location" : "https://github.com/duckduckgo/TrackerRadarKit",
      "state" : {
        "revision" : "5de0a610a7927b638a5fd463a53032c9934a2c3b",
        "version" : "3.0.0"
      }
    },
    {
      "identity" : "wireguard-apple",
      "kind" : "remoteSourceControl",
      "location" : "https://github.com/duckduckgo/wireguard-apple",
      "state" : {
        "revision" : "13fd026384b1af11048451061cc1b21434990668",
        "version" : "1.1.3"
      }
    }
  ],
  "version" : 2
}<|MERGE_RESOLUTION|>--- conflicted
+++ resolved
@@ -32,12 +32,7 @@
       "kind" : "remoteSourceControl",
       "location" : "https://github.com/duckduckgo/BrowserServicesKit",
       "state" : {
-<<<<<<< HEAD
         "revision" : "d7f329f9afd15dd97b846db6a4b262fe0cfeb1cd"
-=======
-        "revision" : "c5bf6b03bb683c5b08fa34e74a96fa3548d2a287",
-        "version" : "233.0.0"
->>>>>>> 8080c1f9
       }
     },
     {
