{
  "pins" : [
    {
      "identity" : "apple-toolbox",
      "kind" : "remoteSourceControl",
      "location" : "https://github.com/duckduckgo/apple-toolbox.git",
      "state" : {
        "revision" : "0c13c5f056805f2d403618ccc3bfb833c303c68d",
        "version" : "3.1.2"
      }
    },
    {
      "identity" : "barebonesbrowser",
      "kind" : "remoteSourceControl",
      "location" : "https://github.com/duckduckgo/BareBonesBrowser.git",
      "state" : {
        "revision" : "31e5bfedc3c2ca005640c4bf2b6959d69b0e18b9",
        "version" : "0.1.0"
      }
    },
    {
      "identity" : "bloom_cpp",
      "kind" : "remoteSourceControl",
      "location" : "https://github.com/duckduckgo/bloom_cpp.git",
      "state" : {
        "revision" : "8076199456290b61b4544bf2f4caf296759906a0",
        "version" : "3.0.0"
      }
    },
    {
      "identity" : "browserserviceskit",
      "kind" : "remoteSourceControl",
      "location" : "https://github.com/duckduckgo/BrowserServicesKit",
      "state" : {
<<<<<<< HEAD
        "branch" : "dominik/history-view",
        "revision" : "e6301596044bca29517dae4765855221e3cba523"
=======
        "revision" : "8b7cb167b94dea66313175c88234fdc3cd2db306",
        "version" : "236.0.2"
>>>>>>> 73d58f09
      }
    },
    {
      "identity" : "content-scope-scripts",
      "kind" : "remoteSourceControl",
      "location" : "https://github.com/duckduckgo/content-scope-scripts",
      "state" : {
<<<<<<< HEAD
        "branch" : "pr-releases/pr-1468",
        "revision" : "02d971516751e71bccd3d34b08cfefdbbe7726ef"
=======
        "revision" : "1876d68142cf4f9abfaaee235a015d287eb71226",
        "version" : "7.17.0"
>>>>>>> 73d58f09
      }
    },
    {
      "identity" : "duckduckgo-autofill",
      "kind" : "remoteSourceControl",
      "location" : "https://github.com/duckduckgo/duckduckgo-autofill.git",
      "state" : {
        "revision" : "676d42679296a175169e433f2332e55644151edd",
        "version" : "16.2.0"
      }
    },
    {
      "identity" : "grdb.swift",
      "kind" : "remoteSourceControl",
      "location" : "https://github.com/duckduckgo/GRDB.swift.git",
      "state" : {
        "revision" : "5b2f6a81099d26ae0f9e38788f51490cd6a4b202",
        "version" : "2.4.2"
      }
    },
    {
      "identity" : "gzipswift",
      "kind" : "remoteSourceControl",
      "location" : "https://github.com/1024jp/GzipSwift.git",
      "state" : {
        "revision" : "731037f6cc2be2ec01562f6597c1d0aa3fe6fd05",
        "version" : "6.0.1"
      }
    },
    {
      "identity" : "jwt-kit",
      "kind" : "remoteSourceControl",
      "location" : "https://github.com/vapor/jwt-kit.git",
      "state" : {
        "revision" : "c2595b9ad7f512d7f334830b4df1fed6e917946a",
        "version" : "4.13.4"
      }
    },
    {
      "identity" : "lottie-spm",
      "kind" : "remoteSourceControl",
      "location" : "https://github.com/airbnb/lottie-spm.git",
      "state" : {
        "revision" : "1d29eccc24cc8b75bff9f6804155112c0ffc9605",
        "version" : "4.4.3"
      }
    },
    {
      "identity" : "ohhttpstubs",
      "kind" : "remoteSourceControl",
      "location" : "https://github.com/AliSoftware/OHHTTPStubs.git",
      "state" : {
        "revision" : "12f19662426d0434d6c330c6974d53e2eb10ecd9",
        "version" : "9.1.0"
      }
    },
    {
      "identity" : "openssl-xcframework",
      "kind" : "remoteSourceControl",
      "location" : "https://github.com/duckduckgo/OpenSSL-XCFramework",
      "state" : {
        "revision" : "71d303cbfa150e1fac99ffc7b4f67aad9c7a5002",
        "version" : "3.1.5004"
      }
    },
    {
      "identity" : "privacy-dashboard",
      "kind" : "remoteSourceControl",
      "location" : "https://github.com/duckduckgo/privacy-dashboard",
      "state" : {
        "revision" : "099f7ed5faac946e4d80746703aaaf87fdfbee09",
        "version" : "8.3.0"
      }
    },
    {
      "identity" : "punycodeswift",
      "kind" : "remoteSourceControl",
      "location" : "https://github.com/gumob/PunycodeSwift.git",
      "state" : {
        "revision" : "30a462bdb4398ea835a3585472229e0d74b36ba5",
        "version" : "3.0.0"
      }
    },
    {
      "identity" : "sparkle",
      "kind" : "remoteSourceControl",
      "location" : "https://github.com/sparkle-project/Sparkle.git",
      "state" : {
        "revision" : "b456fd404954a9e13f55aa0c88cd5a40b8399638",
        "version" : "2.6.3"
      }
    },
    {
      "identity" : "swift-argument-parser",
      "kind" : "remoteSourceControl",
      "location" : "https://github.com/apple/swift-argument-parser.git",
      "state" : {
        "revision" : "0fbc8848e389af3bb55c182bc19ca9d5dc2f255b",
        "version" : "1.4.0"
      }
    },
    {
      "identity" : "swift-asn1",
      "kind" : "remoteSourceControl",
      "location" : "https://github.com/apple/swift-asn1.git",
      "state" : {
        "revision" : "ae33e5941bb88d88538d0a6b19ca0b01e6c76dcf",
        "version" : "1.3.1"
      }
    },
    {
      "identity" : "swift-crypto",
      "kind" : "remoteSourceControl",
      "location" : "https://github.com/apple/swift-crypto.git",
      "state" : {
        "revision" : "f2f3774fd116a305136b6866e5e7cb7dff39d8f2",
        "version" : "3.10.1"
      }
    },
    {
      "identity" : "swift-snapshot-testing",
      "kind" : "remoteSourceControl",
      "location" : "https://github.com/pointfreeco/swift-snapshot-testing",
      "state" : {
        "revision" : "5b0c434778f2c1a4c9b5ebdb8682b28e84dd69bd",
        "version" : "1.15.4"
      }
    },
    {
      "identity" : "swift-syntax",
      "kind" : "remoteSourceControl",
      "location" : "https://github.com/apple/swift-syntax",
      "state" : {
        "revision" : "64889f0c732f210a935a0ad7cda38f77f876262d",
        "version" : "509.1.1"
      }
    },
    {
      "identity" : "swifter",
      "kind" : "remoteSourceControl",
      "location" : "https://github.com/httpswift/swifter.git",
      "state" : {
        "revision" : "9483a5d459b45c3ffd059f7b55f9638e268632fd",
        "version" : "1.5.0"
      }
    },
    {
      "identity" : "sync_crypto",
      "kind" : "remoteSourceControl",
      "location" : "https://github.com/duckduckgo/sync_crypto",
      "state" : {
        "revision" : "cc726cebb67367466bc31ced4784e16d44ac68d1",
        "version" : "0.4.0"
      }
    },
    {
      "identity" : "trackerradarkit",
      "kind" : "remoteSourceControl",
      "location" : "https://github.com/duckduckgo/TrackerRadarKit.git",
      "state" : {
        "revision" : "5de0a610a7927b638a5fd463a53032c9934a2c3b",
        "version" : "3.0.0"
      }
    },
    {
      "identity" : "wireguard-apple",
      "kind" : "remoteSourceControl",
      "location" : "https://github.com/duckduckgo/wireguard-apple",
      "state" : {
        "revision" : "13fd026384b1af11048451061cc1b21434990668",
        "version" : "1.1.3"
      }
    }
  ],
  "version" : 2
}<|MERGE_RESOLUTION|>--- conflicted
+++ resolved
@@ -32,13 +32,8 @@
       "kind" : "remoteSourceControl",
       "location" : "https://github.com/duckduckgo/BrowserServicesKit",
       "state" : {
-<<<<<<< HEAD
-        "branch" : "dominik/history-view",
-        "revision" : "e6301596044bca29517dae4765855221e3cba523"
-=======
         "revision" : "8b7cb167b94dea66313175c88234fdc3cd2db306",
         "version" : "236.0.2"
->>>>>>> 73d58f09
       }
     },
     {
@@ -46,13 +41,8 @@
       "kind" : "remoteSourceControl",
       "location" : "https://github.com/duckduckgo/content-scope-scripts",
       "state" : {
-<<<<<<< HEAD
-        "branch" : "pr-releases/pr-1468",
-        "revision" : "02d971516751e71bccd3d34b08cfefdbbe7726ef"
-=======
         "revision" : "1876d68142cf4f9abfaaee235a015d287eb71226",
         "version" : "7.17.0"
->>>>>>> 73d58f09
       }
     },
     {
