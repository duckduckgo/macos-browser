{
  "pins" : [
    {
      "identity" : "apple-toolbox",
      "kind" : "remoteSourceControl",
      "location" : "https://github.com/duckduckgo/apple-toolbox.git",
      "state" : {
        "revision" : "0c13c5f056805f2d403618ccc3bfb833c303c68d",
        "version" : "3.1.2"
      }
    },
    {
      "identity" : "barebonesbrowser",
      "kind" : "remoteSourceControl",
      "location" : "https://github.com/duckduckgo/BareBonesBrowser.git",
      "state" : {
        "revision" : "31e5bfedc3c2ca005640c4bf2b6959d69b0e18b9",
        "version" : "0.1.0"
      }
    },
    {
      "identity" : "bloom_cpp",
      "kind" : "remoteSourceControl",
      "location" : "https://github.com/duckduckgo/bloom_cpp.git",
      "state" : {
        "revision" : "8076199456290b61b4544bf2f4caf296759906a0",
        "version" : "3.0.0"
      }
    },
    {
      "identity" : "browserserviceskit",
      "kind" : "remoteSourceControl",
      "location" : "https://github.com/duckduckgo/BrowserServicesKit",
      "state" : {
<<<<<<< HEAD
        "revision" : "fa3e3b6bac60b4ae3e119a0514d2749a86e1e21a"
=======
        "revision" : "20b24085284b27a7c9a5257efa77b2f1cf59f893",
        "version" : "232.1.1"
>>>>>>> 73996292
      }
    },
    {
      "identity" : "content-scope-scripts",
      "kind" : "remoteSourceControl",
      "location" : "https://github.com/duckduckgo/content-scope-scripts",
      "state" : {
        "revision" : "5a463e35ce86fc11394fe62392d32960de22f7d7",
        "version" : "7.11.0"
      }
    },
    {
      "identity" : "duckduckgo-autofill",
      "kind" : "remoteSourceControl",
      "location" : "https://github.com/duckduckgo/duckduckgo-autofill.git",
      "state" : {
        "revision" : "47c26dc32b94cdbcef3e6157497147917678c25c",
        "version" : "16.1.0"
      }
    },
    {
      "identity" : "grdb.swift",
      "kind" : "remoteSourceControl",
      "location" : "https://github.com/duckduckgo/GRDB.swift.git",
      "state" : {
        "revision" : "5b2f6a81099d26ae0f9e38788f51490cd6a4b202",
        "version" : "2.4.2"
      }
    },
    {
      "identity" : "gzipswift",
      "kind" : "remoteSourceControl",
      "location" : "https://github.com/1024jp/GzipSwift.git",
      "state" : {
        "revision" : "731037f6cc2be2ec01562f6597c1d0aa3fe6fd05",
        "version" : "6.0.1"
      }
    },
    {
      "identity" : "jwt-kit",
      "kind" : "remoteSourceControl",
      "location" : "https://github.com/vapor/jwt-kit.git",
      "state" : {
        "revision" : "c2595b9ad7f512d7f334830b4df1fed6e917946a",
        "version" : "4.13.4"
      }
    },
    {
      "identity" : "lottie-spm",
      "kind" : "remoteSourceControl",
      "location" : "https://github.com/airbnb/lottie-spm.git",
      "state" : {
        "revision" : "1d29eccc24cc8b75bff9f6804155112c0ffc9605",
        "version" : "4.4.3"
      }
    },
    {
      "identity" : "ohhttpstubs",
      "kind" : "remoteSourceControl",
      "location" : "https://github.com/AliSoftware/OHHTTPStubs.git",
      "state" : {
        "revision" : "12f19662426d0434d6c330c6974d53e2eb10ecd9",
        "version" : "9.1.0"
      }
    },
    {
      "identity" : "openssl-xcframework",
      "kind" : "remoteSourceControl",
      "location" : "https://github.com/duckduckgo/OpenSSL-XCFramework",
      "state" : {
        "revision" : "71d303cbfa150e1fac99ffc7b4f67aad9c7a5002",
        "version" : "3.1.5004"
      }
    },
    {
      "identity" : "privacy-dashboard",
      "kind" : "remoteSourceControl",
      "location" : "https://github.com/duckduckgo/privacy-dashboard",
      "state" : {
        "revision" : "c52bd5d851b1f8f0482e82b8720852670f525497",
        "version" : "8.1.0"
      }
    },
    {
      "identity" : "punycodeswift",
      "kind" : "remoteSourceControl",
      "location" : "https://github.com/gumob/PunycodeSwift.git",
      "state" : {
        "revision" : "30a462bdb4398ea835a3585472229e0d74b36ba5",
        "version" : "3.0.0"
      }
    },
    {
      "identity" : "sparkle",
      "kind" : "remoteSourceControl",
      "location" : "https://github.com/sparkle-project/Sparkle.git",
      "state" : {
        "revision" : "b456fd404954a9e13f55aa0c88cd5a40b8399638",
        "version" : "2.6.3"
      }
    },
    {
      "identity" : "swift-argument-parser",
      "kind" : "remoteSourceControl",
      "location" : "https://github.com/apple/swift-argument-parser.git",
      "state" : {
        "revision" : "0fbc8848e389af3bb55c182bc19ca9d5dc2f255b",
        "version" : "1.4.0"
      }
    },
    {
      "identity" : "swift-asn1",
      "kind" : "remoteSourceControl",
      "location" : "https://github.com/apple/swift-asn1.git",
      "state" : {
        "revision" : "ae33e5941bb88d88538d0a6b19ca0b01e6c76dcf",
        "version" : "1.3.1"
      }
    },
    {
      "identity" : "swift-crypto",
      "kind" : "remoteSourceControl",
      "location" : "https://github.com/apple/swift-crypto.git",
      "state" : {
        "revision" : "ff0f781cf7c6a22d52957e50b104f5768b50c779",
        "version" : "3.10.0"
      }
    },
    {
      "identity" : "swift-snapshot-testing",
      "kind" : "remoteSourceControl",
      "location" : "https://github.com/pointfreeco/swift-snapshot-testing",
      "state" : {
        "revision" : "5b0c434778f2c1a4c9b5ebdb8682b28e84dd69bd",
        "version" : "1.15.4"
      }
    },
    {
      "identity" : "swift-syntax",
      "kind" : "remoteSourceControl",
      "location" : "https://github.com/apple/swift-syntax",
      "state" : {
        "revision" : "64889f0c732f210a935a0ad7cda38f77f876262d",
        "version" : "509.1.1"
      }
    },
    {
      "identity" : "swifter",
      "kind" : "remoteSourceControl",
      "location" : "https://github.com/httpswift/swifter.git",
      "state" : {
        "revision" : "9483a5d459b45c3ffd059f7b55f9638e268632fd",
        "version" : "1.5.0"
      }
    },
    {
      "identity" : "sync_crypto",
      "kind" : "remoteSourceControl",
      "location" : "https://github.com/duckduckgo/sync_crypto",
      "state" : {
        "revision" : "cc726cebb67367466bc31ced4784e16d44ac68d1",
        "version" : "0.4.0"
      }
    },
    {
      "identity" : "trackerradarkit",
      "kind" : "remoteSourceControl",
      "location" : "https://github.com/duckduckgo/TrackerRadarKit",
      "state" : {
        "revision" : "5de0a610a7927b638a5fd463a53032c9934a2c3b",
        "version" : "3.0.0"
      }
    },
    {
      "identity" : "wireguard-apple",
      "kind" : "remoteSourceControl",
      "location" : "https://github.com/duckduckgo/wireguard-apple",
      "state" : {
        "revision" : "13fd026384b1af11048451061cc1b21434990668",
        "version" : "1.1.3"
      }
    }
  ],
  "version" : 2
}<|MERGE_RESOLUTION|>--- conflicted
+++ resolved
@@ -32,12 +32,7 @@
       "kind" : "remoteSourceControl",
       "location" : "https://github.com/duckduckgo/BrowserServicesKit",
       "state" : {
-<<<<<<< HEAD
-        "revision" : "fa3e3b6bac60b4ae3e119a0514d2749a86e1e21a"
-=======
-        "revision" : "20b24085284b27a7c9a5257efa77b2f1cf59f893",
-        "version" : "232.1.1"
->>>>>>> 73996292
+        "revision" : "2420e61bb972da2fbde5ac1e4ae39d62ed4db0b0"
       }
     },
     {
