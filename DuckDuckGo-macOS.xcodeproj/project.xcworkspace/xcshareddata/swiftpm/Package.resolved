--- conflicted
+++ resolved
@@ -32,12 +32,8 @@
       "kind" : "remoteSourceControl",
       "location" : "https://github.com/duckduckgo/BrowserServicesKit",
       "state" : {
-<<<<<<< HEAD
-        "revision" : "8138a8a5d9da8028fa53e9132459bc3af52212d2"
-=======
-        "revision" : "1169c5565a1d6e3091e93448a28485a736dfa6d4",
-        "version" : "236.0.0"
->>>>>>> ab05170a
+        "revision" : "ab64a6616c7b726a55b6c67c0da421c636db1224",
+        "version" : "236.0.1"
       }
     },
     {
@@ -162,8 +158,8 @@
       "kind" : "remoteSourceControl",
       "location" : "https://github.com/apple/swift-crypto.git",
       "state" : {
-        "revision" : "ff0f781cf7c6a22d52957e50b104f5768b50c779",
-        "version" : "3.10.0"
+        "revision" : "f2f3774fd116a305136b6866e5e7cb7dff39d8f2",
+        "version" : "3.10.1"
       }
     },
     {
