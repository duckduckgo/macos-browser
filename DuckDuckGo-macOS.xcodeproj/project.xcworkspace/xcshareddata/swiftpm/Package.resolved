{
  "pins" : [
    {
      "identity" : "apple-toolbox",
      "kind" : "remoteSourceControl",
      "location" : "https://github.com/duckduckgo/apple-toolbox.git",
      "state" : {
        "revision" : "0c13c5f056805f2d403618ccc3bfb833c303c68d",
        "version" : "3.1.2"
      }
    },
    {
      "identity" : "barebonesbrowser",
      "kind" : "remoteSourceControl",
      "location" : "https://github.com/duckduckgo/BareBonesBrowser.git",
      "state" : {
        "revision" : "31e5bfedc3c2ca005640c4bf2b6959d69b0e18b9",
        "version" : "0.1.0"
      }
    },
    {
      "identity" : "bloom_cpp",
      "kind" : "remoteSourceControl",
      "location" : "https://github.com/duckduckgo/bloom_cpp.git",
      "state" : {
        "revision" : "8076199456290b61b4544bf2f4caf296759906a0",
        "version" : "3.0.0"
      }
    },
    {
      "identity" : "browserserviceskit",
      "kind" : "remoteSourceControl",
      "location" : "https://github.com/duckduckgo/BrowserServicesKit",
      "state" : {
<<<<<<< HEAD
        "branch" : "sabrina/risky-sites-protection",
        "revision" : "9a6d1f4f0220da9639e72cf81bd40554341f106c"
=======
        "revision" : "92f57bfcf15258a360f6df8a48da756491683fe0",
        "version" : "237.1.0"
>>>>>>> d3f0d85a
      }
    },
    {
      "identity" : "content-scope-scripts",
      "kind" : "remoteSourceControl",
      "location" : "https://github.com/duckduckgo/content-scope-scripts",
      "state" : {
        "revision" : "874b27ad51d1784c934760c85493f78e609c4409",
        "version" : "7.18.0"
      }
    },
    {
      "identity" : "duckduckgo-autofill",
      "kind" : "remoteSourceControl",
      "location" : "https://github.com/duckduckgo/duckduckgo-autofill.git",
      "state" : {
        "revision" : "676d42679296a175169e433f2332e55644151edd",
        "version" : "16.2.0"
      }
    },
    {
      "identity" : "grdb.swift",
      "kind" : "remoteSourceControl",
      "location" : "https://github.com/duckduckgo/GRDB.swift.git",
      "state" : {
        "revision" : "5b2f6a81099d26ae0f9e38788f51490cd6a4b202",
        "version" : "2.4.2"
      }
    },
    {
      "identity" : "gzipswift",
      "kind" : "remoteSourceControl",
      "location" : "https://github.com/1024jp/GzipSwift.git",
      "state" : {
        "revision" : "731037f6cc2be2ec01562f6597c1d0aa3fe6fd05",
        "version" : "6.0.1"
      }
    },
    {
      "identity" : "jwt-kit",
      "kind" : "remoteSourceControl",
      "location" : "https://github.com/vapor/jwt-kit.git",
      "state" : {
        "revision" : "c2595b9ad7f512d7f334830b4df1fed6e917946a",
        "version" : "4.13.4"
      }
    },
    {
      "identity" : "lottie-spm",
      "kind" : "remoteSourceControl",
      "location" : "https://github.com/airbnb/lottie-spm.git",
      "state" : {
        "revision" : "1d29eccc24cc8b75bff9f6804155112c0ffc9605",
        "version" : "4.4.3"
      }
    },
    {
      "identity" : "ohhttpstubs",
      "kind" : "remoteSourceControl",
      "location" : "https://github.com/AliSoftware/OHHTTPStubs.git",
      "state" : {
        "revision" : "12f19662426d0434d6c330c6974d53e2eb10ecd9",
        "version" : "9.1.0"
      }
    },
    {
      "identity" : "openssl-xcframework",
      "kind" : "remoteSourceControl",
      "location" : "https://github.com/duckduckgo/OpenSSL-XCFramework",
      "state" : {
        "revision" : "71d303cbfa150e1fac99ffc7b4f67aad9c7a5002",
        "version" : "3.1.5004"
      }
    },
    {
      "identity" : "privacy-dashboard",
      "kind" : "remoteSourceControl",
      "location" : "https://github.com/duckduckgo/privacy-dashboard",
      "state" : {
        "revision" : "099f7ed5faac946e4d80746703aaaf87fdfbee09",
        "version" : "8.3.0"
      }
    },
    {
      "identity" : "punycodeswift",
      "kind" : "remoteSourceControl",
      "location" : "https://github.com/gumob/PunycodeSwift.git",
      "state" : {
        "revision" : "30a462bdb4398ea835a3585472229e0d74b36ba5",
        "version" : "3.0.0"
      }
    },
    {
      "identity" : "sparkle",
      "kind" : "remoteSourceControl",
      "location" : "https://github.com/sparkle-project/Sparkle.git",
      "state" : {
        "revision" : "b456fd404954a9e13f55aa0c88cd5a40b8399638",
        "version" : "2.6.3"
      }
    },
    {
      "identity" : "swift-argument-parser",
      "kind" : "remoteSourceControl",
      "location" : "https://github.com/apple/swift-argument-parser.git",
      "state" : {
        "revision" : "0fbc8848e389af3bb55c182bc19ca9d5dc2f255b",
        "version" : "1.4.0"
      }
    },
    {
      "identity" : "swift-asn1",
      "kind" : "remoteSourceControl",
      "location" : "https://github.com/apple/swift-asn1.git",
      "state" : {
        "revision" : "ae33e5941bb88d88538d0a6b19ca0b01e6c76dcf",
        "version" : "1.3.1"
      }
    },
    {
      "identity" : "swift-crypto",
      "kind" : "remoteSourceControl",
      "location" : "https://github.com/apple/swift-crypto.git",
      "state" : {
        "revision" : "b828ba476ab068f0b00d6b41f92f364961b0f323",
        "version" : "3.10.2"
      }
    },
    {
      "identity" : "swift-snapshot-testing",
      "kind" : "remoteSourceControl",
      "location" : "https://github.com/pointfreeco/swift-snapshot-testing",
      "state" : {
        "revision" : "5b0c434778f2c1a4c9b5ebdb8682b28e84dd69bd",
        "version" : "1.15.4"
      }
    },
    {
      "identity" : "swift-syntax",
      "kind" : "remoteSourceControl",
      "location" : "https://github.com/apple/swift-syntax",
      "state" : {
        "revision" : "64889f0c732f210a935a0ad7cda38f77f876262d",
        "version" : "509.1.1"
      }
    },
    {
      "identity" : "swifter",
      "kind" : "remoteSourceControl",
      "location" : "https://github.com/httpswift/swifter.git",
      "state" : {
        "revision" : "9483a5d459b45c3ffd059f7b55f9638e268632fd",
        "version" : "1.5.0"
      }
    },
    {
      "identity" : "sync_crypto",
      "kind" : "remoteSourceControl",
      "location" : "https://github.com/duckduckgo/sync_crypto",
      "state" : {
        "revision" : "cc726cebb67367466bc31ced4784e16d44ac68d1",
        "version" : "0.4.0"
      }
    },
    {
      "identity" : "trackerradarkit",
      "kind" : "remoteSourceControl",
      "location" : "https://github.com/duckduckgo/TrackerRadarKit.git",
      "state" : {
        "revision" : "5de0a610a7927b638a5fd463a53032c9934a2c3b",
        "version" : "3.0.0"
      }
    },
    {
      "identity" : "wireguard-apple",
      "kind" : "remoteSourceControl",
      "location" : "https://github.com/duckduckgo/wireguard-apple",
      "state" : {
        "revision" : "13fd026384b1af11048451061cc1b21434990668",
        "version" : "1.1.3"
      }
    }
  ],
  "version" : 2
}<|MERGE_RESOLUTION|>--- conflicted
+++ resolved
@@ -32,13 +32,8 @@
       "kind" : "remoteSourceControl",
       "location" : "https://github.com/duckduckgo/BrowserServicesKit",
       "state" : {
-<<<<<<< HEAD
         "branch" : "sabrina/risky-sites-protection",
         "revision" : "9a6d1f4f0220da9639e72cf81bd40554341f106c"
-=======
-        "revision" : "92f57bfcf15258a360f6df8a48da756491683fe0",
-        "version" : "237.1.0"
->>>>>>> d3f0d85a
       }
     },
     {
