{
  "pins" : [
    {
      "identity" : "apple-toolbox",
      "kind" : "remoteSourceControl",
      "location" : "https://github.com/duckduckgo/apple-toolbox.git",
      "state" : {
        "revision" : "0c13c5f056805f2d403618ccc3bfb833c303c68d",
        "version" : "3.1.2"
      }
    },
    {
      "identity" : "barebonesbrowser",
      "kind" : "remoteSourceControl",
      "location" : "https://github.com/duckduckgo/BareBonesBrowser.git",
      "state" : {
        "revision" : "31e5bfedc3c2ca005640c4bf2b6959d69b0e18b9",
        "version" : "0.1.0"
      }
    },
    {
      "identity" : "bloom_cpp",
      "kind" : "remoteSourceControl",
      "location" : "https://github.com/duckduckgo/bloom_cpp.git",
      "state" : {
        "revision" : "8076199456290b61b4544bf2f4caf296759906a0",
        "version" : "3.0.0"
      }
    },
    {
      "identity" : "browserserviceskit",
      "kind" : "remoteSourceControl",
      "location" : "https://github.com/duckduckgo/BrowserServicesKit",
      "state" : {
<<<<<<< HEAD
        "branch" : "dominik/htmlntp-recent-activity",
        "revision" : "045b2b69fed3b4bdcc6d093edf25f74899392418"
=======
        "revision" : "4376de073a92ca6c69fcf31c28cfcfaf6b9727d0",
        "version" : "234.0.0"
>>>>>>> a1a71e8a
      }
    },
    {
      "identity" : "content-scope-scripts",
      "kind" : "remoteSourceControl",
      "location" : "https://github.com/duckduckgo/content-scope-scripts",
      "state" : {
        "branch" : "pr-releases/pr-1419",
        "revision" : "bea00136b648496edee3f073be759ffc106379e7"
      }
    },
    {
      "identity" : "duckduckgo-autofill",
      "kind" : "remoteSourceControl",
      "location" : "https://github.com/duckduckgo/duckduckgo-autofill.git",
      "state" : {
        "revision" : "676d42679296a175169e433f2332e55644151edd",
        "version" : "16.2.0"
      }
    },
    {
      "identity" : "grdb.swift",
      "kind" : "remoteSourceControl",
      "location" : "https://github.com/duckduckgo/GRDB.swift.git",
      "state" : {
        "revision" : "5b2f6a81099d26ae0f9e38788f51490cd6a4b202",
        "version" : "2.4.2"
      }
    },
    {
      "identity" : "gzipswift",
      "kind" : "remoteSourceControl",
      "location" : "https://github.com/1024jp/GzipSwift.git",
      "state" : {
        "revision" : "731037f6cc2be2ec01562f6597c1d0aa3fe6fd05",
        "version" : "6.0.1"
      }
    },
    {
      "identity" : "jwt-kit",
      "kind" : "remoteSourceControl",
      "location" : "https://github.com/vapor/jwt-kit.git",
      "state" : {
        "revision" : "c2595b9ad7f512d7f334830b4df1fed6e917946a",
        "version" : "4.13.4"
      }
    },
    {
      "identity" : "lottie-spm",
      "kind" : "remoteSourceControl",
      "location" : "https://github.com/airbnb/lottie-spm.git",
      "state" : {
        "revision" : "1d29eccc24cc8b75bff9f6804155112c0ffc9605",
        "version" : "4.4.3"
      }
    },
    {
      "identity" : "ohhttpstubs",
      "kind" : "remoteSourceControl",
      "location" : "https://github.com/AliSoftware/OHHTTPStubs.git",
      "state" : {
        "revision" : "12f19662426d0434d6c330c6974d53e2eb10ecd9",
        "version" : "9.1.0"
      }
    },
    {
      "identity" : "openssl-xcframework",
      "kind" : "remoteSourceControl",
      "location" : "https://github.com/duckduckgo/OpenSSL-XCFramework",
      "state" : {
        "revision" : "71d303cbfa150e1fac99ffc7b4f67aad9c7a5002",
        "version" : "3.1.5004"
      }
    },
    {
      "identity" : "privacy-dashboard",
      "kind" : "remoteSourceControl",
      "location" : "https://github.com/duckduckgo/privacy-dashboard",
      "state" : {
        "revision" : "c52bd5d851b1f8f0482e82b8720852670f525497",
        "version" : "8.1.0"
      }
    },
    {
      "identity" : "punycodeswift",
      "kind" : "remoteSourceControl",
      "location" : "https://github.com/gumob/PunycodeSwift.git",
      "state" : {
        "revision" : "30a462bdb4398ea835a3585472229e0d74b36ba5",
        "version" : "3.0.0"
      }
    },
    {
      "identity" : "sparkle",
      "kind" : "remoteSourceControl",
      "location" : "https://github.com/sparkle-project/Sparkle.git",
      "state" : {
        "revision" : "b456fd404954a9e13f55aa0c88cd5a40b8399638",
        "version" : "2.6.3"
      }
    },
    {
      "identity" : "swift-argument-parser",
      "kind" : "remoteSourceControl",
      "location" : "https://github.com/apple/swift-argument-parser.git",
      "state" : {
        "revision" : "0fbc8848e389af3bb55c182bc19ca9d5dc2f255b",
        "version" : "1.4.0"
      }
    },
    {
      "identity" : "swift-asn1",
      "kind" : "remoteSourceControl",
      "location" : "https://github.com/apple/swift-asn1.git",
      "state" : {
        "revision" : "ae33e5941bb88d88538d0a6b19ca0b01e6c76dcf",
        "version" : "1.3.1"
      }
    },
    {
      "identity" : "swift-crypto",
      "kind" : "remoteSourceControl",
      "location" : "https://github.com/apple/swift-crypto.git",
      "state" : {
        "revision" : "ff0f781cf7c6a22d52957e50b104f5768b50c779",
        "version" : "3.10.0"
      }
    },
    {
      "identity" : "swift-snapshot-testing",
      "kind" : "remoteSourceControl",
      "location" : "https://github.com/pointfreeco/swift-snapshot-testing",
      "state" : {
        "revision" : "5b0c434778f2c1a4c9b5ebdb8682b28e84dd69bd",
        "version" : "1.15.4"
      }
    },
    {
      "identity" : "swift-syntax",
      "kind" : "remoteSourceControl",
      "location" : "https://github.com/apple/swift-syntax",
      "state" : {
        "revision" : "64889f0c732f210a935a0ad7cda38f77f876262d",
        "version" : "509.1.1"
      }
    },
    {
      "identity" : "swifter",
      "kind" : "remoteSourceControl",
      "location" : "https://github.com/httpswift/swifter.git",
      "state" : {
        "revision" : "9483a5d459b45c3ffd059f7b55f9638e268632fd",
        "version" : "1.5.0"
      }
    },
    {
      "identity" : "sync_crypto",
      "kind" : "remoteSourceControl",
      "location" : "https://github.com/duckduckgo/sync_crypto",
      "state" : {
        "revision" : "cc726cebb67367466bc31ced4784e16d44ac68d1",
        "version" : "0.4.0"
      }
    },
    {
      "identity" : "trackerradarkit",
      "kind" : "remoteSourceControl",
      "location" : "https://github.com/duckduckgo/TrackerRadarKit",
      "state" : {
        "revision" : "5de0a610a7927b638a5fd463a53032c9934a2c3b",
        "version" : "3.0.0"
      }
    },
    {
      "identity" : "wireguard-apple",
      "kind" : "remoteSourceControl",
      "location" : "https://github.com/duckduckgo/wireguard-apple",
      "state" : {
        "revision" : "13fd026384b1af11048451061cc1b21434990668",
        "version" : "1.1.3"
      }
    }
  ],
  "version" : 2
}<|MERGE_RESOLUTION|>--- conflicted
+++ resolved
@@ -32,13 +32,8 @@
       "kind" : "remoteSourceControl",
       "location" : "https://github.com/duckduckgo/BrowserServicesKit",
       "state" : {
-<<<<<<< HEAD
         "branch" : "dominik/htmlntp-recent-activity",
-        "revision" : "045b2b69fed3b4bdcc6d093edf25f74899392418"
-=======
-        "revision" : "4376de073a92ca6c69fcf31c28cfcfaf6b9727d0",
-        "version" : "234.0.0"
->>>>>>> a1a71e8a
+        "revision" : "6db339cb036fcfa212bfd00eaef20ca0e6bff774"
       }
     },
     {
@@ -46,8 +41,8 @@
       "kind" : "remoteSourceControl",
       "location" : "https://github.com/duckduckgo/content-scope-scripts",
       "state" : {
-        "branch" : "pr-releases/pr-1419",
-        "revision" : "bea00136b648496edee3f073be759ffc106379e7"
+        "branch" : "pr-releases/pr-1459",
+        "revision" : "3191584bfb6efdb68f2290db8b26285a4f1d2a48"
       }
     },
     {
