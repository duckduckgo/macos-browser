--- conflicted
+++ resolved
@@ -32,13 +32,8 @@
       "kind" : "remoteSourceControl",
       "location" : "https://github.com/duckduckgo/BrowserServicesKit",
       "state" : {
-<<<<<<< HEAD
-        "branch" : "jacek/fix-toggle-report-prompting",
-        "revision" : "b7afc621500a41d030d89a2afd56f8343fc7115e"
-=======
         "revision" : "8b7cb167b94dea66313175c88234fdc3cd2db306",
         "version" : "236.0.2"
->>>>>>> c8f54136
       }
     },
     {
