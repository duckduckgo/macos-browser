import {addTrustedEventListener, appendElement, VideoParams} from "./util";
import dax from "../assets/dax.svg";
import {i18n} from "./text.js";
import css from "../assets/styles.css"

class DDGIconOverlay extends HTMLElement {
    constructor(size, href) {
        super();

        this.size = size;
        this.href = href;

        /**
         * Create the shadow root, closed to prevent any outside observers
         * @type {ShadowRoot}
         */
         const shadow = this.attachShadow({ mode: "closed" });

         /**
          * Add our styles
          * @type {HTMLStyleElement}
          */
         let style = document.createElement("style");
         style.textContent = css;

         /**
          * Create the overlay
          * @type {HTMLDivElement}
          */
         const overlay = this.createOverlay();

         /**
          * Append both to the shadow root
          */
         shadow.appendChild(overlay)
         shadow.appendChild(style);

         this.root = shadow;
    }

    /**
     * @returns {HTMLDivElement}
     */
    createOverlay() {
        let overlayElement = document.createElement('div');

        overlayElement.setAttribute('class', 'ddg-overlay');
        overlayElement.setAttribute('data-size', this.size);
        overlayElement.innerHTML = `
            <a class="ddg-play-privately" href="#">
                <div class="ddg-dax">
                    ${dax}
                </div>
                <div class="ddg-play-text-container">
                    <div class="ddg-play-text">
                        ${i18n.t("playText")}
                    </div>
                </div>
            </a>`;

        overlayElement.querySelector('a.ddg-play-privately')?.setAttribute('href', this.href);

        return overlayElement;
    }

    static get observedAttributes() { return ['href', 'data-size']; }

    attributeChangedCallback(name, oldValue, newValue) {
        if (name === 'href') {
            this.root.querySelector('a.ddg-play-privately').setAttribute('href', newValue);
        }

        if (name === 'data-size') {
            this.root.querySelector('.ddg-overlay').setAttribute('data-size', newValue);
        }
    }
}

customElements.define('ddg-icon-overlay', DDGIconOverlay);

export const IconOverlay = {
    /**
     * Special class used for the overlay hover. For hovering, we use a
     * single element and move it around to the hovered video element.
     */
    HOVER_CLASS: 'ddg-overlay-hover',
    OVERLAY_CLASS: 'ddg-overlay',

    /** @type {HTMLElement | null} */
    currentVideoElement: null,
    hoverOverlayVisible: false,

    /**
     * @type {import("./comms.js").MacOSCommunications | null}
     */
    comms: null,
    /**
     * // todo: when this is a class, pass this as a constructor arg
     * @param {import("./comms.js").MacOSCommunications} comms
     */
    setComms(comms) {
        IconOverlay.comms = comms;
    },
    /**
     * Creates an Icon Overlay.
     * @param {string} size - currently kind-of unused
     * @param {string} href - what, if any, href to set the link to by default.
     * @param {string} [extraClass] - whether to add any extra classes, such as hover
     * @returns {HTMLElement}
     */
    create: (size, href, extraClass) => {
        let el = new DDGIconOverlay(size, href);

        if (size) {
            el.setAttribute('data-size', size);
        }

        if (extraClass) {
            el.setAttribute('class', extraClass);
        }

<<<<<<< HEAD
        return el;
=======
        overlayElement.querySelector('a.ddg-play-privately')?.addEventListener('click', (event) => {
            event.preventDefault();
            event.stopPropagation();

            // @ts-ignore
            let link = event.target.closest('a');
            let href = link.getAttribute('href');

            IconOverlay.comms?.openInDuckPlayerViaMessage(href);

            return;
        })

        return overlayElement;
>>>>>>> 312334de
    },

    /**
     * Util to return the hover overlay
     * @returns {HTMLElement | null}
     */
    getHoverOverlay: () => {
        return document.querySelector('.' + IconOverlay.HOVER_CLASS);
    },

    /**
     * Moves the hover overlay to a specified videoElement
     * @param {HTMLElement} videoElement - which element to move it to
     */
    moveHoverOverlayToVideoElement: (videoElement) => {
        let overlay = IconOverlay.getHoverOverlay();

        if (overlay === null) {
            return;
        }

        let videoElementOffset = IconOverlay.getElementOffset(videoElement);

<<<<<<< HEAD
            overlay.setAttribute('style', '' +
                'top: ' + videoElementOffset.top + 'px;' +
                'left: ' + videoElementOffset.left + 'px;' +
                'display:block;'+
                'position:absolute;'
            );
=======
        overlay.setAttribute('style', '' +
            'top: ' + videoElementOffset.top + 'px;' +
            'left: ' + videoElementOffset.left + 'px;' +
            'display:block;'
        );
>>>>>>> 312334de

        overlay.setAttribute('data-size', 'fixed ' + IconOverlay.getThumbnailSize(videoElement));

        const href = videoElement.getAttribute('href');

<<<<<<< HEAD
            if (href) {
                const privateUrl = VideoParams.fromPathname(href)?.toPrivatePlayerUrl();
                if (overlay && privateUrl) {
                    overlay.setAttribute('href', privateUrl);
                }
=======
        if (href) {
            const privateUrl = VideoParams.fromPathname(href)?.toPrivatePlayerUrl();
            if (overlay && privateUrl) {
                overlay.querySelector('a')?.setAttribute('href', privateUrl);
>>>>>>> 312334de
            }
        }

        IconOverlay.hoverOverlayVisible = true;
        IconOverlay.currentVideoElement = videoElement;
    },

    /**
     * Return the offset of an HTML Element
     * @param {HTMLElement} el
     * @returns {Object}
     */
    getElementOffset: (el) => {
        const box = el.getBoundingClientRect();
        const docElem = document.documentElement;
        return {
            top: box.top + window.pageYOffset - docElem.clientTop,
            left: box.left + window.pageXOffset - docElem.clientLeft,
        };
    },

    /**
     * Reposition the hover overlay on top of the current video element (in case
     * of window resize if the hover overlay is visible)
     */
    repositionHoverOverlay: () => {
        if (IconOverlay.currentVideoElement && IconOverlay.hoverOverlayVisible) {
            IconOverlay.moveHoverOverlayToVideoElement(IconOverlay.currentVideoElement)
        }
    },

    /**
     * Hides the hover overlay element, but only if mouse pointer is outside of the hover overlay element
     */
    hideHoverOverlay: (event, force) => {
        let overlay = IconOverlay.getHoverOverlay();

        let toElement = event.toElement;

        if (overlay) {
            // Prevent hiding overlay if mouseleave is triggered by user is actually hovering it and that
            // triggered the mouseleave event
            if (toElement === overlay || overlay.contains(toElement) || force) {
                return;
            }

            IconOverlay.hideOverlay(overlay);
            IconOverlay.hoverOverlayVisible = false;
        }

    },

    /**
     * Util for hiding an overlay
     * @param {HTMLElement} overlay
     */
    hideOverlay: (overlay) => {
        overlay.setAttribute('style', 'display:none;');
    },

    /**
     * Appends the Hover Overlay to the page. This is the one that is shown on hover of any video thumbnail.
     * More performant / clean than adding an overlay to each and every video thumbnail. Also it prevents triggering
     * the video hover preview on the homepage if the user hovers the overlay, because user is no longer hovering
     * inside a video thumbnail when hovering the overlay. Nice.
     */
    appendHoverOverlay: () => {
        let el = IconOverlay.create('fixed', '', IconOverlay.HOVER_CLASS);
        appendElement(document.body, el);

        // Hide it if user clicks anywhere on the page but in the icon overlay itself
        addTrustedEventListener(document.body, 'mouseup', (event) => {
            IconOverlay.hideHoverOverlay(event);
        });
    },

    /**
     * Appends an overlay (currently just used for the video hover preview)
     * @param {HTMLElement} videoElement - to append to
     * @returns {boolean} - whether the overlay was appended or not
     */
    appendToVideo: (videoElement) => {
        let appendOverlayToThumbnail = (videoElement) => {
            if (videoElement) {
                const privateUrl = VideoParams.fromHref(videoElement.href)?.toPrivatePlayerUrl();
                const thumbSize = IconOverlay.getThumbnailSize(videoElement);
                if (privateUrl) {
                    let overlay = IconOverlay.create(thumbSize, privateUrl);

                    appendElement(videoElement, overlay);
                    videoElement.classList.add('has-dgg-overlay');
                }
            }
        };

        let videoElementAlreadyHasOverlay = videoElement && videoElement.querySelector('div[class="ddg-overlay"]');

        if (!videoElementAlreadyHasOverlay) {
            appendOverlayToThumbnail(videoElement);
            return true;
        }

        return false;
    },

    getThumbnailSize: (videoElement) => {
        let imagesByArea = {};

        Array.from(videoElement.querySelectorAll('img')).forEach(image => {
            imagesByArea[(image.offsetWidth * image.offsetHeight)] = image;
        });

        let largestImage = Math.max.apply(this, Object.keys(imagesByArea).map(Number));

        let getSizeType = (width, height) => {
            if (width < (123 + 10)) { // match CSS: width of expanded overlay + twice the left margin.
                return 'small';
            } else if (width < 300 && height < 175) {
                return 'medium';
            } else {
                return 'large';
            }
        }

        return getSizeType(imagesByArea[largestImage].offsetWidth, imagesByArea[largestImage].offsetHeight);
    },

    removeAll: () => {
        document.querySelectorAll('.' + IconOverlay.OVERLAY_CLASS).forEach(element => {
            element.remove();
        });
    }
};<|MERGE_RESOLUTION|>--- conflicted
+++ resolved
@@ -60,6 +60,19 @@
 
         overlayElement.querySelector('a.ddg-play-privately')?.setAttribute('href', this.href);
 
+        overlayElement.querySelector('a.ddg-play-privately')?.addEventListener('click', (event) => {
+            event.preventDefault();
+            event.stopPropagation();
+
+            // @ts-ignore
+            let link = event.target.closest('a');
+            let href = link.getAttribute('href');
+
+            IconOverlay.comms?.openInDuckPlayerViaMessage(href);
+
+            return;
+        });
+
         return overlayElement;
     }
 
@@ -119,24 +132,7 @@
             el.setAttribute('class', extraClass);
         }
 
-<<<<<<< HEAD
         return el;
-=======
-        overlayElement.querySelector('a.ddg-play-privately')?.addEventListener('click', (event) => {
-            event.preventDefault();
-            event.stopPropagation();
-
-            // @ts-ignore
-            let link = event.target.closest('a');
-            let href = link.getAttribute('href');
-
-            IconOverlay.comms?.openInDuckPlayerViaMessage(href);
-
-            return;
-        })
-
-        return overlayElement;
->>>>>>> 312334de
     },
 
     /**
@@ -160,37 +156,21 @@
 
         let videoElementOffset = IconOverlay.getElementOffset(videoElement);
 
-<<<<<<< HEAD
-            overlay.setAttribute('style', '' +
-                'top: ' + videoElementOffset.top + 'px;' +
-                'left: ' + videoElementOffset.left + 'px;' +
-                'display:block;'+
-                'position:absolute;'
-            );
-=======
         overlay.setAttribute('style', '' +
             'top: ' + videoElementOffset.top + 'px;' +
             'left: ' + videoElementOffset.left + 'px;' +
-            'display:block;'
+            'display:block;'+
+            'position:absolute;'
         );
->>>>>>> 312334de
 
         overlay.setAttribute('data-size', 'fixed ' + IconOverlay.getThumbnailSize(videoElement));
 
         const href = videoElement.getAttribute('href');
 
-<<<<<<< HEAD
-            if (href) {
-                const privateUrl = VideoParams.fromPathname(href)?.toPrivatePlayerUrl();
-                if (overlay && privateUrl) {
-                    overlay.setAttribute('href', privateUrl);
-                }
-=======
         if (href) {
             const privateUrl = VideoParams.fromPathname(href)?.toPrivatePlayerUrl();
             if (overlay && privateUrl) {
-                overlay.querySelector('a')?.setAttribute('href', privateUrl);
->>>>>>> 312334de
+                overlay.setAttribute('href', privateUrl);
             }
         }
 
