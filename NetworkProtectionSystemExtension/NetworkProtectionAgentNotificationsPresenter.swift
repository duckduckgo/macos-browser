--- conflicted
+++ resolved
@@ -48,16 +48,11 @@
         notificationCenter.post(.showVPNSupersededNotification)
     }
 
-    func showEntitlementNotification(completion: @escaping (Error?) -> Void) {
+    func showEntitlementNotification() {
         notificationCenter.post(.showExpiredEntitlementNotification)
     }
 
-<<<<<<< HEAD
     func showTestNotification() {
         notificationCenter.post(.showTestNotification)
-=======
-    func showEntitlementNotification() {
-        // todo
->>>>>>> 240006e8
     }
 }