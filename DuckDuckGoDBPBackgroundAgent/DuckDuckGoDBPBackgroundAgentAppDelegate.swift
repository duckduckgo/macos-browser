//
//  DuckDuckGoDBPBackgroundAgentAppDelegate.swift
//
//  Copyright © 2023 DuckDuckGo. All rights reserved.
//
//  Licensed under the Apache License, Version 2.0 (the "License");
//  you may not use this file except in compliance with the License.
//  You may obtain a copy of the License at
//
//  http://www.apache.org/licenses/LICENSE-2.0
//
//  Unless required by applicable law or agreed to in writing, software
//  distributed under the License is distributed on an "AS IS" BASIS,
//  WITHOUT WARRANTIES OR CONDITIONS OF ANY KIND, either express or implied.
//  See the License for the specific language governing permissions and
//  limitations under the License.
//

import Cocoa
import Combine
import Common
import ServiceManagement
import DataBrokerProtection
import BrowserServicesKit
import PixelKit
import Networking
import Subscription
import os.log

@objc(Application)
final class DuckDuckGoDBPBackgroundAgentApplication: NSApplication {
    private let _delegate: DuckDuckGoDBPBackgroundAgentAppDelegate
    private let subscriptionManager: SubscriptionManager

    override init() {
<<<<<<< HEAD
        Logger.dbpBackgroundAgent.debug("🟢 Starting: \(NSRunningApplication.current.processIdentifier, privacy: .public)")
=======
        Logger.dbpBackgroundAgent.log("🟢 Starting: \(NSRunningApplication.current.processIdentifier, privacy: .public)")
>>>>>>> 7e200839

        let dryRun: Bool
#if DEBUG
        dryRun = true
#else
        dryRun = false
#endif

        PixelKit.setUp(dryRun: dryRun,
                       appVersion: AppVersion.shared.versionNumber,
                       source: "dbpBackgroundAgent",
                       defaultHeaders: [:],
                       defaults: .standard) { (pixelName: String, headers: [String: String], parameters: [String: String], _, _, onComplete: @escaping (Bool, Error?) -> Void) in

            let url = URL.pixelUrl(forPixelNamed: pixelName)
            let apiHeaders = APIRequest.Headers(additionalHeaders: headers) // workaround - Pixel class should really handle APIRequest.Headers by itself
            let configuration = APIRequest.Configuration(url: url, method: .get, queryParameters: parameters, headers: apiHeaders)
            let request = APIRequest(configuration: configuration)

            request.fetch { _, error in
                onComplete(true, error)
            }
        }

        let pixelHandler = DataBrokerProtectionPixelsHandler()
        pixelHandler.fire(.backgroundAgentStarted)

        // prevent agent from running twice
        if let anotherInstance = NSRunningApplication.runningApplications(withBundleIdentifier: Bundle.main.bundleIdentifier!).first(where: { $0 != .current }) {
            Logger.dbpBackgroundAgent.error("Stopping: another instance is running: \(anotherInstance.processIdentifier, privacy: .public).")
            pixelHandler.fire(.backgroundAgentStartedStoppingDueToAnotherInstanceRunning)
            exit(0)
        }

        // Configure Subscription
        let subscriptionAppGroup = Bundle.main.appGroup(bundle: .subs)
        let subscriptionUserDefaults = UserDefaults(suiteName: subscriptionAppGroup)!
        let subscriptionEnvironment = DefaultSubscriptionManager.getSavedOrDefaultEnvironment(userDefaults: subscriptionUserDefaults)
        subscriptionManager = DefaultSubscriptionManager(
            keychainType: .dataProtection(.named(subscriptionAppGroup)),
            environment: subscriptionEnvironment,
            userDefaults: subscriptionUserDefaults)
        _delegate = DuckDuckGoDBPBackgroundAgentAppDelegate(subscriptionManager: subscriptionManager)

        super.init()
        self.delegate = _delegate

        Logger.dbpBackgroundAgent.debug("🟢 Started")
    }

    required init?(coder: NSCoder) {
        fatalError("init(coder:) has not been implemented")
    }
}

@main
final class DuckDuckGoDBPBackgroundAgentAppDelegate: NSObject, NSApplicationDelegate {
    private let settings = DataBrokerProtectionSettings()
    private var cancellables = Set<AnyCancellable>()
    private var statusBarMenu: StatusBarMenu?
    private let subscriptionManager: any SubscriptionManager
    private var manager: DataBrokerProtectionAgentManager?

    init(subscriptionManager: SubscriptionManager) {
        self.subscriptionManager = subscriptionManager

        // Aligning the environment with the Subscription one
        settings.alignTo(subscriptionEnvironment: subscriptionManager.currentEnvironment)
        let redeemUseCase = RedeemUseCase(authenticationService: AuthenticationService(),
                                          authenticationRepository: KeychainAuthenticationData())
        let authenticationManager = DataBrokerProtectionAuthenticationManager(
            redeemUseCase: redeemUseCase,
            subscriptionManager: subscriptionManager)
        self.manager = DataBrokerProtectionAgentManagerProvider.agentManager(authenticationManager: authenticationManager)
    }

    @MainActor
    func applicationDidFinishLaunching(_ aNotification: Notification) {
<<<<<<< HEAD
        Logger.dbpBackgroundAgent.debug("DuckDuckGo DBP Agent launched")
        subscriptionManager.loadInitialData()
=======
        Logger.dbpBackgroundAgent.log("DuckDuckGoAgent started")

        let redeemUseCase = RedeemUseCase(authenticationService: AuthenticationService(),
                                          authenticationRepository: KeychainAuthenticationData())
        let authenticationManager = DataBrokerAuthenticationManagerBuilder.buildAuthenticationManager(redeemUseCase: redeemUseCase,
                                                                                                      subscriptionManager: subscriptionManager)
        manager = DataBrokerProtectionAgentManagerProvider.agentManager(authenticationManager: authenticationManager,
                                                                        accountManager: subscriptionManager.accountManager)
>>>>>>> 7e200839
        manager?.agentFinishedLaunching()
        setupStatusBarMenu()
    }

    @MainActor
    private func setupStatusBarMenu() {
        statusBarMenu = StatusBarMenu()

        if settings.showInMenuBar {
            statusBarMenu?.show()
        } else {
            statusBarMenu?.hide()
        }

        settings.showInMenuBarPublisher.sink { [weak self] showInMenuBar in
            Task { @MainActor in
                if showInMenuBar {
                    self?.statusBarMenu?.show()
                } else {
                    self?.statusBarMenu?.hide()
                }
            }
        }.store(in: &cancellables)
    }
}<|MERGE_RESOLUTION|>--- conflicted
+++ resolved
@@ -33,12 +33,7 @@
     private let subscriptionManager: SubscriptionManager
 
     override init() {
-<<<<<<< HEAD
-        Logger.dbpBackgroundAgent.debug("🟢 Starting: \(NSRunningApplication.current.processIdentifier, privacy: .public)")
-=======
         Logger.dbpBackgroundAgent.log("🟢 Starting: \(NSRunningApplication.current.processIdentifier, privacy: .public)")
->>>>>>> 7e200839
-
         let dryRun: Bool
 #if DEBUG
         dryRun = true
@@ -116,19 +111,8 @@
 
     @MainActor
     func applicationDidFinishLaunching(_ aNotification: Notification) {
-<<<<<<< HEAD
-        Logger.dbpBackgroundAgent.debug("DuckDuckGo DBP Agent launched")
+        Logger.dbpBackgroundAgent.log("DuckDuckGo DBP Agent launched")
         subscriptionManager.loadInitialData()
-=======
-        Logger.dbpBackgroundAgent.log("DuckDuckGoAgent started")
-
-        let redeemUseCase = RedeemUseCase(authenticationService: AuthenticationService(),
-                                          authenticationRepository: KeychainAuthenticationData())
-        let authenticationManager = DataBrokerAuthenticationManagerBuilder.buildAuthenticationManager(redeemUseCase: redeemUseCase,
-                                                                                                      subscriptionManager: subscriptionManager)
-        manager = DataBrokerProtectionAgentManagerProvider.agentManager(authenticationManager: authenticationManager,
-                                                                        accountManager: subscriptionManager.accountManager)
->>>>>>> 7e200839
         manager?.agentFinishedLaunching()
         setupStatusBarMenu()
     }
