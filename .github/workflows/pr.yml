--- conflicted
+++ resolved
@@ -217,26 +217,16 @@
         retention-days: 7
 
     - name: Upload failed integration tests log
-<<<<<<< HEAD
-      uses: actions/upload-artifact@v4
-      if: failure() && matrix.flavor != 'DBP'
-=======
-      uses: actions/upload-artifact@v3
-      if: failure()
->>>>>>> bd447bfa
+      uses: actions/upload-artifact@v4
+      if: failure()
       with:
         name: ${{ matrix.flavor }}-integrationtests-xcodebuild.log
         path: ${{ matrix.flavor }}-integrationtests-xcodebuild.log
         retention-days: 7
 
     - name: Upload failed integration tests xcresult
-<<<<<<< HEAD
-      uses: actions/upload-artifact@v4
-      if: failure() && matrix.flavor != 'DBP'
-=======
-      uses: actions/upload-artifact@v3
-      if: failure()
->>>>>>> bd447bfa
+      uses: actions/upload-artifact@v4
+      if: failure()
       with:
         name: ${{ matrix.flavor }}-integrationtests.xcresult
         path: ${{ matrix.flavor }}-integrationtests.xcresult
