name: PR Checks

on: 
  push:
    branches: [ develop, "release/**" ]
  pull_request:


jobs:
  swiftlint:

    name: SwiftLint

    runs-on: ubuntu-latest

    steps:
      - uses: actions/checkout@v3
      - name: SwiftLint
        uses: docker://norionomura/swiftlint:0.53.0
        with:
          args: swiftlint --reporter github-actions-logging --strict

  shellcheck:

    name: ShellCheck

    runs-on: ubuntu-latest

    steps:
    - name: Check out the code
      uses: actions/checkout@v3

    - name: Run ShellCheck
      uses: ludeeus/action-shellcheck@master
      with:
        format: gcc
        ignore_paths: scripts/helpers
        scandir: scripts
      env:
        SHELLCHECK_OPTS: -x -P scripts -P scripts/helpers

  tests:
    name: Test

    strategy:
      matrix:
        flavor: [ "Sandbox", "Non-Sandbox", "DBP" ]
        include:
          - scheme: DuckDuckGo Privacy Browser
            flavor: Non-Sandbox
          - scheme: DuckDuckGo Privacy Browser App Store
            flavor: Sandbox
          - scheme: DataBrokerProtectionTests
            flavor: DBP
          - active-arch: YES
            flavor: Non-Sandbox
          - active-arch: NO
            flavor: Sandbox
          - active-arch: YES
            flavor: DBP
          - cache-key:
            flavor: Non-Sandbox
          - cache-key: sandbox-
            flavor: Sandbox
          - cache-key: dbp-
            flavor: DBP

    runs-on: macos-13
    timeout-minutes: 30

    outputs:
      private-api-check-report: ${{ steps.private-api.outputs.report }}
      commit_author: ${{ steps.fetch_commit_author.outputs.commit_author }}

    steps:
    - name: Register SSH keys for submodules access
      uses: webfactory/ssh-agent@v0.7.0
      with:
        ssh-private-key: |
          ${{ secrets.SSH_PRIVATE_KEY_FIND_IN_PAGE }}
          ${{ secrets.SSH_PRIVATE_KEY_PRIVACY_DASHBOARD }}

    - name: Check out the code
      uses: actions/checkout@v3
      with:
        submodules: recursive

    - name: Set cache key hash
      run: |
        has_only_tags=$(jq '[ .pins[].state | has("version") ] | all' DuckDuckGo.xcodeproj/project.xcworkspace/xcshareddata/swiftpm/Package.resolved)
        if [[ "$has_only_tags" == "true" ]]; then
          echo "cache_key_hash=${{ hashFiles('DuckDuckGo.xcodeproj/project.xcworkspace/xcshareddata/swiftpm/Package.resolved') }}" >> $GITHUB_ENV
        else
          echo "Package.resolved contains dependencies specified by branch or commit, skipping cache."
        fi

    - name: Cache SPM
      if: env.cache_key_hash
      uses: actions/cache@v3
      with:
        path: DerivedData/SourcePackages
        key: ${{ runner.os }}-spm-${{ matrix.cache-key }}${{ env.cache_key_hash }}
        restore-keys: |
          ${{ runner.os }}-spm-${{ matrix.cache-key }}

    - name: Select Xcode
      run: sudo xcode-select -s /Applications/Xcode_$(<.xcode-version).app/Contents/Developer

    - name: Install xcbeautify
      continue-on-error: true
      run: brew install xcbeautify

    - name: Build and test
      run: |
        echo "Runner ${RUNNER_NAME} (${RUNNER_TRACKING_ID})"
        export OS_ACTIVITY_MODE=debug
        set -o pipefail && xcodebuild test \
          -scheme "${{ matrix.scheme }}" \
          -derivedDataPath "DerivedData" \
          -configuration "CI" \
          ENABLE_TESTABILITY=true \
          ONLY_ACTIVE_ARCH=${{ matrix.active-arch }} \
          | tee ${{ matrix.flavor }}-xcodebuild.log \
          | xcbeautify --report junit --report-path . --junit-report-filename ${{ matrix.flavor }}.xml \
          || { mv "$(grep -m 1 '.*\.xcresult' ${{ matrix.flavor }}-xcodebuild.log | sed -e 's/^[[:space:]]*//' -e 's/[[:space:]]*$//')" ./${{ matrix.flavor }}.xcresult && exit 1; }

    - name: Check private API usage
      id: private-api
      run: |
        if [[ ${{ matrix.flavor }} != "Sandbox" ]]; then
          echo "Skipping private API usage check for ${{ matrix.flavor }} build"
        else
          binary_path="DerivedData/Build/Products/CI/DuckDuckGo App Store.app/Contents/MacOS/DuckDuckGo App Store"
          ./scripts/find_private_symbols.sh "${binary_path}" | tee private_api_report.txt

          cat private_api_report.txt >> $GITHUB_STEP_SUMMARY

          output=$(cat private_api_report.txt)
          output="${output//$'\n'/%0A}" # step outputs can't contain newline characters

          #
          # After a non-zero exit code is returned in GHA we can't do too much,
          # e.g. set step outputs, so the script always returns 0 and we can tell
          # that it's a failure if there's more than 1 line in the output.
          #
          report_num_lines=$(wc -l < private_api_report.txt | tr -d '[:space:]')
          if [[ $report_num_lines > 1 ]]; then
            echo "report=${output}" >> $GITHUB_OUTPUT
            exit 1
          fi
        fi

    - name: Publish unit tests report
      uses: mikepenz/action-junit-report@v3
      if: always() # always run even if the previous step fails
      with:
        check_name: "Test Report: ${{ matrix.flavor }}"
        report_paths: ${{ matrix.flavor }}.xml

    - name: Update Asana with failed unit tests
      if: always() # always run even if the previous step fails
      env:
        ASANA_ACCESS_TOKEN: ${{ secrets.ASANA_ACCESS_TOKEN }}
        WORKFLOW_URL: https://github.com/${{ github.repository }}/actions/runs/${{ github.run_id }}/attempts/${{ github.run_attempt }}
      run: |
        # Extract failed tests from the junit report
        # Only keep failures unique by classname and name (column 1 and 2 of the yq output)
        yq < ${{ matrix.flavor }}.xml -p xml -o json -r \
          $'[.testsuites.testsuite[].testcase] | flatten | map(select(.failure) | .+@classname + " " + .+@name + " \'" + .failure.+@message + "\' ${{ env.WORKFLOW_URL }}") | .[]' \
          | sort -u -k 1,2 \
          | xargs -L 1 ./scripts/report-failed-unit-test.sh

    - name: Upload failed test log
      uses: actions/upload-artifact@v3
      if: failure()
      with:
        name: ${{ matrix.flavor }}-xcodebuild.log
        path: ${{ matrix.flavor }}-xcodebuild.log
        retention-days: 7

    - name: Upload failed xcresult
      uses: actions/upload-artifact@v3
      if: failure()
      with:
        name: ${{ matrix.flavor }}.xcresult
        path: ${{ matrix.flavor }}.xcresult
        retention-days: 7

    - name: Fetch latest commit author
      if: always() && github.ref_name == 'develop'
      id: fetch_commit_author
      env:
        GH_TOKEN: ${{ github.token }}
      run: |
        head_commit=$(git rev-parse HEAD)
        author=$(gh api https://api.github.com/repos/${{ github.repository }}/commits/${head_commit} --jq .author.login)
        echo "commit_author=${author}" >> $GITHUB_OUTPUT

  private-api:
    name: Private API Report
    needs: tests
    if: ${{ success() || needs.tests.outputs.private-api-check-report }}
    uses: ./.github/workflows/private_api_report.yml
    with:
      report: ${{ needs.tests.outputs.private-api-check-report }}

  release-build:

    name: Make Release Build

    strategy:
      matrix:
        scheme: [ "DuckDuckGo Privacy Browser", "DuckDuckGo Privacy Pro" ]

    runs-on: macos-13
    timeout-minutes: 30

    steps:
    - name: Register SSH keys for submodules access
      uses: webfactory/ssh-agent@v0.7.0
      with:
        ssh-private-key: |
          ${{ secrets.SSH_PRIVATE_KEY_FIND_IN_PAGE }}
          ${{ secrets.SSH_PRIVATE_KEY_PRIVACY_DASHBOARD }}

    - name: Check out the code
      uses: actions/checkout@v3
      with:
        submodules: recursive

    - name: Install Apple Developer ID Application certificate
      uses: ./.github/actions/install-certs-and-profiles
      with:
        BUILD_CERTIFICATE_BASE64: ${{ secrets.BUILD_CERTIFICATE_BASE64 }}
        P12_PASSWORD: ${{ secrets.P12_PASSWORD }}
        KEYCHAIN_PASSWORD: ${{ secrets.KEYCHAIN_PASSWORD }}
        REVIEW_PROVISION_PROFILE_BASE64: ${{ secrets.REVIEW_PROVISION_PROFILE_BASE64 }}
        RELEASE_PROVISION_PROFILE_BASE64: ${{ secrets.RELEASE_PROVISION_PROFILE_BASE64 }}
<<<<<<< HEAD
        DBP_AGENT_RELEASE_PROVISION_PROFILE_BASE64: ${{ secrets.DBP_AGENT_RELEASE_PROVISION_PROFILE_BASE64 }}
        DBP_AGENT_REVIEW_PROVISION_PROFILE_BASE64: ${{ secrets.DBP_AGENT_REVIEW_PROVISION_PROFILE_BASE64 }}
        NETP_SYSEX_RELEASE_PROVISION_PROFILE_BASE64: ${{ secrets.NETP_SYSEX_RELEASE_PROVISION_PROFILE_BASE64 }}
        NETP_SYSEX_REVIEW_PROVISION_PROFILE_BASE64: ${{ secrets.NETP_SYSEX_REVIEW_PROVISION_PROFILE_BASE64 }}
        NETP_AGENT_RELEASE_PROVISION_PROFILE_BASE64: ${{ secrets.NETP_AGENT_RELEASE_PROVISION_PROFILE_BASE64 }}
        NETP_AGENT_REVIEW_PROVISION_PROFILE_BASE64: ${{ secrets.NETP_AGENT_REVIEW_PROVISION_PROFILE_BASE64 }}
=======
        NETP_SYSEX_RELEASE_PROVISION_PROFILE_BASE64: ${{ secrets.NETP_SYSEX_RELEASE_PROVISION_PROFILE_BASE64_V2 }}
        NETP_SYSEX_REVIEW_PROVISION_PROFILE_BASE64: ${{ secrets.NETP_SYSEX_REVIEW_PROVISION_PROFILE_BASE64_V2 }}
        NETP_AGENT_RELEASE_PROVISION_PROFILE_BASE64: ${{ secrets.NETP_AGENT_RELEASE_PROVISION_PROFILE_BASE64_V2 }}
        NETP_AGENT_REVIEW_PROVISION_PROFILE_BASE64: ${{ secrets.NETP_AGENT_REVIEW_PROVISION_PROFILE_BASE64_V2 }}
>>>>>>> ffeae3b8
        NETP_NOTIFICATIONS_RELEASE_PROVISION_PROFILE_BASE64: ${{ secrets.NETP_NOTIFICATIONS_RELEASE_PROVISION_PROFILE_BASE64 }}
        NETP_NOTIFICATIONS_REVIEW_PROVISION_PROFILE_BASE64: ${{ secrets.NETP_NOTIFICATIONS_REVIEW_PROVISION_PROFILE_BASE64 }}

    - name: Set cache key hash
      run: |
        has_only_tags=$(jq '[ .pins[].state | has("version") ] | all' DuckDuckGo.xcodeproj/project.xcworkspace/xcshareddata/swiftpm/Package.resolved)
        if [[ "$has_only_tags" == "true" ]]; then
          echo "cache_key_hash=${{ hashFiles('DuckDuckGo.xcodeproj/project.xcworkspace/xcshareddata/swiftpm/Package.resolved') }}" >> $GITHUB_ENV
        else
          echo "Package.resolved contains dependencies specified by branch or commit, skipping cache."
        fi

    - name: Cache SPM
      if: env.cache_key_hash
      uses: actions/cache@v3
      with:
        path: DerivedData/SourcePackages
        key: ${{ runner.os }}-spm-test-release-${{ env.cache_key_hash }}
        restore-keys: |
          ${{ runner.os }}-spm-test-release-${{ matrix.cache-key }}

    - name: Select Xcode
      run: sudo xcode-select -s /Applications/Xcode_$(<.xcode-version).app/Contents/Developer

    - name: Install xcbeautify
      continue-on-error: true
      run: brew install xcbeautify

    - name: Build the app
      run: |
        export OS_ACTIVITY_MODE=debug
        set -o pipefail && xcodebuild \
          -scheme "${{ matrix.scheme }}" \
          -derivedDataPath "DerivedData" \
          -configuration "Release" \
          | tee release-xcodebuild.log \
          | xcbeautify

    - name: Upload failed test log
      uses: actions/upload-artifact@v3
      if: failure()
      with:
        name: release-xcodebuild.log
        path: release-xcodebuild.log
        retention-days: 7

  verify-autoconsent-bundle:
    name: 'Verify autoconsent bundle'
    runs-on: ubuntu-latest

    steps:
      - uses: actions/checkout@v3
      - uses: actions/setup-node@v3
        with:
          node-version: 16
          cache: 'npm'
      - name: Build bundle
        run: |
          npm ci
          npm run rebuild-autoconsent
      - name: Verify clean tree
        run: |
          git update-index --refresh 
          git diff-index --quiet HEAD --

  create-asana-task:
    name: Create Asana Task
    needs: [swiftlint, tests, release-build, verify-autoconsent-bundle, private-api]

    if: failure() && github.ref_name == 'develop' && github.run_attempt == 1

    runs-on: ubuntu-latest

    steps:
      - name: Create Asana Task
        uses: duckduckgo/BrowserServicesKit/.github/actions/asana-failed-pr-checks@main
        with:
          action: create-task
          asana-access-token: ${{ secrets.ASANA_ACCESS_TOKEN }}
          asana-section-id: ${{ vars.APPLE_CI_FAILING_TESTS_MACOS_POST_MERGE_SECTION_ID }}
          commit-author: ${{ needs.tests.outputs.commit_author }}

  close-asana-task:
    name: Close Asana Task
    needs: [swiftlint, tests, release-build, verify-autoconsent-bundle, private-api]

    if: success() && github.ref_name == 'develop' && github.run_attempt > 1

    runs-on: ubuntu-latest

    steps:
      - name: Close Asana Task
        uses: duckduckgo/BrowserServicesKit/.github/actions/asana-failed-pr-checks@main
        with:
          action: close-task
          asana-access-token: ${{ secrets.ASANA_ACCESS_TOKEN }}
          asana-section-id: ${{ vars.APPLE_CI_FAILING_TESTS_MACOS_POST_MERGE_SECTION_ID }}<|MERGE_RESOLUTION|>--- conflicted
+++ resolved
@@ -236,19 +236,12 @@
         KEYCHAIN_PASSWORD: ${{ secrets.KEYCHAIN_PASSWORD }}
         REVIEW_PROVISION_PROFILE_BASE64: ${{ secrets.REVIEW_PROVISION_PROFILE_BASE64 }}
         RELEASE_PROVISION_PROFILE_BASE64: ${{ secrets.RELEASE_PROVISION_PROFILE_BASE64 }}
-<<<<<<< HEAD
         DBP_AGENT_RELEASE_PROVISION_PROFILE_BASE64: ${{ secrets.DBP_AGENT_RELEASE_PROVISION_PROFILE_BASE64 }}
         DBP_AGENT_REVIEW_PROVISION_PROFILE_BASE64: ${{ secrets.DBP_AGENT_REVIEW_PROVISION_PROFILE_BASE64 }}
-        NETP_SYSEX_RELEASE_PROVISION_PROFILE_BASE64: ${{ secrets.NETP_SYSEX_RELEASE_PROVISION_PROFILE_BASE64 }}
-        NETP_SYSEX_REVIEW_PROVISION_PROFILE_BASE64: ${{ secrets.NETP_SYSEX_REVIEW_PROVISION_PROFILE_BASE64 }}
-        NETP_AGENT_RELEASE_PROVISION_PROFILE_BASE64: ${{ secrets.NETP_AGENT_RELEASE_PROVISION_PROFILE_BASE64 }}
-        NETP_AGENT_REVIEW_PROVISION_PROFILE_BASE64: ${{ secrets.NETP_AGENT_REVIEW_PROVISION_PROFILE_BASE64 }}
-=======
         NETP_SYSEX_RELEASE_PROVISION_PROFILE_BASE64: ${{ secrets.NETP_SYSEX_RELEASE_PROVISION_PROFILE_BASE64_V2 }}
         NETP_SYSEX_REVIEW_PROVISION_PROFILE_BASE64: ${{ secrets.NETP_SYSEX_REVIEW_PROVISION_PROFILE_BASE64_V2 }}
         NETP_AGENT_RELEASE_PROVISION_PROFILE_BASE64: ${{ secrets.NETP_AGENT_RELEASE_PROVISION_PROFILE_BASE64_V2 }}
         NETP_AGENT_REVIEW_PROVISION_PROFILE_BASE64: ${{ secrets.NETP_AGENT_REVIEW_PROVISION_PROFILE_BASE64_V2 }}
->>>>>>> ffeae3b8
         NETP_NOTIFICATIONS_RELEASE_PROVISION_PROFILE_BASE64: ${{ secrets.NETP_NOTIFICATIONS_RELEASE_PROVISION_PROFILE_BASE64 }}
         NETP_NOTIFICATIONS_REVIEW_PROVISION_PROFILE_BASE64: ${{ secrets.NETP_NOTIFICATIONS_REVIEW_PROVISION_PROFILE_BASE64 }}
 
