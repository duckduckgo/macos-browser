--- conflicted
+++ resolved
@@ -127,7 +127,6 @@
       commit_author: ${{ steps.fetch_commit_author.outputs.commit_author }}
 
     steps:
-<<<<<<< HEAD
     - name: Login to GitHub Container Registry
       uses: docker/login-action@v3
       with:
@@ -139,12 +138,11 @@
       run: |
         docker pull ghcr.io/duckduckgo/pir-fake-broker:latest
         docker run -d ghcr.io/duckduckgo/pir-fake-broker:latest
-=======
+
     - name: Register SSH key for certificates repository access
       uses: webfactory/ssh-agent@v0.7.0
       with:
         ssh-private-key: ${{ secrets.SSH_PRIVATE_KEY_FASTLANE_MATCH }}
->>>>>>> 5d735880
 
     - name: Check out the code
       if: github.event_name == 'pull_request' || github.event_name == 'push'
