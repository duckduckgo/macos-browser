--- conflicted
+++ resolved
@@ -87,14 +87,9 @@
 
     name: Increment Build Number
 
-<<<<<<< HEAD
     # needs: [ validate_input_conditions, run_tests ]
     needs: validate_input_conditions
-    runs-on: macos-14
-=======
-    needs: [ validate_input_conditions, run_tests ]
     runs-on: macos-15-xlarge
->>>>>>> f35f2fea
     timeout-minutes: 10
 
     steps:
