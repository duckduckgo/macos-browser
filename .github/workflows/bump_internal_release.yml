--- conflicted
+++ resolved
@@ -30,52 +30,20 @@
             *) echo "👎 Not a release branch"; exit 1 ;;
           esac
 
-<<<<<<< HEAD
-      - name: Check out the code
-        uses: actions/checkout@v4
-        with:
-          submodules: recursive
-
-      - name: Select Xcode
-        run: sudo xcode-select -s /Applications/Xcode_$(<.xcode-version).app/Contents/Developer
-
-      - name: Prepare fastlane
-        run: bundle install
-
-      - name: Update embedded files
-        env:
-          APPLE_API_KEY_BASE64: ${{ secrets.APPLE_API_KEY_BASE64 }}
-          APPLE_API_KEY_ID: ${{ secrets.APPLE_API_KEY_ID }}
-          APPLE_API_KEY_ISSUER: ${{ secrets.APPLE_API_KEY_ISSUER }}
-        run: |
-          git config --global user.name "Dax the Duck"
-          git config --global user.email "dax@duckduckgo.com"
-          bundle exec fastlane update_embedded_files
-
   # run_tests:
-=======
-  run_tests:
->>>>>>> 4103fc73
 
   #   name: Run Tests
 
-<<<<<<< HEAD
-  #   needs: update_embedded_files
+  #   needs: assert_release_branch
   #   uses: ./.github/workflows/pr.yml
   #   secrets:
   #     ASANA_ACCESS_TOKEN: ${{ secrets.ASANA_ACCESS_TOKEN }}
-=======
-    needs: assert_release_branch
-    uses: ./.github/workflows/pr.yml
-    secrets:
-      ASANA_ACCESS_TOKEN: ${{ secrets.ASANA_ACCESS_TOKEN }}
->>>>>>> 4103fc73
 
   increment_build_number:
 
     name: Increment Build Number
 
-    needs: update_embedded_files
+    needs: assert_release_branch
     runs-on: macos-13-xlarge
     timeout-minutes: 10
 
