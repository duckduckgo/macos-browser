--- conflicted
+++ resolved
@@ -102,29 +102,11 @@
             exit 1
           fi
 
-<<<<<<< HEAD
-=======
-  run_tests:
-
-    name: Run Tests
+  increment_build_number:
+
+    name: Increment Build Number
 
     needs: validate_input_conditions
-
-    if: needs.validate_input_conditions.outputs.skip-release == 'false'
-    uses: ./.github/workflows/pr.yml
-    secrets:
-      ASANA_ACCESS_TOKEN: ${{ secrets.ASANA_ACCESS_TOKEN }}
-
->>>>>>> e683fa30
-  increment_build_number:
-
-    name: Increment Build Number
-
-<<<<<<< HEAD
-    needs: assert_release_branch
-=======
-    needs: [ validate_input_conditions, run_tests ]
->>>>>>> e683fa30
     runs-on: macos-13-xlarge
     timeout-minutes: 10
 
