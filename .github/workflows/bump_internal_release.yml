name: Bump Internal Release

on:
  schedule:
    - cron: '0 5 * * 2,3,4,5' # Run at 05:00 UTC on Tuesday through Friday
  workflow_dispatch:
    inputs:
      asana-task-url:
        description: "Asana release task URL"
        required: false
        type: string
      base-branch:
        description: "Base branch (defaults to main, only override for testing)"
        required: false
        type: string

jobs:

  # when on schedule:
  # 1. find the release branch - check out the repository, find the latest tag, strip build number, check out the branch.
  # 2. find asana task - "macOS App Release x.y.z", incomplete, in macOS App Development.
  # 3. find hotfix task - if there's any 'macOS App Hotfix Release a.b.c', incomplete, in macOS App Development, skip the release.

  validate_input_conditions:

    name: Validate Input Conditions

    runs-on: ubuntu-latest
    timeout-minutes: 10

    outputs:
      skip-release: ${{ steps.check-for-changes.outputs.skip-release }}
      asana-task-url: ${{ steps.set-parameters.outputs.asana-task-url }}
      release-branch: ${{ steps.set-parameters.outputs.release-branch }}

    steps:

      - name: Assert release branch
        run: |
          case "${{ github.ref_name }}" in
            release/*) ;;
            main) ;;
            *) echo "👎 Not a release or main branch"; exit 1 ;;
          esac

      - name: Check out the code
        uses: actions/checkout@v4
        with:
          fetch-depth: 0 # Fetch all history and tags in order to extract Asana task URLs from git log

      - name: Check if there are changes to the release branch
        id: check-for-changes
        run: |
          if [[ "${{ github.event_name }}" != "schedule" ]]; then
            echo "skip-release=false" >> $GITHUB_OUTPUT
          else
            latest_tag="$(git describe --tags --abbrev=0)"
            changed_files="$(git diff --name-only "$latest_tag" | grep -v -E '.github|scripts')"

            if [[ ${#changed_files} == 0 ]]; then
              echo "::warning::No changes to the release branch (or only scripts and workflows). Skipping automatic release."
              echo "skip-release=true" >> $GITHUB_OUTPUT
            else
              echo "skip-release=false" >> $GITHUB_OUTPUT
            fi
          fi

      - name: Find Asana release task
        id: find-asana-task
        if: github.event.inputs.asana-task-url == null
        uses: ./.github/actions/asana-find-release-task
        with:
          access-token: ${{ secrets.ASANA_ACCESS_TOKEN }}

      - name: Extract Asana Task ID
        id: task-id
        if: github.event.inputs.asana-task-url
        uses: ./.github/actions/asana-extract-task-id
        with:
          task-url: ${{ github.event.inputs.asana-task-url }}

      - name: Set parameters
        id: set-parameters
        env:
          ASANA_TASK_URL: ${{ steps.find-asana-task.outputs.task-url || github.event.inputs.asana-task-url }}
          RELEASE_BRANCH: ${{ steps.find-asana-task.outputs.release-branch || github.ref_name }}
          TASK_ID: ${{ steps.find-asana-task.outputs.task-id || steps.task-id.outputs.task-id }}
        run: |
          if [[ "${RELEASE_BRANCH}" == "main" ]]; then
            echo "::error::Workflow run from main branch and release branch wasn't found. Please re-run the workflow and specify a release branch."
            exit 1
          fi
          echo "release-branch=${RELEASE_BRANCH}" >> $GITHUB_OUTPUT
          echo "task-id=${TASK_ID}" >> $GITHUB_OUTPUT
          echo "asana-task-url=${ASANA_TASK_URL}" >> $GITHUB_OUTPUT

      - name: Validate release notes
        env:
          TASK_ID: ${{ steps.set-parameters.outputs.task-id }}
          ASANA_ACCESS_TOKEN: ${{ secrets.ASANA_ACCESS_TOKEN }}
        run: |
          curl -fLSs "https://app.asana.com/api/1.0/tasks/${TASK_ID}?opt_fields=notes" \
            -H "Authorization: Bearer ${ASANA_ACCESS_TOKEN}" \
            | jq -r .data.notes \
            | ./scripts/extract_release_notes.sh > release_notes.txt
          release_notes="$(<release_notes.txt)"
          if [[ ${#release_notes} == 0 || "$release_notes" == "<-- Add release notes here -->" ]]; then
            echo "::error::Release notes are empty. Please add release notes to the Asana task and restart the workflow."
            exit 1
          fi

<<<<<<< HEAD
=======
  run_tests:

    name: Run Tests

    needs: validate_input_conditions

    if: needs.validate_input_conditions.outputs.skip-release == 'false'
    uses: ./.github/workflows/pr.yml
    with:
      branch: ${{ needs.validate_input_conditions.outputs.release-branch }}
    secrets:
      ASANA_ACCESS_TOKEN: ${{ secrets.ASANA_ACCESS_TOKEN }}

>>>>>>> 8855916a
  increment_build_number:

    name: Increment Build Number

    needs: validate_input_conditions
    runs-on: macos-13-xlarge
    timeout-minutes: 10

    steps:

      - name: Check out the code
        uses: actions/checkout@v4
        with:
          fetch-depth: 0 # Fetch all history and tags in order to extract Asana task URLs from git log
          ref: ${{ needs.validate_input_conditions.outputs.release-branch }}
          submodules: recursive

      - name: Select Xcode
        run: sudo xcode-select -s /Applications/Xcode_$(<.xcode-version).app/Contents/Developer

      - name: Prepare fastlane
        run: bundle install

      - name: Increment build number
        env:
          APPLE_API_KEY_BASE64: ${{ secrets.APPLE_API_KEY_BASE64 }}
          APPLE_API_KEY_ID: ${{ secrets.APPLE_API_KEY_ID }}
          APPLE_API_KEY_ISSUER: ${{ secrets.APPLE_API_KEY_ISSUER }}
        run: |
          git config --global user.name "Dax the Duck"
          git config --global user.email "dax@duckduckgo.com"
          bundle exec fastlane bump_internal_release update_embedded_files:false

      - name: Extract Asana Task ID
        id: task-id
        uses: ./.github/actions/asana-extract-task-id
        with:
          task-url: ${{ needs.validate_input_conditions.outputs.asana-task-url }}

      - name: Update Asana tasks for the release
        env:
          ASANA_ACCESS_TOKEN: ${{ secrets.ASANA_ACCESS_TOKEN }}
          GH_TOKEN: ${{ github.token }}
          BRANCH: ${{ github.ref_name }}
        run: |
          version="$(cut -d '/' -f 2 <<< "$BRANCH")"
          ./scripts/update_asana_for_release.sh internal ${{ steps.task-id.outputs.task-id }} ${{ vars.TEST_MACOS_APP_BOARD_VALIDATION_SECTION_ID }} "${version}"

  prepare_release:
    name: Prepare Release
    needs: [ validate_input_conditions, increment_build_number ]
    uses: ./.github/workflows/release.yml
    with:
      asana-task-url: ${{ needs.validate_input_conditions.outputs.asana-task-url }}
      branch: ${{ needs.validate_input_conditions.outputs.release-branch }}
    secrets:
      BUILD_CERTIFICATE_BASE64: ${{ secrets.BUILD_CERTIFICATE_BASE64 }}
      P12_PASSWORD: ${{ secrets.P12_PASSWORD }}
      KEYCHAIN_PASSWORD: ${{ secrets.KEYCHAIN_PASSWORD }}
      REVIEW_PROVISION_PROFILE_BASE64: ${{ secrets.REVIEW_PROVISION_PROFILE_BASE64 }}
      RELEASE_PROVISION_PROFILE_BASE64: ${{ secrets.RELEASE_PROVISION_PROFILE_BASE64 }}
      DBP_AGENT_RELEASE_PROVISION_PROFILE_BASE64: ${{ secrets.DBP_AGENT_RELEASE_PROVISION_PROFILE_BASE64 }}
      DBP_AGENT_REVIEW_PROVISION_PROFILE_BASE64: ${{ secrets.DBP_AGENT_REVIEW_PROVISION_PROFILE_BASE64 }}
      NETP_SYSEX_RELEASE_PROVISION_PROFILE_BASE64_V2: ${{ secrets.NETP_SYSEX_RELEASE_PROVISION_PROFILE_BASE64_V2 }}
      NETP_SYSEX_REVIEW_PROVISION_PROFILE_BASE64_V2: ${{ secrets.NETP_SYSEX_REVIEW_PROVISION_PROFILE_BASE64_V2 }}
      NETP_AGENT_RELEASE_PROVISION_PROFILE_BASE64_V2: ${{ secrets.NETP_AGENT_RELEASE_PROVISION_PROFILE_BASE64_V2 }}
      NETP_AGENT_REVIEW_PROVISION_PROFILE_BASE64_V2: ${{ secrets.NETP_AGENT_REVIEW_PROVISION_PROFILE_BASE64_V2 }}
      NETP_NOTIFICATIONS_RELEASE_PROVISION_PROFILE_BASE64: ${{ secrets.NETP_NOTIFICATIONS_RELEASE_PROVISION_PROFILE_BASE64 }}
      NETP_NOTIFICATIONS_REVIEW_PROVISION_PROFILE_BASE64: ${{ secrets.NETP_NOTIFICATIONS_REVIEW_PROVISION_PROFILE_BASE64 }}
      APPLE_API_KEY_BASE64: ${{ secrets.APPLE_API_KEY_BASE64 }}
      APPLE_API_KEY_ID: ${{ secrets.APPLE_API_KEY_ID }}
      APPLE_API_KEY_ISSUER: ${{ secrets.APPLE_API_KEY_ISSUER }}
      ASANA_ACCESS_TOKEN: ${{ secrets.ASANA_ACCESS_TOKEN }}
      MM_HANDLES_BASE64: ${{ secrets.MM_HANDLES_BASE64 }}
      MM_WEBHOOK_URL: ${{ secrets.MM_WEBHOOK_URL }}
      TEST_AWS_ACCESS_KEY_ID: ${{ secrets.TEST_AWS_ACCESS_KEY_ID }}
      TEST_AWS_ACCESS_KEY_ID_RELEASE_S3: ${{ secrets.TEST_AWS_ACCESS_KEY_ID_RELEASE_S3 }}
      TEST_AWS_SECRET_ACCESS_KEY: ${{ secrets.TEST_AWS_SECRET_ACCESS_KEY }}
      TEST_AWS_SECRET_ACCESS_KEY_RELEASE_S3: ${{ secrets.TEST_AWS_SECRET_ACCESS_KEY_RELEASE_S3 }}
      MATCH_PASSWORD: ${{ secrets.MATCH_PASSWORD }}
      SSH_PRIVATE_KEY_FASTLANE_MATCH: ${{ secrets.SSH_PRIVATE_KEY_FASTLANE_MATCH }}

  tag_and_merge:
    name: Tag and Merge Branch
    needs: [ validate_input_conditions, prepare_release ]
    uses: ./.github/workflows/tag_release.yml
    with:
      asana-task-url: ${{ needs.validate_input_conditions.outputs.asana-task-url }}
      branch: ${{ needs.validate_input_conditions.outputs.release-branch }}
      base-branch: ${{ github.event.inputs.base-branch || 'main' }}
      prerelease: true
      internal-release-bump: true
    secrets:
      ASANA_ACCESS_TOKEN: ${{ secrets.ASANA_ACCESS_TOKEN }}
      GHA_ELEVATED_PERMISSIONS_TOKEN: ${{ secrets.GHA_ELEVATED_PERMISSIONS_TOKEN }}

  publish_release:
    name: Publish DMG Release
    needs: [ validate_input_conditions, tag_and_merge ]
    uses: ./.github/workflows/publish_dmg_release.yml
    with:
      asana-task-url: ${{ needs.validate_input_conditions.outputs.asana-task-url }}
    secrets:
      ASANA_ACCESS_TOKEN: ${{ secrets.ASANA_ACCESS_TOKEN }}
      TEST_AWS_ACCESS_KEY_ID_RELEASE_S3: ${{ secrets.TEST_AWS_ACCESS_KEY_ID_RELEASE_S3 }}
      TEST_AWS_SECRET_ACCESS_KEY_RELEASE_S3: ${{ secrets.TEST_AWS_SECRET_ACCESS_KEY_RELEASE_S3 }}
      GHA_ELEVATED_PERMISSIONS_TOKEN: ${{ secrets.GHA_ELEVATED_PERMISSIONS_TOKEN }}
      SPARKLE_PRIVATE_KEY: ${{ secrets.SPARKLE_PRIVATE_KEY }}<|MERGE_RESOLUTION|>--- conflicted
+++ resolved
@@ -109,22 +109,6 @@
             exit 1
           fi
 
-<<<<<<< HEAD
-=======
-  run_tests:
-
-    name: Run Tests
-
-    needs: validate_input_conditions
-
-    if: needs.validate_input_conditions.outputs.skip-release == 'false'
-    uses: ./.github/workflows/pr.yml
-    with:
-      branch: ${{ needs.validate_input_conditions.outputs.release-branch }}
-    secrets:
-      ASANA_ACCESS_TOKEN: ${{ secrets.ASANA_ACCESS_TOKEN }}
-
->>>>>>> 8855916a
   increment_build_number:
 
     name: Increment Build Number
