name: Code Freeze

on:
  workflow_dispatch:
    inputs:
      version:
        description: "New release version (calculated automatically if not provided)"
        required: false
        type: string

jobs:

  create_release_branch:

    name: Create Release Branch

    runs-on: macos-15-xlarge
    timeout-minutes: 10

    outputs:
      release_branch_name: ${{ steps.make_release_branch.outputs.release_branch_name }}
      asana_task_url: ${{ steps.make_release_branch.outputs.asana_task_url }}

    steps:

      # - name: Assert main branch
      #   run: |
      #     if [ "${{ github.ref_name }}" != "main" ]; then
      #       echo "👎 Not the main branch"
      #       exit 1
      #     fi

      - name: Check out the code
        uses: actions/checkout@v4
        with:
          fetch-depth: 0 # Fetch all history and tags in order to extract Asana task URLs from git log
          submodules: recursive

      - name: Prepare fastlane
        run: bundle install

      - name: Make release branch
        id: make_release_branch
        env:
          ASANA_ACCESS_TOKEN: ${{ secrets.ASANA_ACCESS_TOKEN }}
          GITHUB_TOKEN: ${{ github.token }}
        run: |
          bundle exec fastlane run start_new_release \
            platform:"macos" \
            version:"${{ inputs.version }}" \
            github_handle:"${{ github.actor }}" \
            target_section_id:"${{ vars.TEST_MACOS_APP_BOARD_VALIDATION_SECTION_ID }}" \

  # run_tests:

  #   name: Run Tests

  #   needs: create_release_branch
  #   uses: ./.github/workflows/pr.yml
  #   with:
  #     branch: ${{ needs.create_release_branch.outputs.release_branch_name }}
  #   secrets:
  #     APPLE_API_KEY_BASE64: ${{ secrets.APPLE_API_KEY_BASE64 }}
  #     APPLE_API_KEY_ID: ${{ secrets.APPLE_API_KEY_ID }}
  #     APPLE_API_KEY_ISSUER: ${{ secrets.APPLE_API_KEY_ISSUER }}
  #     ASANA_ACCESS_TOKEN: ${{ secrets.ASANA_ACCESS_TOKEN }}
  #     MATCH_PASSWORD: ${{ secrets.MATCH_PASSWORD }}
  #     SSH_PRIVATE_KEY_FASTLANE_MATCH: ${{ secrets.SSH_PRIVATE_KEY_FASTLANE_MATCH }}

  increment_build_number:

    name: Increment Build Number

<<<<<<< HEAD
    # needs: [ create_release_branch, run_tests ]
    needs: create_release_branch
    runs-on: macos-14
=======
    needs: [ create_release_branch, run_tests ]
    runs-on: macos-15-xlarge
>>>>>>> f35f2fea
    timeout-minutes: 10

    steps:

      - name: Check out the code
        uses: actions/checkout@v4
        with:
          submodules: recursive
          ref: ${{ needs.create_release_branch.outputs.release_branch_name }}

      - name: Prepare fastlane
        run: bundle install

      - name: Increment build number
        env:
          APPLE_API_KEY_BASE64: ${{ secrets.APPLE_API_KEY_BASE64 }}
          APPLE_API_KEY_ID: ${{ secrets.APPLE_API_KEY_ID }}
          APPLE_API_KEY_ISSUER: ${{ secrets.APPLE_API_KEY_ISSUER }}
          ASANA_ACCESS_TOKEN: ${{ secrets.ASANA_ACCESS_TOKEN }}
          GITHUB_TOKEN: ${{ github.token }}
        run: |
          bundle exec fastlane run bump_build_number platform:"macos"

  # prepare_release:
  #   name: Prepare Release
  #   needs: [ create_release_branch, increment_build_number ]
  #   uses: ./.github/workflows/release.yml
  #   with:
  #     asana-task-url: ${{ needs.create_release_branch.outputs.asana_task_url }}
  #     branch: ${{ needs.create_release_branch.outputs.release_branch_name }}
  #   secrets:
  #     APPLE_API_KEY_BASE64: ${{ secrets.APPLE_API_KEY_BASE64 }}
  #     APPLE_API_KEY_ID: ${{ secrets.APPLE_API_KEY_ID }}
  #     APPLE_API_KEY_ISSUER: ${{ secrets.APPLE_API_KEY_ISSUER }}
  #     ASANA_ACCESS_TOKEN: ${{ secrets.ASANA_ACCESS_TOKEN }}
  #     AWS_ACCESS_KEY_ID: ${{ secrets.AWS_ACCESS_KEY_ID }}
  #     AWS_ACCESS_KEY_ID_RELEASE_S3: ${{ secrets.AWS_ACCESS_KEY_ID_RELEASE_S3 }}
  #     AWS_SECRET_ACCESS_KEY: ${{ secrets.AWS_SECRET_ACCESS_KEY }}
  #     AWS_SECRET_ACCESS_KEY_RELEASE_S3: ${{ secrets.AWS_SECRET_ACCESS_KEY_RELEASE_S3 }}
  #     MATCH_PASSWORD: ${{ secrets.MATCH_PASSWORD }}
  #     MM_HANDLES_BASE64: ${{ secrets.MM_HANDLES_BASE64 }}
  #     MM_WEBHOOK_URL: ${{ secrets.MM_WEBHOOK_URL }}
  #     SSH_PRIVATE_KEY_FASTLANE_MATCH: ${{ secrets.SSH_PRIVATE_KEY_FASTLANE_MATCH }}

  # tag_and_merge:
  #   name: Tag and Merge Branch
  #   needs: [ create_release_branch, prepare_release ]
  #   uses: ./.github/workflows/tag_release.yml
  #   with:
  #     asana-task-url: ${{ needs.create_release_branch.outputs.asana_task_url }}
  #     base-branch: ${{ github.ref_name }}
  #     branch: ${{ needs.create_release_branch.outputs.release_branch_name }}
  #     prerelease: true
  #   secrets:
  #     ASANA_ACCESS_TOKEN: ${{ secrets.ASANA_ACCESS_TOKEN }}
  #     GHA_ELEVATED_PERMISSIONS_TOKEN: ${{ secrets.GHA_ELEVATED_PERMISSIONS_TOKEN }}<|MERGE_RESOLUTION|>--- conflicted
+++ resolved
@@ -71,14 +71,9 @@
 
     name: Increment Build Number
 
-<<<<<<< HEAD
     # needs: [ create_release_branch, run_tests ]
     needs: create_release_branch
-    runs-on: macos-14
-=======
-    needs: [ create_release_branch, run_tests ]
     runs-on: macos-15-xlarge
->>>>>>> f35f2fea
     timeout-minutes: 10
 
     steps:
