--- conflicted
+++ resolved
@@ -125,13 +125,8 @@
           curl -fLSs "https://app.asana.com/api/1.0/tasks/${TASK_ID}?opt_fields=notes" \
             -H "Authorization: Bearer ${ASANA_ACCESS_TOKEN}" \
             | jq -r .data.notes \
-<<<<<<< HEAD
-            | ./scripts/extract_release_notes.sh) > release_notes.txt
-          release_notes="$(<release_notes)"
-=======
             | ./scripts/extract_release_notes.sh > release_notes.txt
           release_notes="$(<release_notes.txt)"
->>>>>>> 1a856801
           if [[ ${#release_notes} == 0 || "$release_notes" == "<-- Add release notes here -->" ]]; then
             echo "::error::Release notes are empty. Please add release notes to the Asana task and restart the workflow."
             exit 1
