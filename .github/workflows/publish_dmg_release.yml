name: Publish DMG Release

on:
  workflow_dispatch:
    inputs:
      asana-task-url:
        description: "Asana release task URL"
        required: true
        type: string
      tag:
        description: "Tag to publish"
        required: true
        type: string
      release-type:
        description: "Release type"
        required: true
        type: choice
        options:
        - internal
        - public
        - hotfix
  workflow_call:
    inputs:
      asana-task-url:
        description: "Asana release task URL"
        required: true
        type: string
    secrets:
      ASANA_ACCESS_TOKEN:
        required: true
<<<<<<< HEAD
      TEST_AWS_ACCESS_KEY_ID_RELEASE_S3:
        required: true
      TEST_AWS_SECRET_ACCESS_KEY_RELEASE_S3:
=======
      AWS_ACCESS_KEY_ID_RELEASE_S3:
        required: true
      AWS_SECRET_ACCESS_KEY_RELEASE_S3:
>>>>>>> 047ff737
        required: true
      GHA_ELEVATED_PERMISSIONS_TOKEN:
        required: true
      SPARKLE_PRIVATE_KEY:
        required: true

jobs:

  # This is only run for public and hotfix releases, so only when it's triggered manually.
  # Internal release has been tagged as part of code_freeze or bump_interal_release workflows
  tag-public-release:

    name: Tag public release

<<<<<<< HEAD
    # Run if release-type is provided (not empty) an is not internal
=======
    # Run if release-type is provided (not empty) and is not internal
>>>>>>> 047ff737
    if: contains(github.event.inputs.release-type, '') == false && github.event.inputs.release-type != 'internal'

    uses: ./.github/workflows/tag_release.yml
    with:
      asana-task-url: ${{ github.event.inputs.asana-task-url }}
      branch: ${{ github.ref_name }}
      prerelease: false
    secrets:
      ASANA_ACCESS_TOKEN: ${{ secrets.ASANA_ACCESS_TOKEN }}
      GHA_ELEVATED_PERMISSIONS_TOKEN: ${{ secrets.GHA_ELEVATED_PERMISSIONS_TOKEN }}

  publish-to-sparkle:

    name: Publish a release to Sparkle

    env:
      RELEASE_TYPE: ${{ github.event.inputs.release-type || 'internal' }}
      SPARKLE_DIR: ${{ github.workspace }}/sparkle-updates

    needs: [tag-public-release]

    # Allow to run even if the tag-public-release job was skipped (e.g. for internal releases)
    # or failed (for public releases or hotfixes), because tagging doesn't block publishing the release
    if: always()

    runs-on: macos-13-xlarge
    timeout-minutes: 10

    steps:

      - name: Download tag artifact
        id: download-tag
        continue-on-error: true
        uses: actions/download-artifact@v4
        with:
          name: tag
          path: .github

      - name: Set tag variable
        run: |
          if [[ "${{ steps.download-tag.outcome }}" == 'success' ]]; then
            echo "TAG=$(<.github/tag)" >> $GITHUB_ENV
          else
            echo "TAG=${{ github.event.inputs.tag }}" >> $GITHUB_ENV
          fi

      - name: Verify the tag
        id: verify-tag
        run: |
          tag_regex='^[0-9]+\.[0-9]+\.[0-9]+-[0-9]+$'

          if [[ ! "$TAG" =~ $tag_regex ]]; then
            echo "::error::The provided tag ($TAG) has incorrect format (attempted to match ${tag_regex})."
            exit 1
          fi
          echo "release-version=${TAG//-/.}" >> $GITHUB_OUTPUT

      - name: Check out the code
        uses: actions/checkout@v4
        with:
          submodules: recursive

      - name: Select Xcode
        run: sudo xcode-select -s /Applications/Xcode_$(<.xcode-version).app/Contents/Developer

      - name: Extract Asana Task ID
        id: task-id
        uses: ./.github/actions/asana-extract-task-id
        with:
          task-url: ${{ github.event.inputs.asana-task-url }}

      - name: Fetch and validate release notes
        env:
          TASK_ID: ${{ steps.task-id.outputs.task-id }}
          ASANA_ACCESS_TOKEN: ${{ secrets.ASANA_ACCESS_TOKEN }}
        run: |
          curl -fLSs "https://app.asana.com/api/1.0/tasks/${TASK_ID}?opt_fields=notes" \
            -H "Authorization: Bearer ${ASANA_ACCESS_TOKEN}" \
            | jq -r .data.notes \
            | ./scripts/extract_release_notes.sh) > release_notes.txt
          release_notes="$(<release_notes)"
          if [[ ${#release_notes} == 0 || "$release_notes" == "<-- Add release notes here -->" ]]; then
            echo "::error::Release notes are empty. Please add release notes to the Asana task and restart the workflow."
            exit 1
          fi
          echo "RELEASE_NOTES_FILE=release_notes.txt" >> $GITHUB_ENV

      - name: Set up Sparkle tools
        env:
          SPARKLE_URL: https://github.com/sparkle-project/Sparkle/releases/download/${{ vars.SPARKLE_VERSION }}/Sparkle-${{ vars.SPARKLE_VERSION }}.tar.xz
        run: |
          curl -fLSs $SPARKLE_URL | tar xJ bin
          echo "${{ github.workspace }}/bin" >> $GITHUB_PATH

      - name: Fetch DMG
        id: fetch-dmg
        env:
          DMG_NAME: duckduckgo-${{ steps.verify-tag.outputs.release-version }}.dmg
        run: |
          # Public release doesn't need fetching a DMG (it's already uploaded to S3)
          if [[ "${RELEASE_TYPE}" != 'public' ]]; then
<<<<<<< HEAD
            DMG_URL="${{ vars.TEST_DMG_URL_ROOT }}${DMG_NAME}"
=======
            DMG_URL="${{ vars.DMG_URL_ROOT }}${DMG_NAME}"
>>>>>>> 047ff737
            curl -fLSs -o "$DMG_NAME" "$DMG_URL"
          fi
          echo "dmg-name=$DMG_NAME" >> $GITHUB_OUTPUT
          echo "dmg-path=$DMG_NAME" >> $GITHUB_OUTPUT

      - name: Generate appcast
        id: appcast
        env:
          DMG_PATH: ${{ steps.fetch-dmg.outputs.dmg-path }}
          SPARKLE_PRIVATE_KEY: ${{ secrets.SPARKLE_PRIVATE_KEY }}
          VERSION: ${{ steps.verify-tag.outputs.release-version }}
        run: |
          echo -n "$SPARKLE_PRIVATE_KEY" > sparkle_private_key
          chmod 600 sparkle_private_key

          case "$RELEASE_TYPE" in
            "internal")
              ./scripts/appcast_manager/appcastManager.swift \
                --release-to-internal-channel \
                --dmg ${DMG_PATH} \
                --release-notes release_notes.txt \
                --key sparkle_private_key
              ;;
            "public")
              ./scripts/appcast_manager/appcastManager.swift \
                --release-to-public-channel \
                --version ${VERSION} \
                --release-notes release_notes.txt \
                --key sparkle_private_key
              ;;
            "hotfix")
              ./scripts/appcast_manager/appcastManager.swift \
                --release-hotfix-to-public-channel \
                --dmg ${DMG_PATH} \
                --release-notes release_notes.txt \
                --key sparkle_private_key
              ;;
            *)
              ;;
          esac

          appcast_patch_name="appcast2-${VERSION}.patch"
          mv -f ${{ env.SPARKLE_DIR }}/appcast_diff.txt ${{ env.SPARKLE_DIR }}/${appcast_patch_name}
          echo "appcast-patch-name=${appcast_patch_name}" >> $GITHUB_OUTPUT
          
      - name: Upload appcast diff artifact
        uses: actions/upload-artifact@v4
        with:
          name: ${{ steps.appcast.outputs.appcast-patch-name }}
          path: ${{ env.SPARKLE_DIR }}/${{ steps.appcast.outputs.appcast-patch-name }}

      - name: Upload to S3
        id: upload
        env:
<<<<<<< HEAD
          AWS_ACCESS_KEY_ID: ${{ secrets.TEST_AWS_ACCESS_KEY_ID_RELEASE_S3 }}
          AWS_SECRET_ACCESS_KEY: ${{ secrets.TEST_AWS_SECRET_ACCESS_KEY_RELEASE_S3 }}
          AWS_DEFAULT_REGION: ${{ vars.TEST_AWS_DEFAULT_REGION }}
=======
          AWS_ACCESS_KEY_ID: ${{ secrets.AWS_ACCESS_KEY_ID_RELEASE_S3 }}
          AWS_SECRET_ACCESS_KEY: ${{ secrets.AWS_SECRET_ACCESS_KEY_RELEASE_S3 }}
          AWS_DEFAULT_REGION: ${{ vars.AWS_DEFAULT_REGION }}
>>>>>>> 047ff737
          VERSION: ${{ steps.verify-tag.outputs.release-version }}
        run: |
          # Back up existing appcast2.xml
          OLD_APPCAST_NAME=appcast2_old.xml
          echo "OLD_APPCAST_NAME=${OLD_APPCAST_NAME}" >> $GITHUB_ENV
          curl -fLSs "${{ vars.TEST_DMG_URL_ROOT }}appcast2.xml" --output "${OLD_APPCAST_NAME}"

          # Upload files to S3
          if [[ "${RELEASE_TYPE}" == "internal" ]]; then
            ./scripts/upload_to_s3/upload_to_s3.sh --run --force
          else
            ./scripts/upload_to_s3/upload_to_s3.sh --run --force --overwrite-duckduckgo-dmg "${VERSION}"
          fi

          if [[ -f "${{ env.SPARKLE_DIR }}/uploaded_files_list.txt" ]]; then
            echo "FILES_UPLOADED=$(awk '{ print "<li><code>"$1"</code></li>"; }' < ${{ env.SPARKLE_DIR }}/uploaded_files_list.txt | tr '\n' ' ')" >> $GITHUB_ENV
          else
            echo "FILES_UPLOADED='No files uploaded.'" >> $GITHUB_ENV
          fi

      - name: Update Asana for the release
        id: update-asana
        if: ${{ env.RELEASE_TYPE != 'internal' }}
        continue-on-error: true
        env:
          ASANA_ACCESS_TOKEN: ${{ secrets.ASANA_ACCESS_TOKEN }}
          BRANCH: ${{ github.ref_name }}
        run: |
          version="$(cut -d '/' -f 2 <<< "$BRANCH")"
          ./scripts/update_asana_for_release.sh public \
            ${{ steps.task-id.outputs.task-id }} \
            ${{ vars.TEST_MACOS_APP_BOARD_DONE_SECTION_ID }} \
            "${version}" \
            announcement-task-contents.txt
          echo "announcement-task-contents=$(sed 's/"/\\"/g' < announcement-task-contents.txt)" >> $GITHUB_OUTPUT

      - name: Set common environment variables
        if: always()
        env:
          DMG_NAME: ${{ steps.fetch-dmg.outputs.dmg-name }}
        run: |
          echo "APPCAST_PATCH_NAME=${{ steps.appcast.outputs.appcast-patch-name }}" >> $GITHUB_ENV
          echo "DMG_NAME=${DMG_NAME}" >> $GITHUB_ENV
          echo "DMG_URL=${{ vars.TEST_DMG_URL_ROOT }}${DMG_NAME}" >> $GITHUB_ENV
          echo "RELEASE_BUCKET_NAME=${{ vars.TEST_RELEASE_BUCKET_NAME }}" >> $GITHUB_ENV
          echo "RELEASE_BUCKET_PREFIX=${{ vars.TEST_RELEASE_BUCKET_PREFIX }}" >> $GITHUB_ENV
          echo "RELEASE_TASK_ID=${{ steps.task-id.outputs.task-id }}" >> $GITHUB_ENV
          echo "VERSION=${{ steps.verify-tag.outputs.release-version }}" >> $GITHUB_ENV
          echo "WORKFLOW_URL=https://github.com/${{ github.repository }}/actions/runs/${{ github.run_id }}" >> $GITHUB_ENV

      - name: Set up Asana templates
        if: always()
        id: asana-templates
        run: |
          if [[ ${{ steps.upload.outcome }} == "success" ]]; then  
            if [[ "${RELEASE_TYPE}" == "internal" ]]; then
              echo "task-template=validate-check-for-updates-internal" >> $GITHUB_OUTPUT
              echo "comment-template=validate-check-for-updates-internal" >> $GITHUB_OUTPUT
              echo "release-task-comment-template=internal-release-complete" >> $GITHUB_OUTPUT
            else
              echo "task-template=validate-check-for-updates-public" >> $GITHUB_OUTPUT
              echo "comment-template=validate-check-for-updates-public" >> $GITHUB_OUTPUT
              echo "release-task-comment-template=public-release-complete" >> $GITHUB_OUTPUT
            fi
          else
            echo "task-template=appcast-failed-${RELEASE_TYPE}" >> $GITHUB_OUTPUT
            echo "comment-template=appcast-failed-${RELEASE_TYPE}" >> $GITHUB_OUTPUT
          fi

      - name: Create Asana task
        id: create-task
        if: always()
        uses: ./.github/actions/asana-create-action-item
        with:
          access-token: ${{ secrets.ASANA_ACCESS_TOKEN }}
          release-task-url: ${{ github.event.inputs.asana-task-url }}
          template-name: ${{ steps.asana-templates.outputs.task-template }}

      - name: Create Asana task to handle Asana paperwork
        id: create-asana-paperwork-task
        if: ${{ steps.update-asana.outcome == 'failure' }}
        uses: ./.github/actions/asana-create-action-item
        env:
          APP_BOARD_ASANA_PROJECT_ID: ${{ vars.TEST_MACOS_APP_BOARD_ASANA_PROJECT_ID }}
        with:
          access-token: ${{ secrets.ASANA_ACCESS_TOKEN }}
          release-task-url: ${{ github.event.inputs.asana-task-url }}
          template-name: update-asana-for-public-release

      - name: Create Asana task to announce the release
        id: create-announcement-task
        if: ${{ env.RELEASE_TYPE != 'internal' }}
        uses: ./.github/actions/asana-create-action-item
        env:
          html-notes: ${{ steps.update-asana.outputs.announcement-task-contents }}
        with:
          access-token: ${{ secrets.ASANA_ACCESS_TOKEN }}
          html-notes: ${{ env.html-notes }}
          release-task-url: ${{ github.event.inputs.asana-task-url }}
          task-name: Announce the release to the company

      - name: Upload patch to the Asana task
        id: upload-patch
        if: success()
        uses: ./.github/actions/asana-upload
        with:
          access-token: ${{ secrets.ASANA_ACCESS_TOKEN }}
          file-name: ${{ env.SPARKLE_DIR }}/${{ steps.appcast.outputs.appcast-patch-name }}
          task-id: ${{ steps.create-task.outputs.new-task-id }}

      - name: Upload old appcast file to the Asana task
        id: upload-old-appcast
        if: success()
        uses: ./.github/actions/asana-upload
        with:
          access-token: ${{ secrets.ASANA_ACCESS_TOKEN }}
          file-name: ${{ env.OLD_APPCAST_NAME }}
          task-id: ${{ steps.create-task.outputs.new-task-id }}
  
      - name: Upload release notes to the Asana task
        id: upload-release-notes
        if: success()
        uses: ./.github/actions/asana-upload
        with:
          access-token: ${{ secrets.ASANA_ACCESS_TOKEN }}
          file-name: ${{ env.RELEASE_NOTES_FILE }}
          task-id: ${{ steps.create-task.outputs.new-task-id }}
        
      - name: Report status
        if: always()
        uses: ./.github/actions/asana-log-message
        env:
          ANNOUNCEMENT_TASK_ID: ${{ steps.create-announcement-task.outputs.new-task-id }}
          ASSIGNEE_ID: ${{ steps.create-task.outputs.assignee-id }}
          TASK_ID: ${{ steps.create-task.outputs.new-task-id }}
        with:
          access-token: ${{ secrets.ASANA_ACCESS_TOKEN }}
          task-url: ${{ github.event.inputs.asana-task-url }}
          template-name: ${{ steps.asana-templates.outputs.comment-template }}

      - name: Add a comment to the release task
        if: success()
        uses: ./.github/actions/asana-add-comment
        with:
          access-token: ${{ secrets.ASANA_ACCESS_TOKEN }}
          task-url: ${{ github.event.inputs.asana-task-url }}
          template-name: ${{ steps.asana-templates.outputs.release-task-comment-template }}

  # This is only run for public and hotfix releases
  create-variants:

    name: Create DMG Variants

    needs: [publish-to-sparkle]

    # Run if release-type is provided (not empty) an is not internal
    if: contains(github.event.inputs.release-type, '') == false && github.event.inputs.release-type != 'internal'

    uses: duckduckgo/macos-browser/.github/workflows/create_variants.yml@main
    secrets:
      BUILD_CERTIFICATE_BASE64: ${{ secrets.BUILD_CERTIFICATE_BASE64 }}
      P12_PASSWORD: ${{ secrets.P12_PASSWORD }}
      KEYCHAIN_PASSWORD: ${{ secrets.KEYCHAIN_PASSWORD }}
      REVIEW_PROVISION_PROFILE_BASE64: ${{ secrets.REVIEW_PROVISION_PROFILE_BASE64 }}
      RELEASE_PROVISION_PROFILE_BASE64: ${{ secrets.RELEASE_PROVISION_PROFILE_BASE64 }}
      DBP_AGENT_RELEASE_PROVISION_PROFILE_BASE64: ${{ secrets.DBP_AGENT_RELEASE_PROVISION_PROFILE_BASE64 }}
      DBP_AGENT_REVIEW_PROVISION_PROFILE_BASE64: ${{ secrets.DBP_AGENT_REVIEW_PROVISION_PROFILE_BASE64 }}
      NETP_SYSEX_RELEASE_PROVISION_PROFILE_BASE64_V2: ${{ secrets.NETP_SYSEX_RELEASE_PROVISION_PROFILE_BASE64_V2 }}
      NETP_SYSEX_REVIEW_PROVISION_PROFILE_BASE64_V2: ${{ secrets.NETP_SYSEX_REVIEW_PROVISION_PROFILE_BASE64_V2 }}
      NETP_AGENT_RELEASE_PROVISION_PROFILE_BASE64_V2: ${{ secrets.NETP_AGENT_RELEASE_PROVISION_PROFILE_BASE64_V2 }}
      NETP_AGENT_REVIEW_PROVISION_PROFILE_BASE64_V2: ${{ secrets.NETP_AGENT_REVIEW_PROVISION_PROFILE_BASE64_V2 }}
      NETP_NOTIFICATIONS_RELEASE_PROVISION_PROFILE_BASE64: ${{ secrets.NETP_NOTIFICATIONS_RELEASE_PROVISION_PROFILE_BASE64 }}
      NETP_NOTIFICATIONS_REVIEW_PROVISION_PROFILE_BASE64: ${{ secrets.NETP_NOTIFICATIONS_REVIEW_PROVISION_PROFILE_BASE64 }}
      APPLE_API_KEY_BASE64: ${{ secrets.APPLE_API_KEY_BASE64 }}
      APPLE_API_KEY_ID: ${{ secrets.APPLE_API_KEY_ID }}
      APPLE_API_KEY_ISSUER: ${{ secrets.APPLE_API_KEY_ISSUER }}
      ASANA_ACCESS_TOKEN: ${{ secrets.ASANA_ACCESS_TOKEN }}
      MM_HANDLES_BASE64: ${{ secrets.MM_HANDLES_BASE64 }}
      MM_WEBHOOK_URL: ${{ secrets.MM_WEBHOOK_URL }}
      AWS_ACCESS_KEY_ID_RELEASE_S3: ${{ secrets.TEST_AWS_ACCESS_KEY_ID_RELEASE_S3 }}
      AWS_SECRET_ACCESS_KEY_RELEASE_S3: ${{ secrets.TEST_AWS_SECRET_ACCESS_KEY_RELEASE_S3 }}<|MERGE_RESOLUTION|>--- conflicted
+++ resolved
@@ -28,15 +28,9 @@
     secrets:
       ASANA_ACCESS_TOKEN:
         required: true
-<<<<<<< HEAD
       TEST_AWS_ACCESS_KEY_ID_RELEASE_S3:
         required: true
       TEST_AWS_SECRET_ACCESS_KEY_RELEASE_S3:
-=======
-      AWS_ACCESS_KEY_ID_RELEASE_S3:
-        required: true
-      AWS_SECRET_ACCESS_KEY_RELEASE_S3:
->>>>>>> 047ff737
         required: true
       GHA_ELEVATED_PERMISSIONS_TOKEN:
         required: true
@@ -51,11 +45,7 @@
 
     name: Tag public release
 
-<<<<<<< HEAD
-    # Run if release-type is provided (not empty) an is not internal
-=======
     # Run if release-type is provided (not empty) and is not internal
->>>>>>> 047ff737
     if: contains(github.event.inputs.release-type, '') == false && github.event.inputs.release-type != 'internal'
 
     uses: ./.github/workflows/tag_release.yml
@@ -157,11 +147,7 @@
         run: |
           # Public release doesn't need fetching a DMG (it's already uploaded to S3)
           if [[ "${RELEASE_TYPE}" != 'public' ]]; then
-<<<<<<< HEAD
             DMG_URL="${{ vars.TEST_DMG_URL_ROOT }}${DMG_NAME}"
-=======
-            DMG_URL="${{ vars.DMG_URL_ROOT }}${DMG_NAME}"
->>>>>>> 047ff737
             curl -fLSs -o "$DMG_NAME" "$DMG_URL"
           fi
           echo "dmg-name=$DMG_NAME" >> $GITHUB_OUTPUT
@@ -216,15 +202,9 @@
       - name: Upload to S3
         id: upload
         env:
-<<<<<<< HEAD
           AWS_ACCESS_KEY_ID: ${{ secrets.TEST_AWS_ACCESS_KEY_ID_RELEASE_S3 }}
           AWS_SECRET_ACCESS_KEY: ${{ secrets.TEST_AWS_SECRET_ACCESS_KEY_RELEASE_S3 }}
           AWS_DEFAULT_REGION: ${{ vars.TEST_AWS_DEFAULT_REGION }}
-=======
-          AWS_ACCESS_KEY_ID: ${{ secrets.AWS_ACCESS_KEY_ID_RELEASE_S3 }}
-          AWS_SECRET_ACCESS_KEY: ${{ secrets.AWS_SECRET_ACCESS_KEY_RELEASE_S3 }}
-          AWS_DEFAULT_REGION: ${{ vars.AWS_DEFAULT_REGION }}
->>>>>>> 047ff737
           VERSION: ${{ steps.verify-tag.outputs.release-version }}
         run: |
           # Back up existing appcast2.xml
