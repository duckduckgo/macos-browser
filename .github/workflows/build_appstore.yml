name: Make App Store Connect Release

on: 
  workflow_dispatch:
    inputs:
      destination:
        description: "Upload destination (TestFlight or App Store)"
        required: true
        default: appstore
        type: choice
        options:
        - testflight
        - testflight_review
        - appstore
      asana-task-url:
        description: "Asana release task URL"
        required: false
        type: string
  workflow_call:
    inputs:
      destination:
        description: "Upload destination (TestFlight or App Store)"
        required: true
        default: appstore
        type: string
      asana-task-url:
        description: "Asana release task URL"
        required: true
        type: string
      branch:
        description: "Branch name"
        required: false
        type: string
    secrets:
      SSH_PRIVATE_KEY_FASTLANE_MATCH:
        required: true
      APPLE_API_KEY_BASE64:
        required: true
      APPLE_API_KEY_ID:
        required: true
      APPLE_API_KEY_ISSUER:
        required: true
      AWS_ACCESS_KEY_ID:
        required: true
      AWS_SECRET_ACCESS_KEY:
        required: true
      MATCH_PASSWORD:
        required: true
      ASANA_ACCESS_TOKEN:
        required: true
      MM_HANDLES_BASE64:
        required: true
      MM_WEBHOOK_URL:
        required: true

jobs:
  make-release:

    name: Make App Store Connect Release

    runs-on: macos-13-xlarge

    env:
      destination: ${{ github.event.inputs.destination || inputs.destination }}
      asana-task-url: ${{ github.event.inputs.asana-task-url || inputs.asana-task-url }}

    steps:

    - name: Assert release branch
      if: env.destination == 'appstore'
      run: |
        case "${{ inputs.branch || github.ref_name }}" in
          release/*) ;;
          hotfix/*) ;;
          *) echo "👎 Not a release or hotfix branch"; exit 1 ;;
        esac

    - name: Register SSH keys for submodules access
      uses: webfactory/ssh-agent@v0.7.0
      with:
        ssh-private-key: |
          ${{ secrets.SSH_PRIVATE_KEY_FASTLANE_MATCH }}

    - name: Check out the code
      uses: actions/checkout@v4
      with:
        submodules: recursive
        ref: ${{ inputs.branch || github.ref_name }}

    - name: Check if this is an official release build
      id: is-official-release
      env:
        is-official-release: ${{ env.destination == 'appstore' && (startsWith(github.ref_name, 'release') || startsWith(github.ref_name, 'hotfix')) }}
      run: |
        if [[ "${{ env.is-official-release }}" == "true" ]]; then
          upload_to=s3
          echo "upload-to=${upload_to}" >> $GITHUB_OUTPUT
          echo "upload-to=${upload_to}" >> $GITHUB_ENV
        fi

    - name: Select Xcode
      run: sudo xcode-select -s /Applications/Xcode_$(<.xcode-version).app/Contents/Developer

    - name: Prepare fastlane
      run: bundle install

    - name: Archive and Upload the App
      env:
        APPLE_API_KEY_BASE64: ${{ secrets.APPLE_API_KEY_BASE64 }}
        APPLE_API_KEY_ID: ${{ secrets.APPLE_API_KEY_ID }}
        APPLE_API_KEY_ISSUER: ${{ secrets.APPLE_API_KEY_ISSUER }}
        MATCH_PASSWORD: ${{ secrets.MATCH_PASSWORD }}
      run: |
        bundle exec fastlane release_${{ env.destination }}
        dsym_path="${{ github.workspace }}/DuckDuckGo-AppStore.app.dSYM.zip"
        mv -f "${{ github.workspace }}/DuckDuckGo App Store.app.dSYM.zip" "${dsym_path}"
        version="$(cut -d ' ' -f 3 < Configuration/Version.xcconfig)"
        build_number="$(cut -d ' ' -f 3 < Configuration/BuildNumber.xcconfig)"
        echo "dsym-path=${dsym_path}" >> $GITHUB_ENV
        echo "app-version=${version}.${build_number}" >> $GITHUB_ENV

    - name: Upload dSYMs artifact
      uses: actions/upload-artifact@v4
      with:
        name: DuckDuckGo-${{ env.destination }}-dSYM-${{ env.app-version }}
        path: ${{ env.dsym-path }}

    - name: Upload dSYMs to S3
      id: upload-dsyms-to-s3
      if: ${{ env.upload-to == 's3' }}
      env:
        AWS_ACCESS_KEY_ID: ${{ secrets.AWS_ACCESS_KEY_ID }}
        AWS_SECRET_ACCESS_KEY: ${{ secrets.AWS_SECRET_ACCESS_KEY }}
        AWS_DEFAULT_REGION: ${{ vars.AWS_DEFAULT_REGION }}
<<<<<<< HEAD
        DSYM_S3_PATH: s3://${{ vars.DSYM_BUCKET_NAME }}/${{ vars.DSYM_BUCKET_PREFIX_APPSTORE }}/DuckDuckGo-${{ env.app-version }}-dSYM.zip
=======
        DSYM_S3_PATH: s3://${{ vars.DSYM_BUCKET_NAME }}/${{ vars.DSYM_BUCKET_PREFIX }}/DuckDuckGo-AppStore-${{ env.app-version }}-dSYM.zip
>>>>>>> 8594a8c1
      run: |
        echo "dsym-s3-path=${DSYM_S3_PATH}" >> $GITHUB_OUTPUT
        aws s3 cp ${{ env.dsym-path }} ${{ env.DSYM_S3_PATH }}

    - name: Report success
      uses: ./.github/actions/asana-log-message
      env:
        DSYM_S3_PATH: ${{ steps.upload-dsyms-to-s3.outputs.dsym-s3-path }}
        TAG: ${{ env.app-version }}
        WORKFLOW_URL: https://github.com/${{ github.repository }}/actions/runs/${{ github.run_id }}
      with:
        task-url: ${{ env.asana-task-url }}
        access-token: ${{ secrets.ASANA_ACCESS_TOKEN }}
        template-name: debug-symbols-uploaded

    - name: Send Mattermost message
      env:
        WORKFLOW_URL: https://github.com/${{ github.repository }}/actions/runs/${{ github.run_id }}
        DESTINATION: ${{ env.destination }}
      run: |
        export MM_USER_HANDLE=$(base64 -d <<< ${{ secrets.MM_HANDLES_BASE64 }} | jq ".${{ github.actor }}" | tr -d '"')

        if [[ -z "${MM_USER_HANDLE}" ]]; then
            echo "Mattermost user handle not known for ${{ github.actor }}, skipping sending message"
        else

            curl -s -H 'Content-type: application/json' \
                -d "$(envsubst < ./scripts/assets/appstore-release-mm-template.json)" \
                ${{ secrets.MM_WEBHOOK_URL }}
        fi<|MERGE_RESOLUTION|>--- conflicted
+++ resolved
@@ -132,11 +132,7 @@
         AWS_ACCESS_KEY_ID: ${{ secrets.AWS_ACCESS_KEY_ID }}
         AWS_SECRET_ACCESS_KEY: ${{ secrets.AWS_SECRET_ACCESS_KEY }}
         AWS_DEFAULT_REGION: ${{ vars.AWS_DEFAULT_REGION }}
-<<<<<<< HEAD
-        DSYM_S3_PATH: s3://${{ vars.DSYM_BUCKET_NAME }}/${{ vars.DSYM_BUCKET_PREFIX_APPSTORE }}/DuckDuckGo-${{ env.app-version }}-dSYM.zip
-=======
         DSYM_S3_PATH: s3://${{ vars.DSYM_BUCKET_NAME }}/${{ vars.DSYM_BUCKET_PREFIX }}/DuckDuckGo-AppStore-${{ env.app-version }}-dSYM.zip
->>>>>>> 8594a8c1
       run: |
         echo "dsym-s3-path=${DSYM_S3_PATH}" >> $GITHUB_OUTPUT
         aws s3 cp ${{ env.dsym-path }} ${{ env.DSYM_S3_PATH }}
