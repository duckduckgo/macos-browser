name: Tag and Merge

on:
  workflow_dispatch:
    inputs:
      asana-task-url:
        description: "Asana release task URL"
        required: true
        type: string
      base-branch:
        description: "Base branch name"
        required: false
        type: string
      branch:
        description: "Branch name"
        required: false
        type: string
  workflow_call:
    inputs:
      asana-task-url:
        description: "Asana release task URL"
        required: true
        type: string
      base-branch:
        description: "Base branch name"
        required: false
        type: string
      branch:
        description: "Branch name"
        required: false
        type: string
    secrets:
      ASANA_ACCESS_TOKEN:
        required: true
      GHA_ELEVATED_PERMISSIONS_TOKEN:
        required: true

jobs:
  tag-and-merge:

    name: Tag and Merge

<<<<<<< HEAD
=======
    # This doesn't need Xcode, so could technically run on Ubuntu, but actions add comments and tasks in Asana
    # use BSD-specific sed syntax, that doesn't work with GNU sed (available on Linux).
>>>>>>> 8594a8c1
    runs-on: macos-13

    env:
      asana-task-url: ${{ github.event.inputs.asana-task-url || inputs.asana-task-url }}
      BASE_BRANCH: ${{ inputs.base-branch || 'main' }}
      BRANCH: ${{ inputs.branch || github.ref_name }}

    outputs:
      tag: ${{ steps.create-tag.outputs.tag }}

    steps:

    - name: Check out the code
      uses: actions/checkout@v4
      with:
        submodules: recursive
        ref: ${{ env.BRANCH }}

    - name: Create Tag and GitHub Release
      id: create-tag
      uses: ./.github/actions/create-tag-and-github-release
      with:
        prerelease: true
        github-token: ${{ github.token }}

    - name: Merge to base branch
      id: merge
      uses: actions/github-script@v7
      with:
        github-token: ${{ secrets.GHA_ELEVATED_PERMISSIONS_TOKEN }}
        script: |
          github.rest.repos.merge({
            owner: context.repo.owner,
            repo: context.repo.repo,
            base: "${{ env.BASE_BRANCH }}",
            head: "${{ env.BRANCH }}"
          })

    - name: Set common environment variables
      if: always()
      env:
        GH_TOKEN: ${{ github.token }}
      run: |
        echo "TAG=${{ steps.create-tag.outputs.tag }}" >> $GITHUB_ENV
        echo "WORKFLOW_URL=https://github.com/${{ github.repository }}/actions/runs/${{ github.run_id }}" >> $GITHUB_ENV
        echo "DMG_URL=${{ vars.DMG_URL_ROOT }}duckduckgo-${{ steps.create-tag.outputs.tag }}.dmg" >> $GITHUB_ENV
        echo "RELEASE_URL=https://github.com/${{ github.repository }}/releases/tag/${{ steps.create-tag.outputs.tag }}" >> $GITHUB_ENV
        if [[ ${{ steps.create-tag.outputs.tag-created }} == "false" ]]; then
          last_release_tag=$(gh api /repos/${{ github.repository }}/releases/latest --jq '.tag_name')
          echo "LAST_RELEASE_TAG=${last_release_tag}" >> $GITHUB_ENV
        fi

    - name: Set up Asana templates
      if: failure()
      id: asana-templates
      run: |
        if [[ ${{ steps.create-tag.outputs.tag-created }} == "true" ]]; then
          echo "task-template=merge-failed" >> $GITHUB_OUTPUT
          echo "comment-template=internal-release-ready-merge-failed" >> $GITHUB_OUTPUT
        else
          echo "task-template=tag-failed" >> $GITHUB_OUTPUT
          echo "comment-template=internal-release-ready-tag-failed" >> $GITHUB_OUTPUT
        fi

    - name: Create Asana task on failure
      id: create-task-on-failure
      if: failure()
      uses: ./.github/actions/asana-create-action-item
      with:
        access-token: ${{ secrets.ASANA_ACCESS_TOKEN }}
        release-task-url: ${{ env.asana-task-url }}
        template-name: ${{ steps.asana-templates.outputs.task-template }}

    - name: Report failure
      if: failure()
      uses: ./.github/actions/asana-log-message
      env:
        ASSIGNEE_ID: ${{ steps.create-task-on-failure.outputs.assignee-id }}
        TASK_ID: ${{ steps.create-task-on-failure.outputs.new-task-id }}
      with:
        access-token: ${{ secrets.ASANA_ACCESS_TOKEN }}
        task-url: ${{ env.asana-task-url }}
        template-name: ${{ steps.asana-templates.outputs.comment-template }}

    - name: Report success
      if: success()
      uses: ./.github/actions/asana-log-message
      with:
        access-token: ${{ secrets.ASANA_ACCESS_TOKEN }}
        task-url: ${{ env.asana-task-url }}
        template-name: internal-release-ready<|MERGE_RESOLUTION|>--- conflicted
+++ resolved
@@ -40,11 +40,8 @@
 
     name: Tag and Merge
 
-<<<<<<< HEAD
-=======
     # This doesn't need Xcode, so could technically run on Ubuntu, but actions add comments and tasks in Asana
     # use BSD-specific sed syntax, that doesn't work with GNU sed (available on Linux).
->>>>>>> 8594a8c1
     runs-on: macos-13
 
     env:
