name: Make Notarized DMG Release

on: 
  workflow_dispatch:
    inputs:
      release-type:
        description: "Build type (product review or public release)"
        required: true
        default: review
        type: choice
        options:
        - review
        - release
        - review-sandbox
        - release-sandbox
      create-dmg:
        description: "Create DMG image"
        required: true
        default: false
        type: boolean
      asana-task-url:
        description: "Asana release task URL"
        required: false
        type: string
  workflow_call:
    inputs:
      release-type:
        description: "Build type (product review or public release)"
        required: true
        default: release
        type: string
      create-dmg:
        description: "Create DMG image"
        required: true
        default: true
        type: boolean
      asana-task-url:
        description: "Asana release task URL"
        required: true
        type: string
    secrets:
      BUILD_CERTIFICATE_BASE64:
        required: true
      P12_PASSWORD:
        required: true
      KEYCHAIN_PASSWORD:
        required: true
      REVIEW_PROVISION_PROFILE_BASE64:
        required: true
      RELEASE_PROVISION_PROFILE_BASE64:
        required: true
<<<<<<< HEAD
      DBP_AGENT_RELEASE_PROVISION_PROFILE_BASE64:
        required: true
      DBP_AGENT_REVIEW_PROVISION_PROFILE_BASE64:
        required: true
      NETP_SYSEX_RELEASE_PROVISION_PROFILE_BASE64:
=======
      NETP_SYSEX_RELEASE_PROVISION_PROFILE_BASE64_V2:
>>>>>>> ffeae3b8
        required: true
      NETP_SYSEX_REVIEW_PROVISION_PROFILE_BASE64_V2:
        required: true
      NETP_AGENT_RELEASE_PROVISION_PROFILE_BASE64_V2:
        required: true
      NETP_AGENT_REVIEW_PROVISION_PROFILE_BASE64_V2:
        required: true
      NETP_NOTIFICATIONS_RELEASE_PROVISION_PROFILE_BASE64:
        required: true
      NETP_NOTIFICATIONS_REVIEW_PROVISION_PROFILE_BASE64:
        required: true
      SSH_PRIVATE_KEY_FIND_IN_PAGE:
        required: true
      APPLE_API_KEY_BASE64:
        required: true
      APPLE_API_KEY_ID:
        required: true
      APPLE_API_KEY_ISSUER:
        required: true
      ASANA_ACCESS_TOKEN:
        required: true
      MM_HANDLES_BASE64:
        required: true
      MM_WEBHOOK_URL:
        required: true
      AWS_ACCESS_KEY_ID:
        required: true
      AWS_SECRET_ACCESS_KEY:
        required: true

jobs:
  export-notarized-app:

    name: Export Notarized App

    runs-on: macos-13

    outputs:
      app-version: ${{ steps.set-outputs.outputs.app-version }}
      app-name: ${{ steps.set-outputs.outputs.app-name }}

    env:
      release-type: ${{ github.event.inputs.release-type || inputs.release-type }}
      asana-task-url: ${{ github.event.inputs.asana-task-url || inputs.asana-task-url }}

    steps:

    - name: Register SSH keys for submodules access
      uses: webfactory/ssh-agent@v0.7.0
      with:
        ssh-private-key: ${{ secrets.SSH_PRIVATE_KEY_FIND_IN_PAGE }}

    - name: Check out the code
      uses: actions/checkout@v3
      with:
        submodules: recursive

    - name: Install Apple Developer ID Application certificate
      uses: ./.github/actions/install-certs-and-profiles
      with:
        BUILD_CERTIFICATE_BASE64: ${{ secrets.BUILD_CERTIFICATE_BASE64 }}
        P12_PASSWORD: ${{ secrets.P12_PASSWORD }}
        KEYCHAIN_PASSWORD: ${{ secrets.KEYCHAIN_PASSWORD }}
        REVIEW_PROVISION_PROFILE_BASE64: ${{ secrets.REVIEW_PROVISION_PROFILE_BASE64 }}
        RELEASE_PROVISION_PROFILE_BASE64: ${{ secrets.RELEASE_PROVISION_PROFILE_BASE64 }}
<<<<<<< HEAD
        DBP_AGENT_RELEASE_PROVISION_PROFILE_BASE64: ${{ secrets.DBP_AGENT_RELEASE_PROVISION_PROFILE_BASE64 }}
        DBP_AGENT_REVIEW_PROVISION_PROFILE_BASE64: ${{ secrets.DBP_AGENT_REVIEW_PROVISION_PROFILE_BASE64 }}
        NETP_SYSEX_RELEASE_PROVISION_PROFILE_BASE64: ${{ secrets.NETP_SYSEX_RELEASE_PROVISION_PROFILE_BASE64 }}
        NETP_SYSEX_REVIEW_PROVISION_PROFILE_BASE64: ${{ secrets.NETP_SYSEX_REVIEW_PROVISION_PROFILE_BASE64 }}
        NETP_AGENT_RELEASE_PROVISION_PROFILE_BASE64: ${{ secrets.NETP_AGENT_RELEASE_PROVISION_PROFILE_BASE64 }}
        NETP_AGENT_REVIEW_PROVISION_PROFILE_BASE64: ${{ secrets.NETP_AGENT_REVIEW_PROVISION_PROFILE_BASE64 }}
=======
        NETP_SYSEX_RELEASE_PROVISION_PROFILE_BASE64: ${{ secrets.NETP_SYSEX_RELEASE_PROVISION_PROFILE_BASE64_V2 }}
        NETP_SYSEX_REVIEW_PROVISION_PROFILE_BASE64: ${{ secrets.NETP_SYSEX_REVIEW_PROVISION_PROFILE_BASE64_V2 }}
        NETP_AGENT_RELEASE_PROVISION_PROFILE_BASE64: ${{ secrets.NETP_AGENT_RELEASE_PROVISION_PROFILE_BASE64_V2 }}
        NETP_AGENT_REVIEW_PROVISION_PROFILE_BASE64: ${{ secrets.NETP_AGENT_REVIEW_PROVISION_PROFILE_BASE64_V2 }}
>>>>>>> ffeae3b8
        NETP_NOTIFICATIONS_RELEASE_PROVISION_PROFILE_BASE64: ${{ secrets.NETP_NOTIFICATIONS_RELEASE_PROVISION_PROFILE_BASE64 }}
        NETP_NOTIFICATIONS_REVIEW_PROVISION_PROFILE_BASE64: ${{ secrets.NETP_NOTIFICATIONS_REVIEW_PROVISION_PROFILE_BASE64 }}

    - name: Install xcbeautify
      if: runner.debug != '1'
      continue-on-error: true
      run: brew install xcbeautify

    - name: Select Xcode
      run: sudo xcode-select -s /Applications/Xcode_$(<.xcode-version).app/Contents/Developer

    - name: Archive and notarize the app
      id: archive
      env:
        APPLE_API_KEY_BASE64: ${{ secrets.APPLE_API_KEY_BASE64 }}
        APPLE_API_KEY_ID: ${{ secrets.APPLE_API_KEY_ID }}
        APPLE_API_KEY_ISSUER: ${{ secrets.APPLE_API_KEY_ISSUER }}
        ASANA_ACCESS_TOKEN: ${{ secrets.ASANA_ACCESS_TOKEN }}
      run: |
        # import API Key from secrets
        export APPLE_API_KEY_PATH="$RUNNER_TEMP/apple_api_key.pem"
        echo -n "$APPLE_API_KEY_BASE64" | base64 --decode -o $APPLE_API_KEY_PATH

        if [[ "${{ runner.debug }}" == "1" ]]; then
          ./scripts/archive.sh ${{ env.release-type }} -r
        else
          ./scripts/archive.sh ${{ env.release-type }}
        fi

    - name: Set app name and version
      id: set-outputs
      run: |
        echo "app-version=${{ env.app-version }}" >> $GITHUB_OUTPUT
        echo "app-name=${{ env.app-name }}" >> $GITHUB_OUTPUT

    - name: Upload app artifact
      uses: actions/upload-artifact@v3
      with:
        name: DuckDuckGo-${{ env.release-type }}-${{ env.app-version }}.app
        path: ${{ github.workspace }}/release/DuckDuckGo-${{ env.app-version }}.zip

    - name: Upload dSYMs artifact
      uses: actions/upload-artifact@v3
      with:
        name: DuckDuckGo-${{ env.release-type }}-dSYM-${{ env.app-version }}
        path: ${{ github.workspace }}/release/DuckDuckGo-${{ env.app-version }}-dSYM.zip

    - name: Upload dSYMs to Asana
      if: env.asana-task-url
      uses: ./.github/actions/asana-upload
      with:
        access-token: ${{ secrets.ASANA_ACCESS_TOKEN }}
        file-name: ${{ github.workspace }}/release/DuckDuckGo-${{ env.app-version }}-dSYM.zip
        task-url: ${{ env.asana-task-url }}

    - name: Upload dSYMs to S3
      if: ${{ env.release-type == 'release' && (startsWith(github.ref_name, 'release') || startsWith(github.ref_name, 'hotfix')) }}
      env:
        AWS_ACCESS_KEY_ID: ${{ secrets.AWS_ACCESS_KEY_ID }}
        AWS_SECRET_ACCESS_KEY: ${{ secrets.AWS_SECRET_ACCESS_KEY }}
        AWS_DEFAULT_REGION: ${{ vars.AWS_DEFAULT_REGION }}
        DSYM_BUCKET_NAME: ${{ vars.DSYM_BUCKET_NAME }}
        DSYM_BUCKET_PREFIX: ${{ vars.DSYM_BUCKET_PREFIX }}
      run: |
        aws s3 cp \
          ${{ github.workspace }}/release/DuckDuckGo-${{ env.app-version }}-dSYM.zip \
          s3://${{ env.DSYM_BUCKET_NAME }}/${{ env.DSYM_BUCKET_PREFIX }}/

  create-dmg:

    name: Create DMG
    needs: export-notarized-app
    if: ${{ github.event.inputs.create-dmg == true || inputs.create-dmg == true }}

    # use macos-12 for creating DMGs as macos-13 beta runners can't run AppleScript: https://app.asana.com/0/0/1204523592790998/f
    runs-on: macos-12

    env:
      app-version: ${{ needs.export-notarized-app.outputs.app-version }}
      app-name: ${{ needs.export-notarized-app.outputs.app-name }}
      asana-task-url: ${{ github.event.inputs.asana-task-url || inputs.asana-task-url }}
      release-type: ${{ github.event.inputs.release-type || inputs.release-type }}

    steps:

    - name: Fetch app bundle
      uses: actions/download-artifact@v3
      with:
        name: DuckDuckGo-${{ env.release-type }}-${{ env.app-version }}.app
        path: ${{ github.workspace }}/dmg

    - name: Extract app bundle
      run: |
        ditto -xk DuckDuckGo-${{ env.app-version }}.zip .
        rm -f DuckDuckGo-${{ env.app-version }}.zip
      working-directory: ${{ github.workspace }}/dmg

    - name: Install create-dmg
      run: brew install create-dmg

    - name: Create DMG
      env:
        GH_TOKEN: ${{ github.token }}
      run: |
        curl -fLSs $(gh api https://api.github.com/repos/${{ github.repository }}/contents/scripts/assets/dmg-background.png?ref=${{ github.ref }} --jq .download_url) \
            --output dmg-background.png
        create-dmg --volname "${{ env.app-name }}" \
            --icon "${{ env.app-name }}.app" 140 160 \
            --background "dmg-background.png" \
            --window-size 600 400 \
            --icon-size 120 \
            --app-drop-link 430 160 "duckduckgo-${{ env.app-version }}.dmg" \
            "dmg"

    - name: Upload DMG artifact
      uses: actions/upload-artifact@v3
      with:
        name: DuckDuckGo-${{ env.release-type }}-${{ env.app-version }}.dmg
        path: ${{ github.workspace }}/duckduckgo*-${{ env.app-version }}.dmg

    - name: Fetch Upload to Asana action
      if: env.asana-task-url
      env:
        GH_TOKEN: ${{ github.token }}
      run: |
        mkdir -p "${{ github.workspace }}/.github/actions/asana-upload"
        curl -fLSs $(gh api https://api.github.com/repos/${{ github.repository }}/contents/.github/actions/asana-upload/action.yml?ref=${{ github.ref }} --jq .download_url) \
            --output "${{ github.workspace }}/.github/actions/asana-upload/action.yml"

    - name: Upload DMG to Asana
      if: env.asana-task-url
      uses: ./.github/actions/asana-upload
      with:
        access-token: ${{ secrets.ASANA_ACCESS_TOKEN }}
        file-name: ${{ github.workspace }}/duckduckgo-${{ env.app-version }}.dmg
        task-url: ${{ env.asana-task-url }}

  mattermost:

    name: Send Mattermost message

    needs: [export-notarized-app, create-dmg]
    if: ${{ always() && (needs.export-notarized-app.result == 'success') && (needs.create-dmg.result == 'success' || needs.create-dmg.result == 'skipped') }}

    runs-on: ubuntu-latest

    steps:
      - name: Send Mattermost message
        env:
          ASANA_TASK_URL: ${{ github.event.inputs.asana-task-url || inputs.asana-task-url }}
          GH_TOKEN: ${{ github.token }}
          RELEASE_TYPE: ${{ github.event.inputs.release-type || inputs.release-type }}
          WORKFLOW_URL: https://github.com/${{ github.repository }}/actions/runs/${{ github.run_id }}
        run: |
          curl -fLSs $(gh api https://api.github.com/repos/${{ github.repository }}/contents/scripts/assets/release-mm-template.json?ref=${{ github.ref }} --jq .download_url) \
              --output message-template.json

          export MM_USER_HANDLE=$(base64 -d <<< ${{ secrets.MM_HANDLES_BASE64 }} | jq ".${{ github.actor }}" | tr -d '"')

          if [[ -z "${MM_USER_HANDLE}" ]]; then
              echo "Mattermost user handle not known for ${{ github.actor }}, skipping sending message"
          else

              if [[ -n "${ASANA_TASK_URL}" ]]; then
                  export ASANA_LINK=" | [:asana: Asana task](${ASANA_TASK_URL})"
              fi

              curl -s -H 'Content-type: application/json' \
                  -d "$(envsubst < message-template.json)" \
                  ${{ secrets.MM_WEBHOOK_URL }}
          fi<|MERGE_RESOLUTION|>--- conflicted
+++ resolved
@@ -49,15 +49,11 @@
         required: true
       RELEASE_PROVISION_PROFILE_BASE64:
         required: true
-<<<<<<< HEAD
       DBP_AGENT_RELEASE_PROVISION_PROFILE_BASE64:
         required: true
       DBP_AGENT_REVIEW_PROVISION_PROFILE_BASE64:
         required: true
-      NETP_SYSEX_RELEASE_PROVISION_PROFILE_BASE64:
-=======
       NETP_SYSEX_RELEASE_PROVISION_PROFILE_BASE64_V2:
->>>>>>> ffeae3b8
         required: true
       NETP_SYSEX_REVIEW_PROVISION_PROFILE_BASE64_V2:
         required: true
@@ -123,19 +119,12 @@
         KEYCHAIN_PASSWORD: ${{ secrets.KEYCHAIN_PASSWORD }}
         REVIEW_PROVISION_PROFILE_BASE64: ${{ secrets.REVIEW_PROVISION_PROFILE_BASE64 }}
         RELEASE_PROVISION_PROFILE_BASE64: ${{ secrets.RELEASE_PROVISION_PROFILE_BASE64 }}
-<<<<<<< HEAD
         DBP_AGENT_RELEASE_PROVISION_PROFILE_BASE64: ${{ secrets.DBP_AGENT_RELEASE_PROVISION_PROFILE_BASE64 }}
         DBP_AGENT_REVIEW_PROVISION_PROFILE_BASE64: ${{ secrets.DBP_AGENT_REVIEW_PROVISION_PROFILE_BASE64 }}
-        NETP_SYSEX_RELEASE_PROVISION_PROFILE_BASE64: ${{ secrets.NETP_SYSEX_RELEASE_PROVISION_PROFILE_BASE64 }}
-        NETP_SYSEX_REVIEW_PROVISION_PROFILE_BASE64: ${{ secrets.NETP_SYSEX_REVIEW_PROVISION_PROFILE_BASE64 }}
-        NETP_AGENT_RELEASE_PROVISION_PROFILE_BASE64: ${{ secrets.NETP_AGENT_RELEASE_PROVISION_PROFILE_BASE64 }}
-        NETP_AGENT_REVIEW_PROVISION_PROFILE_BASE64: ${{ secrets.NETP_AGENT_REVIEW_PROVISION_PROFILE_BASE64 }}
-=======
         NETP_SYSEX_RELEASE_PROVISION_PROFILE_BASE64: ${{ secrets.NETP_SYSEX_RELEASE_PROVISION_PROFILE_BASE64_V2 }}
         NETP_SYSEX_REVIEW_PROVISION_PROFILE_BASE64: ${{ secrets.NETP_SYSEX_REVIEW_PROVISION_PROFILE_BASE64_V2 }}
         NETP_AGENT_RELEASE_PROVISION_PROFILE_BASE64: ${{ secrets.NETP_AGENT_RELEASE_PROVISION_PROFILE_BASE64_V2 }}
         NETP_AGENT_REVIEW_PROVISION_PROFILE_BASE64: ${{ secrets.NETP_AGENT_REVIEW_PROVISION_PROFILE_BASE64_V2 }}
->>>>>>> ffeae3b8
         NETP_NOTIFICATIONS_RELEASE_PROVISION_PROFILE_BASE64: ${{ secrets.NETP_NOTIFICATIONS_RELEASE_PROVISION_PROFILE_BASE64 }}
         NETP_NOTIFICATIONS_REVIEW_PROVISION_PROFILE_BASE64: ${{ secrets.NETP_NOTIFICATIONS_REVIEW_PROVISION_PROFILE_BASE64 }}
 
